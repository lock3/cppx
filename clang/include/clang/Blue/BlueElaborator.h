//===- BlueElaborator.h - Blue Language Elaborator ------------------------===//
//
// Part of the LLVM Project, under the Apache License v2.0 with LLVM Exceptions.
// See https://llvm.org/LICENSE.txt for license information.
// SPDX-License-Identifier: Apache-2.0 WITH LLVM-exception
// Copyright (c) Lock3 Software 2019, all rights reserved.
//
//===----------------------------------------------------------------------===//
//
//  Translates concrete syntax into C++ AST trees.
//
//===----------------------------------------------------------------------===//

#ifndef CLANG_BLUE_BLUEELABORATOR_H
#define CLANG_BLUE_BLUEELABORATOR_H

#include "clang/Blue/BlueSema.h"
#include "clang/Blue/BlueSyntax.h"
#include "clang/Sema/Sema.h"

#include "clang/AST/TemplateBase.h"

namespace clang {

class CppxTypeLiteral;
class Decl;
class DiagnosticsEngine;
class Expr;
class QualType;
class Sema;
class Stmt;
class NamedDecl;

} // namespace clang

namespace blue
{
class Declarator;

/// Transforms Blue syntax into C++ ASTs.
class Elaborator
{
public:
  Elaborator(Sema &S)
    : SemaRef(S), CxxSema(S.getCxxSema()), CxxAST(CxxSema.Context)
  { }

  /// Returns the current state of C++ translation.
  clang::Sema &getCxxSema() {
    return CxxSema;
  }

  /// Returns the C++ AST context.
  clang::ASTContext &getCxxContext() {
    return getCxxSema().Context;
  }
  /// Returns the current blue sema instance.
  Sema &getBlueSema() { return SemaRef; }

  //===--------------------------------------------------------------------===//
  //                                  Identification                          //
  //===--------------------------------------------------------------------===//

  Declaration *createDeclaration(const Syntax *Def, Declarator *Dcl,
                                 const Syntax *Init);

  //===--------------------------------------------------------------------===//
  //                                  Elaboration                             //
  //===--------------------------------------------------------------------===//
  clang::Decl *elaborateFile(const Syntax *S);

  Declaration *identifyDeclaration(const Syntax *S);
  Declaration *buildDeclaration(const DeclarationSyntax *S);
  clang::Decl *elaborateDecl(const Syntax *S);
  clang::Decl *elaborateDefDecl(const DeclarationSyntax *S);

  clang::Decl *elaborateDeclarationTyping(Declaration *D);
  void elaborateTemplateParameters(OptionalScopeRAII &TemplateScope,
                                   OptioanlClangScopeRAII &ClangTemplateScope,
                                   Declaration *D, Declarator *Dcl);
  void buildTemplateParams(const Syntax *Params,
                           llvm::SmallVectorImpl<clang::NamedDecl *> &Res);

  clang::Decl *doElaborateDeclarationTyping(Declaration *D);
  clang::Decl *elaborateTypeAliasOrVariableTemplate(Declaration *D);

  Declaration *elaborateTemplateParameter(const Syntax *Parm);

  void elaborateParameters(const ListSyntax *S);

  void elaborateParameterGroup(const ListSyntax *S);
  void elaborateParameterList(const ListSyntax *S);
  clang::Decl *elaborateParameter(const Syntax *S);


  Declarator *getDeclarator(const Syntax *S);
  // Declarator *getUnaryDeclarator(const UnarySyntax *S);
  // Declarator *getBinaryDeclarator(const BinarySyntax *S);
  Declarator *getLeafDeclarator(const Syntax *S);
  Declarator *getImplicitAutoDeclarator();
  clang::Decl *elaborateDeclEarly(Declaration *D);

  clang::Expr *elaborateDeclarator(const Declarator *Dcl);
  clang::Expr *elaborateTypeDeclarator(const Declarator *Dcl);
  clang::Expr *elaboratePointerDeclarator(const Declarator *Dcl);
  clang::Expr *elaborateArrayDeclarator(const Declarator *Dcl);
  clang::Expr *elaborateFunctionDeclarator(const Declarator *Dcl);
  clang::Expr *elaborateTemplateDeclarator(const Declarator *Dcl);
  clang::Expr *elaborateClassDeclarator(const Declarator *Dcl);
  clang::Expr *elaborateImplicitTypeDeclarator(const Declarator *Dcl);

  clang::Decl *makeValueDecl(Declaration *D);
  clang::Decl *makeObjectDecl(Declaration *D, clang::Expr *Ty);
  clang::Decl *makeTypeDecl(Declaration *D, clang::QualType T);
  clang::Decl *makeFunctionDecl(Declaration *D);
  clang::Decl *makeClass(Declaration *D);
  clang::Decl *makeTemplateDecl(Declaration *D);
  clang::Decl *makeFieldDecl(Declaration *D, clang::Expr *Ty);



  // class type body elaboration.
  clang::Decl *identifyDeclsInClassBody(Declaration *D, clang::CXXRecordDecl *R);
  clang::Decl *elaborateField(Declaration *D, clang::TypeSourceInfo *TInfo);


  clang::CppxTypeLiteral *createFunctionType(Declarator *Dcl);

  void elaborateDefinition(const Syntax *S);
  void elaborateDefinitionInitialization(Declaration *D);
  void elaborateVarDef(Declaration *D);
  void elaborateFieldInit(Declaration *D);
  void elaborateFunctionDef(Declaration *D);

  clang::Expr *elaborateExpression(const Syntax *S);
  clang::Expr *elaborateConstantExpression(const Syntax *S);
  clang::Expr *doElaborateExpression(const Syntax *S);

  clang::Expr *elaborateLiteralExpression(const LiteralSyntax *S);
  clang::Expr *elaborateIdentifierExpression(const IdentifierSyntax *S);
  // clang::Expr *elaborateListExpression(const ListSyntax *S);

  clang::Expr *elaborateCallExpression(const CallSyntax *S);
  clang::Expr *elaboratePrefixExpression(const PrefixSyntax *S);
  clang::Expr *elaboratePostfixExpression(const PostfixSyntax *S);
  clang::Expr *elaborateInfixExpression(const InfixSyntax *S);
  clang::Expr *elaborateControlExpression(const ControlSyntax *S);
  clang::Expr *elaborateIndexExpression(const IndexSyntax *S);
  clang::Expr *elaboratePairExpression(const PairSyntax *S);
  clang::Expr *elaborateTripleExpression(const TripleSyntax *S);
  clang::Expr *elaborateListExpression(const ListSyntax *S);
  clang::Expr *elaborateSequenceExpression(const SequenceSyntax *S);


  
  // clang::Expr *elaborateSeqExpression(const SeqSyntax *S);
  // clang::Expr *elaborateUnaryExpression(const UnarySyntax *S);
  // clang::Expr *elaborateBinaryExpression(const BinarySyntax *S);
  // clang::Expr *elaborateApplyExpression(clang::Expr *LHS,
  //                                       const BinarySyntax *S);

  // clang::Expr *elaborateArraySubscriptExpr(clang::Expr *Base,
  //                                          const BinarySyntax *Op);
  clang::Expr *elaborateFunctionCall(clang::UnresolvedLookupExpr *Base,
                                     const CallSyntax *Op);

  // void elaborateTemplateArgs(const ListSyntax *ArgList,
  //                            clang::TemplateArgumentListInfo &TemplateArgs,
  //                  llvm::SmallVectorImpl<clang::TemplateArgument> &ActualArgs);
  // clang::Expr *elabotateTemplateInstantiationWithArgs(clang::Expr *Base,
  //                                                   const ListSyntax *ArgList);
  // clang::Expr *elaborateClassTemplateSelection(clang::Expr *IdExpr,
  //                                              const ListSyntax *ArgList);

  // bool elaborateClassTemplateArguments(const ListSyntax *Args,
  //                                      clang::TemplateArgumentListInfo &ArgInfo,
  //             llvm::SmallVectorImpl<clang::ParsedTemplateArgument> &ParsedArgs);

  /// Dispatching function, that determines based on the LHS's type how to
  /// process the RHS of the expression.
  clang::Expr *elaborateMemberAccess(clang::Expr *LHS, const InfixSyntax *S);

  clang::Expr *elaborateTypeNameAccess(clang::Expr *LHS, const BinarySyntax *S);
  clang::Expr *elaborateNestedNamespaceAccess(clang::Expr *LHS, const BinarySyntax *S);
  clang::Expr *elaborateMemberAccessOp(clang::Expr *LHS, const BinarySyntax *S);


  clang::Expr *elaborateIntegerMetaFunction(const BinarySyntax *S);
  clang::Expr *elaborateCharacterMetaFunction(const BinarySyntax *S);
  clang::Expr *elaborateRealMetaFunction(const BinarySyntax *S);

  /// Stmts
  clang::Stmt *elaborateEnclosureStmt(const EnclosureSyntax *S);
  clang::Stmt *elaborateListSyntaxStmt(const ListSyntax *S);
  clang::Stmt *elaborateSequenceStmt(const SequenceSyntax *S);
  clang::Stmt *elaborateStatement(const Syntax *S);
<<<<<<< HEAD
  clang::Stmt *elaborateDeclStmt(const DeclarationSyntax *S);
  clang::Stmt *elaborateReturnStmt(const PrefixSyntax *S);
  // clang::Stmt *elaborateControlStmt(const ControlSyntax *S);
  // clang::Stmt *elaborateIfStmt(const ControlSyntax *S);
  // clang::Stmt *elaborateWhileStmt(const ControlSyntax *S);
  // clang::Stmt *elaborateForStmt(const ControlSyntax *S);
=======
  // clang::Stmt *elaborateDeclStmt(const DeclarationSyntax *S);
  // clang::Stmt *elaborateUnaryStmt(const UnarySyntax *S);
  clang::Stmt *elaborateControlStmt(const ControlSyntax *S);
  clang::Stmt *elaborateIfStmt(const ControlSyntax *S);
  clang::Stmt *elaborateWhileStmt(const ControlSyntax *S);
  clang::Stmt *elaborateForStmt(const ControlSyntax *S);
>>>>>>> ddfd0bca
  // clang::Stmt *elaborateReturnStmt(const UnarySyntax *S);


  //===--------------------------------------------------------------------===//
  //                                Miscellaneous                             //
  //===--------------------------------------------------------------------===//
  void getParameters(Declaration *D,
                     Declarator *FuncDeclarator,
                     llvm::SmallVectorImpl<clang::ParmVarDecl *> &Params);

  // Diagnostics
  void Error(clang::SourceLocation Loc, llvm::StringRef Msg);

private:
  std::size_t ImplicitSemaDecls = 0;

  /// Context for the depth and index of template or auto parameters.
  struct SavedTemplateParamContext {
    unsigned Index = 0;
    unsigned Depth = 0;
  };

  SavedTemplateParamContext TempCtx;

  struct TemplateParamRAII {
    TemplateParamRAII(SavedTemplateParamContext &Ctx)
      : Ctx(Ctx), Old({Ctx.Index, Ctx.Depth})
      {}

    ~TemplateParamRAII() {
      Ctx.Index = Old.Index;
      Ctx.Depth = Old.Depth;
    }

  private:
    SavedTemplateParamContext &Ctx;
    SavedTemplateParamContext Old;
  };

public:
  //===--------------------------------------------------------------------===//
  //                    Complete class parsing/elaboration                    //
  //===--------------------------------------------------------------------===//
  ///{
  /// This returns true if part of the declaration was delayed.
  bool delayElaborateDeclType(clang::CXXRecordDecl *RD, const Syntax *S);

  /// Functionality associated with late elaboration and are used to either
  /// elaborate the full class or elaborate everything if they are able to.
  void delayElaborateMemberInitializer(Declaration *D);
  void delayElaborateMethodDecl(Declaration *D);
  void delayElaborateMethodDef(Declaration *D);
  void delayElaborationClassBody(Declaration *D);
  void delayElaborateDefaultParam(Declaration *D);


  /// Functions used for late elaboration processing.
  /// This only occur within a class.
  void finishDelayedElaboration(ElaboratingClass &Class);
  void lateElaborateAttributes(ElaboratingClass &Class);
  void lateElaborateMethodDecls(ElaboratingClass &Class);
  void lateElaborateDefaultParams(ElaboratingClass &Class);
  void lateElaborateMemberInitializers(ElaboratingClass &Class);
  void lateElaborateMethodDefs(ElaboratingClass &Class);

  /// Special callbacks used in order to interact a lateElaborated class.
  void lateElaborateAttribute(LateElaboratedAttributeDecl &Field);
  void lateElaborateMethodDef(LateElaboratedMethodDef &Method);
  void lateElaborateDefaultParams(LateElaboratedMethodDeclaration &MethodDecl);
  void lateElaborateDefaultParam(LateElaboratedDefaultArgument &DefaultParam);
  void lateElaborateMethodDecl(LateElaboratedMethodDeclaration &Method);
  void lateElaborateMemberInitializer(
      LateElaborateMemberInitializer &MemberInit);
  ///}
private:
  Sema &SemaRef;

  clang::Sema &CxxSema;

  clang::ASTContext &CxxAST;
};



} // namespace blue

#endif<|MERGE_RESOLUTION|>--- conflicted
+++ resolved
@@ -194,22 +194,13 @@
   clang::Stmt *elaborateListSyntaxStmt(const ListSyntax *S);
   clang::Stmt *elaborateSequenceStmt(const SequenceSyntax *S);
   clang::Stmt *elaborateStatement(const Syntax *S);
-<<<<<<< HEAD
+
   clang::Stmt *elaborateDeclStmt(const DeclarationSyntax *S);
   clang::Stmt *elaborateReturnStmt(const PrefixSyntax *S);
-  // clang::Stmt *elaborateControlStmt(const ControlSyntax *S);
-  // clang::Stmt *elaborateIfStmt(const ControlSyntax *S);
-  // clang::Stmt *elaborateWhileStmt(const ControlSyntax *S);
-  // clang::Stmt *elaborateForStmt(const ControlSyntax *S);
-=======
-  // clang::Stmt *elaborateDeclStmt(const DeclarationSyntax *S);
-  // clang::Stmt *elaborateUnaryStmt(const UnarySyntax *S);
   clang::Stmt *elaborateControlStmt(const ControlSyntax *S);
   clang::Stmt *elaborateIfStmt(const ControlSyntax *S);
   clang::Stmt *elaborateWhileStmt(const ControlSyntax *S);
   clang::Stmt *elaborateForStmt(const ControlSyntax *S);
->>>>>>> ddfd0bca
-  // clang::Stmt *elaborateReturnStmt(const UnarySyntax *S);
 
 
   //===--------------------------------------------------------------------===//
