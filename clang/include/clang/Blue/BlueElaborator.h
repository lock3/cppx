//===- BlueElaborator.h - Blue Language Elaborator ------------------------===//
//
// Part of the LLVM Project, under the Apache License v2.0 with LLVM Exceptions.
// See https://llvm.org/LICENSE.txt for license information.
// SPDX-License-Identifier: Apache-2.0 WITH LLVM-exception
// Copyright (c) Lock3 Software 2019, all rights reserved.
//
//===----------------------------------------------------------------------===//
//
//  Translates concrete syntax into C++ AST trees.
//
//===----------------------------------------------------------------------===//

#ifndef CLANG_BLUE_BLUEELABORATOR_H
#define CLANG_BLUE_BLUEELABORATOR_H

#include "clang/Blue/BlueSema.h"
#include "clang/Blue/BlueSyntax.h"
#include "clang/Sema/Sema.h"

namespace clang {

class CppxTypeLiteral;
class Decl;
class DiagnosticsEngine;
class Expr;
class QualType;
class Sema;
class Stmt;

} // namespace clang

namespace blue
{
class Declarator;

/// Transforms Blue syntax into C++ ASTs.
class Elaborator
{
public:
  Elaborator(Sema &S)
    : SemaRef(S), CxxSema(S.getCxxSema())
  { }

  /// Returns the current state of C++ translation.
  clang::Sema &getCxxSema() {
    return CxxSema;
  }

  /// Returns the C++ AST context.
  clang::ASTContext &getCxxContext() {
    return getCxxSema().Context;
  }
  /// Returns the current blue sema instance.
  Sema &getBlueSema() { return SemaRef; }

  //===--------------------------------------------------------------------===//
  //                                  Identification                          //
  //===--------------------------------------------------------------------===//

  Declaration *createDeclaration(const Syntax *Def, Declarator *Dcl,
                                 const Syntax *Init);

  //===--------------------------------------------------------------------===//
  //                                  Elaboration                             //
  //===--------------------------------------------------------------------===//
  clang::Decl *elaborateTop(const Syntax *S);

  void identifyDeclaration(const Syntax *S);
  void buildDeclaration(const DefSyntax *S);
  clang::Decl *elaborateDecl(const Syntax *S);
  clang::Decl *elaborateDefDecl(const DefSyntax *S);
  clang::Decl *elaborateDeclarationTyping(Declaration *D);

  void elaborateParameters(const ListSyntax *S);
  void elaborateParameterGroup(const ListSyntax *S);
  void elaborateParameterList(const ListSyntax *S);
  clang::Decl *elaborateParameter(const Syntax *S);

  Declarator *getDeclarator(const Syntax *S);
  Declarator *getUnaryDeclarator(const UnarySyntax *S);
  Declarator *getBinaryDeclarator(const BinarySyntax *S);
  Declarator *getLeafDeclarator(const Syntax *S);
  Declarator *getImplicitAutoDeclarator();

  clang::Decl *elaborateDeclEarly(Declaration *D);

  clang::Expr *elaborateDeclarator(const Declarator *Dcl);
  clang::Expr *elaborateTypeDeclarator(const Declarator *Dcl);
  clang::Expr *elaboratePointerDeclarator(const Declarator *Dcl);
  clang::Expr *elaborateArrayDeclarator(const Declarator *Dcl);
  clang::Expr *elaborateFunctionDeclarator(const Declarator *Dcl);
  clang::Expr *elaborateTemplateDeclarator(const Declarator *Dcl);
  clang::Expr *elaborateImplicitTypeDeclarator(const Declarator *Dcl);


  clang::Decl *makeValueDecl(Declaration *D);
  clang::Decl *makeObjectDecl(Declaration *D, clang::Expr *Ty);
  clang::Decl *makeTypeDecl(Declaration *D, clang::QualType T);
  clang::Decl *makeFunctionDecl(Declaration *D);
  clang::Decl *makeTemplateDecl(Declaration *D);

  clang::CppxTypeLiteral *createFunctionType(Declarator *Dcl);

  void elaborateDefinition(const Syntax *S);
  void elaborateDefinitionInitialization(Declaration *D);
  void elaborateVarDef(Declaration *D);
  void elaborateFunctionDef(Declaration *D);


  clang::Expr *elaborateExpression(const Syntax *S);
  clang::Expr *elaborateConstantExpression(const Syntax *S);
  clang::Expr *doElaborateExpression(const Syntax *S);

  clang::Expr *elaborateLiteralExpression(const LiteralSyntax *S);
  clang::Expr *elaborateIdentifierExpression(const IdentifierSyntax *S);
  clang::Expr *elaborateListExpression(const ListSyntax *S);
  clang::Expr *elaborateSeqExpression(const SeqSyntax *S);
  clang::Expr *elaborateUnaryExpression(const UnarySyntax *S);
  clang::Expr *elaborateBinaryExpression(const BinarySyntax *S);
  clang::Expr *elaborateApplyExpression(clang::Expr *LHS,
                                        const BinarySyntax *S);

<<<<<<< HEAD
  clang::Expr *elaborateIntegerMetaFunction(const BinarySyntax *S);
  clang::Expr *elaborateCharacterMetaFunction(const BinarySyntax *S);
  clang::Expr *elaborateRealMetaFunction(const BinarySyntax *S);
=======
  clang::Stmt *elaborateSeq(const SeqSyntax *S);
  clang::Stmt *elaborateStatement(const Syntax *S);

  //===--------------------------------------------------------------------===//
  //                                Miscellaneous                             //
  //===--------------------------------------------------------------------===//
  void getParameters(Declaration *D,
                     llvm::SmallVectorImpl<clang::ParmVarDecl *> &Params);

  // Diagnostics
>>>>>>> ff24d731

  void Error(clang::SourceLocation Loc, llvm::StringRef Msg);

private:
  std::size_t ImplicitSemaDecls = 0;

  /// Context for the depth and index of template or auto parameters.
  struct SavedTemplateParamContext {
    unsigned Index = 0;
    unsigned Depth = 0;
  };

  SavedTemplateParamContext TempCtx;

  struct TemplateParamRAII {
    TemplateParamRAII(SavedTemplateParamContext &Ctx)
      : Ctx(Ctx), Old({Ctx.Index, Ctx.Depth})
      {}

    ~TemplateParamRAII() {
      Ctx.Index = Old.Index;
      Ctx.Depth = Old.Depth;
    }

  private:
    SavedTemplateParamContext &Ctx;
    SavedTemplateParamContext Old;
  };

private:
  Sema &SemaRef;

  clang::Sema &CxxSema;
};

} // namespace blue

#endif<|MERGE_RESOLUTION|>--- conflicted
+++ resolved
@@ -121,11 +121,10 @@
   clang::Expr *elaborateApplyExpression(clang::Expr *LHS,
                                         const BinarySyntax *S);
 
-<<<<<<< HEAD
+
   clang::Expr *elaborateIntegerMetaFunction(const BinarySyntax *S);
   clang::Expr *elaborateCharacterMetaFunction(const BinarySyntax *S);
   clang::Expr *elaborateRealMetaFunction(const BinarySyntax *S);
-=======
   clang::Stmt *elaborateSeq(const SeqSyntax *S);
   clang::Stmt *elaborateStatement(const Syntax *S);
 
@@ -136,8 +135,6 @@
                      llvm::SmallVectorImpl<clang::ParmVarDecl *> &Params);
 
   // Diagnostics
->>>>>>> ff24d731
-
   void Error(clang::SourceLocation Loc, llvm::StringRef Msg);
 
 private:
