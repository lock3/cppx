//==--- TypeProperties.td - Type property definitions ---------------------===//
//
// Part of the LLVM Project, under the Apache License v2.0 with LLVM Exceptions.
// See https://llvm.org/LICENSE.txt for license information.
// SPDX-License-Identifier: Apache-2.0 WITH LLVM-exception
//
//===----------------------------------------------------------------------===//

include "clang/AST/PropertiesBase.td"
include "clang/Basic/TypeNodes.td"

let Class = ComplexType in {
  def : Property<"elementType", QualType> {
    let Read = [{ node->getElementType() }];    
  }

  def : Creator<[{ return ctx.getComplexType(elementType); }]>;
}

let Class = PointerType in {
  def : Property<"pointeeType", QualType> {
    let Read = [{ node->getPointeeType() }];
  }

  def : Creator<[{ return ctx.getPointerType(pointeeType); }]>;
}

let Class = AdjustedType in {
  def : Property<"originalType", QualType> {
    let Read = [{ node->getOriginalType() }];
  }
  def : Property<"adjustedType", QualType> {
    let Read = [{ node->getAdjustedType() }];
  }

  def : Creator<[{ return ctx.getAdjustedType(originalType, adjustedType); }]>;
}

let Class = DecayedType in {
  def : Override {
    // We don't need to serialize the adjusted type because we can always
    // derive it by decaying the original type.
    let IgnoredProperties = [ "adjustedType" ];
  }

  def : Creator<[{ return ctx.getAdjustedParameterType(originalType); }]>;
}

let Class = BlockPointerType in {
  def : Property<"pointeeType", QualType> {
    let Read = [{ node->getPointeeType() }];
  }

  def : Creator<[{ return ctx.getBlockPointerType(pointeeType); }]>;
}

let Class = ReferenceType in {
  def : Property<"pointeeTypeAsWritten", QualType> {
    let Read = [{ node->getPointeeTypeAsWritten() }];
  }
}

let Class = LValueReferenceType in {
  def : Property<"isSpelledAsLValue", Bool> {
    let Read = [{ node->isSpelledAsLValue() }];
  }

  def : Creator<[{
    return ctx.getLValueReferenceType(pointeeTypeAsWritten,
                                      isSpelledAsLValue);
  }]>;
}

let Class = RValueReferenceType in {
  def : Creator<[{
    return ctx.getRValueReferenceType(pointeeTypeAsWritten);
  }]>;
}

let Class = MemberPointerType in {
  def : Property<"pointeeType", QualType> {
    let Read = [{ node->getPointeeType() }];
  }
  def : Property<"baseType", QualType> {
    let Read = [{ QualType(node->getClass(), 0) }];
  }

  def : Creator<[{
    return ctx.getMemberPointerType(pointeeType, baseType.getTypePtr());
  }]>;
}

let Class = ArrayType in {
  def : Property<"elementType", QualType> {
    let Read = [{ node->getElementType() }];
  }
  def : Property<"sizeModifier", ArraySizeModifier> {
    let Read = [{ node->getSizeModifier() }];
  }
  def : Property<"indexQualifiers", Qualifiers> {
    let Read = [{ Qualifiers::fromCVRMask(node->getIndexTypeCVRQualifiers()) }];
  }
}

let Class = ConstantArrayType in {
  def : Property<"sizeValue", APInt> {
    let Read = [{ node->getSize() }];
  }
  def : Property<"size", ExprRef> {
    let Read = [{ node->getSizeExpr() }];
  }

  def : Creator<[{
    return ctx.getConstantArrayType(elementType, sizeValue, size,
                                    sizeModifier,
                                    indexQualifiers.getCVRQualifiers());
  }]>;
}

let Class = IncompleteArrayType in {
  def : Creator<[{
    return ctx.getIncompleteArrayType(elementType, sizeModifier,
                                      indexQualifiers.getCVRQualifiers());
  }]>;
}

let Class = VariableArrayType in {
  def : Property<"leftBracketLoc", SourceLocation> {
    let Read = [{ node->getLBracketLoc() }];
  }
  def : Property<"rightBracketLoc", SourceLocation> {
    let Read = [{ node->getRBracketLoc() }];
  }
  def : Property<"size", ExprRef> {
    let Read = [{ node->getSizeExpr() }];
  }

  def : Creator<[{
    return ctx.getVariableArrayType(elementType, size, sizeModifier,
                                    indexQualifiers.getCVRQualifiers(),
                                    SourceRange(leftBracketLoc,
                                                rightBracketLoc));
  }]>;
}

let Class = DependentSizedArrayType in {
  def : Property<"size", ExprRef> {
    let Read = [{ node->getSizeExpr() }];
  }
  def : Property<"leftBracketLoc", SourceLocation> {
    let Read = [{ node->getLBracketLoc() }];
  }
  def : Property<"rightBracketLoc", SourceLocation> {
    let Read = [{ node->getRBracketLoc() }];
  }

  def : Creator<[{
    return ctx.getDependentSizedArrayType(elementType, size, sizeModifier,
                                          indexQualifiers.getCVRQualifiers(),
                                          SourceRange(leftBracketLoc,
                                                      rightBracketLoc));
  }]>;
}

let Class = VectorType in {
  def : Property<"elementType", QualType> {
    let Read = [{ node->getElementType() }];
  }
  def : Property<"numElements", UInt32> {
    let Read = [{ node->getNumElements() }];
  }
  def : Property<"vectorKind", VectorKind> {
    let Read = [{ node->getVectorKind() }];
  }

  def : Creator<[{
    return ctx.getVectorType(elementType, numElements, vectorKind);
  }]>;
}

let Class = DependentVectorType in {
  def : Property<"elementType", QualType> {
    let Read = [{ node->getElementType() }];
  }
  def : Property<"size", ExprRef> {
    let Read = [{ node->getSizeExpr() }];
  }
  def : Property<"attributeLoc", SourceLocation> {
    let Read = [{ node->getAttributeLoc() }];
  }
  def : Property<"vectorKind", VectorKind> {
    let Read = [{ node->getVectorKind() }];
  }

  def : Creator<[{
    return ctx.getDependentVectorType(elementType, size, attributeLoc,
                                      vectorKind);
  }]>;
}

let Class = ExtVectorType in {
  def : Override {
    let IgnoredProperties = [ "vectorKind" ];
  }

  def : Creator<[{
    return ctx.getExtVectorType(elementType, numElements);
  }]>;
}

let Class = DependentSizedExtVectorType in {
  def : Property<"elementType", QualType> {
    let Read = [{ node->getElementType() }];
  }
  def : Property<"size", ExprRef> {
    let Read = [{ node->getSizeExpr() }];
  }
  def : Property<"attributeLoc", SourceLocation> {
    let Read = [{ node->getAttributeLoc() }];
  }

  def : Creator<[{
    return ctx.getDependentSizedExtVectorType(elementType, size, attributeLoc);
  }]>;
}

let Class = MatrixType in {
  def : Property<"elementType", QualType> {
    let Read = [{ node->getElementType() }];
  }
}

let Class = ConstantMatrixType in {
  def : Property<"numRows", UInt32> {
    let Read = [{ node->getNumRows() }];
  }
  def : Property<"numColumns", UInt32> {
    let Read = [{ node->getNumColumns() }];
  }

  def : Creator<[{
    return ctx.getConstantMatrixType(elementType, numRows, numColumns);
  }]>;
}

let Class = DependentSizedMatrixType in {
  def : Property<"rows", ExprRef> {
    let Read = [{ node->getRowExpr() }];
  }
  def : Property<"columns", ExprRef> {
    let Read = [{ node->getColumnExpr() }];
  }
  def : Property<"attributeLoc", SourceLocation> {
    let Read = [{ node->getAttributeLoc() }];
  }

  def : Creator<[{
    return ctx.getDependentSizedMatrixType(elementType, rows, columns, attributeLoc);
  }]>;
}

let Class = FunctionType in {
  def : Property<"returnType", QualType> {
    let Read = [{ node->getReturnType() }];
  }
  def : Property<"noReturn", Bool> {
    let Read = [{ node->getExtInfo().getNoReturn() }];
  }
  def : Property<"hasRegParm", Bool> {
    let Read = [{ node->getExtInfo().getHasRegParm() }];
  }
  def : Property<"regParm", UInt32> {
    let Read = [{ node->getExtInfo().getRegParm() }];
  }
  def : Property<"callingConvention", CallingConv> {
    let Read = [{ node->getExtInfo().getCC() }];
  }
  def : Property<"producesResult", Bool> {
    let Read = [{ node->getExtInfo().getProducesResult() }];
  }
  def : Property<"noCallerSavedRegs", Bool> {
    let Read = [{ node->getExtInfo().getNoCallerSavedRegs() }];
  }
  def : Property<"noCfCheck", Bool> {
    let Read = [{ node->getExtInfo().getNoCfCheck() }];
  }
  def : Property<"cmseNSCall", Bool> {
    let Read = [{ node->getExtInfo().getCmseNSCall() }];
  }
}

let Class = FunctionNoProtoType in {
  def : Creator<[{
    auto extInfo = FunctionType::ExtInfo(noReturn, hasRegParm, regParm,
                                         callingConvention, producesResult,
                                         noCallerSavedRegs, noCfCheck,
                                         cmseNSCall);
    return ctx.getFunctionNoProtoType(returnType, extInfo);
  }]>;
}

let Class = FunctionProtoType in {
  def : Property<"variadic", Bool> {
    let Read = [{ node->isVariadic() }];
  }
  def : Property<"trailingReturn", Bool> {
    let Read = [{ node->hasTrailingReturn() }];
  }
  def : Property<"methodQualifiers", Qualifiers> {
    let Read = [{ node->getMethodQuals() }];
  }
  def : Property<"refQualifier", RefQualifierKind> {
    let Read = [{ node->getRefQualifier() }];
  }
  def : Property<"exceptionSpecifier", ExceptionSpecInfo> {
    let Read = [{ node->getExceptionSpecInfo() }];
  }
  def : Property<"parameters", Array<QualType>> {
    let Read = [{ node->getParamTypes() }];
  }
  def : Property<"extParameterInfo", Array<ExtParameterInfo>> {
    let Read = [{ node->hasExtParameterInfos()
                    ? node->getExtParameterInfos()
                    : llvm::ArrayRef<FunctionProtoType::ExtParameterInfo>() }];
  }

  def : Creator<[{
    auto extInfo = FunctionType::ExtInfo(noReturn, hasRegParm, regParm,
                                         callingConvention, producesResult,
                                         noCallerSavedRegs, noCfCheck,
                                         cmseNSCall);
    FunctionProtoType::ExtProtoInfo epi;
    epi.ExtInfo = extInfo;
    epi.Variadic = variadic;
    epi.HasTrailingReturn = trailingReturn;
    epi.TypeQuals = methodQualifiers;
    epi.RefQualifier = refQualifier;
    epi.ExceptionSpec = exceptionSpecifier;
    epi.ExtParameterInfos =
      extParameterInfo.empty() ? nullptr : extParameterInfo.data();
    return ctx.getFunctionType(returnType, parameters, epi);
  }]>;
}

let Class = AtomicType in {
  def : Property<"valueType", QualType> {
    let Read = [{ node->getValueType() }];
  }

  def : Creator<[{
    return ctx.getAtomicType(valueType);
  }]>;
}

let Class = UnresolvedUsingType in {
  def : Property<"declaration", DeclRef> {
    let Read = [{ node->getDecl() }];
  }

  def : Creator<[{
    return ctx.getTypeDeclType(cast<UnresolvedUsingTypenameDecl>(declaration));
  }]>;
}

let Class = TypedefType in {
  def : Property<"declaration", DeclRef> {
    let Read = [{ node->getDecl() }];
  }
  def : Property<"canonicalType", Optional<QualType>> {
    let Read = [{ makeOptionalFromNullable(node->getCanonicalTypeInternal()) }];
  }

  def : Creator<[{
    QualType finalCanonicalType =
      canonicalType ? ctx.getCanonicalType(*canonicalType)
                    : QualType();
    return ctx.getTypedefType(cast<TypedefNameDecl>(declaration),
                              finalCanonicalType);
  }]>;
}

let Class = TypeOfExprType in {
  def : Property<"expression", ExprRef> {
    let Read = [{ node->getUnderlyingExpr() }];
  }

  def : Creator<[{
    return ctx.getTypeOfExprType(expression);
  }]>;
}

let Class = TypeOfType in {
  def : Property<"underlyingType", QualType> {
    let Read = [{ node->getUnderlyingType() }];
  }

  def : Creator<[{
    return ctx.getTypeOfType(underlyingType);
  }]>;
}

let Class = DependentIdentifierSpliceType in {
  def : Property<"qualifier", NestedNameSpecifier> {
    let Read = [{ node->getQualifier() }];
  }
  def : Property<"identifier", Identifier> {
    let Read = [{ node->getIdentifierInfo() }];
  }
  def : Property<"templateArguments", Array<TemplateArgument>> {
    let Read = [{ node->template_arguments() }];
  }

  def : Creator<[{
    return ctx.getDependentIdentifierSpliceType(qualifier, identifier,
                                                templateArguments);
  }]>;
}

let Class = DecltypeType in {
  def : Property<"underlyingType", QualType> {
    let Read = [{ node->getUnderlyingType() }];
  }
  def : Property<"expression", ExprRef> {
    let Read = [{ node->getUnderlyingExpr() }];
  }

  def : Creator<[{
    return ctx.getDecltypeType(expression, underlyingType);
  }]>;
}

let Class = TypeSpliceType in {
  def : Property<"underlyingType", QualType> {
    let Read = [{ node->getUnderlyingType() }];
  }
  def : Property<"reflection", ExprRef> {
    let Read = [{ node->getReflection() }];
  }

  def : Creator<[{
    return ctx.getTypeSpliceType(reflection, underlyingType);
  }]>;
}

let Class = TypePackSpliceType in {
  def : Property<"packSplice", PackSplice> {
    let Read = [{ *node->getPackSplice() }];
  }
  def : Creator<[{
    return ctx.getTypePackSpliceType(&packSplice);
  }]>;
}

let Class = SubstTypePackSpliceType in {
  def : Property<"expansionExpr", ExprRef> {
    let Read = [{ node->getExpansionExpr() }];
  }
  def : Property<"replacementType", QualType> {
    let Read = [{ node->getReplacementType() }];
  }

  def : Creator<[{
    return ctx.getSubstTypePackSpliceType(expansionExpr, replacementType);
  }]>;
}

let Class = UnaryTransformType in {
  def : Property<"baseType", QualType> {
    let Read = [{ node->getBaseType() }];
  }
  def : Property<"underlyingType", QualType> {
    let Read = [{ node->getUnderlyingType() }];
  }
  def : Property<"transform", UnaryTypeTransformKind> {
    let Read = [{ node->getUTTKind() }];
  }

  def : Creator<[{
    return ctx.getUnaryTransformType(baseType, underlyingType, transform);
  }]>;
}

let Class = AutoType in {
  def : Property<"deducedType", Optional<QualType>> {
    let Read = [{ makeOptionalFromNullable(node->getDeducedType()) }];
  }
  def : Property<"keyword", AutoTypeKeyword> {
    let Read = [{ node->getKeyword() }];
  }
  def : Property<"typeConstraintConcept", Optional<ConceptDeclRef>> {
    let Read = [{ makeOptionalFromPointer(
        const_cast<const ConceptDecl*>(node->getTypeConstraintConcept())) }];
  }
  def : Property<"typeConstraintArguments", Array<TemplateArgument>> {
    let Read = [{ node->getTypeConstraintArguments() }];
  }
  // FIXME: better enumerated value
  // Only really required when the deduced type is null
  def : Property<"dependence", UInt32> {
    let Read = [{ !node->getDeducedType().isNull() ? 0 :
                  node->containsUnexpandedParameterPack() ? 2 :
                  node->isDependentType() ? 1 : 0 }];
  }

  def : Creator<[{
    return ctx.getAutoType(makeNullableFromOptional(deducedType), keyword,
                           /*isDependentWithoutDeducedType*/ dependence > 0,
                           /*isPackWithoutDeducedType*/ dependence > 1,
                           makePointerFromOptional(typeConstraintConcept),
                           typeConstraintArguments);
  }]>;
}

let Class = DeducedTemplateSpecializationType in {
  def : Property<"templateName", Optional<TemplateName>> {
    let Read = [{ makeOptionalFromNullable(node->getTemplateName()) }];
  }
  def : Property<"deducedType", QualType> {
    let Read = [{ node->getDeducedType() }];
  }
  // Only really required when the deduced type is null
  def : Property<"dependent", Bool> {
    let Read = [{ !node->getDeducedType().isNull()
                    ? false : node->isDependentType() }];
  }

  def : Creator<[{
    return ctx.getDeducedTemplateSpecializationType(
                                     makeNullableFromOptional(templateName),
                                     deducedType, dependent);
  }]>;
}

let Class = TagType in {
  def : Property<"dependent", Bool> {
    let Read = [{ node->isDependentType() }];
  }
  def : Property<"declaration", DeclRef> {
    // Serializing a reference to the canonical declaration is apparently
    // necessary to make module-merging work.
    let Read = [{ node->getDecl()->getCanonicalDecl() }];
  }
}

let Class = EnumType in {
  def : Creator<[{
    QualType result = ctx.getEnumType(cast<EnumDecl>(declaration));
    if (dependent)
      const_cast<Type *>(result.getTypePtr())
          ->addDependence(TypeDependence::DependentInstantiation);
    return result;
  }]>;
}

let Class = RecordType in {
  def : Creator<[{
    auto record = cast<RecordDecl>(declaration);
    QualType result = ctx.getRecordType(record);
    if (dependent)
      const_cast<Type *>(result.getTypePtr())
          ->addDependence(TypeDependence::DependentInstantiation);
    return result;
  }]>;
}

let Class = ElaboratedType in {
  def : Property<"keyword", ElaboratedTypeKeyword> {
    let Read = [{ node->getKeyword() }];
  }
  def : Property<"qualifier", NestedNameSpecifier> {
    let Read = [{ node->getQualifier() }];
  }
  def : Property<"namedType", QualType> {
    let Read = [{ node->getNamedType() }];
  }
  def : Property<"ownedTag", Optional<TagDeclRef>> {
    let Read = [{ makeOptionalFromPointer(
                    const_cast<const TagDecl *>(node->getOwnedTagDecl())) }];
  }

  def : Creator<[{
    return ctx.getElaboratedType(keyword, qualifier, namedType,
                                 makePointerFromOptional(ownedTag));
  }]>;
}

let Class = InjectedClassNameType in {
  def : Property<"declaration", DeclRef> {
    // FIXME: drilling down to the canonical declaration is what the
    // existing serialization code was doing, but it's not clear why.
    let Read = [{ node->getDecl()->getCanonicalDecl() }];
  }
  def : Property<"injectedSpecializationType", QualType> {
    let Read = [{ node->getInjectedSpecializationType() }];
  }

  def : Creator<[{
    // FIXME: ASTContext::getInjectedClassNameType is not currently suitable
    // for AST reading, too much interdependencies.
    const Type *T = nullptr;
    auto typeDecl = cast<CXXRecordDecl>(declaration);
    for (auto *DI = typeDecl; DI; DI = DI->getPreviousDecl()) {
      if (const Type *existing = DI->getTypeForDecl()) {
        T = existing;
        break;
      }
    }
    if (!T) {
      T = new (ctx, TypeAlignment)
            InjectedClassNameType(typeDecl, injectedSpecializationType);
      for (auto *DI = typeDecl; DI; DI = DI->getPreviousDecl())
        DI->setTypeForDecl(T);
    }
    return QualType(T, 0);
  }]>;
}

let Class = ParenType in {
  def : Property<"innerType", QualType> {
    let Read = [{ node->getInnerType() }];
  }

  def : Creator<[{
    return ctx.getParenType(innerType);
  }]>;  
}

let Class = MacroQualifiedType in {
  def : Property<"underlyingType", QualType> {
    let Read = [{ node->getUnderlyingType() }];
  }
  def : Property<"macroIdentifier", Identifier> {
    let Read = [{ node->getMacroIdentifier() }];
  }

  def : Creator<[{
    return ctx.getMacroQualifiedType(underlyingType, macroIdentifier);
  }]>;
}

let Class = AttributedType in {
  def : Property<"modifiedType", QualType> {
    let Read = [{ node->getModifiedType() }];
  }
  def : Property<"equivalentType", QualType> {
    let Read = [{ node->getEquivalentType() }];
  }
  def : Property<"attribute", AttrKind> {
    let Read = [{ node->getAttrKind() }];
  }

  def : Creator<[{
    return ctx.getAttributedType(attribute, modifiedType, equivalentType);
  }]>;
}

let Class = DependentAddressSpaceType in {
  def : Property<"pointeeType", QualType> {
    let Read = [{ node->getPointeeType() }];
  }
  def : Property<"addressSpace", ExprRef> {
    let Read = [{ node->getAddrSpaceExpr() }];
  }
  def : Property<"attributeLoc", SourceLocation> {
    let Read = [{ node->getAttributeLoc() }];
  }

  def : Creator<[{
    return ctx.getDependentAddressSpaceType(pointeeType, addressSpace,
                                            attributeLoc);
  }]>;
}

let Class = TemplateSpecializationType in {
  def : Property<"dependent", Bool> {
    let Read = [{ node->isDependentType() }];
  }
  def : Property<"templateName", TemplateName> {
    let Read = [{ node->getTemplateName() }];
  }
  def : Property<"templateArguments", Array<TemplateArgument>> {
    let Read = [{ node->template_arguments() }];
  }
  def : Property<"underlyingType", Optional<QualType>> {
    let Read = [{
      node->isTypeAlias()
        ? llvm::Optional<QualType>(node->getAliasedType())
        : node->isCanonicalUnqualified()
            ? llvm::None
            : llvm::Optional<QualType>(node->getCanonicalTypeInternal())
    }];
  }

  def : Creator<[{
    QualType result;
    if (!underlyingType.hasValue()) {
      result = ctx.getCanonicalTemplateSpecializationType(templateName,
                                                          templateArguments);
    } else {
      result = ctx.getTemplateSpecializationType(templateName,
                                                 templateArguments,
                                                 *underlyingType);
    }
    if (dependent)
      const_cast<Type *>(result.getTypePtr())
          ->addDependence(TypeDependence::DependentInstantiation);
    return result;
  }]>;
}

let Class = DependentTemplateSpecializationType in {
  def : Property<"keyword", ElaboratedTypeKeyword> {
    let Read = [{ node->getKeyword() }];
  }
  def : Property<"qualifier", NestedNameSpecifier> {
    let Read = [{ node->getQualifier() }];
  }
  def : Property<"name", Identifier> {
    let Read = [{ node->getIdentifier() }];
  }
  def : Property<"templateArguments", Array<TemplateArgument>> {
    let Read = [{ node->template_arguments() }];
  }

  def : Creator<[{
    return ctx.getDependentTemplateSpecializationType(keyword, qualifier,
                                                      name, templateArguments);
  }]>;
}

let Class = TemplateTypeParmType in {
  def : Property<"depth", UInt32> {
    let Read = [{ node->getDepth() }];
  }
  def : Property<"index", UInt32> {
    let Read = [{ node->getIndex() }];
  }
  def : Property<"isParameterPack", Bool> {
    let Read = [{ node->isParameterPack() }];
  }
  def : Property<"declaration", Optional<TemplateTypeParmDeclRef>> {
    let Read = [{ makeOptionalFromPointer(
                    const_cast<const TemplateTypeParmDecl*>(node->getDecl())) }];
  }

  def : Creator<[{
    return ctx.getTemplateTypeParmType(depth, index, isParameterPack,
                                       makePointerFromOptional(declaration));
  }]>;
}

let Class = SubstTemplateTypeParmType in {
  def : Property<"replacedParameter", QualType> {
    let Read = [{ QualType(node->getReplacedParameter(), 0) }];
  }
  def : Property<"replacementType", QualType> {
    let Read = [{ node->getReplacementType() }];
  }

  def : Creator<[{
    // The call to getCanonicalType here existed in ASTReader.cpp, too.
    return ctx.getSubstTemplateTypeParmType(
        cast<TemplateTypeParmType>(replacedParameter),
        ctx.getCanonicalType(replacementType));
  }]>;
}

let Class = PackExpansionType in {
  def : Property<"pattern", QualType> {
    let Read = [{ node->getPattern() }];
  }
  def : Property<"numExpansions", Optional<UInt32>> {
    let Read = [{ node->getNumExpansions() }];
  }

  def : Creator<[{
    return ctx.getPackExpansionType(pattern, numExpansions,
                                    /*ExpectPackInType*/false);
  }]>;
}

<<<<<<< HEAD
let Class = CXXDependentVariadicReifierType in {
  def : Property<"range", ExprRef> {
    let Read = [{ node->getRange() }];
  }
  def : Property<"keywordLoc", SourceLocation> {
    let Read = [{ node->getBeginLoc() }];
  }
  def : Property<"ellipsisLoc", SourceLocation> {
    let Read = [{ node->getEllipsisLoc() }];
  }
  def : Property<"rparenLoc", SourceLocation> {
    let Read = [{ node->getEndLoc() }];
  }

  def : Creator<[{
    return ctx.getCXXDependentVariadicReifierType(range, keywordLoc,
                                                  ellipsisLoc, rparenLoc);
  }]>;
}

let Class = CXXRequiredTypeType in {
  def : Property<"declaration", DeclRef> {
    let Read = [{ node->getDecl() }];
  }

  def : Creator<[{
    return ctx.getCXXRequiredTypeType(cast<CXXRequiredTypeDecl>(declaration));
  }]>;
}

=======
>>>>>>> cf0c906f
let Class = SubstTemplateTypeParmPackType in {
  def : Property<"replacedParameter", QualType> {
    let Read = [{ QualType(node->getReplacedParameter(), 0) }];
  }
  def : Property<"replacementPack", TemplateArgument> {
    let Read = [{ node->getArgumentPack() }];
  }

  def : Creator<[{
    return ctx.getSubstTemplateTypeParmPackType(
                         cast<TemplateTypeParmType>(replacedParameter),
                        replacementPack);
  }]>;
}

let Class = BuiltinType in {
  def : Property<"kind", BuiltinTypeKind> {
    let Read = [{ node->getKind() }];
  }

  def : Creator<[{
      switch (kind) {
#define IMAGE_TYPE(IMGTYPE, ID, SINGLETON_ID, ACCESS, SUFFIX) \
      case BuiltinType::ID: return ctx.SINGLETON_ID;
#include "clang/Basic/OpenCLImageTypes.def"

#define EXT_OPAQUE_TYPE(EXTTYPE, ID, EXT) \
      case BuiltinType::ID: return ctx.ID##Ty;
#include "clang/Basic/OpenCLExtensionTypes.def"

#define SVE_TYPE(NAME, ID, SINGLETON_ID) \
      case BuiltinType::ID: return ctx.SINGLETON_ID;
#include "clang/Basic/AArch64SVEACLETypes.def"

#define PPC_MMA_VECTOR_TYPE(NAME, ID, SIZE) \
      case BuiltinType::ID: return ctx.ID##Ty;
#include "clang/Basic/PPCTypes.def"

#define BUILTIN_TYPE(ID, SINGLETON_ID) \
      case BuiltinType::ID: return ctx.SINGLETON_ID;
#include "clang/AST/BuiltinTypes.def"
      }
      llvm_unreachable("unreachable builtin case");
  }]>;
}

let Class = DependentNameType in {
  def : Property<"keyword", ElaboratedTypeKeyword> {
    let Read = [{ node->getKeyword() }];
  }
  def : Property<"qualifier", NestedNameSpecifier> {
    let Read = [{ node->getQualifier() }];
  }
  def : Property<"name", Identifier> {
    let Read = [{ node->getIdentifier() }];
  }
  def : Property<"underlyingType", Optional<QualType>> {
    let Read = [{
      node->isCanonicalUnqualified()
        ? llvm::None
        : llvm::Optional<QualType>(node->getCanonicalTypeInternal())
    }];
  }

  def : Creator<[{
    QualType canon = (underlyingType
                        ? ctx.getCanonicalType(*underlyingType)
                        : QualType());
    return ctx.getDependentNameType(keyword, qualifier, name, canon);
  }]>;
}

let Class = ObjCObjectType in {
  def : Property<"baseType", QualType> {
    let Read = [{ node->getBaseType() }];
  }
  def : Property<"typeArgsAsWritten", Array<QualType>> {
    let Read = [{ node->getTypeArgsAsWritten() }];
  }
  def : Property<"qualifiers", Array<ObjCProtocolDeclRef>> {
    let Read = [{ node->getProtocols() }];
  }
  def : Property<"isKindOfTypeAsWritten", Bool> {
    let Read = [{ node->isKindOfTypeAsWritten() }];
  }

  def : Creator<[{
    return ctx.getObjCObjectType(baseType, typeArgsAsWritten, qualifiers,
                                 isKindOfTypeAsWritten);
  }]>;
}

let Class = ObjCInterfaceType in {
  // We don't actually want any of the properties of the superclass.
  def : Override {
    let IgnoredProperties = [ "baseType", "typeArgsAsWritten",
                              "qualifiers", "isKindOfTypeAsWritten" ];
  }

  def : Property<"declaration", DeclRef> {
    // FIXME: drilling down to the canonical declaration is what the
    // existing serialization code was doing, but it's not clear why.
    let Read = [{ node->getDecl()->getCanonicalDecl() }];
  }

  def : Creator<[{
    return ctx.getObjCInterfaceType(
             cast<ObjCInterfaceDecl>(declaration->getCanonicalDecl()));
  }]>;
}

let Class = ObjCTypeParamType in {
  def : Property<"declaration", ObjCTypeParamDeclRef> {
    let Read = [{ node->getDecl() }];
  }  
  def : Property<"qualifiers", Array<ObjCProtocolDeclRef>> {
    let Read = [{ node->getProtocols() }];
  }

  def : Creator<[{
    return ctx.getObjCTypeParamType(declaration, qualifiers);
  }]>;
}

let Class = ObjCObjectPointerType in {
  def : Property<"pointeeType", QualType> {
    let Read = [{ node->getPointeeType() }];
  }

  def : Creator<[{
    return ctx.getObjCObjectPointerType(pointeeType);
  }]>;
}

let Class = PipeType in {
  def : Property<"elementType", QualType> {
    let Read = [{ node->getElementType() }];
  }
  def : Property<"isReadOnly", Bool> {
    let Read = [{ node->isReadOnly() }];
  }

  def : Creator<[{
    return ctx.getPipeType(elementType, isReadOnly);
  }]>;
}

let Class = ExtIntType in {
  def : Property<"isUnsigned", Bool> {
    let Read = [{ node->isUnsigned() }];
  }
  def : Property <"numBits", UInt32> {
    let Read = [{ node->getNumBits() }];
  }

  def : Creator<[{
    return ctx.getExtIntType(isUnsigned, numBits);
  }]>;
}

let Class = DependentExtIntType in {
  def : Property<"isUnsigned", Bool> {
    let Read = [{ node->isUnsigned() }];
  }
  def : Property <"numBitsExpr", ExprRef> {
    let Read = [{ node->getNumBitsExpr() }];
  }
  def : Creator<[{
    return ctx.getDependentExtIntType(isUnsigned, numBitsExpr);
  }]>;
}<|MERGE_RESOLUTION|>--- conflicted
+++ resolved
@@ -779,27 +779,6 @@
   }]>;
 }
 
-<<<<<<< HEAD
-let Class = CXXDependentVariadicReifierType in {
-  def : Property<"range", ExprRef> {
-    let Read = [{ node->getRange() }];
-  }
-  def : Property<"keywordLoc", SourceLocation> {
-    let Read = [{ node->getBeginLoc() }];
-  }
-  def : Property<"ellipsisLoc", SourceLocation> {
-    let Read = [{ node->getEllipsisLoc() }];
-  }
-  def : Property<"rparenLoc", SourceLocation> {
-    let Read = [{ node->getEndLoc() }];
-  }
-
-  def : Creator<[{
-    return ctx.getCXXDependentVariadicReifierType(range, keywordLoc,
-                                                  ellipsisLoc, rparenLoc);
-  }]>;
-}
-
 let Class = CXXRequiredTypeType in {
   def : Property<"declaration", DeclRef> {
     let Read = [{ node->getDecl() }];
@@ -810,8 +789,6 @@
   }]>;
 }
 
-=======
->>>>>>> cf0c906f
 let Class = SubstTemplateTypeParmPackType in {
   def : Property<"replacedParameter", QualType> {
     let Read = [{ QualType(node->getReplacedParameter(), 0) }];
