--- conflicted
+++ resolved
@@ -997,9 +997,6 @@
     TRY_TO(TraverseStmt(NE));
 })
 
-DEF_TRAVERSE_TYPE(UnresolvedUsingType, {})
-<<<<<<< HEAD
-DEF_TRAVERSE_TYPE(CXXRequiredTypeType, {})
 DEF_TRAVERSE_TYPE(CppxKindType, {})
 DEF_TRAVERSE_TYPE(CppxNamespaceType, {})
 DEF_TRAVERSE_TYPE(CppxArgsType, {})
@@ -1008,8 +1005,8 @@
 DEF_TRAVERSE_TYPE(CppxTemplateType, {
     // TODO: Finish implementing this? I will need to visit all child types I think.
                     })
-=======
->>>>>>> 1dcf6d28
+
+DEF_TRAVERSE_TYPE(UnresolvedUsingType, {})
 DEF_TRAVERSE_TYPE(TypedefType, {})
 
 DEF_TRAVERSE_TYPE(TypeOfExprType,
@@ -1300,9 +1297,6 @@
     TRY_TO(TraverseStmt(NE));
 })
 
-DEF_TRAVERSE_TYPELOC(UnresolvedUsingType, {})
-<<<<<<< HEAD
-DEF_TRAVERSE_TYPELOC(CXXRequiredTypeType, {})
 DEF_TRAVERSE_TYPELOC(CppxKindType, {})
 DEF_TRAVERSE_TYPELOC(CppxNamespaceType, {})
 // TODO: Finish implementing this?
@@ -1310,8 +1304,8 @@
 DEF_TRAVERSE_TYPELOC(CppxArgsType, {})
 DEF_TRAVERSE_TYPELOC(CppxTypeExprType,
                      { TRY_TO(TraverseStmt(TL.getTyExpr())); })
-=======
->>>>>>> 1dcf6d28
+
+DEF_TRAVERSE_TYPELOC(UnresolvedUsingType, {})
 DEF_TRAVERSE_TYPELOC(TypedefType, {})
 
 DEF_TRAVERSE_TYPELOC(TypeOfExprType,
