--- conflicted
+++ resolved
@@ -2200,13 +2200,11 @@
   bool isExtIntType() const;                    // Extended Int Type
   bool isOpenCLSpecificType() const;            // Any OpenCL specific type
 
-<<<<<<< HEAD
   bool isKindType() const;
   bool isCppxNamespaceType() const;
   bool isCppxArgsType() const;
-=======
+
   bool isParameterType() const;                 // In, out, etc.
->>>>>>> c0038db6
 
   /// Determines if this type, which must satisfy
   /// isObjCLifetimeType(), is implicitly __unsafe_unretained rather
