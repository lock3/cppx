--- conflicted
+++ resolved
@@ -35,15 +35,8 @@
   TypeSourceInfo *DeclInfo;
 
   LocInfoType(QualType ty, TypeSourceInfo *TInfo)
-<<<<<<< HEAD
-      : Type((TypeClass)LocInfo, ty, ty->isDependentType(),
-             ty->isInstantiationDependentType(), ty->isMetaType(),
-             ty->isVariablyModifiedType(),
-             ty->containsUnexpandedParameterPack()),
+      : Type((TypeClass)LocInfo, ty, ty->getDependence(), ty->isMetaType()),
         DeclInfo(TInfo) {
-=======
-      : Type((TypeClass)LocInfo, ty, ty->getDependence()), DeclInfo(TInfo) {
->>>>>>> dbb03567
     assert(getTypeClass() == (TypeClass)LocInfo && "LocInfo didn't fit in TC?");
   }
   friend class Sema;
