//===- TemplateBase.h - Core classes for C++ templates ----------*- C++ -*-===//
//
// Part of the LLVM Project, under the Apache License v2.0 with LLVM Exceptions.
// See https://llvm.org/LICENSE.txt for license information.
// SPDX-License-Identifier: Apache-2.0 WITH LLVM-exception
//
//===----------------------------------------------------------------------===//
//
//  This file provides definitions which are common for all kinds of
//  template representation.
//
//===----------------------------------------------------------------------===//

#ifndef LLVM_CLANG_AST_TEMPLATEBASE_H
#define LLVM_CLANG_AST_TEMPLATEBASE_H

#include "clang/AST/DependenceFlags.h"
#include "clang/AST/NestedNameSpecifier.h"
#include "clang/AST/TemplateName.h"
#include "clang/AST/Type.h"
#include "clang/Basic/LLVM.h"
#include "clang/Basic/SourceLocation.h"
#include "llvm/ADT/APInt.h"
#include "llvm/ADT/APSInt.h"
#include "llvm/ADT/ArrayRef.h"
#include "llvm/ADT/None.h"
#include "llvm/ADT/Optional.h"
#include "llvm/ADT/SmallVector.h"
#include "llvm/Support/Compiler.h"
#include "llvm/Support/TrailingObjects.h"
#include <cassert>
#include <cstddef>
#include <cstdint>

namespace llvm {

class FoldingSetNodeID;

} // namespace llvm

namespace clang {

class ASTContext;
class DiagnosticBuilder;
class Expr;
struct PrintingPolicy;
class TypeSourceInfo;
class ValueDecl;

/// Represents a template argument.
class TemplateArgument {
public:
  /// The kind of template argument we're storing.
  enum ArgKind {
    /// Represents an empty template argument, e.g., one that has not
    /// been deduced.
    Null = 0,

    /// The template argument is a type.
    Type,

    /// The template argument is a declaration that was provided for a pointer,
    /// reference, or pointer to member non-type template parameter.
    Declaration,

    /// The template argument is a null pointer or null pointer to member that
    /// was provided for a non-type template parameter.
    NullPtr,

    /// The template argument is an integral value stored in an llvm::APSInt
    /// that was provided for an integral non-type template parameter.
    Integral,

    /// The template argument is a template name that was provided for a
    /// template template parameter.
    Template,

    /// The template argument is a pack expansion of a template name that was
    /// provided for a template template parameter.
    TemplateExpansion,

    /// The template argument is an expression, and we've not resolved it to one
    /// of the other forms yet, either because it's dependent or because we're
    /// representing a non-canonical template argument (for instance, in a
    /// TemplateSpecializationType).
<<<<<<< HEAD
    ///
    /// Also used to represent:
    /// - a non-dependent __uuidof expression (a Microsoft extension).
    /// - a non-dependent reflection expression (C++ Reflection).
=======
>>>>>>> dbb03567
    Expression,

    /// The template argument is actually a parameter pack. Arguments are stored
    /// in the Args struct.
    Pack,

    /// The template argument is an expression, representing a reflection,
    /// and we've not resolved it to one of the other forms yet, because
    /// it's dependent.
    Reflected
  };

private:
  /// The kind of template argument we're storing.

  struct DA {
    unsigned Kind;
    void *QT;
    ValueDecl *D;
  };
  struct I {
    unsigned Kind;
    // We store a decomposed APSInt with the data allocated by ASTContext if
    // BitWidth > 64. The memory may be shared between multiple
    // TemplateArgument instances.
    unsigned BitWidth : 31;
    unsigned IsUnsigned : 1;
    union {
      /// Used to store the <= 64 bits integer value.
      uint64_t VAL;

      /// Used to store the >64 bits integer value.
      const uint64_t *pVal;
    };
    void *Type;
  };
  struct A {
    unsigned Kind;
    unsigned NumArgs;
    const TemplateArgument *Args;
  };
  struct TA {
    unsigned Kind;
    unsigned NumExpansions;
    void *Name;
  };
  struct TV {
    unsigned Kind;
    uintptr_t V;
  };
  union {
    struct DA DeclArg;
    struct I Integer;
    struct A Args;
    struct TA TemplateArg;
    struct TV TypeOrValue;
  };

public:
  /// Construct an empty, invalid template argument.
  constexpr TemplateArgument() : TypeOrValue({Null, 0}) {}

  /// Construct a template type argument.
  TemplateArgument(QualType T, bool isNullPtr = false) {
    TypeOrValue.Kind = isNullPtr ? NullPtr : Type;
    TypeOrValue.V = reinterpret_cast<uintptr_t>(T.getAsOpaquePtr());
  }

  /// Construct a template argument that refers to a
  /// declaration, which is either an external declaration or a
  /// template declaration.
  TemplateArgument(ValueDecl *D, QualType QT) {
    assert(D && "Expected decl");
    DeclArg.Kind = Declaration;
    DeclArg.QT = QT.getAsOpaquePtr();
    DeclArg.D = D;
  }

  /// Construct an integral constant template argument. The memory to
  /// store the value is allocated with Ctx.
  TemplateArgument(ASTContext &Ctx, const llvm::APSInt &Value, QualType Type);

  /// Construct an integral constant template argument with the same
  /// value as Other but a different type.
  TemplateArgument(const TemplateArgument &Other, QualType Type) {
    Integer = Other.Integer;
    Integer.Type = Type.getAsOpaquePtr();
  }

  /// Construct a template argument that is a template.
  ///
  /// This form of template argument is generally used for template template
  /// parameters. However, the template name could be a dependent template
  /// name that ends up being instantiated to a function template whose address
  /// is taken.
  ///
  /// \param Name The template name.
  TemplateArgument(TemplateName Name) {
    TemplateArg.Kind = Template;
    TemplateArg.Name = Name.getAsVoidPointer();
    TemplateArg.NumExpansions = 0;
  }

  /// Construct a template argument that is a template pack expansion.
  ///
  /// This form of template argument is generally used for template template
  /// parameters. However, the template name could be a dependent template
  /// name that ends up being instantiated to a function template whose address
  /// is taken.
  ///
  /// \param Name The template name.
  ///
  /// \param NumExpansions The number of expansions that will be generated by
  /// instantiating
  TemplateArgument(TemplateName Name, Optional<unsigned> NumExpansions) {
    TemplateArg.Kind = TemplateExpansion;
    TemplateArg.Name = Name.getAsVoidPointer();
    if (NumExpansions)
      TemplateArg.NumExpansions = *NumExpansions + 1;
    else
      TemplateArg.NumExpansions = 0;
  }

  /// Construct a template argument that is an expression.
  ///
  /// This form of template argument only occurs in template argument
  /// lists used for dependent types and for expression; it will not
  /// occur in a non-dependent, canonical template argument list.
  TemplateArgument(Expr *E, ArgKind ExpressionKind) {
    assert((ExpressionKind == Expression
            || ExpressionKind == Reflected)
           && "For expressions the only valid ArgKinds are "
              "Expression and Reflected");
    TypeOrValue.Kind = ExpressionKind;
    TypeOrValue.V = reinterpret_cast<uintptr_t>(E);
  }

  /// Construct a template argument that is a template argument pack.
  ///
  /// We assume that storage for the template arguments provided
  /// outlives the TemplateArgument itself.
  explicit TemplateArgument(ArrayRef<TemplateArgument> Args) {
    this->Args.Kind = Pack;
    this->Args.Args = Args.data();
    this->Args.NumArgs = Args.size();
  }

  TemplateArgument(TemplateName, bool) = delete;

  static TemplateArgument getEmptyPack() { return TemplateArgument(None); }

  /// Create a new template argument pack by copying the given set of
  /// template arguments.
  static TemplateArgument CreatePackCopy(ASTContext &Context,
                                         ArrayRef<TemplateArgument> Args);

  /// Return the kind of stored template argument.
  ArgKind getKind() const { return (ArgKind)TypeOrValue.Kind; }

  /// Determine whether this template argument has no value.
  bool isNull() const { return getKind() == Null; }

  TemplateArgumentDependence getDependence() const;

  /// Whether this template argument is dependent on a template
  /// parameter such that its result can change from one instantiation to
  /// another.
  bool isDependent() const;

  /// Whether this template argument is dependent on a template
  /// parameter.
  bool isInstantiationDependent() const;

  /// Whether this template argument contains an unexpanded
  /// parameter pack.
  bool containsUnexpandedParameterPack() const;

  /// Determine whether this template argument is a pack expansion.
  bool isPackExpansion() const;

  /// Determine whether this template argument is a dependent variadic reifier.
  bool isVariadicReifier() const;

  /// Determine whether this template argument is constexpr promoting.
  bool isConstexprPromoting() const;

  /// Retrieve the type for a type template argument.
  QualType getAsType() const {
    assert(getKind() == Type && "Unexpected kind");
    return QualType::getFromOpaquePtr(reinterpret_cast<void*>(TypeOrValue.V));
  }

  /// Retrieve the declaration for a declaration non-type
  /// template argument.
  ValueDecl *getAsDecl() const {
    assert(getKind() == Declaration && "Unexpected kind");
    return DeclArg.D;
  }

  QualType getParamTypeForDecl() const {
    assert(getKind() == Declaration && "Unexpected kind");
    return QualType::getFromOpaquePtr(DeclArg.QT);
  }

  /// Retrieve the type for null non-type template argument.
  QualType getNullPtrType() const {
    assert(getKind() == NullPtr && "Unexpected kind");
    return QualType::getFromOpaquePtr(reinterpret_cast<void*>(TypeOrValue.V));
  }

  /// Retrieve the template name for a template name argument.
  TemplateName getAsTemplate() const {
    assert(getKind() == Template && "Unexpected kind");
    return TemplateName::getFromVoidPointer(TemplateArg.Name);
  }

  /// Retrieve the template argument as a template name; if the argument
  /// is a pack expansion, return the pattern as a template name.
  TemplateName getAsTemplateOrTemplatePattern() const {
    assert((getKind() == Template || getKind() == TemplateExpansion) &&
           "Unexpected kind");

    return TemplateName::getFromVoidPointer(TemplateArg.Name);
  }

  /// Retrieve the number of expansions that a template template argument
  /// expansion will produce, if known.
  Optional<unsigned> getNumTemplateExpansions() const;

  /// Retrieve the template argument as an integral value.
  // FIXME: Provide a way to read the integral data without copying the value.
  llvm::APSInt getAsIntegral() const {
    assert(getKind() == Integral && "Unexpected kind");

    using namespace llvm;

    if (Integer.BitWidth <= 64)
      return APSInt(APInt(Integer.BitWidth, Integer.VAL), Integer.IsUnsigned);

    unsigned NumWords = APInt::getNumWords(Integer.BitWidth);
    return APSInt(APInt(Integer.BitWidth, makeArrayRef(Integer.pVal, NumWords)),
                  Integer.IsUnsigned);
  }

  /// Retrieve the type of the integral value.
  QualType getIntegralType() const {
    assert(getKind() == Integral && "Unexpected kind");
    return QualType::getFromOpaquePtr(Integer.Type);
  }

  void setIntegralType(QualType T) {
    assert(getKind() == Integral && "Unexpected kind");
    Integer.Type = T.getAsOpaquePtr();
  }

  /// If this is a non-type template argument, get its type. Otherwise,
  /// returns a null QualType.
  QualType getNonTypeTemplateArgumentType() const;

  /// Retrieve the template argument as an expression.
  Expr *getAsExpr() const {
    assert((getKind() == Expression || getKind() == Reflected)
           && "Unexpected kind");
    return reinterpret_cast<Expr *>(TypeOrValue.V);
  }

  /// Iterator that traverses the elements of a template argument pack.
  using pack_iterator = const TemplateArgument *;

  /// Iterator referencing the first argument of a template argument
  /// pack.
  pack_iterator pack_begin() const {
    assert(getKind() == Pack);
    return Args.Args;
  }

  /// Iterator referencing one past the last argument of a template
  /// argument pack.
  pack_iterator pack_end() const {
    assert(getKind() == Pack);
    return Args.Args + Args.NumArgs;
  }

  /// Iterator range referencing all of the elements of a template
  /// argument pack.
  ArrayRef<TemplateArgument> pack_elements() const {
    return llvm::makeArrayRef(pack_begin(), pack_end());
  }

  /// The number of template arguments in the given template argument
  /// pack.
  unsigned pack_size() const {
    assert(getKind() == Pack);
    return Args.NumArgs;
  }

  /// Return the array of arguments in this template argument pack.
  ArrayRef<TemplateArgument> getPackAsArray() const {
    assert(getKind() == Pack);
    return llvm::makeArrayRef(Args.Args, Args.NumArgs);
  }

  /// Determines whether two template arguments are superficially the
  /// same.
  bool structurallyEquals(const TemplateArgument &Other) const;

  /// When the template argument is a pack expansion, returns
  /// the pattern of the pack expansion.
  TemplateArgument getPackExpansionPattern() const;

  /// Print this template argument to the given output stream.
  void print(const PrintingPolicy &Policy, raw_ostream &Out) const;

  /// Debugging aid that dumps the template argument.
  void dump(raw_ostream &Out) const;

  /// Debugging aid that dumps the template argument to standard error.
  void dump() const;

  /// Used to insert TemplateArguments into FoldingSets.
  void Profile(llvm::FoldingSetNodeID &ID, const ASTContext &Context) const;
};

/// Location information for a TemplateArgument.
struct TemplateArgumentLocInfo {
private:
  struct T {
    // FIXME: We'd like to just use the qualifier in the TemplateName,
    // but template arguments get canonicalized too quickly.
    NestedNameSpecifier *Qualifier;
    void *QualifierLocData;
    unsigned TemplateNameLoc;
    unsigned EllipsisLoc;
  };

  union {
    struct T Template;
    Expr *Expression;
    TypeSourceInfo *Declarator;
  };

public:
  constexpr TemplateArgumentLocInfo() : Template({nullptr, nullptr, 0, 0}) {}

  TemplateArgumentLocInfo(TypeSourceInfo *TInfo) : Declarator(TInfo) {}

  TemplateArgumentLocInfo(Expr *E) : Expression(E) {}

  TemplateArgumentLocInfo(NestedNameSpecifierLoc QualifierLoc,
                          SourceLocation TemplateNameLoc,
                          SourceLocation EllipsisLoc) {
    Template.Qualifier = QualifierLoc.getNestedNameSpecifier();
    Template.QualifierLocData = QualifierLoc.getOpaqueData();
    Template.TemplateNameLoc = TemplateNameLoc.getRawEncoding();
    Template.EllipsisLoc = EllipsisLoc.getRawEncoding();
  }

  TypeSourceInfo *getAsTypeSourceInfo() const {
    return Declarator;
  }

  Expr *getAsExpr() const {
    return Expression;
  }

  NestedNameSpecifierLoc getTemplateQualifierLoc() const {
    return NestedNameSpecifierLoc(Template.Qualifier,
                                  Template.QualifierLocData);
  }

  SourceLocation getTemplateNameLoc() const {
    return SourceLocation::getFromRawEncoding(Template.TemplateNameLoc);
  }

  SourceLocation getTemplateEllipsisLoc() const {
    return SourceLocation::getFromRawEncoding(Template.EllipsisLoc);
  }
};

/// Location wrapper for a TemplateArgument.  TemplateArgument is to
/// TemplateArgumentLoc as Type is to TypeLoc.
class TemplateArgumentLoc {
  TemplateArgument Argument;
  TemplateArgumentLocInfo LocInfo;

public:
  constexpr TemplateArgumentLoc() {}

  TemplateArgumentLoc(const TemplateArgument &Argument,
                      TemplateArgumentLocInfo Opaque)
      : Argument(Argument), LocInfo(Opaque) {}

  TemplateArgumentLoc(const TemplateArgument &Argument, TypeSourceInfo *TInfo)
      : Argument(Argument), LocInfo(TInfo) {
    assert(Argument.getKind() == TemplateArgument::Type);
  }

  TemplateArgumentLoc(const TemplateArgument &Argument, Expr *E)
      : Argument(Argument), LocInfo(E) {

    // Permit any kind of template argument that can be represented with an
    // expression.
    assert(Argument.getKind() == TemplateArgument::NullPtr ||
           Argument.getKind() == TemplateArgument::Integral ||
           Argument.getKind() == TemplateArgument::Declaration ||
           Argument.getKind() == TemplateArgument::Expression ||
           Argument.getKind() == TemplateArgument::Reflected);
  }

  TemplateArgumentLoc(const TemplateArgument &Argument,
                      NestedNameSpecifierLoc QualifierLoc,
                      SourceLocation TemplateNameLoc,
                      SourceLocation EllipsisLoc = SourceLocation())
      : Argument(Argument),
        LocInfo(QualifierLoc, TemplateNameLoc, EllipsisLoc) {
    assert(Argument.getKind() == TemplateArgument::Template ||
           Argument.getKind() == TemplateArgument::TemplateExpansion);
  }

  /// - Fetches the primary location of the argument.
  SourceLocation getLocation() const {
    if (Argument.getKind() == TemplateArgument::Template ||
        Argument.getKind() == TemplateArgument::TemplateExpansion)
      return getTemplateNameLoc();

    return getSourceRange().getBegin();
  }

  /// - Fetches the full source range of the argument.
  SourceRange getSourceRange() const LLVM_READONLY;

  const TemplateArgument &getArgument() const {
    return Argument;
  }

  TemplateArgumentLocInfo getLocInfo() const {
    return LocInfo;
  }

  TypeSourceInfo *getTypeSourceInfo() const {
    assert(Argument.getKind() == TemplateArgument::Type);
    return LocInfo.getAsTypeSourceInfo();
  }

  Expr *getSourceExpression() const {
    assert(Argument.getKind() == TemplateArgument::Expression
           || Argument.getKind() == TemplateArgument::Reflected);
    return LocInfo.getAsExpr();
  }

  Expr *getSourceDeclExpression() const {
    assert(Argument.getKind() == TemplateArgument::Declaration);
    return LocInfo.getAsExpr();
  }

  Expr *getSourceNullPtrExpression() const {
    assert(Argument.getKind() == TemplateArgument::NullPtr);
    return LocInfo.getAsExpr();
  }

  Expr *getSourceIntegralExpression() const {
    assert(Argument.getKind() == TemplateArgument::Integral);
    return LocInfo.getAsExpr();
  }

  NestedNameSpecifierLoc getTemplateQualifierLoc() const {
    if (Argument.getKind() != TemplateArgument::Template &&
        Argument.getKind() != TemplateArgument::TemplateExpansion)
      return NestedNameSpecifierLoc();
    return LocInfo.getTemplateQualifierLoc();
  }

  SourceLocation getTemplateNameLoc() const {
    if (Argument.getKind() != TemplateArgument::Template &&
        Argument.getKind() != TemplateArgument::TemplateExpansion)
      return SourceLocation();
    return LocInfo.getTemplateNameLoc();
  }

  SourceLocation getTemplateEllipsisLoc() const {
    if (Argument.getKind() != TemplateArgument::TemplateExpansion)
      return SourceLocation();
    return LocInfo.getTemplateEllipsisLoc();
  }
};

/// A convenient class for passing around template argument
/// information.  Designed to be passed by reference.
class TemplateArgumentListInfo {
  SmallVector<TemplateArgumentLoc, 8> Arguments;
  SourceLocation LAngleLoc;
  SourceLocation RAngleLoc;

public:
  TemplateArgumentListInfo() = default;

  TemplateArgumentListInfo(SourceLocation LAngleLoc,
                           SourceLocation RAngleLoc)
      : LAngleLoc(LAngleLoc), RAngleLoc(RAngleLoc) {}

  // This can leak if used in an AST node, use ASTTemplateArgumentListInfo
  // instead.
  void *operator new(size_t bytes, ASTContext &C) = delete;

  SourceLocation getLAngleLoc() const { return LAngleLoc; }
  SourceLocation getRAngleLoc() const { return RAngleLoc; }

  void setLAngleLoc(SourceLocation Loc) { LAngleLoc = Loc; }
  void setRAngleLoc(SourceLocation Loc) { RAngleLoc = Loc; }

  unsigned size() const { return Arguments.size(); }

  const TemplateArgumentLoc *getArgumentArray() const {
    return Arguments.data();
  }

  llvm::ArrayRef<TemplateArgumentLoc> arguments() const {
    return Arguments;
  }

  const TemplateArgumentLoc &operator[](unsigned I) const {
    return Arguments[I];
  }

  TemplateArgumentLoc &operator[](unsigned I) {
    return Arguments[I];
  }

  void addArgument(const TemplateArgumentLoc &Loc) {
    Arguments.push_back(Loc);
  }
};

/// Represents an explicit template argument list in C++, e.g.,
/// the "<int>" in "sort<int>".
/// This is safe to be used inside an AST node, in contrast with
/// TemplateArgumentListInfo.
struct ASTTemplateArgumentListInfo final
    : private llvm::TrailingObjects<ASTTemplateArgumentListInfo,
                                    TemplateArgumentLoc> {
private:
  friend class ASTNodeImporter;
  friend TrailingObjects;

  ASTTemplateArgumentListInfo(const TemplateArgumentListInfo &List);

public:
  /// The source location of the left angle bracket ('<').
  SourceLocation LAngleLoc;

  /// The source location of the right angle bracket ('>').
  SourceLocation RAngleLoc;

  /// The number of template arguments in TemplateArgs.
  unsigned NumTemplateArgs;

  SourceLocation getLAngleLoc() const { return LAngleLoc; }
  SourceLocation getRAngleLoc() const { return RAngleLoc; }

  /// Retrieve the template arguments
  const TemplateArgumentLoc *getTemplateArgs() const {
    return getTrailingObjects<TemplateArgumentLoc>();
  }
  unsigned getNumTemplateArgs() const { return NumTemplateArgs; }

  llvm::ArrayRef<TemplateArgumentLoc> arguments() const {
    return llvm::makeArrayRef(getTemplateArgs(), getNumTemplateArgs());
  }

  const TemplateArgumentLoc &operator[](unsigned I) const {
    return getTemplateArgs()[I];
  }

  static const ASTTemplateArgumentListInfo *
  Create(const ASTContext &C, const TemplateArgumentListInfo &List);
};

/// Represents an explicit template argument list in C++, e.g.,
/// the "<int>" in "sort<int>".
///
/// It is intended to be used as a trailing object on AST nodes, and
/// as such, doesn't contain the array of TemplateArgumentLoc itself,
/// but expects the containing object to also provide storage for
/// that.
struct alignas(void *) ASTTemplateKWAndArgsInfo {
  /// The source location of the left angle bracket ('<').
  SourceLocation LAngleLoc;

  /// The source location of the right angle bracket ('>').
  SourceLocation RAngleLoc;

  /// The source location of the template keyword; this is used
  /// as part of the representation of qualified identifiers, such as
  /// S<T>::template apply<T>.  Will be empty if this expression does
  /// not have a template keyword.
  SourceLocation TemplateKWLoc;

  /// The number of template arguments in TemplateArgs.
  unsigned NumTemplateArgs;

  void initializeFrom(SourceLocation TemplateKWLoc,
                      const TemplateArgumentListInfo &List,
                      TemplateArgumentLoc *OutArgArray);
  // FIXME: The parameter Deps is the result populated by this method, the
  // caller doesn't need it since it is populated by computeDependence. remove
  // it.
  void initializeFrom(SourceLocation TemplateKWLoc,
                      const TemplateArgumentListInfo &List,
                      TemplateArgumentLoc *OutArgArray,
                      TemplateArgumentDependence &Deps);
  void initializeFrom(SourceLocation TemplateKWLoc);

  void copyInto(const TemplateArgumentLoc *ArgArray,
                TemplateArgumentListInfo &List) const;
};

const DiagnosticBuilder &operator<<(const DiagnosticBuilder &DB,
                                    const TemplateArgument &Arg);

inline TemplateSpecializationType::iterator
    TemplateSpecializationType::end() const {
  return getArgs() + getNumArgs();
}

inline DependentTemplateSpecializationType::iterator
    DependentTemplateSpecializationType::end() const {
  return getArgs() + getNumArgs();
}

inline const TemplateArgument &
    TemplateSpecializationType::getArg(unsigned Idx) const {
  assert(Idx < getNumArgs() && "Template argument out of range");
  return getArgs()[Idx];
}

inline const TemplateArgument &
    DependentTemplateSpecializationType::getArg(unsigned Idx) const {
  assert(Idx < getNumArgs() && "Template argument out of range");
  return getArgs()[Idx];
}

inline const TemplateArgument &AutoType::getArg(unsigned Idx) const {
  assert(Idx < getNumArgs() && "Template argument out of range");
  return getArgs()[Idx];
}

} // namespace clang

#endif // LLVM_CLANG_AST_TEMPLATEBASE_H<|MERGE_RESOLUTION|>--- conflicted
+++ resolved
@@ -83,13 +83,9 @@
     /// of the other forms yet, either because it's dependent or because we're
     /// representing a non-canonical template argument (for instance, in a
     /// TemplateSpecializationType).
-<<<<<<< HEAD
     ///
     /// Also used to represent:
-    /// - a non-dependent __uuidof expression (a Microsoft extension).
     /// - a non-dependent reflection expression (C++ Reflection).
-=======
->>>>>>> dbb03567
     Expression,
 
     /// The template argument is actually a parameter pack. Arguments are stored
