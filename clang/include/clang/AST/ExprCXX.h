//===- ExprCXX.h - Classes for representing expressions ---------*- C++ -*-===//
//
// Part of the LLVM Project, under the Apache License v2.0 with LLVM Exceptions.
// See https://llvm.org/LICENSE.txt for license information.
// SPDX-License-Identifier: Apache-2.0 WITH LLVM-exception
//
//===----------------------------------------------------------------------===//
//
/// \file
/// Defines the clang::Expr interface and subclasses for C++ expressions.
//
//===----------------------------------------------------------------------===//

#ifndef LLVM_CLANG_AST_EXPRCXX_H
#define LLVM_CLANG_AST_EXPRCXX_H

#include "clang/AST/ASTConcept.h"
#include "clang/AST/ComputeDependence.h"
#include "clang/AST/CXXInjectionContextSpecifier.h"
#include "clang/AST/Decl.h"
#include "clang/AST/DeclBase.h"
#include "clang/AST/DeclCXX.h"
#include "clang/AST/DeclTemplate.h"
#include "clang/AST/DeclarationName.h"
#include "clang/AST/DependenceFlags.h"
#include "clang/AST/Expr.h"
#include "clang/AST/NestedNameSpecifier.h"
#include "clang/AST/OperationKinds.h"
#include "clang/AST/Stmt.h"
#include "clang/AST/StmtCXX.h"
#include "clang/AST/Reflection.h"
#include "clang/AST/TemplateBase.h"
#include "clang/AST/Type.h"
#include "clang/AST/UnresolvedSet.h"
#include "clang/Basic/ExceptionSpecificationType.h"
#include "clang/Basic/ExpressionTraits.h"
#include "clang/Basic/LLVM.h"
#include "clang/Basic/Lambda.h"
#include "clang/Basic/LangOptions.h"
#include "clang/Basic/OperatorKinds.h"
#include "clang/Basic/SourceLocation.h"
#include "clang/Basic/Specifiers.h"
#include "clang/Basic/TypeTraits.h"
#include "llvm/ADT/ArrayRef.h"
#include "llvm/ADT/None.h"
#include "llvm/ADT/Optional.h"
#include "llvm/ADT/PointerUnion.h"
#include "llvm/ADT/StringRef.h"
#include "llvm/ADT/iterator_range.h"
#include "llvm/Support/Casting.h"
#include "llvm/Support/Compiler.h"
#include "llvm/Support/TrailingObjects.h"
#include <cassert>
#include <cstddef>
#include <cstdint>
#include <memory>

namespace clang {

class ASTContext;
class DeclAccessPair;
class IdentifierInfo;
class LambdaCapture;
class NonTypeTemplateParmDecl;
class TemplateParameterList;

/// An injection records a code generation effect resulting from evaluation.
/// This is a set containing type and evaluated value information,
/// which shall be used in the injection process.
struct InjectionEffect {
  /// The evaluated value of the expression evaluated to produce this effect.
  const APValue ExprValue;

  /// The context specifier describing where this
  /// effect should be injected into.
  const CXXInjectionContextSpecifier ContextSpecifier;

  InjectionEffect(APValue ExprValue,
                  const CXXInjectionContextSpecifier &ContextSpecifier)
    : ExprValue(ExprValue),
      ContextSpecifier(ContextSpecifier) { }

  InjectionEffect(const InjectionEffect &Effect,
                  const CXXInjectionContextSpecifier &ContextOverride)
    : ExprValue(Effect.ExprValue), ContextSpecifier(ContextOverride) { }
};

//===--------------------------------------------------------------------===//
// C++ Expressions.
//===--------------------------------------------------------------------===//

/// A call to an overloaded operator written using operator
/// syntax.
///
/// Represents a call to an overloaded operator written using operator
/// syntax, e.g., "x + y" or "*p". While semantically equivalent to a
/// normal call, this AST node provides better information about the
/// syntactic representation of the call.
///
/// In a C++ template, this expression node kind will be used whenever
/// any of the arguments are type-dependent. In this case, the
/// function itself will be a (possibly empty) set of functions and
/// function templates that were found by name lookup at template
/// definition time.
class CXXOperatorCallExpr final : public CallExpr {
  friend class ASTStmtReader;
  friend class ASTStmtWriter;

  SourceRange Range;

  // CXXOperatorCallExpr has some trailing objects belonging
  // to CallExpr. See CallExpr for the details.

  SourceRange getSourceRangeImpl() const LLVM_READONLY;

  CXXOperatorCallExpr(OverloadedOperatorKind OpKind, Expr *Fn,
                      ArrayRef<Expr *> Args, QualType Ty, ExprValueKind VK,
                      SourceLocation OperatorLoc, FPOptionsOverride FPFeatures,
                      ADLCallKind UsesADL);

  CXXOperatorCallExpr(unsigned NumArgs, bool HasFPFeatures, EmptyShell Empty);

public:
  static CXXOperatorCallExpr *
  Create(const ASTContext &Ctx, OverloadedOperatorKind OpKind, Expr *Fn,
         ArrayRef<Expr *> Args, QualType Ty, ExprValueKind VK,
         SourceLocation OperatorLoc, FPOptionsOverride FPFeatures,
         ADLCallKind UsesADL = NotADL);

  static CXXOperatorCallExpr *CreateEmpty(const ASTContext &Ctx,
                                          unsigned NumArgs, bool HasFPFeatures,
                                          EmptyShell Empty);

  /// Returns the kind of overloaded operator that this expression refers to.
  OverloadedOperatorKind getOperator() const {
    return static_cast<OverloadedOperatorKind>(
        CXXOperatorCallExprBits.OperatorKind);
  }

  static bool isAssignmentOp(OverloadedOperatorKind Opc) {
    return Opc == OO_Equal || Opc == OO_StarEqual || Opc == OO_SlashEqual ||
           Opc == OO_PercentEqual || Opc == OO_PlusEqual ||
           Opc == OO_MinusEqual || Opc == OO_LessLessEqual ||
           Opc == OO_GreaterGreaterEqual || Opc == OO_AmpEqual ||
           Opc == OO_CaretEqual || Opc == OO_PipeEqual;
  }
  bool isAssignmentOp() const { return isAssignmentOp(getOperator()); }

  static bool isComparisonOp(OverloadedOperatorKind Opc) {
    switch (Opc) {
    case OO_EqualEqual:
    case OO_ExclaimEqual:
    case OO_Greater:
    case OO_GreaterEqual:
    case OO_Less:
    case OO_LessEqual:
    case OO_Spaceship:
      return true;
    default:
      return false;
    }
  }
  bool isComparisonOp() const { return isComparisonOp(getOperator()); }

  /// Is this written as an infix binary operator?
  bool isInfixBinaryOp() const;

  /// Returns the location of the operator symbol in the expression.
  ///
  /// When \c getOperator()==OO_Call, this is the location of the right
  /// parentheses; when \c getOperator()==OO_Subscript, this is the location
  /// of the right bracket.
  SourceLocation getOperatorLoc() const { return getRParenLoc(); }

  SourceLocation getExprLoc() const LLVM_READONLY {
    OverloadedOperatorKind Operator = getOperator();
    return (Operator < OO_Plus || Operator >= OO_Arrow ||
            Operator == OO_PlusPlus || Operator == OO_MinusMinus)
               ? getBeginLoc()
               : getOperatorLoc();
  }

  SourceLocation getBeginLoc() const { return Range.getBegin(); }
  SourceLocation getEndLoc() const { return Range.getEnd(); }
  SourceRange getSourceRange() const { return Range; }

  static bool classof(const Stmt *T) {
    return T->getStmtClass() == CXXOperatorCallExprClass;
  }
};

/// Represents a call to a member function that
/// may be written either with member call syntax (e.g., "obj.func()"
/// or "objptr->func()") or with normal function-call syntax
/// ("func()") within a member function that ends up calling a member
/// function. The callee in either case is a MemberExpr that contains
/// both the object argument and the member function, while the
/// arguments are the arguments within the parentheses (not including
/// the object argument).
class CXXMemberCallExpr final : public CallExpr {
  // CXXMemberCallExpr has some trailing objects belonging
  // to CallExpr. See CallExpr for the details.

  CXXMemberCallExpr(Expr *Fn, ArrayRef<Expr *> Args, QualType Ty,
                    ExprValueKind VK, SourceLocation RP,
                    FPOptionsOverride FPOptions, unsigned MinNumArgs);

  CXXMemberCallExpr(unsigned NumArgs, bool HasFPFeatures, EmptyShell Empty);

public:
  static CXXMemberCallExpr *Create(const ASTContext &Ctx, Expr *Fn,
                                   ArrayRef<Expr *> Args, QualType Ty,
                                   ExprValueKind VK, SourceLocation RP,
                                   FPOptionsOverride FPFeatures,
                                   unsigned MinNumArgs = 0);

  static CXXMemberCallExpr *CreateEmpty(const ASTContext &Ctx, unsigned NumArgs,
                                        bool HasFPFeatures, EmptyShell Empty);

  /// Retrieve the implicit object argument for the member call.
  ///
  /// For example, in "x.f(5)", this returns the sub-expression "x".
  Expr *getImplicitObjectArgument() const;

  /// Retrieve the type of the object argument.
  ///
  /// Note that this always returns a non-pointer type.
  QualType getObjectType() const;

  /// Retrieve the declaration of the called method.
  CXXMethodDecl *getMethodDecl() const;

  /// Retrieve the CXXRecordDecl for the underlying type of
  /// the implicit object argument.
  ///
  /// Note that this is may not be the same declaration as that of the class
  /// context of the CXXMethodDecl which this function is calling.
  /// FIXME: Returns 0 for member pointer call exprs.
  CXXRecordDecl *getRecordDecl() const;

  SourceLocation getExprLoc() const LLVM_READONLY {
    SourceLocation CLoc = getCallee()->getExprLoc();
    if (CLoc.isValid())
      return CLoc;

    return getBeginLoc();
  }

  static bool classof(const Stmt *T) {
    return T->getStmtClass() == CXXMemberCallExprClass;
  }
};

/// Represents a call to a CUDA kernel function.
class CUDAKernelCallExpr final : public CallExpr {
  friend class ASTStmtReader;

  enum { CONFIG, END_PREARG };

  // CUDAKernelCallExpr has some trailing objects belonging
  // to CallExpr. See CallExpr for the details.

  CUDAKernelCallExpr(Expr *Fn, CallExpr *Config, ArrayRef<Expr *> Args,
                     QualType Ty, ExprValueKind VK, SourceLocation RP,
                     FPOptionsOverride FPFeatures, unsigned MinNumArgs);

  CUDAKernelCallExpr(unsigned NumArgs, bool HasFPFeatures, EmptyShell Empty);

public:
  static CUDAKernelCallExpr *Create(const ASTContext &Ctx, Expr *Fn,
                                    CallExpr *Config, ArrayRef<Expr *> Args,
                                    QualType Ty, ExprValueKind VK,
                                    SourceLocation RP,
                                    FPOptionsOverride FPFeatures,
                                    unsigned MinNumArgs = 0);

  static CUDAKernelCallExpr *CreateEmpty(const ASTContext &Ctx,
                                         unsigned NumArgs, bool HasFPFeatures,
                                         EmptyShell Empty);

  const CallExpr *getConfig() const {
    return cast_or_null<CallExpr>(getPreArg(CONFIG));
  }
  CallExpr *getConfig() { return cast_or_null<CallExpr>(getPreArg(CONFIG)); }

  static bool classof(const Stmt *T) {
    return T->getStmtClass() == CUDAKernelCallExprClass;
  }
};

/// A rewritten comparison expression that was originally written using
/// operator syntax.
///
/// In C++20, the following rewrites are performed:
/// - <tt>a == b</tt> -> <tt>b == a</tt>
/// - <tt>a != b</tt> -> <tt>!(a == b)</tt>
/// - <tt>a != b</tt> -> <tt>!(b == a)</tt>
/// - For \c \@ in \c <, \c <=, \c >, \c >=, \c <=>:
///   - <tt>a @ b</tt> -> <tt>(a <=> b) @ 0</tt>
///   - <tt>a @ b</tt> -> <tt>0 @ (b <=> a)</tt>
///
/// This expression provides access to both the original syntax and the
/// rewritten expression.
///
/// Note that the rewritten calls to \c ==, \c <=>, and \c \@ are typically
/// \c CXXOperatorCallExprs, but could theoretically be \c BinaryOperators.
class CXXRewrittenBinaryOperator : public Expr {
  friend class ASTStmtReader;

  /// The rewritten semantic form.
  Stmt *SemanticForm;

public:
  CXXRewrittenBinaryOperator(Expr *SemanticForm, bool IsReversed)
      : Expr(CXXRewrittenBinaryOperatorClass, SemanticForm->getType(),
             SemanticForm->getValueKind(), SemanticForm->getObjectKind()),
        SemanticForm(SemanticForm) {
    CXXRewrittenBinaryOperatorBits.IsReversed = IsReversed;
    setDependence(computeDependence(this));
  }
  CXXRewrittenBinaryOperator(EmptyShell Empty)
      : Expr(CXXRewrittenBinaryOperatorClass, Empty), SemanticForm() {}

  /// Get an equivalent semantic form for this expression.
  Expr *getSemanticForm() { return cast<Expr>(SemanticForm); }
  const Expr *getSemanticForm() const { return cast<Expr>(SemanticForm); }

  struct DecomposedForm {
    /// The original opcode, prior to rewriting.
    BinaryOperatorKind Opcode;
    /// The original left-hand side.
    const Expr *LHS;
    /// The original right-hand side.
    const Expr *RHS;
    /// The inner \c == or \c <=> operator expression.
    const Expr *InnerBinOp;
  };

  /// Decompose this operator into its syntactic form.
  DecomposedForm getDecomposedForm() const LLVM_READONLY;

  /// Determine whether this expression was rewritten in reverse form.
  bool isReversed() const { return CXXRewrittenBinaryOperatorBits.IsReversed; }

  BinaryOperatorKind getOperator() const { return getDecomposedForm().Opcode; }
  const Expr *getLHS() const { return getDecomposedForm().LHS; }
  const Expr *getRHS() const { return getDecomposedForm().RHS; }

  SourceLocation getOperatorLoc() const LLVM_READONLY {
    return getDecomposedForm().InnerBinOp->getExprLoc();
  }
  SourceLocation getExprLoc() const LLVM_READONLY { return getOperatorLoc(); }

  /// Compute the begin and end locations from the decomposed form.
  /// The locations of the semantic form are not reliable if this is
  /// a reversed expression.
  //@{
  SourceLocation getBeginLoc() const LLVM_READONLY {
    return getDecomposedForm().LHS->getBeginLoc();
  }
  SourceLocation getEndLoc() const LLVM_READONLY {
    return getDecomposedForm().RHS->getEndLoc();
  }
  SourceRange getSourceRange() const LLVM_READONLY {
    DecomposedForm DF = getDecomposedForm();
    return SourceRange(DF.LHS->getBeginLoc(), DF.RHS->getEndLoc());
  }
  //@}

  child_range children() {
    return child_range(&SemanticForm, &SemanticForm + 1);
  }

  static bool classof(const Stmt *T) {
    return T->getStmtClass() == CXXRewrittenBinaryOperatorClass;
  }
};

/// Abstract class common to all of the C++ "named"/"keyword" casts.
///
/// This abstract class is inherited by all of the classes
/// representing "named" casts: CXXStaticCastExpr for \c static_cast,
/// CXXDynamicCastExpr for \c dynamic_cast, CXXReinterpretCastExpr for
/// reinterpret_cast, CXXConstCastExpr for \c const_cast and
/// CXXAddrspaceCastExpr for addrspace_cast (in OpenCL).
class CXXNamedCastExpr : public ExplicitCastExpr {
private:
  // the location of the casting op
  SourceLocation Loc;

  // the location of the right parenthesis
  SourceLocation RParenLoc;

  // range for '<' '>'
  SourceRange AngleBrackets;

protected:
  friend class ASTStmtReader;

  CXXNamedCastExpr(StmtClass SC, QualType ty, ExprValueKind VK, CastKind kind,
                   Expr *op, unsigned PathSize, bool HasFPFeatures,
                   TypeSourceInfo *writtenTy, SourceLocation l,
                   SourceLocation RParenLoc, SourceRange AngleBrackets)
      : ExplicitCastExpr(SC, ty, VK, kind, op, PathSize, HasFPFeatures,
                         writtenTy),
        Loc(l), RParenLoc(RParenLoc), AngleBrackets(AngleBrackets) {}

  explicit CXXNamedCastExpr(StmtClass SC, EmptyShell Shell, unsigned PathSize,
                            bool HasFPFeatures)
      : ExplicitCastExpr(SC, Shell, PathSize, HasFPFeatures) {}

public:
  const char *getCastName() const;

  /// Retrieve the location of the cast operator keyword, e.g.,
  /// \c static_cast.
  SourceLocation getOperatorLoc() const { return Loc; }

  /// Retrieve the location of the closing parenthesis.
  SourceLocation getRParenLoc() const { return RParenLoc; }

  SourceLocation getBeginLoc() const LLVM_READONLY { return Loc; }
  SourceLocation getEndLoc() const LLVM_READONLY { return RParenLoc; }
  SourceRange getAngleBrackets() const LLVM_READONLY { return AngleBrackets; }

  static bool classof(const Stmt *T) {
    switch (T->getStmtClass()) {
    case CXXStaticCastExprClass:
    case CXXDynamicCastExprClass:
    case CXXReinterpretCastExprClass:
    case CXXConstCastExprClass:
    case CXXAddrspaceCastExprClass:
      return true;
    default:
      return false;
    }
  }
};

/// A C++ \c static_cast expression (C++ [expr.static.cast]).
///
/// This expression node represents a C++ static cast, e.g.,
/// \c static_cast<int>(1.0).
class CXXStaticCastExpr final
    : public CXXNamedCastExpr,
      private llvm::TrailingObjects<CXXStaticCastExpr, CXXBaseSpecifier *,
                                    FPOptionsOverride> {
  CXXStaticCastExpr(QualType ty, ExprValueKind vk, CastKind kind, Expr *op,
                    unsigned pathSize, TypeSourceInfo *writtenTy,
                    FPOptionsOverride FPO, SourceLocation l,
                    SourceLocation RParenLoc, SourceRange AngleBrackets)
      : CXXNamedCastExpr(CXXStaticCastExprClass, ty, vk, kind, op, pathSize,
                         FPO.requiresTrailingStorage(), writtenTy, l, RParenLoc,
                         AngleBrackets) {
    if (hasStoredFPFeatures())
      *getTrailingFPFeatures() = FPO;
  }

  explicit CXXStaticCastExpr(EmptyShell Empty, unsigned PathSize,
                             bool HasFPFeatures)
      : CXXNamedCastExpr(CXXStaticCastExprClass, Empty, PathSize,
                         HasFPFeatures) {}

  unsigned numTrailingObjects(OverloadToken<CXXBaseSpecifier *>) const {
    return path_size();
  }

public:
  friend class CastExpr;
  friend TrailingObjects;

  static CXXStaticCastExpr *
  Create(const ASTContext &Context, QualType T, ExprValueKind VK, CastKind K,
         Expr *Op, const CXXCastPath *Path, TypeSourceInfo *Written,
         FPOptionsOverride FPO, SourceLocation L, SourceLocation RParenLoc,
         SourceRange AngleBrackets);
  static CXXStaticCastExpr *CreateEmpty(const ASTContext &Context,
                                        unsigned PathSize, bool hasFPFeatures);

  static bool classof(const Stmt *T) {
    return T->getStmtClass() == CXXStaticCastExprClass;
  }
};

/// A C++ @c dynamic_cast expression (C++ [expr.dynamic.cast]).
///
/// This expression node represents a dynamic cast, e.g.,
/// \c dynamic_cast<Derived*>(BasePtr). Such a cast may perform a run-time
/// check to determine how to perform the type conversion.
class CXXDynamicCastExpr final
    : public CXXNamedCastExpr,
      private llvm::TrailingObjects<CXXDynamicCastExpr, CXXBaseSpecifier *> {
  CXXDynamicCastExpr(QualType ty, ExprValueKind VK, CastKind kind, Expr *op,
                     unsigned pathSize, TypeSourceInfo *writtenTy,
                     SourceLocation l, SourceLocation RParenLoc,
                     SourceRange AngleBrackets)
      : CXXNamedCastExpr(CXXDynamicCastExprClass, ty, VK, kind, op, pathSize,
                         /*HasFPFeatures*/ false, writtenTy, l, RParenLoc,
                         AngleBrackets) {}

  explicit CXXDynamicCastExpr(EmptyShell Empty, unsigned pathSize)
      : CXXNamedCastExpr(CXXDynamicCastExprClass, Empty, pathSize,
                         /*HasFPFeatures*/ false) {}

public:
  friend class CastExpr;
  friend TrailingObjects;

  static CXXDynamicCastExpr *Create(const ASTContext &Context, QualType T,
                                    ExprValueKind VK, CastKind Kind, Expr *Op,
                                    const CXXCastPath *Path,
                                    TypeSourceInfo *Written, SourceLocation L,
                                    SourceLocation RParenLoc,
                                    SourceRange AngleBrackets);

  static CXXDynamicCastExpr *CreateEmpty(const ASTContext &Context,
                                         unsigned pathSize);

  bool isAlwaysNull() const;

  static bool classof(const Stmt *T) {
    return T->getStmtClass() == CXXDynamicCastExprClass;
  }
};

/// A C++ @c reinterpret_cast expression (C++ [expr.reinterpret.cast]).
///
/// This expression node represents a reinterpret cast, e.g.,
/// @c reinterpret_cast<int>(VoidPtr).
///
/// A reinterpret_cast provides a differently-typed view of a value but
/// (in Clang, as in most C++ implementations) performs no actual work at
/// run time.
class CXXReinterpretCastExpr final
    : public CXXNamedCastExpr,
      private llvm::TrailingObjects<CXXReinterpretCastExpr,
                                    CXXBaseSpecifier *> {
  CXXReinterpretCastExpr(QualType ty, ExprValueKind vk, CastKind kind, Expr *op,
                         unsigned pathSize, TypeSourceInfo *writtenTy,
                         SourceLocation l, SourceLocation RParenLoc,
                         SourceRange AngleBrackets)
      : CXXNamedCastExpr(CXXReinterpretCastExprClass, ty, vk, kind, op,
                         pathSize, /*HasFPFeatures*/ false, writtenTy, l,
                         RParenLoc, AngleBrackets) {}

  CXXReinterpretCastExpr(EmptyShell Empty, unsigned pathSize)
      : CXXNamedCastExpr(CXXReinterpretCastExprClass, Empty, pathSize,
                         /*HasFPFeatures*/ false) {}

public:
  friend class CastExpr;
  friend TrailingObjects;

  static CXXReinterpretCastExpr *Create(const ASTContext &Context, QualType T,
                                        ExprValueKind VK, CastKind Kind,
                                        Expr *Op, const CXXCastPath *Path,
                                 TypeSourceInfo *WrittenTy, SourceLocation L,
                                        SourceLocation RParenLoc,
                                        SourceRange AngleBrackets);
  static CXXReinterpretCastExpr *CreateEmpty(const ASTContext &Context,
                                             unsigned pathSize);

  static bool classof(const Stmt *T) {
    return T->getStmtClass() == CXXReinterpretCastExprClass;
  }
};

/// A C++ \c const_cast expression (C++ [expr.const.cast]).
///
/// This expression node represents a const cast, e.g.,
/// \c const_cast<char*>(PtrToConstChar).
///
/// A const_cast can remove type qualifiers but does not change the underlying
/// value.
class CXXConstCastExpr final
    : public CXXNamedCastExpr,
      private llvm::TrailingObjects<CXXConstCastExpr, CXXBaseSpecifier *> {
  CXXConstCastExpr(QualType ty, ExprValueKind VK, Expr *op,
                   TypeSourceInfo *writtenTy, SourceLocation l,
                   SourceLocation RParenLoc, SourceRange AngleBrackets)
      : CXXNamedCastExpr(CXXConstCastExprClass, ty, VK, CK_NoOp, op, 0,
                         /*HasFPFeatures*/ false, writtenTy, l, RParenLoc,
                         AngleBrackets) {}

  explicit CXXConstCastExpr(EmptyShell Empty)
      : CXXNamedCastExpr(CXXConstCastExprClass, Empty, 0,
                         /*HasFPFeatures*/ false) {}

public:
  friend class CastExpr;
  friend TrailingObjects;

  static CXXConstCastExpr *Create(const ASTContext &Context, QualType T,
                                  ExprValueKind VK, Expr *Op,
                                  TypeSourceInfo *WrittenTy, SourceLocation L,
                                  SourceLocation RParenLoc,
                                  SourceRange AngleBrackets);
  static CXXConstCastExpr *CreateEmpty(const ASTContext &Context);

  static bool classof(const Stmt *T) {
    return T->getStmtClass() == CXXConstCastExprClass;
  }
};

/// A C++ addrspace_cast expression (currently only enabled for OpenCL).
///
/// This expression node represents a cast between pointers to objects in
/// different address spaces e.g.,
/// \c addrspace_cast<global int*>(PtrToGenericInt).
///
/// A addrspace_cast can cast address space type qualifiers but does not change
/// the underlying value.
class CXXAddrspaceCastExpr final
    : public CXXNamedCastExpr,
      private llvm::TrailingObjects<CXXAddrspaceCastExpr, CXXBaseSpecifier *> {
  CXXAddrspaceCastExpr(QualType ty, ExprValueKind VK, CastKind Kind, Expr *op,
                       TypeSourceInfo *writtenTy, SourceLocation l,
                       SourceLocation RParenLoc, SourceRange AngleBrackets)
      : CXXNamedCastExpr(CXXAddrspaceCastExprClass, ty, VK, Kind, op, 0,
                         /*HasFPFeatures*/ false, writtenTy, l, RParenLoc,
                         AngleBrackets) {}

  explicit CXXAddrspaceCastExpr(EmptyShell Empty)
      : CXXNamedCastExpr(CXXAddrspaceCastExprClass, Empty, 0,
                         /*HasFPFeatures*/ false) {}

public:
  friend class CastExpr;
  friend TrailingObjects;

  static CXXAddrspaceCastExpr *
  Create(const ASTContext &Context, QualType T, ExprValueKind VK, CastKind Kind,
         Expr *Op, TypeSourceInfo *WrittenTy, SourceLocation L,
         SourceLocation RParenLoc, SourceRange AngleBrackets);
  static CXXAddrspaceCastExpr *CreateEmpty(const ASTContext &Context);

  static bool classof(const Stmt *T) {
    return T->getStmtClass() == CXXAddrspaceCastExprClass;
  }
};

/// A call to a literal operator (C++11 [over.literal])
/// written as a user-defined literal (C++11 [lit.ext]).
///
/// Represents a user-defined literal, e.g. "foo"_bar or 1.23_xyz. While this
/// is semantically equivalent to a normal call, this AST node provides better
/// information about the syntactic representation of the literal.
///
/// Since literal operators are never found by ADL and can only be declared at
/// namespace scope, a user-defined literal is never dependent.
class UserDefinedLiteral final : public CallExpr {
  friend class ASTStmtReader;
  friend class ASTStmtWriter;

  /// The location of a ud-suffix within the literal.
  SourceLocation UDSuffixLoc;

  // UserDefinedLiteral has some trailing objects belonging
  // to CallExpr. See CallExpr for the details.

  UserDefinedLiteral(Expr *Fn, ArrayRef<Expr *> Args, QualType Ty,
                     ExprValueKind VK, SourceLocation LitEndLoc,
                     SourceLocation SuffixLoc, FPOptionsOverride FPFeatures);

  UserDefinedLiteral(unsigned NumArgs, bool HasFPFeatures, EmptyShell Empty);

public:
  static UserDefinedLiteral *Create(const ASTContext &Ctx, Expr *Fn,
                                    ArrayRef<Expr *> Args, QualType Ty,
                                    ExprValueKind VK, SourceLocation LitEndLoc,
                                    SourceLocation SuffixLoc,
                                    FPOptionsOverride FPFeatures);

  static UserDefinedLiteral *CreateEmpty(const ASTContext &Ctx,
                                         unsigned NumArgs, bool HasFPOptions,
                                         EmptyShell Empty);

  /// The kind of literal operator which is invoked.
  enum LiteralOperatorKind {
    /// Raw form: operator "" X (const char *)
    LOK_Raw,

    /// Raw form: operator "" X<cs...> ()
    LOK_Template,

    /// operator "" X (unsigned long long)
    LOK_Integer,

    /// operator "" X (long double)
    LOK_Floating,

    /// operator "" X (const CharT *, size_t)
    LOK_String,

    /// operator "" X (CharT)
    LOK_Character
  };

  /// Returns the kind of literal operator invocation
  /// which this expression represents.
  LiteralOperatorKind getLiteralOperatorKind() const;

  /// If this is not a raw user-defined literal, get the
  /// underlying cooked literal (representing the literal with the suffix
  /// removed).
  Expr *getCookedLiteral();
  const Expr *getCookedLiteral() const {
    return const_cast<UserDefinedLiteral*>(this)->getCookedLiteral();
  }

  SourceLocation getBeginLoc() const {
    if (getLiteralOperatorKind() == LOK_Template)
      return getRParenLoc();
    return getArg(0)->getBeginLoc();
  }

  SourceLocation getEndLoc() const { return getRParenLoc(); }

  /// Returns the location of a ud-suffix in the expression.
  ///
  /// For a string literal, there may be multiple identical suffixes. This
  /// returns the first.
  SourceLocation getUDSuffixLoc() const { return UDSuffixLoc; }

  /// Returns the ud-suffix specified for this literal.
  const IdentifierInfo *getUDSuffix() const;

  static bool classof(const Stmt *S) {
    return S->getStmtClass() == UserDefinedLiteralClass;
  }
};

/// A boolean literal, per ([C++ lex.bool] Boolean literals).
class CXXBoolLiteralExpr : public Expr {
public:
  CXXBoolLiteralExpr(bool Val, QualType Ty, SourceLocation Loc)
      : Expr(CXXBoolLiteralExprClass, Ty, VK_RValue, OK_Ordinary) {
    CXXBoolLiteralExprBits.Value = Val;
    CXXBoolLiteralExprBits.Loc = Loc;
    setDependence(ExprDependence::None);
  }

  explicit CXXBoolLiteralExpr(EmptyShell Empty)
      : Expr(CXXBoolLiteralExprClass, Empty) {}

  bool getValue() const { return CXXBoolLiteralExprBits.Value; }
  void setValue(bool V) { CXXBoolLiteralExprBits.Value = V; }

  SourceLocation getBeginLoc() const { return getLocation(); }
  SourceLocation getEndLoc() const { return getLocation(); }

  SourceLocation getLocation() const { return CXXBoolLiteralExprBits.Loc; }
  void setLocation(SourceLocation L) { CXXBoolLiteralExprBits.Loc = L; }

  static bool classof(const Stmt *T) {
    return T->getStmtClass() == CXXBoolLiteralExprClass;
  }

  // Iterators
  child_range children() {
    return child_range(child_iterator(), child_iterator());
  }

  const_child_range children() const {
    return const_child_range(const_child_iterator(), const_child_iterator());
  }
};

/// The null pointer literal (C++11 [lex.nullptr])
///
/// Introduced in C++11, the only literal of type \c nullptr_t is \c nullptr.
class CXXNullPtrLiteralExpr : public Expr {
public:
  CXXNullPtrLiteralExpr(QualType Ty, SourceLocation Loc)
      : Expr(CXXNullPtrLiteralExprClass, Ty, VK_RValue, OK_Ordinary) {
    CXXNullPtrLiteralExprBits.Loc = Loc;
    setDependence(ExprDependence::None);
  }

  explicit CXXNullPtrLiteralExpr(EmptyShell Empty)
      : Expr(CXXNullPtrLiteralExprClass, Empty) {}

  SourceLocation getBeginLoc() const { return getLocation(); }
  SourceLocation getEndLoc() const { return getLocation(); }

  SourceLocation getLocation() const { return CXXNullPtrLiteralExprBits.Loc; }
  void setLocation(SourceLocation L) { CXXNullPtrLiteralExprBits.Loc = L; }

  static bool classof(const Stmt *T) {
    return T->getStmtClass() == CXXNullPtrLiteralExprClass;
  }

  child_range children() {
    return child_range(child_iterator(), child_iterator());
  }

  const_child_range children() const {
    return const_child_range(const_child_iterator(), const_child_iterator());
  }
};

/// Implicit construction of a std::initializer_list<T> object from an
/// array temporary within list-initialization (C++11 [dcl.init.list]p5).
class CXXStdInitializerListExpr : public Expr {
  Stmt *SubExpr = nullptr;

  CXXStdInitializerListExpr(EmptyShell Empty)
      : Expr(CXXStdInitializerListExprClass, Empty) {}

public:
  friend class ASTReader;
  friend class ASTStmtReader;

  CXXStdInitializerListExpr(QualType Ty, Expr *SubExpr)
      : Expr(CXXStdInitializerListExprClass, Ty, VK_RValue, OK_Ordinary),
        SubExpr(SubExpr) {
    setDependence(computeDependence(this));
  }

  Expr *getSubExpr() { return static_cast<Expr*>(SubExpr); }
  const Expr *getSubExpr() const { return static_cast<const Expr*>(SubExpr); }

  SourceLocation getBeginLoc() const LLVM_READONLY {
    return SubExpr->getBeginLoc();
  }

  SourceLocation getEndLoc() const LLVM_READONLY {
    return SubExpr->getEndLoc();
  }

  /// Retrieve the source range of the expression.
  SourceRange getSourceRange() const LLVM_READONLY {
    return SubExpr->getSourceRange();
  }

  static bool classof(const Stmt *S) {
    return S->getStmtClass() == CXXStdInitializerListExprClass;
  }

  child_range children() { return child_range(&SubExpr, &SubExpr + 1); }

  const_child_range children() const {
    return const_child_range(&SubExpr, &SubExpr + 1);
  }
};

/// A C++ \c typeid expression (C++ [expr.typeid]), which gets
/// the \c type_info that corresponds to the supplied type, or the (possibly
/// dynamic) type of the supplied expression.
///
/// This represents code like \c typeid(int) or \c typeid(*objPtr)
class CXXTypeidExpr : public Expr {
  friend class ASTStmtReader;

private:
  llvm::PointerUnion<Stmt *, TypeSourceInfo *> Operand;
  SourceRange Range;

public:
  CXXTypeidExpr(QualType Ty, TypeSourceInfo *Operand, SourceRange R)
      : Expr(CXXTypeidExprClass, Ty, VK_LValue, OK_Ordinary), Operand(Operand),
        Range(R) {
    setDependence(computeDependence(this));
  }

  CXXTypeidExpr(QualType Ty, Expr *Operand, SourceRange R)
      : Expr(CXXTypeidExprClass, Ty, VK_LValue, OK_Ordinary), Operand(Operand),
        Range(R) {
    setDependence(computeDependence(this));
  }

  CXXTypeidExpr(EmptyShell Empty, bool isExpr)
      : Expr(CXXTypeidExprClass, Empty) {
    if (isExpr)
      Operand = (Expr*)nullptr;
    else
      Operand = (TypeSourceInfo*)nullptr;
  }

  /// Determine whether this typeid has a type operand which is potentially
  /// evaluated, per C++11 [expr.typeid]p3.
  bool isPotentiallyEvaluated() const;

  /// Best-effort check if the expression operand refers to a most derived
  /// object. This is not a strong guarantee.
  bool isMostDerived(ASTContext &Context) const;

  bool isTypeOperand() const { return Operand.is<TypeSourceInfo *>(); }

  /// Retrieves the type operand of this typeid() expression after
  /// various required adjustments (removing reference types, cv-qualifiers).
  QualType getTypeOperand(ASTContext &Context) const;

  /// Retrieve source information for the type operand.
  TypeSourceInfo *getTypeOperandSourceInfo() const {
    assert(isTypeOperand() && "Cannot call getTypeOperand for typeid(expr)");
    return Operand.get<TypeSourceInfo *>();
  }
  Expr *getExprOperand() const {
    assert(!isTypeOperand() && "Cannot call getExprOperand for typeid(type)");
    return static_cast<Expr*>(Operand.get<Stmt *>());
  }

  SourceLocation getBeginLoc() const LLVM_READONLY { return Range.getBegin(); }
  SourceLocation getEndLoc() const LLVM_READONLY { return Range.getEnd(); }
  SourceRange getSourceRange() const LLVM_READONLY { return Range; }
  void setSourceRange(SourceRange R) { Range = R; }

  static bool classof(const Stmt *T) {
    return T->getStmtClass() == CXXTypeidExprClass;
  }

  // Iterators
  child_range children() {
    if (isTypeOperand())
      return child_range(child_iterator(), child_iterator());
    auto **begin = reinterpret_cast<Stmt **>(&Operand);
    return child_range(begin, begin + 1);
  }

  const_child_range children() const {
    if (isTypeOperand())
      return const_child_range(const_child_iterator(), const_child_iterator());

    auto **begin =
        reinterpret_cast<Stmt **>(&const_cast<CXXTypeidExpr *>(this)->Operand);
    return const_child_range(begin, begin + 1);
  }
};

/// A member reference to an MSPropertyDecl.
///
/// This expression always has pseudo-object type, and therefore it is
/// typically not encountered in a fully-typechecked expression except
/// within the syntactic form of a PseudoObjectExpr.
class MSPropertyRefExpr : public Expr {
  Expr *BaseExpr;
  MSPropertyDecl *TheDecl;
  SourceLocation MemberLoc;
  bool IsArrow;
  NestedNameSpecifierLoc QualifierLoc;

public:
  friend class ASTStmtReader;

  MSPropertyRefExpr(Expr *baseExpr, MSPropertyDecl *decl, bool isArrow,
                    QualType ty, ExprValueKind VK,
                    NestedNameSpecifierLoc qualifierLoc, SourceLocation nameLoc)
      : Expr(MSPropertyRefExprClass, ty, VK, OK_Ordinary), BaseExpr(baseExpr),
        TheDecl(decl), MemberLoc(nameLoc), IsArrow(isArrow),
        QualifierLoc(qualifierLoc) {
    setDependence(computeDependence(this));
  }

  MSPropertyRefExpr(EmptyShell Empty) : Expr(MSPropertyRefExprClass, Empty) {}

  SourceRange getSourceRange() const LLVM_READONLY {
    return SourceRange(getBeginLoc(), getEndLoc());
  }

  bool isImplicitAccess() const {
    return getBaseExpr() && getBaseExpr()->isImplicitCXXThis();
  }

  SourceLocation getBeginLoc() const {
    if (!isImplicitAccess())
      return BaseExpr->getBeginLoc();
    else if (QualifierLoc)
      return QualifierLoc.getBeginLoc();
    else
        return MemberLoc;
  }

  SourceLocation getEndLoc() const { return getMemberLoc(); }

  child_range children() {
    return child_range((Stmt**)&BaseExpr, (Stmt**)&BaseExpr + 1);
  }

  const_child_range children() const {
    auto Children = const_cast<MSPropertyRefExpr *>(this)->children();
    return const_child_range(Children.begin(), Children.end());
  }

  static bool classof(const Stmt *T) {
    return T->getStmtClass() == MSPropertyRefExprClass;
  }

  Expr *getBaseExpr() const { return BaseExpr; }
  MSPropertyDecl *getPropertyDecl() const { return TheDecl; }
  bool isArrow() const { return IsArrow; }
  SourceLocation getMemberLoc() const { return MemberLoc; }
  NestedNameSpecifierLoc getQualifierLoc() const { return QualifierLoc; }
};

/// MS property subscript expression.
/// MSVC supports 'property' attribute and allows to apply it to the
/// declaration of an empty array in a class or structure definition.
/// For example:
/// \code
/// __declspec(property(get=GetX, put=PutX)) int x[];
/// \endcode
/// The above statement indicates that x[] can be used with one or more array
/// indices. In this case, i=p->x[a][b] will be turned into i=p->GetX(a, b), and
/// p->x[a][b] = i will be turned into p->PutX(a, b, i).
/// This is a syntactic pseudo-object expression.
class MSPropertySubscriptExpr : public Expr {
  friend class ASTStmtReader;

  enum { BASE_EXPR, IDX_EXPR, NUM_SUBEXPRS = 2 };

  Stmt *SubExprs[NUM_SUBEXPRS];
  SourceLocation RBracketLoc;

  void setBase(Expr *Base) { SubExprs[BASE_EXPR] = Base; }
  void setIdx(Expr *Idx) { SubExprs[IDX_EXPR] = Idx; }

public:
  MSPropertySubscriptExpr(Expr *Base, Expr *Idx, QualType Ty, ExprValueKind VK,
                          ExprObjectKind OK, SourceLocation RBracketLoc)
      : Expr(MSPropertySubscriptExprClass, Ty, VK, OK),
        RBracketLoc(RBracketLoc) {
    SubExprs[BASE_EXPR] = Base;
    SubExprs[IDX_EXPR] = Idx;
    setDependence(computeDependence(this));
  }

  /// Create an empty array subscript expression.
  explicit MSPropertySubscriptExpr(EmptyShell Shell)
      : Expr(MSPropertySubscriptExprClass, Shell) {}

  Expr *getBase() { return cast<Expr>(SubExprs[BASE_EXPR]); }
  const Expr *getBase() const { return cast<Expr>(SubExprs[BASE_EXPR]); }

  Expr *getIdx() { return cast<Expr>(SubExprs[IDX_EXPR]); }
  const Expr *getIdx() const { return cast<Expr>(SubExprs[IDX_EXPR]); }

  SourceLocation getBeginLoc() const LLVM_READONLY {
    return getBase()->getBeginLoc();
  }

  SourceLocation getEndLoc() const LLVM_READONLY { return RBracketLoc; }

  SourceLocation getRBracketLoc() const { return RBracketLoc; }
  void setRBracketLoc(SourceLocation L) { RBracketLoc = L; }

  SourceLocation getExprLoc() const LLVM_READONLY {
    return getBase()->getExprLoc();
  }

  static bool classof(const Stmt *T) {
    return T->getStmtClass() == MSPropertySubscriptExprClass;
  }

  // Iterators
  child_range children() {
    return child_range(&SubExprs[0], &SubExprs[0] + NUM_SUBEXPRS);
  }

  const_child_range children() const {
    return const_child_range(&SubExprs[0], &SubExprs[0] + NUM_SUBEXPRS);
  }
};

/// A Microsoft C++ @c __uuidof expression, which gets
/// the _GUID that corresponds to the supplied type or expression.
///
/// This represents code like @c __uuidof(COMTYPE) or @c __uuidof(*comPtr)
class CXXUuidofExpr : public Expr {
  friend class ASTStmtReader;

private:
  llvm::PointerUnion<Stmt *, TypeSourceInfo *> Operand;
  MSGuidDecl *Guid;
  SourceRange Range;

public:
  CXXUuidofExpr(QualType Ty, TypeSourceInfo *Operand, MSGuidDecl *Guid,
                SourceRange R)
      : Expr(CXXUuidofExprClass, Ty, VK_LValue, OK_Ordinary), Operand(Operand),
        Guid(Guid), Range(R) {
    setDependence(computeDependence(this));
  }

  CXXUuidofExpr(QualType Ty, Expr *Operand, MSGuidDecl *Guid, SourceRange R)
      : Expr(CXXUuidofExprClass, Ty, VK_LValue, OK_Ordinary), Operand(Operand),
        Guid(Guid), Range(R) {
    setDependence(computeDependence(this));
  }

  CXXUuidofExpr(EmptyShell Empty, bool isExpr)
    : Expr(CXXUuidofExprClass, Empty) {
    if (isExpr)
      Operand = (Expr*)nullptr;
    else
      Operand = (TypeSourceInfo*)nullptr;
  }

  bool isTypeOperand() const { return Operand.is<TypeSourceInfo *>(); }

  /// Retrieves the type operand of this __uuidof() expression after
  /// various required adjustments (removing reference types, cv-qualifiers).
  QualType getTypeOperand(ASTContext &Context) const;

  /// Retrieve source information for the type operand.
  TypeSourceInfo *getTypeOperandSourceInfo() const {
    assert(isTypeOperand() && "Cannot call getTypeOperand for __uuidof(expr)");
    return Operand.get<TypeSourceInfo *>();
  }
  Expr *getExprOperand() const {
    assert(!isTypeOperand() && "Cannot call getExprOperand for __uuidof(type)");
    return static_cast<Expr*>(Operand.get<Stmt *>());
  }

  MSGuidDecl *getGuidDecl() const { return Guid; }

  SourceLocation getBeginLoc() const LLVM_READONLY { return Range.getBegin(); }
  SourceLocation getEndLoc() const LLVM_READONLY { return Range.getEnd(); }
  SourceRange getSourceRange() const LLVM_READONLY { return Range; }
  void setSourceRange(SourceRange R) { Range = R; }

  static bool classof(const Stmt *T) {
    return T->getStmtClass() == CXXUuidofExprClass;
  }

  // Iterators
  child_range children() {
    if (isTypeOperand())
      return child_range(child_iterator(), child_iterator());
    auto **begin = reinterpret_cast<Stmt **>(&Operand);
    return child_range(begin, begin + 1);
  }

  const_child_range children() const {
    if (isTypeOperand())
      return const_child_range(const_child_iterator(), const_child_iterator());
    auto **begin =
        reinterpret_cast<Stmt **>(&const_cast<CXXUuidofExpr *>(this)->Operand);
    return const_child_range(begin, begin + 1);
  }
};

/// Represents the \c this expression in C++.
///
/// This is a pointer to the object on which the current member function is
/// executing (C++ [expr.prim]p3). Example:
///
/// \code
/// class Foo {
/// public:
///   void bar();
///   void test() { this->bar(); }
/// };
/// \endcode
class CXXThisExpr : public Expr {
public:
  CXXThisExpr(SourceLocation L, QualType Ty, bool IsImplicit)
      : Expr(CXXThisExprClass, Ty, VK_RValue, OK_Ordinary) {
    CXXThisExprBits.IsImplicit = IsImplicit;
    CXXThisExprBits.Loc = L;
    setDependence(computeDependence(this));
  }

  CXXThisExpr(EmptyShell Empty) : Expr(CXXThisExprClass, Empty) {}

  SourceLocation getLocation() const { return CXXThisExprBits.Loc; }
  void setLocation(SourceLocation L) { CXXThisExprBits.Loc = L; }

  SourceLocation getBeginLoc() const { return getLocation(); }
  SourceLocation getEndLoc() const { return getLocation(); }

  bool isImplicit() const { return CXXThisExprBits.IsImplicit; }
  void setImplicit(bool I) { CXXThisExprBits.IsImplicit = I; }

  static bool classof(const Stmt *T) {
    return T->getStmtClass() == CXXThisExprClass;
  }

  // Iterators
  child_range children() {
    return child_range(child_iterator(), child_iterator());
  }

  const_child_range children() const {
    return const_child_range(const_child_iterator(), const_child_iterator());
  }
};

/// A C++ throw-expression (C++ [except.throw]).
///
/// This handles 'throw' (for re-throwing the current exception) and
/// 'throw' assignment-expression.  When assignment-expression isn't
/// present, Op will be null.
class CXXThrowExpr : public Expr {
  friend class ASTStmtReader;

  /// The optional expression in the throw statement.
  Stmt *Operand;

public:
  // \p Ty is the void type which is used as the result type of the
  // expression. The \p Loc is the location of the throw keyword.
  // \p Operand is the expression in the throw statement, and can be
  // null if not present.
  CXXThrowExpr(Expr *Operand, QualType Ty, SourceLocation Loc,
               bool IsThrownVariableInScope)
      : Expr(CXXThrowExprClass, Ty, VK_RValue, OK_Ordinary), Operand(Operand) {
    CXXThrowExprBits.ThrowLoc = Loc;
    CXXThrowExprBits.IsThrownVariableInScope = IsThrownVariableInScope;
    setDependence(computeDependence(this));
  }
  CXXThrowExpr(EmptyShell Empty) : Expr(CXXThrowExprClass, Empty) {}

  const Expr *getSubExpr() const { return cast_or_null<Expr>(Operand); }
  Expr *getSubExpr() { return cast_or_null<Expr>(Operand); }

  SourceLocation getThrowLoc() const { return CXXThrowExprBits.ThrowLoc; }

  /// Determines whether the variable thrown by this expression (if any!)
  /// is within the innermost try block.
  ///
  /// This information is required to determine whether the NRVO can apply to
  /// this variable.
  bool isThrownVariableInScope() const {
    return CXXThrowExprBits.IsThrownVariableInScope;
  }

  SourceLocation getBeginLoc() const { return getThrowLoc(); }
  SourceLocation getEndLoc() const LLVM_READONLY {
    if (!getSubExpr())
      return getThrowLoc();
    return getSubExpr()->getEndLoc();
  }

  static bool classof(const Stmt *T) {
    return T->getStmtClass() == CXXThrowExprClass;
  }

  // Iterators
  child_range children() {
    return child_range(&Operand, Operand ? &Operand + 1 : &Operand);
  }

  const_child_range children() const {
    return const_child_range(&Operand, Operand ? &Operand + 1 : &Operand);
  }
};

/// A default argument (C++ [dcl.fct.default]).
///
/// This wraps up a function call argument that was created from the
/// corresponding parameter's default argument, when the call did not
/// explicitly supply arguments for all of the parameters.
class CXXDefaultArgExpr final : public Expr {
  friend class ASTStmtReader;

  /// The parameter whose default is being used.
  ParmVarDecl *Param;

  /// The context where the default argument expression was used.
  DeclContext *UsedContext;

  CXXDefaultArgExpr(StmtClass SC, SourceLocation Loc, ParmVarDecl *Param,
                    DeclContext *UsedContext)
      : Expr(SC,
             Param->hasUnparsedDefaultArg()
                 ? Param->getType().getNonReferenceType()
                 : Param->getDefaultArg()->getType(),
             Param->getDefaultArg()->getValueKind(),
             Param->getDefaultArg()->getObjectKind()),
        Param(Param), UsedContext(UsedContext) {
    CXXDefaultArgExprBits.Loc = Loc;
    setDependence(ExprDependence::None);
  }

public:
  CXXDefaultArgExpr(EmptyShell Empty) : Expr(CXXDefaultArgExprClass, Empty) {}

  // \p Param is the parameter whose default argument is used by this
  // expression.
  static CXXDefaultArgExpr *Create(const ASTContext &C, SourceLocation Loc,
                                   ParmVarDecl *Param,
                                   DeclContext *UsedContext) {
    return new (C)
        CXXDefaultArgExpr(CXXDefaultArgExprClass, Loc, Param, UsedContext);
  }

  // Retrieve the parameter that the argument was created from.
  const ParmVarDecl *getParam() const { return Param; }
  ParmVarDecl *getParam() { return Param; }

  // Retrieve the actual argument to the function call.
  const Expr *getExpr() const { return getParam()->getDefaultArg(); }
  Expr *getExpr() { return getParam()->getDefaultArg(); }

  const DeclContext *getUsedContext() const { return UsedContext; }
  DeclContext *getUsedContext() { return UsedContext; }

  /// Retrieve the location where this default argument was actually used.
  SourceLocation getUsedLocation() const { return CXXDefaultArgExprBits.Loc; }

  /// Default argument expressions have no representation in the
  /// source, so they have an empty source range.
  SourceLocation getBeginLoc() const { return SourceLocation(); }
  SourceLocation getEndLoc() const { return SourceLocation(); }

  SourceLocation getExprLoc() const { return getUsedLocation(); }

  static bool classof(const Stmt *T) {
    return T->getStmtClass() == CXXDefaultArgExprClass;
  }

  // Iterators
  child_range children() {
    return child_range(child_iterator(), child_iterator());
  }

  const_child_range children() const {
    return const_child_range(const_child_iterator(), const_child_iterator());
  }
};

/// A use of a default initializer in a constructor or in aggregate
/// initialization.
///
/// This wraps a use of a C++ default initializer (technically,
/// a brace-or-equal-initializer for a non-static data member) when it
/// is implicitly used in a mem-initializer-list in a constructor
/// (C++11 [class.base.init]p8) or in aggregate initialization
/// (C++1y [dcl.init.aggr]p7).
class CXXDefaultInitExpr : public Expr {
  friend class ASTReader;
  friend class ASTStmtReader;

  /// The field whose default is being used.
  FieldDecl *Field;

  /// The context where the default initializer expression was used.
  DeclContext *UsedContext;

  CXXDefaultInitExpr(const ASTContext &Ctx, SourceLocation Loc,
                     FieldDecl *Field, QualType Ty, DeclContext *UsedContext);

  CXXDefaultInitExpr(EmptyShell Empty) : Expr(CXXDefaultInitExprClass, Empty) {}

public:
  /// \p Field is the non-static data member whose default initializer is used
  /// by this expression.
  static CXXDefaultInitExpr *Create(const ASTContext &Ctx, SourceLocation Loc,
                                    FieldDecl *Field, DeclContext *UsedContext) {
    return new (Ctx) CXXDefaultInitExpr(Ctx, Loc, Field, Field->getType(), UsedContext);
  }

  /// Get the field whose initializer will be used.
  FieldDecl *getField() { return Field; }
  const FieldDecl *getField() const { return Field; }

  /// Get the initialization expression that will be used.
  const Expr *getExpr() const {
    assert(Field->getInClassInitializer() && "initializer hasn't been parsed");
    return Field->getInClassInitializer();
  }
  Expr *getExpr() {
    assert(Field->getInClassInitializer() && "initializer hasn't been parsed");
    return Field->getInClassInitializer();
  }

  const DeclContext *getUsedContext() const { return UsedContext; }
  DeclContext *getUsedContext() { return UsedContext; }

  /// Retrieve the location where this default initializer expression was
  /// actually used.
  SourceLocation getUsedLocation() const { return getBeginLoc(); }

  SourceLocation getBeginLoc() const { return CXXDefaultInitExprBits.Loc; }
  SourceLocation getEndLoc() const { return CXXDefaultInitExprBits.Loc; }

  static bool classof(const Stmt *T) {
    return T->getStmtClass() == CXXDefaultInitExprClass;
  }

  // Iterators
  child_range children() {
    return child_range(child_iterator(), child_iterator());
  }

  const_child_range children() const {
    return const_child_range(const_child_iterator(), const_child_iterator());
  }
};

/// Represents a C++ temporary.
class CXXTemporary {
  /// The destructor that needs to be called.
  const CXXDestructorDecl *Destructor;

  explicit CXXTemporary(const CXXDestructorDecl *destructor)
      : Destructor(destructor) {}

public:
  static CXXTemporary *Create(const ASTContext &C,
                              const CXXDestructorDecl *Destructor);

  const CXXDestructorDecl *getDestructor() const { return Destructor; }

  void setDestructor(const CXXDestructorDecl *Dtor) {
    Destructor = Dtor;
  }
};

/// Represents binding an expression to a temporary.
///
/// This ensures the destructor is called for the temporary. It should only be
/// needed for non-POD, non-trivially destructable class types. For example:
///
/// \code
///   struct S {
///     S() { }  // User defined constructor makes S non-POD.
///     ~S() { } // User defined destructor makes it non-trivial.
///   };
///   void test() {
///     const S &s_ref = S(); // Requires a CXXBindTemporaryExpr.
///   }
/// \endcode
class CXXBindTemporaryExpr : public Expr {
  CXXTemporary *Temp = nullptr;
  Stmt *SubExpr = nullptr;

  CXXBindTemporaryExpr(CXXTemporary *temp, Expr *SubExpr)
      : Expr(CXXBindTemporaryExprClass, SubExpr->getType(), VK_RValue,
             OK_Ordinary),
        Temp(temp), SubExpr(SubExpr) {
    setDependence(computeDependence(this));
  }

public:
  CXXBindTemporaryExpr(EmptyShell Empty)
      : Expr(CXXBindTemporaryExprClass, Empty) {}

  static CXXBindTemporaryExpr *Create(const ASTContext &C, CXXTemporary *Temp,
                                      Expr* SubExpr);

  CXXTemporary *getTemporary() { return Temp; }
  const CXXTemporary *getTemporary() const { return Temp; }
  void setTemporary(CXXTemporary *T) { Temp = T; }

  const Expr *getSubExpr() const { return cast<Expr>(SubExpr); }
  Expr *getSubExpr() { return cast<Expr>(SubExpr); }
  void setSubExpr(Expr *E) { SubExpr = E; }

  SourceLocation getBeginLoc() const LLVM_READONLY {
    return SubExpr->getBeginLoc();
  }

  SourceLocation getEndLoc() const LLVM_READONLY {
    return SubExpr->getEndLoc();
  }

  // Implement isa/cast/dyncast/etc.
  static bool classof(const Stmt *T) {
    return T->getStmtClass() == CXXBindTemporaryExprClass;
  }

  // Iterators
  child_range children() { return child_range(&SubExpr, &SubExpr + 1); }

  const_child_range children() const {
    return const_child_range(&SubExpr, &SubExpr + 1);
  }
};

/// Represents a call to a C++ constructor.
class CXXConstructExpr : public Expr {
  friend class ASTStmtReader;

public:
  enum ConstructionKind {
    CK_Complete,
    CK_NonVirtualBase,
    CK_VirtualBase,
    CK_Delegating
  };

private:
  /// A pointer to the constructor which will be ultimately called.
  CXXConstructorDecl *Constructor;

  SourceRange ParenOrBraceRange;

  /// The number of arguments.
  unsigned NumArgs;

  // We would like to stash the arguments of the constructor call after
  // CXXConstructExpr. However CXXConstructExpr is used as a base class of
  // CXXTemporaryObjectExpr which makes the use of llvm::TrailingObjects
  // impossible.
  //
  // Instead we manually stash the trailing object after the full object
  // containing CXXConstructExpr (that is either CXXConstructExpr or
  // CXXTemporaryObjectExpr).
  //
  // The trailing objects are:
  //
  // * An array of getNumArgs() "Stmt *" for the arguments of the
  //   constructor call.

  /// Return a pointer to the start of the trailing arguments.
  /// Defined just after CXXTemporaryObjectExpr.
  inline Stmt **getTrailingArgs();
  const Stmt *const *getTrailingArgs() const {
    return const_cast<CXXConstructExpr *>(this)->getTrailingArgs();
  }

protected:
  /// Build a C++ construction expression.
  CXXConstructExpr(StmtClass SC, QualType Ty, SourceLocation Loc,
                   CXXConstructorDecl *Ctor, bool Elidable,
                   ArrayRef<Expr *> Args, bool HadMultipleCandidates,
                   bool ListInitialization, bool StdInitListInitialization,
                   bool ZeroInitialization, ConstructionKind ConstructKind,
                   SourceRange ParenOrBraceRange);

  /// Build an empty C++ construction expression.
  CXXConstructExpr(StmtClass SC, EmptyShell Empty, unsigned NumArgs);

  /// Return the size in bytes of the trailing objects. Used by
  /// CXXTemporaryObjectExpr to allocate the right amount of storage.
  static unsigned sizeOfTrailingObjects(unsigned NumArgs) {
    return NumArgs * sizeof(Stmt *);
  }

public:
  /// Create a C++ construction expression.
  static CXXConstructExpr *
  Create(const ASTContext &Ctx, QualType Ty, SourceLocation Loc,
         CXXConstructorDecl *Ctor, bool Elidable, ArrayRef<Expr *> Args,
         bool HadMultipleCandidates, bool ListInitialization,
         bool StdInitListInitialization, bool ZeroInitialization,
         ConstructionKind ConstructKind, SourceRange ParenOrBraceRange);

  /// Create an empty C++ construction expression.
  static CXXConstructExpr *CreateEmpty(const ASTContext &Ctx, unsigned NumArgs);

  /// Get the constructor that this expression will (ultimately) call.
  CXXConstructorDecl *getConstructor() const { return Constructor; }

  SourceLocation getLocation() const { return CXXConstructExprBits.Loc; }
  void setLocation(SourceLocation Loc) { CXXConstructExprBits.Loc = Loc; }

  /// Whether this construction is elidable.
  bool isElidable() const { return CXXConstructExprBits.Elidable; }
  void setElidable(bool E) { CXXConstructExprBits.Elidable = E; }

  /// Whether the referred constructor was resolved from
  /// an overloaded set having size greater than 1.
  bool hadMultipleCandidates() const {
    return CXXConstructExprBits.HadMultipleCandidates;
  }
  void setHadMultipleCandidates(bool V) {
    CXXConstructExprBits.HadMultipleCandidates = V;
  }

  /// Whether this constructor call was written as list-initialization.
  bool isListInitialization() const {
    return CXXConstructExprBits.ListInitialization;
  }
  void setListInitialization(bool V) {
    CXXConstructExprBits.ListInitialization = V;
  }

  /// Whether this constructor call was written as list-initialization,
  /// but was interpreted as forming a std::initializer_list<T> from the list
  /// and passing that as a single constructor argument.
  /// See C++11 [over.match.list]p1 bullet 1.
  bool isStdInitListInitialization() const {
    return CXXConstructExprBits.StdInitListInitialization;
  }
  void setStdInitListInitialization(bool V) {
    CXXConstructExprBits.StdInitListInitialization = V;
  }

  /// Whether this construction first requires
  /// zero-initialization before the initializer is called.
  bool requiresZeroInitialization() const {
    return CXXConstructExprBits.ZeroInitialization;
  }
  void setRequiresZeroInitialization(bool ZeroInit) {
    CXXConstructExprBits.ZeroInitialization = ZeroInit;
  }

  /// Determine whether this constructor is actually constructing
  /// a base class (rather than a complete object).
  ConstructionKind getConstructionKind() const {
    return static_cast<ConstructionKind>(CXXConstructExprBits.ConstructionKind);
  }
  void setConstructionKind(ConstructionKind CK) {
    CXXConstructExprBits.ConstructionKind = CK;
  }

  using arg_iterator = ExprIterator;
  using const_arg_iterator = ConstExprIterator;
  using arg_range = llvm::iterator_range<arg_iterator>;
  using const_arg_range = llvm::iterator_range<const_arg_iterator>;

  arg_range arguments() { return arg_range(arg_begin(), arg_end()); }
  const_arg_range arguments() const {
    return const_arg_range(arg_begin(), arg_end());
  }

  arg_iterator arg_begin() { return getTrailingArgs(); }
  arg_iterator arg_end() { return arg_begin() + getNumArgs(); }
  const_arg_iterator arg_begin() const { return getTrailingArgs(); }
  const_arg_iterator arg_end() const { return arg_begin() + getNumArgs(); }

  Expr **getArgs() { return reinterpret_cast<Expr **>(getTrailingArgs()); }
  const Expr *const *getArgs() const {
    return reinterpret_cast<const Expr *const *>(getTrailingArgs());
  }

  /// Return the number of arguments to the constructor call.
  unsigned getNumArgs() const { return NumArgs; }

  /// Return the specified argument.
  Expr *getArg(unsigned Arg) {
    assert(Arg < getNumArgs() && "Arg access out of range!");
    return getArgs()[Arg];
  }
  const Expr *getArg(unsigned Arg) const {
    assert(Arg < getNumArgs() && "Arg access out of range!");
    return getArgs()[Arg];
  }

  /// Set the specified argument.
  void setArg(unsigned Arg, Expr *ArgExpr) {
    assert(Arg < getNumArgs() && "Arg access out of range!");
    getArgs()[Arg] = ArgExpr;
  }

  SourceLocation getBeginLoc() const LLVM_READONLY;
  SourceLocation getEndLoc() const LLVM_READONLY;
  SourceRange getParenOrBraceRange() const { return ParenOrBraceRange; }
  void setParenOrBraceRange(SourceRange Range) { ParenOrBraceRange = Range; }

  static bool classof(const Stmt *T) {
    return T->getStmtClass() == CXXConstructExprClass ||
           T->getStmtClass() == CXXTemporaryObjectExprClass;
  }

  // Iterators
  child_range children() {
    return child_range(getTrailingArgs(), getTrailingArgs() + getNumArgs());
  }

  const_child_range children() const {
    auto Children = const_cast<CXXConstructExpr *>(this)->children();
    return const_child_range(Children.begin(), Children.end());
  }
};

/// Represents a call to an inherited base class constructor from an
/// inheriting constructor. This call implicitly forwards the arguments from
/// the enclosing context (an inheriting constructor) to the specified inherited
/// base class constructor.
class CXXInheritedCtorInitExpr : public Expr {
private:
  CXXConstructorDecl *Constructor = nullptr;

  /// The location of the using declaration.
  SourceLocation Loc;

  /// Whether this is the construction of a virtual base.
  unsigned ConstructsVirtualBase : 1;

  /// Whether the constructor is inherited from a virtual base class of the
  /// class that we construct.
  unsigned InheritedFromVirtualBase : 1;

public:
  friend class ASTStmtReader;

  /// Construct a C++ inheriting construction expression.
  CXXInheritedCtorInitExpr(SourceLocation Loc, QualType T,
                           CXXConstructorDecl *Ctor, bool ConstructsVirtualBase,
                           bool InheritedFromVirtualBase)
      : Expr(CXXInheritedCtorInitExprClass, T, VK_RValue, OK_Ordinary),
        Constructor(Ctor), Loc(Loc),
        ConstructsVirtualBase(ConstructsVirtualBase),
        InheritedFromVirtualBase(InheritedFromVirtualBase) {
    assert(!T->isDependentType());
    setDependence(ExprDependence::None);
  }

  /// Construct an empty C++ inheriting construction expression.
  explicit CXXInheritedCtorInitExpr(EmptyShell Empty)
      : Expr(CXXInheritedCtorInitExprClass, Empty),
        ConstructsVirtualBase(false), InheritedFromVirtualBase(false) {}

  /// Get the constructor that this expression will call.
  CXXConstructorDecl *getConstructor() const { return Constructor; }

  /// Determine whether this constructor is actually constructing
  /// a base class (rather than a complete object).
  bool constructsVBase() const { return ConstructsVirtualBase; }
  CXXConstructExpr::ConstructionKind getConstructionKind() const {
    return ConstructsVirtualBase ? CXXConstructExpr::CK_VirtualBase
                                 : CXXConstructExpr::CK_NonVirtualBase;
  }

  /// Determine whether the inherited constructor is inherited from a
  /// virtual base of the object we construct. If so, we are not responsible
  /// for calling the inherited constructor (the complete object constructor
  /// does that), and so we don't need to pass any arguments.
  bool inheritedFromVBase() const { return InheritedFromVirtualBase; }

  SourceLocation getLocation() const LLVM_READONLY { return Loc; }
  SourceLocation getBeginLoc() const LLVM_READONLY { return Loc; }
  SourceLocation getEndLoc() const LLVM_READONLY { return Loc; }

  static bool classof(const Stmt *T) {
    return T->getStmtClass() == CXXInheritedCtorInitExprClass;
  }

  child_range children() {
    return child_range(child_iterator(), child_iterator());
  }

  const_child_range children() const {
    return const_child_range(const_child_iterator(), const_child_iterator());
  }
};

/// Represents an explicit C++ type conversion that uses "functional"
/// notation (C++ [expr.type.conv]).
///
/// Example:
/// \code
///   x = int(0.5);
/// \endcode
class CXXFunctionalCastExpr final
    : public ExplicitCastExpr,
      private llvm::TrailingObjects<CXXFunctionalCastExpr, CXXBaseSpecifier *,
                                    FPOptionsOverride> {
  SourceLocation LParenLoc;
  SourceLocation RParenLoc;

  CXXFunctionalCastExpr(QualType ty, ExprValueKind VK,
                        TypeSourceInfo *writtenTy, CastKind kind,
                        Expr *castExpr, unsigned pathSize,
                        FPOptionsOverride FPO, SourceLocation lParenLoc,
                        SourceLocation rParenLoc)
      : ExplicitCastExpr(CXXFunctionalCastExprClass, ty, VK, kind, castExpr,
                         pathSize, FPO.requiresTrailingStorage(), writtenTy),
        LParenLoc(lParenLoc), RParenLoc(rParenLoc) {
    if (hasStoredFPFeatures())
      *getTrailingFPFeatures() = FPO;
  }

  explicit CXXFunctionalCastExpr(EmptyShell Shell, unsigned PathSize,
                                 bool HasFPFeatures)
      : ExplicitCastExpr(CXXFunctionalCastExprClass, Shell, PathSize,
                         HasFPFeatures) {}

  unsigned numTrailingObjects(OverloadToken<CXXBaseSpecifier *>) const {
    return path_size();
  }

public:
  friend class CastExpr;
  friend TrailingObjects;

  static CXXFunctionalCastExpr *
  Create(const ASTContext &Context, QualType T, ExprValueKind VK,
         TypeSourceInfo *Written, CastKind Kind, Expr *Op,
         const CXXCastPath *Path, FPOptionsOverride FPO, SourceLocation LPLoc,
         SourceLocation RPLoc);
  static CXXFunctionalCastExpr *
  CreateEmpty(const ASTContext &Context, unsigned PathSize, bool HasFPFeatures);

  SourceLocation getLParenLoc() const { return LParenLoc; }
  void setLParenLoc(SourceLocation L) { LParenLoc = L; }
  SourceLocation getRParenLoc() const { return RParenLoc; }
  void setRParenLoc(SourceLocation L) { RParenLoc = L; }

  /// Determine whether this expression models list-initialization.
  bool isListInitialization() const { return LParenLoc.isInvalid(); }

  SourceLocation getBeginLoc() const LLVM_READONLY;
  SourceLocation getEndLoc() const LLVM_READONLY;

  static bool classof(const Stmt *T) {
    return T->getStmtClass() == CXXFunctionalCastExprClass;
  }
};

/// Represents a C++ functional cast expression that builds a
/// temporary object.
///
/// This expression type represents a C++ "functional" cast
/// (C++[expr.type.conv]) with N != 1 arguments that invokes a
/// constructor to build a temporary object. With N == 1 arguments the
/// functional cast expression will be represented by CXXFunctionalCastExpr.
/// Example:
/// \code
/// struct X { X(int, float); }
///
/// X create_X() {
///   return X(1, 3.14f); // creates a CXXTemporaryObjectExpr
/// };
/// \endcode
class CXXTemporaryObjectExpr final : public CXXConstructExpr {
  friend class ASTStmtReader;

  // CXXTemporaryObjectExpr has some trailing objects belonging
  // to CXXConstructExpr. See the comment inside CXXConstructExpr
  // for more details.

  TypeSourceInfo *TSI;

  CXXTemporaryObjectExpr(CXXConstructorDecl *Cons, QualType Ty,
                         TypeSourceInfo *TSI, ArrayRef<Expr *> Args,
                         SourceRange ParenOrBraceRange,
                         bool HadMultipleCandidates, bool ListInitialization,
                         bool StdInitListInitialization,
                         bool ZeroInitialization);

  CXXTemporaryObjectExpr(EmptyShell Empty, unsigned NumArgs);

public:
  static CXXTemporaryObjectExpr *
  Create(const ASTContext &Ctx, CXXConstructorDecl *Cons, QualType Ty,
         TypeSourceInfo *TSI, ArrayRef<Expr *> Args,
         SourceRange ParenOrBraceRange, bool HadMultipleCandidates,
         bool ListInitialization, bool StdInitListInitialization,
         bool ZeroInitialization);

  static CXXTemporaryObjectExpr *CreateEmpty(const ASTContext &Ctx,
                                             unsigned NumArgs);

  TypeSourceInfo *getTypeSourceInfo() const { return TSI; }

  SourceLocation getBeginLoc() const LLVM_READONLY;
  SourceLocation getEndLoc() const LLVM_READONLY;

  static bool classof(const Stmt *T) {
    return T->getStmtClass() == CXXTemporaryObjectExprClass;
  }
};

Stmt **CXXConstructExpr::getTrailingArgs() {
  if (auto *E = dyn_cast<CXXTemporaryObjectExpr>(this))
    return reinterpret_cast<Stmt **>(E + 1);
  assert((getStmtClass() == CXXConstructExprClass) &&
         "Unexpected class deriving from CXXConstructExpr!");
  return reinterpret_cast<Stmt **>(this + 1);
}

/// A C++ lambda expression, which produces a function object
/// (of unspecified type) that can be invoked later.
///
/// Example:
/// \code
/// void low_pass_filter(std::vector<double> &values, double cutoff) {
///   values.erase(std::remove_if(values.begin(), values.end(),
///                               [=](double value) { return value > cutoff; });
/// }
/// \endcode
///
/// C++11 lambda expressions can capture local variables, either by copying
/// the values of those local variables at the time the function
/// object is constructed (not when it is called!) or by holding a
/// reference to the local variable. These captures can occur either
/// implicitly or can be written explicitly between the square
/// brackets ([...]) that start the lambda expression.
///
/// C++1y introduces a new form of "capture" called an init-capture that
/// includes an initializing expression (rather than capturing a variable),
/// and which can never occur implicitly.
class LambdaExpr final : public Expr,
                         private llvm::TrailingObjects<LambdaExpr, Stmt *> {
  // LambdaExpr has some data stored in LambdaExprBits.

  /// The source range that covers the lambda introducer ([...]).
  SourceRange IntroducerRange;

  /// The source location of this lambda's capture-default ('=' or '&').
  SourceLocation CaptureDefaultLoc;

  /// The location of the closing brace ('}') that completes
  /// the lambda.
  ///
  /// The location of the brace is also available by looking up the
  /// function call operator in the lambda class. However, it is
  /// stored here to improve the performance of getSourceRange(), and
  /// to avoid having to deserialize the function call operator from a
  /// module file just to determine the source range.
  SourceLocation ClosingBrace;

  /// Construct a lambda expression.
  LambdaExpr(QualType T, SourceRange IntroducerRange,
             LambdaCaptureDefault CaptureDefault,
             SourceLocation CaptureDefaultLoc, bool ExplicitParams,
             bool ExplicitResultType, ArrayRef<Expr *> CaptureInits,
             SourceLocation ClosingBrace, bool ContainsUnexpandedParameterPack);

  /// Construct an empty lambda expression.
  LambdaExpr(EmptyShell Empty, unsigned NumCaptures);

  Stmt **getStoredStmts() { return getTrailingObjects<Stmt *>(); }
  Stmt *const *getStoredStmts() const { return getTrailingObjects<Stmt *>(); }

  void initBodyIfNeeded() const;

public:
  friend class ASTStmtReader;
  friend class ASTStmtWriter;
  friend TrailingObjects;

  /// Construct a new lambda expression.
  static LambdaExpr *
  Create(const ASTContext &C, CXXRecordDecl *Class, SourceRange IntroducerRange,
         LambdaCaptureDefault CaptureDefault, SourceLocation CaptureDefaultLoc,
         bool ExplicitParams, bool ExplicitResultType,
         ArrayRef<Expr *> CaptureInits, SourceLocation ClosingBrace,
         bool ContainsUnexpandedParameterPack);

  /// Construct a new lambda expression that will be deserialized from
  /// an external source.
  static LambdaExpr *CreateDeserialized(const ASTContext &C,
                                        unsigned NumCaptures);

  /// Determine the default capture kind for this lambda.
  LambdaCaptureDefault getCaptureDefault() const {
    return static_cast<LambdaCaptureDefault>(LambdaExprBits.CaptureDefault);
  }

  /// Retrieve the location of this lambda's capture-default, if any.
  SourceLocation getCaptureDefaultLoc() const { return CaptureDefaultLoc; }

  /// Determine whether one of this lambda's captures is an init-capture.
  bool isInitCapture(const LambdaCapture *Capture) const;

  /// An iterator that walks over the captures of the lambda,
  /// both implicit and explicit.
  using capture_iterator = const LambdaCapture *;

  /// An iterator over a range of lambda captures.
  using capture_range = llvm::iterator_range<capture_iterator>;

  /// Retrieve this lambda's captures.
  capture_range captures() const;

  /// Retrieve an iterator pointing to the first lambda capture.
  capture_iterator capture_begin() const;

  /// Retrieve an iterator pointing past the end of the
  /// sequence of lambda captures.
  capture_iterator capture_end() const;

  /// Determine the number of captures in this lambda.
  unsigned capture_size() const { return LambdaExprBits.NumCaptures; }

  /// Retrieve this lambda's explicit captures.
  capture_range explicit_captures() const;

  /// Retrieve an iterator pointing to the first explicit
  /// lambda capture.
  capture_iterator explicit_capture_begin() const;

  /// Retrieve an iterator pointing past the end of the sequence of
  /// explicit lambda captures.
  capture_iterator explicit_capture_end() const;

  /// Retrieve this lambda's implicit captures.
  capture_range implicit_captures() const;

  /// Retrieve an iterator pointing to the first implicit
  /// lambda capture.
  capture_iterator implicit_capture_begin() const;

  /// Retrieve an iterator pointing past the end of the sequence of
  /// implicit lambda captures.
  capture_iterator implicit_capture_end() const;

  /// Iterator that walks over the capture initialization
  /// arguments.
  using capture_init_iterator = Expr **;

  /// Const iterator that walks over the capture initialization
  /// arguments.
  /// FIXME: This interface is prone to being used incorrectly.
  using const_capture_init_iterator = Expr *const *;

  /// Retrieve the initialization expressions for this lambda's captures.
  llvm::iterator_range<capture_init_iterator> capture_inits() {
    return llvm::make_range(capture_init_begin(), capture_init_end());
  }

  /// Retrieve the initialization expressions for this lambda's captures.
  llvm::iterator_range<const_capture_init_iterator> capture_inits() const {
    return llvm::make_range(capture_init_begin(), capture_init_end());
  }

  /// Retrieve the first initialization argument for this
  /// lambda expression (which initializes the first capture field).
  capture_init_iterator capture_init_begin() {
    return reinterpret_cast<Expr **>(getStoredStmts());
  }

  /// Retrieve the first initialization argument for this
  /// lambda expression (which initializes the first capture field).
  const_capture_init_iterator capture_init_begin() const {
    return reinterpret_cast<Expr *const *>(getStoredStmts());
  }

  /// Retrieve the iterator pointing one past the last
  /// initialization argument for this lambda expression.
  capture_init_iterator capture_init_end() {
    return capture_init_begin() + capture_size();
  }

  /// Retrieve the iterator pointing one past the last
  /// initialization argument for this lambda expression.
  const_capture_init_iterator capture_init_end() const {
    return capture_init_begin() + capture_size();
  }

  /// Retrieve the source range covering the lambda introducer,
  /// which contains the explicit capture list surrounded by square
  /// brackets ([...]).
  SourceRange getIntroducerRange() const { return IntroducerRange; }

  /// Retrieve the class that corresponds to the lambda.
  ///
  /// This is the "closure type" (C++1y [expr.prim.lambda]), and stores the
  /// captures in its fields and provides the various operations permitted
  /// on a lambda (copying, calling).
  CXXRecordDecl *getLambdaClass() const;

  /// Retrieve the function call operator associated with this
  /// lambda expression.
  CXXMethodDecl *getCallOperator() const;

  /// Retrieve the function template call operator associated with this
  /// lambda expression.
  FunctionTemplateDecl *getDependentCallOperator() const;

  /// If this is a generic lambda expression, retrieve the template
  /// parameter list associated with it, or else return null.
  TemplateParameterList *getTemplateParameterList() const;

  /// Get the template parameters were explicitly specified (as opposed to being
  /// invented by use of an auto parameter).
  ArrayRef<NamedDecl *> getExplicitTemplateParameters() const;

  /// Whether this is a generic lambda.
  bool isGenericLambda() const { return getTemplateParameterList(); }

  /// Retrieve the body of the lambda. This will be most of the time
  /// a \p CompoundStmt, but can also be \p CoroutineBodyStmt wrapping
  /// a \p CompoundStmt. Note that unlike functions, lambda-expressions
  /// cannot have a function-try-block.
  Stmt *getBody() const;

  /// Retrieve the \p CompoundStmt representing the body of the lambda.
  /// This is a convenience function for callers who do not need
  /// to handle node(s) which may wrap a \p CompoundStmt.
  const CompoundStmt *getCompoundStmtBody() const;
  CompoundStmt *getCompoundStmtBody() {
    const auto *ConstThis = this;
    return const_cast<CompoundStmt *>(ConstThis->getCompoundStmtBody());
  }

  /// Determine whether the lambda is mutable, meaning that any
  /// captures values can be modified.
  bool isMutable() const;

  /// Determine whether this lambda has an explicit parameter
  /// list vs. an implicit (empty) parameter list.
  bool hasExplicitParameters() const { return LambdaExprBits.ExplicitParams; }

  /// Whether this lambda had its result type explicitly specified.
  bool hasExplicitResultType() const {
    return LambdaExprBits.ExplicitResultType;
  }

  static bool classof(const Stmt *T) {
    return T->getStmtClass() == LambdaExprClass;
  }

  SourceLocation getBeginLoc() const LLVM_READONLY {
    return IntroducerRange.getBegin();
  }

  SourceLocation getEndLoc() const LLVM_READONLY { return ClosingBrace; }

  /// Includes the captures and the body of the lambda.
  child_range children();
  const_child_range children() const;
};

/// An expression "T()" which creates a value-initialized rvalue of type
/// T, which is a non-class type.  See (C++98 [5.2.3p2]).
class CXXScalarValueInitExpr : public Expr {
  friend class ASTStmtReader;

  TypeSourceInfo *TypeInfo;

public:
  /// Create an explicitly-written scalar-value initialization
  /// expression.
  CXXScalarValueInitExpr(QualType Type, TypeSourceInfo *TypeInfo,
                         SourceLocation RParenLoc)
      : Expr(CXXScalarValueInitExprClass, Type, VK_RValue, OK_Ordinary),
        TypeInfo(TypeInfo) {
    CXXScalarValueInitExprBits.RParenLoc = RParenLoc;
    setDependence(computeDependence(this));
  }

  explicit CXXScalarValueInitExpr(EmptyShell Shell)
      : Expr(CXXScalarValueInitExprClass, Shell) {}

  TypeSourceInfo *getTypeSourceInfo() const {
    return TypeInfo;
  }

  SourceLocation getRParenLoc() const {
    return CXXScalarValueInitExprBits.RParenLoc;
  }

  SourceLocation getBeginLoc() const LLVM_READONLY;
  SourceLocation getEndLoc() const { return getRParenLoc(); }

  static bool classof(const Stmt *T) {
    return T->getStmtClass() == CXXScalarValueInitExprClass;
  }

  // Iterators
  child_range children() {
    return child_range(child_iterator(), child_iterator());
  }

  const_child_range children() const {
    return const_child_range(const_child_iterator(), const_child_iterator());
  }
};

/// Represents a new-expression for memory allocation and constructor
/// calls, e.g: "new CXXNewExpr(foo)".
class CXXNewExpr final
    : public Expr,
      private llvm::TrailingObjects<CXXNewExpr, Stmt *, SourceRange> {
  friend class ASTStmtReader;
  friend class ASTStmtWriter;
  friend TrailingObjects;

  /// Points to the allocation function used.
  FunctionDecl *OperatorNew;

  /// Points to the deallocation function used in case of error. May be null.
  FunctionDecl *OperatorDelete;

  /// The allocated type-source information, as written in the source.
  TypeSourceInfo *AllocatedTypeInfo;

  /// Range of the entire new expression.
  SourceRange Range;

  /// Source-range of a paren-delimited initializer.
  SourceRange DirectInitRange;

  // CXXNewExpr is followed by several optional trailing objects.
  // They are in order:
  //
  // * An optional "Stmt *" for the array size expression.
  //    Present if and ony if isArray().
  //
  // * An optional "Stmt *" for the init expression.
  //    Present if and only if hasInitializer().
  //
  // * An array of getNumPlacementArgs() "Stmt *" for the placement new
  //   arguments, if any.
  //
  // * An optional SourceRange for the range covering the parenthesized type-id
  //    if the allocated type was expressed as a parenthesized type-id.
  //    Present if and only if isParenTypeId().
  unsigned arraySizeOffset() const { return 0; }
  unsigned initExprOffset() const { return arraySizeOffset() + isArray(); }
  unsigned placementNewArgsOffset() const {
    return initExprOffset() + hasInitializer();
  }

  unsigned numTrailingObjects(OverloadToken<Stmt *>) const {
    return isArray() + hasInitializer() + getNumPlacementArgs();
  }

  unsigned numTrailingObjects(OverloadToken<SourceRange>) const {
    return isParenTypeId();
  }

public:
  enum InitializationStyle {
    /// New-expression has no initializer as written.
    NoInit,

    /// New-expression has a C++98 paren-delimited initializer.
    CallInit,

    /// New-expression has a C++11 list-initializer.
    ListInit
  };

private:
  /// Build a c++ new expression.
  CXXNewExpr(bool IsGlobalNew, FunctionDecl *OperatorNew,
             FunctionDecl *OperatorDelete, bool ShouldPassAlignment,
             bool UsualArrayDeleteWantsSize, ArrayRef<Expr *> PlacementArgs,
             SourceRange TypeIdParens, Optional<Expr *> ArraySize,
             InitializationStyle InitializationStyle, Expr *Initializer,
             QualType Ty, TypeSourceInfo *AllocatedTypeInfo, SourceRange Range,
             SourceRange DirectInitRange);

  /// Build an empty c++ new expression.
  CXXNewExpr(EmptyShell Empty, bool IsArray, unsigned NumPlacementArgs,
             bool IsParenTypeId);

public:
  /// Create a c++ new expression.
  static CXXNewExpr *
  Create(const ASTContext &Ctx, bool IsGlobalNew, FunctionDecl *OperatorNew,
         FunctionDecl *OperatorDelete, bool ShouldPassAlignment,
         bool UsualArrayDeleteWantsSize, ArrayRef<Expr *> PlacementArgs,
         SourceRange TypeIdParens, Optional<Expr *> ArraySize,
         InitializationStyle InitializationStyle, Expr *Initializer,
         QualType Ty, TypeSourceInfo *AllocatedTypeInfo, SourceRange Range,
         SourceRange DirectInitRange);

  /// Create an empty c++ new expression.
  static CXXNewExpr *CreateEmpty(const ASTContext &Ctx, bool IsArray,
                                 bool HasInit, unsigned NumPlacementArgs,
                                 bool IsParenTypeId);

  QualType getAllocatedType() const {
    return getType()->castAs<PointerType>()->getPointeeType();
  }

  TypeSourceInfo *getAllocatedTypeSourceInfo() const {
    return AllocatedTypeInfo;
  }

  /// True if the allocation result needs to be null-checked.
  ///
  /// C++11 [expr.new]p13:
  ///   If the allocation function returns null, initialization shall
  ///   not be done, the deallocation function shall not be called,
  ///   and the value of the new-expression shall be null.
  ///
  /// C++ DR1748:
  ///   If the allocation function is a reserved placement allocation
  ///   function that returns null, the behavior is undefined.
  ///
  /// An allocation function is not allowed to return null unless it
  /// has a non-throwing exception-specification.  The '03 rule is
  /// identical except that the definition of a non-throwing
  /// exception specification is just "is it throw()?".
  bool shouldNullCheckAllocation() const;

  FunctionDecl *getOperatorNew() const { return OperatorNew; }
  void setOperatorNew(FunctionDecl *D) { OperatorNew = D; }
  FunctionDecl *getOperatorDelete() const { return OperatorDelete; }
  void setOperatorDelete(FunctionDecl *D) { OperatorDelete = D; }

  bool isArray() const { return CXXNewExprBits.IsArray; }

  Optional<Expr *> getArraySize() {
    if (!isArray())
      return None;
    return cast_or_null<Expr>(getTrailingObjects<Stmt *>()[arraySizeOffset()]);
  }
  Optional<const Expr *> getArraySize() const {
    if (!isArray())
      return None;
    return cast_or_null<Expr>(getTrailingObjects<Stmt *>()[arraySizeOffset()]);
  }

  unsigned getNumPlacementArgs() const {
    return CXXNewExprBits.NumPlacementArgs;
  }

  Expr **getPlacementArgs() {
    return reinterpret_cast<Expr **>(getTrailingObjects<Stmt *>() +
                                     placementNewArgsOffset());
  }

  Expr *getPlacementArg(unsigned I) {
    assert((I < getNumPlacementArgs()) && "Index out of range!");
    return getPlacementArgs()[I];
  }
  const Expr *getPlacementArg(unsigned I) const {
    return const_cast<CXXNewExpr *>(this)->getPlacementArg(I);
  }

  bool isParenTypeId() const { return CXXNewExprBits.IsParenTypeId; }
  SourceRange getTypeIdParens() const {
    return isParenTypeId() ? getTrailingObjects<SourceRange>()[0]
                           : SourceRange();
  }

  bool isGlobalNew() const { return CXXNewExprBits.IsGlobalNew; }

  /// Whether this new-expression has any initializer at all.
  bool hasInitializer() const {
    return CXXNewExprBits.StoredInitializationStyle > 0;
  }

  /// The kind of initializer this new-expression has.
  InitializationStyle getInitializationStyle() const {
    if (CXXNewExprBits.StoredInitializationStyle == 0)
      return NoInit;
    return static_cast<InitializationStyle>(
        CXXNewExprBits.StoredInitializationStyle - 1);
  }

  /// The initializer of this new-expression.
  Expr *getInitializer() {
    return hasInitializer()
               ? cast<Expr>(getTrailingObjects<Stmt *>()[initExprOffset()])
               : nullptr;
  }
  const Expr *getInitializer() const {
    return hasInitializer()
               ? cast<Expr>(getTrailingObjects<Stmt *>()[initExprOffset()])
               : nullptr;
  }

  /// Returns the CXXConstructExpr from this new-expression, or null.
  const CXXConstructExpr *getConstructExpr() const {
    return dyn_cast_or_null<CXXConstructExpr>(getInitializer());
  }

  /// Indicates whether the required alignment should be implicitly passed to
  /// the allocation function.
  bool passAlignment() const { return CXXNewExprBits.ShouldPassAlignment; }

  /// Answers whether the usual array deallocation function for the
  /// allocated type expects the size of the allocation as a
  /// parameter.
  bool doesUsualArrayDeleteWantSize() const {
    return CXXNewExprBits.UsualArrayDeleteWantsSize;
  }

  using arg_iterator = ExprIterator;
  using const_arg_iterator = ConstExprIterator;

  llvm::iterator_range<arg_iterator> placement_arguments() {
    return llvm::make_range(placement_arg_begin(), placement_arg_end());
  }

  llvm::iterator_range<const_arg_iterator> placement_arguments() const {
    return llvm::make_range(placement_arg_begin(), placement_arg_end());
  }

  arg_iterator placement_arg_begin() {
    return getTrailingObjects<Stmt *>() + placementNewArgsOffset();
  }
  arg_iterator placement_arg_end() {
    return placement_arg_begin() + getNumPlacementArgs();
  }
  const_arg_iterator placement_arg_begin() const {
    return getTrailingObjects<Stmt *>() + placementNewArgsOffset();
  }
  const_arg_iterator placement_arg_end() const {
    return placement_arg_begin() + getNumPlacementArgs();
  }

  using raw_arg_iterator = Stmt **;

  raw_arg_iterator raw_arg_begin() { return getTrailingObjects<Stmt *>(); }
  raw_arg_iterator raw_arg_end() {
    return raw_arg_begin() + numTrailingObjects(OverloadToken<Stmt *>());
  }
  const_arg_iterator raw_arg_begin() const {
    return getTrailingObjects<Stmt *>();
  }
  const_arg_iterator raw_arg_end() const {
    return raw_arg_begin() + numTrailingObjects(OverloadToken<Stmt *>());
  }

  SourceLocation getBeginLoc() const { return Range.getBegin(); }
  SourceLocation getEndLoc() const { return Range.getEnd(); }

  SourceRange getDirectInitRange() const { return DirectInitRange; }
  SourceRange getSourceRange() const { return Range; }

  static bool classof(const Stmt *T) {
    return T->getStmtClass() == CXXNewExprClass;
  }

  // Iterators
  child_range children() { return child_range(raw_arg_begin(), raw_arg_end()); }

  const_child_range children() const {
    return const_child_range(const_cast<CXXNewExpr *>(this)->children());
  }
};

/// Represents a \c delete expression for memory deallocation and
/// destructor calls, e.g. "delete[] pArray".
class CXXDeleteExpr : public Expr {
  friend class ASTStmtReader;

  /// Points to the operator delete overload that is used. Could be a member.
  FunctionDecl *OperatorDelete = nullptr;

  /// The pointer expression to be deleted.
  Stmt *Argument = nullptr;

public:
  CXXDeleteExpr(QualType Ty, bool GlobalDelete, bool ArrayForm,
                bool ArrayFormAsWritten, bool UsualArrayDeleteWantsSize,
                FunctionDecl *OperatorDelete, Expr *Arg, SourceLocation Loc)
      : Expr(CXXDeleteExprClass, Ty, VK_RValue, OK_Ordinary),
        OperatorDelete(OperatorDelete), Argument(Arg) {
    CXXDeleteExprBits.GlobalDelete = GlobalDelete;
    CXXDeleteExprBits.ArrayForm = ArrayForm;
    CXXDeleteExprBits.ArrayFormAsWritten = ArrayFormAsWritten;
    CXXDeleteExprBits.UsualArrayDeleteWantsSize = UsualArrayDeleteWantsSize;
    CXXDeleteExprBits.Loc = Loc;
    setDependence(computeDependence(this));
  }

  explicit CXXDeleteExpr(EmptyShell Shell) : Expr(CXXDeleteExprClass, Shell) {}

  bool isGlobalDelete() const { return CXXDeleteExprBits.GlobalDelete; }
  bool isArrayForm() const { return CXXDeleteExprBits.ArrayForm; }
  bool isArrayFormAsWritten() const {
    return CXXDeleteExprBits.ArrayFormAsWritten;
  }

  /// Answers whether the usual array deallocation function for the
  /// allocated type expects the size of the allocation as a
  /// parameter.  This can be true even if the actual deallocation
  /// function that we're using doesn't want a size.
  bool doesUsualArrayDeleteWantSize() const {
    return CXXDeleteExprBits.UsualArrayDeleteWantsSize;
  }

  FunctionDecl *getOperatorDelete() const { return OperatorDelete; }

  Expr *getArgument() { return cast<Expr>(Argument); }
  const Expr *getArgument() const { return cast<Expr>(Argument); }

  /// Retrieve the type being destroyed.
  ///
  /// If the type being destroyed is a dependent type which may or may not
  /// be a pointer, return an invalid type.
  QualType getDestroyedType() const;

  SourceLocation getBeginLoc() const { return CXXDeleteExprBits.Loc; }
  SourceLocation getEndLoc() const LLVM_READONLY {
    return Argument->getEndLoc();
  }

  static bool classof(const Stmt *T) {
    return T->getStmtClass() == CXXDeleteExprClass;
  }

  // Iterators
  child_range children() { return child_range(&Argument, &Argument + 1); }

  const_child_range children() const {
    return const_child_range(&Argument, &Argument + 1);
  }
};

/// Stores the type being destroyed by a pseudo-destructor expression.
class PseudoDestructorTypeStorage {
  /// Either the type source information or the name of the type, if
  /// it couldn't be resolved due to type-dependence.
  llvm::PointerUnion<TypeSourceInfo *, IdentifierInfo *> Type;

  /// The starting source location of the pseudo-destructor type.
  SourceLocation Location;

public:
  PseudoDestructorTypeStorage() = default;

  PseudoDestructorTypeStorage(IdentifierInfo *II, SourceLocation Loc)
      : Type(II), Location(Loc) {}

  PseudoDestructorTypeStorage(TypeSourceInfo *Info);

  TypeSourceInfo *getTypeSourceInfo() const {
    return Type.dyn_cast<TypeSourceInfo *>();
  }

  IdentifierInfo *getIdentifier() const {
    return Type.dyn_cast<IdentifierInfo *>();
  }

  SourceLocation getLocation() const { return Location; }
};

/// Represents a C++ pseudo-destructor (C++ [expr.pseudo]).
///
/// A pseudo-destructor is an expression that looks like a member access to a
/// destructor of a scalar type, except that scalar types don't have
/// destructors. For example:
///
/// \code
/// typedef int T;
/// void f(int *p) {
///   p->T::~T();
/// }
/// \endcode
///
/// Pseudo-destructors typically occur when instantiating templates such as:
///
/// \code
/// template<typename T>
/// void destroy(T* ptr) {
///   ptr->T::~T();
/// }
/// \endcode
///
/// for scalar types. A pseudo-destructor expression has no run-time semantics
/// beyond evaluating the base expression.
class CXXPseudoDestructorExpr : public Expr {
  friend class ASTStmtReader;

  /// The base expression (that is being destroyed).
  Stmt *Base = nullptr;

  /// Whether the operator was an arrow ('->'); otherwise, it was a
  /// period ('.').
  bool IsArrow : 1;

  /// The location of the '.' or '->' operator.
  SourceLocation OperatorLoc;

  /// The nested-name-specifier that follows the operator, if present.
  NestedNameSpecifierLoc QualifierLoc;

  /// The type that precedes the '::' in a qualified pseudo-destructor
  /// expression.
  TypeSourceInfo *ScopeType = nullptr;

  /// The location of the '::' in a qualified pseudo-destructor
  /// expression.
  SourceLocation ColonColonLoc;

  /// The location of the '~'.
  SourceLocation TildeLoc;

  /// The type being destroyed, or its name if we were unable to
  /// resolve the name.
  PseudoDestructorTypeStorage DestroyedType;

public:
  CXXPseudoDestructorExpr(const ASTContext &Context,
                          Expr *Base, bool isArrow, SourceLocation OperatorLoc,
                          NestedNameSpecifierLoc QualifierLoc,
                          TypeSourceInfo *ScopeType,
                          SourceLocation ColonColonLoc,
                          SourceLocation TildeLoc,
                          PseudoDestructorTypeStorage DestroyedType);

  explicit CXXPseudoDestructorExpr(EmptyShell Shell)
      : Expr(CXXPseudoDestructorExprClass, Shell), IsArrow(false) {}

  Expr *getBase() const { return cast<Expr>(Base); }

  /// Determines whether this member expression actually had
  /// a C++ nested-name-specifier prior to the name of the member, e.g.,
  /// x->Base::foo.
  bool hasQualifier() const { return QualifierLoc.hasQualifier(); }

  /// Retrieves the nested-name-specifier that qualifies the type name,
  /// with source-location information.
  NestedNameSpecifierLoc getQualifierLoc() const { return QualifierLoc; }

  /// If the member name was qualified, retrieves the
  /// nested-name-specifier that precedes the member name. Otherwise, returns
  /// null.
  NestedNameSpecifier *getQualifier() const {
    return QualifierLoc.getNestedNameSpecifier();
  }

  /// Determine whether this pseudo-destructor expression was written
  /// using an '->' (otherwise, it used a '.').
  bool isArrow() const { return IsArrow; }

  /// Retrieve the location of the '.' or '->' operator.
  SourceLocation getOperatorLoc() const { return OperatorLoc; }

  /// Retrieve the scope type in a qualified pseudo-destructor
  /// expression.
  ///
  /// Pseudo-destructor expressions can have extra qualification within them
  /// that is not part of the nested-name-specifier, e.g., \c p->T::~T().
  /// Here, if the object type of the expression is (or may be) a scalar type,
  /// \p T may also be a scalar type and, therefore, cannot be part of a
  /// nested-name-specifier. It is stored as the "scope type" of the pseudo-
  /// destructor expression.
  TypeSourceInfo *getScopeTypeInfo() const { return ScopeType; }

  /// Retrieve the location of the '::' in a qualified pseudo-destructor
  /// expression.
  SourceLocation getColonColonLoc() const { return ColonColonLoc; }

  /// Retrieve the location of the '~'.
  SourceLocation getTildeLoc() const { return TildeLoc; }

  /// Retrieve the source location information for the type
  /// being destroyed.
  ///
  /// This type-source information is available for non-dependent
  /// pseudo-destructor expressions and some dependent pseudo-destructor
  /// expressions. Returns null if we only have the identifier for a
  /// dependent pseudo-destructor expression.
  TypeSourceInfo *getDestroyedTypeInfo() const {
    return DestroyedType.getTypeSourceInfo();
  }

  /// In a dependent pseudo-destructor expression for which we do not
  /// have full type information on the destroyed type, provides the name
  /// of the destroyed type.
  IdentifierInfo *getDestroyedTypeIdentifier() const {
    return DestroyedType.getIdentifier();
  }

  /// Retrieve the type being destroyed.
  QualType getDestroyedType() const;

  /// Retrieve the starting location of the type being destroyed.
  SourceLocation getDestroyedTypeLoc() const {
    return DestroyedType.getLocation();
  }

  /// Set the name of destroyed type for a dependent pseudo-destructor
  /// expression.
  void setDestroyedType(IdentifierInfo *II, SourceLocation Loc) {
    DestroyedType = PseudoDestructorTypeStorage(II, Loc);
  }

  /// Set the destroyed type.
  void setDestroyedType(TypeSourceInfo *Info) {
    DestroyedType = PseudoDestructorTypeStorage(Info);
  }

  SourceLocation getBeginLoc() const LLVM_READONLY {
    return Base->getBeginLoc();
  }
  SourceLocation getEndLoc() const LLVM_READONLY;

  static bool classof(const Stmt *T) {
    return T->getStmtClass() == CXXPseudoDestructorExprClass;
  }

  // Iterators
  child_range children() { return child_range(&Base, &Base + 1); }

  const_child_range children() const {
    return const_child_range(&Base, &Base + 1);
  }
};

/// A type trait used in the implementation of various C++11 and
/// Library TR1 trait templates.
///
/// \code
///   __is_pod(int) == true
///   __is_enum(std::string) == false
///   __is_trivially_constructible(vector<int>, int*, int*)
/// \endcode
class TypeTraitExpr final
    : public Expr,
      private llvm::TrailingObjects<TypeTraitExpr, TypeSourceInfo *> {
  /// The location of the type trait keyword.
  SourceLocation Loc;

  ///  The location of the closing parenthesis.
  SourceLocation RParenLoc;

  // Note: The TypeSourceInfos for the arguments are allocated after the
  // TypeTraitExpr.

  TypeTraitExpr(QualType T, SourceLocation Loc, TypeTrait Kind,
                ArrayRef<TypeSourceInfo *> Args,
                SourceLocation RParenLoc,
                bool Value);

  TypeTraitExpr(EmptyShell Empty) : Expr(TypeTraitExprClass, Empty) {}

  size_t numTrailingObjects(OverloadToken<TypeSourceInfo *>) const {
    return getNumArgs();
  }

public:
  friend class ASTStmtReader;
  friend class ASTStmtWriter;
  friend TrailingObjects;

  /// Create a new type trait expression.
  static TypeTraitExpr *Create(const ASTContext &C, QualType T,
                               SourceLocation Loc, TypeTrait Kind,
                               ArrayRef<TypeSourceInfo *> Args,
                               SourceLocation RParenLoc,
                               bool Value);

  static TypeTraitExpr *CreateDeserialized(const ASTContext &C,
                                           unsigned NumArgs);

  /// Determine which type trait this expression uses.
  TypeTrait getTrait() const {
    return static_cast<TypeTrait>(TypeTraitExprBits.Kind);
  }

  bool getValue() const {
    assert(!isValueDependent());
    return TypeTraitExprBits.Value;
  }

  /// Determine the number of arguments to this type trait.
  unsigned getNumArgs() const { return TypeTraitExprBits.NumArgs; }

  /// Retrieve the Ith argument.
  TypeSourceInfo *getArg(unsigned I) const {
    assert(I < getNumArgs() && "Argument out-of-range");
    return getArgs()[I];
  }

  /// Retrieve the argument types.
  ArrayRef<TypeSourceInfo *> getArgs() const {
    return llvm::makeArrayRef(getTrailingObjects<TypeSourceInfo *>(),
                              getNumArgs());
  }

  SourceLocation getBeginLoc() const LLVM_READONLY { return Loc; }
  SourceLocation getEndLoc() const LLVM_READONLY { return RParenLoc; }

  static bool classof(const Stmt *T) {
    return T->getStmtClass() == TypeTraitExprClass;
  }

  // Iterators
  child_range children() {
    return child_range(child_iterator(), child_iterator());
  }

  const_child_range children() const {
    return const_child_range(const_child_iterator(), const_child_iterator());
  }
};

/// An Embarcadero array type trait, as used in the implementation of
/// __array_rank and __array_extent.
///
/// Example:
/// \code
///   __array_rank(int[10][20]) == 2
///   __array_extent(int, 1)    == 20
/// \endcode
class ArrayTypeTraitExpr : public Expr {
  /// The trait. An ArrayTypeTrait enum in MSVC compat unsigned.
  unsigned ATT : 2;

  /// The value of the type trait. Unspecified if dependent.
  uint64_t Value = 0;

  /// The array dimension being queried, or -1 if not used.
  Expr *Dimension;

  /// The location of the type trait keyword.
  SourceLocation Loc;

  /// The location of the closing paren.
  SourceLocation RParen;

  /// The type being queried.
  TypeSourceInfo *QueriedType = nullptr;

public:
  friend class ASTStmtReader;

  ArrayTypeTraitExpr(SourceLocation loc, ArrayTypeTrait att,
                     TypeSourceInfo *queried, uint64_t value, Expr *dimension,
                     SourceLocation rparen, QualType ty)
      : Expr(ArrayTypeTraitExprClass, ty, VK_RValue, OK_Ordinary), ATT(att),
        Value(value), Dimension(dimension), Loc(loc), RParen(rparen),
        QueriedType(queried) {
    assert(att <= ATT_Last && "invalid enum value!");
    assert(static_cast<unsigned>(att) == ATT && "ATT overflow!");
    setDependence(computeDependence(this));
  }

  explicit ArrayTypeTraitExpr(EmptyShell Empty)
      : Expr(ArrayTypeTraitExprClass, Empty), ATT(0) {}

  SourceLocation getBeginLoc() const LLVM_READONLY { return Loc; }
  SourceLocation getEndLoc() const LLVM_READONLY { return RParen; }

  ArrayTypeTrait getTrait() const { return static_cast<ArrayTypeTrait>(ATT); }

  QualType getQueriedType() const { return QueriedType->getType(); }

  TypeSourceInfo *getQueriedTypeSourceInfo() const { return QueriedType; }

  uint64_t getValue() const { assert(!isTypeDependent()); return Value; }

  Expr *getDimensionExpression() const { return Dimension; }

  static bool classof(const Stmt *T) {
    return T->getStmtClass() == ArrayTypeTraitExprClass;
  }

  // Iterators
  child_range children() {
    return child_range(child_iterator(), child_iterator());
  }

  const_child_range children() const {
    return const_child_range(const_child_iterator(), const_child_iterator());
  }
};

/// An expression trait intrinsic.
///
/// Example:
/// \code
///   __is_lvalue_expr(std::cout) == true
///   __is_lvalue_expr(1) == false
/// \endcode
class ExpressionTraitExpr : public Expr {
  /// The trait. A ExpressionTrait enum in MSVC compatible unsigned.
  unsigned ET : 31;

  /// The value of the type trait. Unspecified if dependent.
  unsigned Value : 1;

  /// The location of the type trait keyword.
  SourceLocation Loc;

  /// The location of the closing paren.
  SourceLocation RParen;

  /// The expression being queried.
  Expr* QueriedExpression = nullptr;

public:
  friend class ASTStmtReader;

  ExpressionTraitExpr(SourceLocation loc, ExpressionTrait et, Expr *queried,
                      bool value, SourceLocation rparen, QualType resultType)
      : Expr(ExpressionTraitExprClass, resultType, VK_RValue, OK_Ordinary),
        ET(et), Value(value), Loc(loc), RParen(rparen),
        QueriedExpression(queried) {
    assert(et <= ET_Last && "invalid enum value!");
    assert(static_cast<unsigned>(et) == ET && "ET overflow!");
    setDependence(computeDependence(this));
  }

  explicit ExpressionTraitExpr(EmptyShell Empty)
      : Expr(ExpressionTraitExprClass, Empty), ET(0), Value(false) {}

  SourceLocation getBeginLoc() const LLVM_READONLY { return Loc; }
  SourceLocation getEndLoc() const LLVM_READONLY { return RParen; }

  ExpressionTrait getTrait() const { return static_cast<ExpressionTrait>(ET); }

  Expr *getQueriedExpression() const { return QueriedExpression; }

  bool getValue() const { return Value; }

  static bool classof(const Stmt *T) {
    return T->getStmtClass() == ExpressionTraitExprClass;
  }

  // Iterators
  child_range children() {
    return child_range(child_iterator(), child_iterator());
  }

  const_child_range children() const {
    return const_child_range(const_child_iterator(), const_child_iterator());
  }
};

/// A reference to an overloaded function set, either an
/// \c UnresolvedLookupExpr or an \c UnresolvedMemberExpr.
class OverloadExpr : public Expr {
  friend class ASTStmtReader;
  friend class ASTStmtWriter;

  /// The common name of these declarations.
  DeclarationNameInfo NameInfo;

  /// The nested-name-specifier that qualifies the name, if any.
  NestedNameSpecifierLoc QualifierLoc;

protected:
  OverloadExpr(StmtClass SC, const ASTContext &Context,
               NestedNameSpecifierLoc QualifierLoc,
               SourceLocation TemplateKWLoc,
               const DeclarationNameInfo &NameInfo,
               const TemplateArgumentListInfo *TemplateArgs,
               UnresolvedSetIterator Begin, UnresolvedSetIterator End,
               bool KnownDependent, bool KnownInstantiationDependent,
               bool KnownContainsUnexpandedParameterPack);

  OverloadExpr(StmtClass SC, EmptyShell Empty, unsigned NumResults,
               bool HasTemplateKWAndArgsInfo);

  /// Return the results. Defined after UnresolvedMemberExpr.
  inline DeclAccessPair *getTrailingResults();
  const DeclAccessPair *getTrailingResults() const {
    return const_cast<OverloadExpr *>(this)->getTrailingResults();
  }

  /// Return the optional template keyword and arguments info.
  /// Defined after UnresolvedMemberExpr.
  inline ASTTemplateKWAndArgsInfo *getTrailingASTTemplateKWAndArgsInfo();
  const ASTTemplateKWAndArgsInfo *getTrailingASTTemplateKWAndArgsInfo() const {
    return const_cast<OverloadExpr *>(this)
        ->getTrailingASTTemplateKWAndArgsInfo();
  }

  /// Return the optional template arguments. Defined after
  /// UnresolvedMemberExpr.
  inline TemplateArgumentLoc *getTrailingTemplateArgumentLoc();
  const TemplateArgumentLoc *getTrailingTemplateArgumentLoc() const {
    return const_cast<OverloadExpr *>(this)->getTrailingTemplateArgumentLoc();
  }

  bool hasTemplateKWAndArgsInfo() const {
    return OverloadExprBits.HasTemplateKWAndArgsInfo;
  }

public:
  struct FindResult {
    OverloadExpr *Expression;
    bool IsAddressOfOperand;
    bool HasFormOfMemberPointer;
  };

  /// Finds the overloaded expression in the given expression \p E of
  /// OverloadTy.
  ///
  /// \return the expression (which must be there) and true if it has
  /// the particular form of a member pointer expression
  static FindResult find(Expr *E) {
    assert(E->getType()->isSpecificBuiltinType(BuiltinType::Overload));

    FindResult Result;

    E = E->IgnoreParens();
    if (isa<UnaryOperator>(E)) {
      assert(cast<UnaryOperator>(E)->getOpcode() == UO_AddrOf);
      E = cast<UnaryOperator>(E)->getSubExpr();
      auto *Ovl = cast<OverloadExpr>(E->IgnoreParens());

      Result.HasFormOfMemberPointer = (E == Ovl && Ovl->getQualifier());
      Result.IsAddressOfOperand = true;
      Result.Expression = Ovl;
    } else {
      Result.HasFormOfMemberPointer = false;
      Result.IsAddressOfOperand = false;
      Result.Expression = cast<OverloadExpr>(E);
    }

    return Result;
  }

  /// Gets the naming class of this lookup, if any.
  /// Defined after UnresolvedMemberExpr.
  inline CXXRecordDecl *getNamingClass();
  const CXXRecordDecl *getNamingClass() const {
    return const_cast<OverloadExpr *>(this)->getNamingClass();
  }

  using decls_iterator = UnresolvedSetImpl::iterator;

  decls_iterator decls_begin() const {
    return UnresolvedSetIterator(getTrailingResults());
  }
  decls_iterator decls_end() const {
    return UnresolvedSetIterator(getTrailingResults() + getNumDecls());
  }
  llvm::iterator_range<decls_iterator> decls() const {
    return llvm::make_range(decls_begin(), decls_end());
  }

  /// Gets the number of declarations in the unresolved set.
  unsigned getNumDecls() const { return OverloadExprBits.NumResults; }

  /// Gets the full name info.
  const DeclarationNameInfo &getNameInfo() const { return NameInfo; }

  /// Gets the name looked up.
  DeclarationName getName() const { return NameInfo.getName(); }

  /// Gets the location of the name.
  SourceLocation getNameLoc() const { return NameInfo.getLoc(); }

  /// Fetches the nested-name qualifier, if one was given.
  NestedNameSpecifier *getQualifier() const {
    return QualifierLoc.getNestedNameSpecifier();
  }

  /// Fetches the nested-name qualifier with source-location
  /// information, if one was given.
  NestedNameSpecifierLoc getQualifierLoc() const { return QualifierLoc; }

  /// Retrieve the location of the template keyword preceding
  /// this name, if any.
  SourceLocation getTemplateKeywordLoc() const {
    if (!hasTemplateKWAndArgsInfo())
      return SourceLocation();
    return getTrailingASTTemplateKWAndArgsInfo()->TemplateKWLoc;
  }

  /// Retrieve the location of the left angle bracket starting the
  /// explicit template argument list following the name, if any.
  SourceLocation getLAngleLoc() const {
    if (!hasTemplateKWAndArgsInfo())
      return SourceLocation();
    return getTrailingASTTemplateKWAndArgsInfo()->LAngleLoc;
  }

  /// Retrieve the location of the right angle bracket ending the
  /// explicit template argument list following the name, if any.
  SourceLocation getRAngleLoc() const {
    if (!hasTemplateKWAndArgsInfo())
      return SourceLocation();
    return getTrailingASTTemplateKWAndArgsInfo()->RAngleLoc;
  }

  /// Determines whether the name was preceded by the template keyword.
  bool hasTemplateKeyword() const { return getTemplateKeywordLoc().isValid(); }

  /// Determines whether this expression had explicit template arguments.
  bool hasExplicitTemplateArgs() const { return getLAngleLoc().isValid(); }

  TemplateArgumentLoc const *getTemplateArgs() const {
    if (!hasExplicitTemplateArgs())
      return nullptr;
    return const_cast<OverloadExpr *>(this)->getTrailingTemplateArgumentLoc();
  }

  unsigned getNumTemplateArgs() const {
    if (!hasExplicitTemplateArgs())
      return 0;

    return getTrailingASTTemplateKWAndArgsInfo()->NumTemplateArgs;
  }

  ArrayRef<TemplateArgumentLoc> template_arguments() const {
    return {getTemplateArgs(), getNumTemplateArgs()};
  }

  /// Copies the template arguments into the given structure.
  void copyTemplateArgumentsInto(TemplateArgumentListInfo &List) const {
    if (hasExplicitTemplateArgs())
      getTrailingASTTemplateKWAndArgsInfo()->copyInto(getTemplateArgs(), List);
  }

  static bool classof(const Stmt *T) {
    return T->getStmtClass() == UnresolvedLookupExprClass ||
           T->getStmtClass() == UnresolvedMemberExprClass;
  }
};

/// A reference to a name which we were able to look up during
/// parsing but could not resolve to a specific declaration.
///
/// This arises in several ways:
///   * we might be waiting for argument-dependent lookup;
///   * the name might resolve to an overloaded function;
/// and eventually:
///   * the lookup might have included a function template.
///
/// These never include UnresolvedUsingValueDecls, which are always class
/// members and therefore appear only in UnresolvedMemberLookupExprs.
class UnresolvedLookupExpr final
    : public OverloadExpr,
      private llvm::TrailingObjects<UnresolvedLookupExpr, DeclAccessPair,
                                    ASTTemplateKWAndArgsInfo,
                                    TemplateArgumentLoc> {
  friend class ASTStmtReader;
  friend class OverloadExpr;
  friend TrailingObjects;

  /// The naming class (C++ [class.access.base]p5) of the lookup, if
  /// any.  This can generally be recalculated from the context chain,
  /// but that can be fairly expensive for unqualified lookups.
  CXXRecordDecl *NamingClass;

  // UnresolvedLookupExpr is followed by several trailing objects.
  // They are in order:
  //
  // * An array of getNumResults() DeclAccessPair for the results. These are
  //   undesugared, which is to say, they may include UsingShadowDecls.
  //   Access is relative to the naming class.
  //
  // * An optional ASTTemplateKWAndArgsInfo for the explicitly specified
  //   template keyword and arguments. Present if and only if
  //   hasTemplateKWAndArgsInfo().
  //
  // * An array of getNumTemplateArgs() TemplateArgumentLoc containing
  //   location information for the explicitly specified template arguments.

  UnresolvedLookupExpr(const ASTContext &Context, CXXRecordDecl *NamingClass,
                       NestedNameSpecifierLoc QualifierLoc,
                       SourceLocation TemplateKWLoc,
                       const DeclarationNameInfo &NameInfo, bool RequiresADL,
                       bool Overloaded,
                       const TemplateArgumentListInfo *TemplateArgs,
                       UnresolvedSetIterator Begin, UnresolvedSetIterator End);

  UnresolvedLookupExpr(EmptyShell Empty, unsigned NumResults,
                       bool HasTemplateKWAndArgsInfo);

  unsigned numTrailingObjects(OverloadToken<DeclAccessPair>) const {
    return getNumDecls();
  }

  unsigned numTrailingObjects(OverloadToken<ASTTemplateKWAndArgsInfo>) const {
    return hasTemplateKWAndArgsInfo();
  }

public:
  static UnresolvedLookupExpr *
  Create(const ASTContext &Context, CXXRecordDecl *NamingClass,
         NestedNameSpecifierLoc QualifierLoc,
         const DeclarationNameInfo &NameInfo, bool RequiresADL, bool Overloaded,
         UnresolvedSetIterator Begin, UnresolvedSetIterator End);

  static UnresolvedLookupExpr *
  Create(const ASTContext &Context, CXXRecordDecl *NamingClass,
         NestedNameSpecifierLoc QualifierLoc, SourceLocation TemplateKWLoc,
         const DeclarationNameInfo &NameInfo, bool RequiresADL,
         const TemplateArgumentListInfo *Args, UnresolvedSetIterator Begin,
         UnresolvedSetIterator End);

  static UnresolvedLookupExpr *CreateEmpty(const ASTContext &Context,
                                           unsigned NumResults,
                                           bool HasTemplateKWAndArgsInfo,
                                           unsigned NumTemplateArgs);

  /// True if this declaration should be extended by
  /// argument-dependent lookup.
  bool requiresADL() const { return UnresolvedLookupExprBits.RequiresADL; }

  /// True if this lookup is overloaded.
  bool isOverloaded() const { return UnresolvedLookupExprBits.Overloaded; }

  /// Gets the 'naming class' (in the sense of C++0x
  /// [class.access.base]p5) of the lookup.  This is the scope
  /// that was looked in to find these results.
  CXXRecordDecl *getNamingClass() { return NamingClass; }
  const CXXRecordDecl *getNamingClass() const { return NamingClass; }

  SourceLocation getBeginLoc() const LLVM_READONLY {
    if (NestedNameSpecifierLoc l = getQualifierLoc())
      return l.getBeginLoc();
    return getNameInfo().getBeginLoc();
  }

  SourceLocation getEndLoc() const LLVM_READONLY {
    if (hasExplicitTemplateArgs())
      return getRAngleLoc();
    return getNameInfo().getEndLoc();
  }

  child_range children() {
    return child_range(child_iterator(), child_iterator());
  }

  const_child_range children() const {
    return const_child_range(const_child_iterator(), const_child_iterator());
  }

  static bool classof(const Stmt *T) {
    return T->getStmtClass() == UnresolvedLookupExprClass;
  }
};

/// A qualified reference to a name whose declaration cannot
/// yet be resolved.
///
/// DependentScopeDeclRefExpr is similar to DeclRefExpr in that
/// it expresses a reference to a declaration such as
/// X<T>::value. The difference, however, is that an
/// DependentScopeDeclRefExpr node is used only within C++ templates when
/// the qualification (e.g., X<T>::) refers to a dependent type. In
/// this case, X<T>::value cannot resolve to a declaration because the
/// declaration will differ from one instantiation of X<T> to the
/// next. Therefore, DependentScopeDeclRefExpr keeps track of the
/// qualifier (X<T>::) and the name of the entity being referenced
/// ("value"). Such expressions will instantiate to a DeclRefExpr once the
/// declaration can be found.
class DependentScopeDeclRefExpr final
    : public Expr,
      private llvm::TrailingObjects<DependentScopeDeclRefExpr,
                                    ASTTemplateKWAndArgsInfo,
                                    TemplateArgumentLoc> {
  friend class ASTStmtReader;
  friend class ASTStmtWriter;
  friend TrailingObjects;

  /// The nested-name-specifier that qualifies this unresolved
  /// declaration name.
  NestedNameSpecifierLoc QualifierLoc;

  /// The name of the entity we will be referencing.
  DeclarationNameInfo NameInfo;

  DependentScopeDeclRefExpr(QualType Ty, NestedNameSpecifierLoc QualifierLoc,
                            SourceLocation TemplateKWLoc,
                            const DeclarationNameInfo &NameInfo,
                            const TemplateArgumentListInfo *Args);

  size_t numTrailingObjects(OverloadToken<ASTTemplateKWAndArgsInfo>) const {
    return hasTemplateKWAndArgsInfo();
  }

  bool hasTemplateKWAndArgsInfo() const {
    return DependentScopeDeclRefExprBits.HasTemplateKWAndArgsInfo;
  }

public:
  static DependentScopeDeclRefExpr *
  Create(const ASTContext &Context, NestedNameSpecifierLoc QualifierLoc,
         SourceLocation TemplateKWLoc, const DeclarationNameInfo &NameInfo,
         const TemplateArgumentListInfo *TemplateArgs);

  static DependentScopeDeclRefExpr *CreateEmpty(const ASTContext &Context,
                                                bool HasTemplateKWAndArgsInfo,
                                                unsigned NumTemplateArgs);

  /// Retrieve the name that this expression refers to.
  const DeclarationNameInfo &getNameInfo() const { return NameInfo; }

  /// Retrieve the name that this expression refers to.
  DeclarationName getDeclName() const { return NameInfo.getName(); }

  /// Retrieve the location of the name within the expression.
  ///
  /// For example, in "X<T>::value" this is the location of "value".
  SourceLocation getLocation() const { return NameInfo.getLoc(); }

  /// Retrieve the nested-name-specifier that qualifies the
  /// name, with source location information.
  NestedNameSpecifierLoc getQualifierLoc() const { return QualifierLoc; }

  /// Retrieve the nested-name-specifier that qualifies this
  /// declaration.
  NestedNameSpecifier *getQualifier() const {
    return QualifierLoc.getNestedNameSpecifier();
  }

  /// Retrieve the location of the template keyword preceding
  /// this name, if any.
  SourceLocation getTemplateKeywordLoc() const {
    if (!hasTemplateKWAndArgsInfo())
      return SourceLocation();
    return getTrailingObjects<ASTTemplateKWAndArgsInfo>()->TemplateKWLoc;
  }

  /// Retrieve the location of the left angle bracket starting the
  /// explicit template argument list following the name, if any.
  SourceLocation getLAngleLoc() const {
    if (!hasTemplateKWAndArgsInfo())
      return SourceLocation();
    return getTrailingObjects<ASTTemplateKWAndArgsInfo>()->LAngleLoc;
  }

  /// Retrieve the location of the right angle bracket ending the
  /// explicit template argument list following the name, if any.
  SourceLocation getRAngleLoc() const {
    if (!hasTemplateKWAndArgsInfo())
      return SourceLocation();
    return getTrailingObjects<ASTTemplateKWAndArgsInfo>()->RAngleLoc;
  }

  /// Determines whether the name was preceded by the template keyword.
  bool hasTemplateKeyword() const { return getTemplateKeywordLoc().isValid(); }

  /// Determines whether this lookup had explicit template arguments.
  bool hasExplicitTemplateArgs() const { return getLAngleLoc().isValid(); }

  /// Copies the template arguments (if present) into the given
  /// structure.
  void copyTemplateArgumentsInto(TemplateArgumentListInfo &List) const {
    if (hasExplicitTemplateArgs())
      getTrailingObjects<ASTTemplateKWAndArgsInfo>()->copyInto(
          getTrailingObjects<TemplateArgumentLoc>(), List);
  }

  TemplateArgumentLoc const *getTemplateArgs() const {
    if (!hasExplicitTemplateArgs())
      return nullptr;

    return getTrailingObjects<TemplateArgumentLoc>();
  }

  unsigned getNumTemplateArgs() const {
    if (!hasExplicitTemplateArgs())
      return 0;

    return getTrailingObjects<ASTTemplateKWAndArgsInfo>()->NumTemplateArgs;
  }

  ArrayRef<TemplateArgumentLoc> template_arguments() const {
    return {getTemplateArgs(), getNumTemplateArgs()};
  }

  /// Note: getBeginLoc() is the start of the whole DependentScopeDeclRefExpr,
  /// and differs from getLocation().getStart().
  SourceLocation getBeginLoc() const LLVM_READONLY {
    return QualifierLoc.getBeginLoc();
  }

  SourceLocation getEndLoc() const LLVM_READONLY {
    if (hasExplicitTemplateArgs())
      return getRAngleLoc();
    return getLocation();
  }

  static bool classof(const Stmt *T) {
    return T->getStmtClass() == DependentScopeDeclRefExprClass;
  }

  child_range children() {
    return child_range(child_iterator(), child_iterator());
  }

  const_child_range children() const {
    return const_child_range(const_child_iterator(), const_child_iterator());
  }
};

/// Represents an expression -- generally a full-expression -- that
/// introduces cleanups to be run at the end of the sub-expression's
/// evaluation.  The most common source of expression-introduced
/// cleanups is temporary objects in C++, but several other kinds of
/// expressions can create cleanups, including basically every
/// call in ARC that returns an Objective-C pointer.
///
/// This expression also tracks whether the sub-expression contains a
/// potentially-evaluated block literal.  The lifetime of a block
/// literal is the extent of the enclosing scope.
class ExprWithCleanups final
    : public FullExpr,
      private llvm::TrailingObjects<
          ExprWithCleanups,
          llvm::PointerUnion<BlockDecl *, CompoundLiteralExpr *>> {
public:
  /// The type of objects that are kept in the cleanup.
  /// It's useful to remember the set of blocks and block-scoped compound
  /// literals; we could also remember the set of temporaries, but there's
  /// currently no need.
  using CleanupObject = llvm::PointerUnion<BlockDecl *, CompoundLiteralExpr *>;

private:
  friend class ASTStmtReader;
  friend TrailingObjects;

  ExprWithCleanups(EmptyShell, unsigned NumObjects);
  ExprWithCleanups(Expr *SubExpr, bool CleanupsHaveSideEffects,
                   ArrayRef<CleanupObject> Objects);

public:
  static ExprWithCleanups *Create(const ASTContext &C, EmptyShell empty,
                                  unsigned numObjects);

  static ExprWithCleanups *Create(const ASTContext &C, Expr *subexpr,
                                  bool CleanupsHaveSideEffects,
                                  ArrayRef<CleanupObject> objects);

  ArrayRef<CleanupObject> getObjects() const {
    return llvm::makeArrayRef(getTrailingObjects<CleanupObject>(),
                              getNumObjects());
  }

  unsigned getNumObjects() const { return ExprWithCleanupsBits.NumObjects; }

  CleanupObject getObject(unsigned i) const {
    assert(i < getNumObjects() && "Index out of range");
    return getObjects()[i];
  }

  bool cleanupsHaveSideEffects() const {
    return ExprWithCleanupsBits.CleanupsHaveSideEffects;
  }

  SourceLocation getBeginLoc() const LLVM_READONLY {
    return SubExpr->getBeginLoc();
  }

  SourceLocation getEndLoc() const LLVM_READONLY {
    return SubExpr->getEndLoc();
  }

  // Implement isa/cast/dyncast/etc.
  static bool classof(const Stmt *T) {
    return T->getStmtClass() == ExprWithCleanupsClass;
  }

  // Iterators
  child_range children() { return child_range(&SubExpr, &SubExpr + 1); }

  const_child_range children() const {
    return const_child_range(&SubExpr, &SubExpr + 1);
  }
};

/// Describes an explicit type conversion that uses functional
/// notion but could not be resolved because one or more arguments are
/// type-dependent.
///
/// The explicit type conversions expressed by
/// CXXUnresolvedConstructExpr have the form <tt>T(a1, a2, ..., aN)</tt>,
/// where \c T is some type and \c a1, \c a2, ..., \c aN are values, and
/// either \c T is a dependent type or one or more of the <tt>a</tt>'s is
/// type-dependent. For example, this would occur in a template such
/// as:
///
/// \code
///   template<typename T, typename A1>
///   inline T make_a(const A1& a1) {
///     return T(a1);
///   }
/// \endcode
///
/// When the returned expression is instantiated, it may resolve to a
/// constructor call, conversion function call, or some kind of type
/// conversion.
class CXXUnresolvedConstructExpr final
    : public Expr,
      private llvm::TrailingObjects<CXXUnresolvedConstructExpr, Expr *> {
  friend class ASTStmtReader;
  friend TrailingObjects;

  /// The type being constructed.
  TypeSourceInfo *TSI;

  /// The location of the left parentheses ('(').
  SourceLocation LParenLoc;

  /// The location of the right parentheses (')').
  SourceLocation RParenLoc;

  CXXUnresolvedConstructExpr(TypeSourceInfo *TSI, SourceLocation LParenLoc,
                             ArrayRef<Expr *> Args, SourceLocation RParenLoc);

  CXXUnresolvedConstructExpr(EmptyShell Empty, unsigned NumArgs)
      : Expr(CXXUnresolvedConstructExprClass, Empty) {
    CXXUnresolvedConstructExprBits.NumArgs = NumArgs;
  }

public:
  static CXXUnresolvedConstructExpr *Create(const ASTContext &Context,
                                            TypeSourceInfo *Type,
                                            SourceLocation LParenLoc,
                                            ArrayRef<Expr *> Args,
                                            SourceLocation RParenLoc);

  static CXXUnresolvedConstructExpr *CreateEmpty(const ASTContext &Context,
                                                 unsigned NumArgs);

  /// Retrieve the type that is being constructed, as specified
  /// in the source code.
  QualType getTypeAsWritten() const { return TSI->getType(); }

  /// Retrieve the type source information for the type being
  /// constructed.
  TypeSourceInfo *getTypeSourceInfo() const { return TSI; }

  /// Retrieve the location of the left parentheses ('(') that
  /// precedes the argument list.
  SourceLocation getLParenLoc() const { return LParenLoc; }
  void setLParenLoc(SourceLocation L) { LParenLoc = L; }

  /// Retrieve the location of the right parentheses (')') that
  /// follows the argument list.
  SourceLocation getRParenLoc() const { return RParenLoc; }
  void setRParenLoc(SourceLocation L) { RParenLoc = L; }

  /// Determine whether this expression models list-initialization.
  /// If so, there will be exactly one subexpression, which will be
  /// an InitListExpr.
  bool isListInitialization() const { return LParenLoc.isInvalid(); }

  /// Retrieve the number of arguments.
  unsigned arg_size() const { return CXXUnresolvedConstructExprBits.NumArgs; }

  using arg_iterator = Expr **;
  using arg_range = llvm::iterator_range<arg_iterator>;

  arg_iterator arg_begin() { return getTrailingObjects<Expr *>(); }
  arg_iterator arg_end() { return arg_begin() + arg_size(); }
  arg_range arguments() { return arg_range(arg_begin(), arg_end()); }

  using const_arg_iterator = const Expr* const *;
  using const_arg_range = llvm::iterator_range<const_arg_iterator>;

  const_arg_iterator arg_begin() const { return getTrailingObjects<Expr *>(); }
  const_arg_iterator arg_end() const { return arg_begin() + arg_size(); }
  const_arg_range arguments() const {
    return const_arg_range(arg_begin(), arg_end());
  }

  Expr *getArg(unsigned I) {
    assert(I < arg_size() && "Argument index out-of-range");
    return arg_begin()[I];
  }

  const Expr *getArg(unsigned I) const {
    assert(I < arg_size() && "Argument index out-of-range");
    return arg_begin()[I];
  }

  void setArg(unsigned I, Expr *E) {
    assert(I < arg_size() && "Argument index out-of-range");
    arg_begin()[I] = E;
  }

  SourceLocation getBeginLoc() const LLVM_READONLY;
  SourceLocation getEndLoc() const LLVM_READONLY {
    if (!RParenLoc.isValid() && arg_size() > 0)
      return getArg(arg_size() - 1)->getEndLoc();
    return RParenLoc;
  }

  static bool classof(const Stmt *T) {
    return T->getStmtClass() == CXXUnresolvedConstructExprClass;
  }

  // Iterators
  child_range children() {
    auto **begin = reinterpret_cast<Stmt **>(arg_begin());
    return child_range(begin, begin + arg_size());
  }

  const_child_range children() const {
    auto **begin = reinterpret_cast<Stmt **>(
        const_cast<CXXUnresolvedConstructExpr *>(this)->arg_begin());
    return const_child_range(begin, begin + arg_size());
  }
};

/// Represents a C++ member access expression where the actual
/// member referenced could not be resolved because the base
/// expression or the member name was dependent.
///
/// Like UnresolvedMemberExprs, these can be either implicit or
/// explicit accesses.  It is only possible to get one of these with
/// an implicit access if a qualifier is provided.
class CXXDependentScopeMemberExpr final
    : public Expr,
      private llvm::TrailingObjects<CXXDependentScopeMemberExpr,
                                    ASTTemplateKWAndArgsInfo,
                                    TemplateArgumentLoc, NamedDecl *> {
  friend class ASTStmtReader;
  friend class ASTStmtWriter;
  friend TrailingObjects;

  /// The expression for the base pointer or class reference,
  /// e.g., the \c x in x.f.  Can be null in implicit accesses.
  Stmt *Base;

  /// The type of the base expression.  Never null, even for
  /// implicit accesses.
  QualType BaseType;

  /// The nested-name-specifier that precedes the member name, if any.
  /// FIXME: This could be in principle store as a trailing object.
  /// However the performance impact of doing so should be investigated first.
  NestedNameSpecifierLoc QualifierLoc;

  /// The member to which this member expression refers, which
  /// can be name, overloaded operator, or destructor.
  ///
  /// FIXME: could also be a template-id
  DeclarationNameInfo MemberNameInfo;

  // CXXDependentScopeMemberExpr is followed by several trailing objects,
  // some of which optional. They are in order:
  //
  // * An optional ASTTemplateKWAndArgsInfo for the explicitly specified
  //   template keyword and arguments. Present if and only if
  //   hasTemplateKWAndArgsInfo().
  //
  // * An array of getNumTemplateArgs() TemplateArgumentLoc containing location
  //   information for the explicitly specified template arguments.
  //
  // * An optional NamedDecl *. In a qualified member access expression such
  //   as t->Base::f, this member stores the resolves of name lookup in the
  //   context of the member access expression, to be used at instantiation
  //   time. Present if and only if hasFirstQualifierFoundInScope().

  bool hasTemplateKWAndArgsInfo() const {
    return CXXDependentScopeMemberExprBits.HasTemplateKWAndArgsInfo;
  }

  bool hasFirstQualifierFoundInScope() const {
    return CXXDependentScopeMemberExprBits.HasFirstQualifierFoundInScope;
  }

  unsigned numTrailingObjects(OverloadToken<ASTTemplateKWAndArgsInfo>) const {
    return hasTemplateKWAndArgsInfo();
  }

  unsigned numTrailingObjects(OverloadToken<TemplateArgumentLoc>) const {
    return getNumTemplateArgs();
  }

  unsigned numTrailingObjects(OverloadToken<NamedDecl *>) const {
    return hasFirstQualifierFoundInScope();
  }

  CXXDependentScopeMemberExpr(const ASTContext &Ctx, Expr *Base,
                              QualType BaseType, bool IsArrow,
                              SourceLocation OperatorLoc,
                              NestedNameSpecifierLoc QualifierLoc,
                              SourceLocation TemplateKWLoc,
                              NamedDecl *FirstQualifierFoundInScope,
                              DeclarationNameInfo MemberNameInfo,
                              const TemplateArgumentListInfo *TemplateArgs);

  CXXDependentScopeMemberExpr(EmptyShell Empty, bool HasTemplateKWAndArgsInfo,
                              bool HasFirstQualifierFoundInScope);

public:
  static CXXDependentScopeMemberExpr *
  Create(const ASTContext &Ctx, Expr *Base, QualType BaseType, bool IsArrow,
         SourceLocation OperatorLoc, NestedNameSpecifierLoc QualifierLoc,
         SourceLocation TemplateKWLoc, NamedDecl *FirstQualifierFoundInScope,
         DeclarationNameInfo MemberNameInfo,
         const TemplateArgumentListInfo *TemplateArgs);

  static CXXDependentScopeMemberExpr *
  CreateEmpty(const ASTContext &Ctx, bool HasTemplateKWAndArgsInfo,
              unsigned NumTemplateArgs, bool HasFirstQualifierFoundInScope);

  /// True if this is an implicit access, i.e. one in which the
  /// member being accessed was not written in the source.  The source
  /// location of the operator is invalid in this case.
  bool isImplicitAccess() const {
    if (!Base)
      return true;
    return cast<Expr>(Base)->isImplicitCXXThis();
  }

  /// Retrieve the base object of this member expressions,
  /// e.g., the \c x in \c x.m.
  Expr *getBase() const {
    assert(!isImplicitAccess());
    return cast<Expr>(Base);
  }

  QualType getBaseType() const { return BaseType; }

  /// Determine whether this member expression used the '->'
  /// operator; otherwise, it used the '.' operator.
  bool isArrow() const { return CXXDependentScopeMemberExprBits.IsArrow; }

  /// Retrieve the location of the '->' or '.' operator.
  SourceLocation getOperatorLoc() const {
    return CXXDependentScopeMemberExprBits.OperatorLoc;
  }

  /// Retrieve the nested-name-specifier that qualifies the member name.
  NestedNameSpecifier *getQualifier() const {
    return QualifierLoc.getNestedNameSpecifier();
  }

  /// Retrieve the nested-name-specifier that qualifies the member
  /// name, with source location information.
  NestedNameSpecifierLoc getQualifierLoc() const { return QualifierLoc; }

  /// Retrieve the first part of the nested-name-specifier that was
  /// found in the scope of the member access expression when the member access
  /// was initially parsed.
  ///
  /// This function only returns a useful result when member access expression
  /// uses a qualified member name, e.g., "x.Base::f". Here, the declaration
  /// returned by this function describes what was found by unqualified name
  /// lookup for the identifier "Base" within the scope of the member access
  /// expression itself. At template instantiation time, this information is
  /// combined with the results of name lookup into the type of the object
  /// expression itself (the class type of x).
  NamedDecl *getFirstQualifierFoundInScope() const {
    if (!hasFirstQualifierFoundInScope())
      return nullptr;
    return *getTrailingObjects<NamedDecl *>();
  }

  /// Retrieve the name of the member that this expression refers to.
  const DeclarationNameInfo &getMemberNameInfo() const {
    return MemberNameInfo;
  }

  /// Retrieve the name of the member that this expression refers to.
  DeclarationName getMember() const { return MemberNameInfo.getName(); }

  // Retrieve the location of the name of the member that this
  // expression refers to.
  SourceLocation getMemberLoc() const { return MemberNameInfo.getLoc(); }

  /// Retrieve the location of the template keyword preceding the
  /// member name, if any.
  SourceLocation getTemplateKeywordLoc() const {
    if (!hasTemplateKWAndArgsInfo())
      return SourceLocation();
    return getTrailingObjects<ASTTemplateKWAndArgsInfo>()->TemplateKWLoc;
  }

  /// Retrieve the location of the left angle bracket starting the
  /// explicit template argument list following the member name, if any.
  SourceLocation getLAngleLoc() const {
    if (!hasTemplateKWAndArgsInfo())
      return SourceLocation();
    return getTrailingObjects<ASTTemplateKWAndArgsInfo>()->LAngleLoc;
  }

  /// Retrieve the location of the right angle bracket ending the
  /// explicit template argument list following the member name, if any.
  SourceLocation getRAngleLoc() const {
    if (!hasTemplateKWAndArgsInfo())
      return SourceLocation();
    return getTrailingObjects<ASTTemplateKWAndArgsInfo>()->RAngleLoc;
  }

  /// Determines whether the member name was preceded by the template keyword.
  bool hasTemplateKeyword() const { return getTemplateKeywordLoc().isValid(); }

  /// Determines whether this member expression actually had a C++
  /// template argument list explicitly specified, e.g., x.f<int>.
  bool hasExplicitTemplateArgs() const { return getLAngleLoc().isValid(); }

  /// Copies the template arguments (if present) into the given
  /// structure.
  void copyTemplateArgumentsInto(TemplateArgumentListInfo &List) const {
    if (hasExplicitTemplateArgs())
      getTrailingObjects<ASTTemplateKWAndArgsInfo>()->copyInto(
          getTrailingObjects<TemplateArgumentLoc>(), List);
  }

  /// Retrieve the template arguments provided as part of this
  /// template-id.
  const TemplateArgumentLoc *getTemplateArgs() const {
    if (!hasExplicitTemplateArgs())
      return nullptr;

    return getTrailingObjects<TemplateArgumentLoc>();
  }

  /// Retrieve the number of template arguments provided as part of this
  /// template-id.
  unsigned getNumTemplateArgs() const {
    if (!hasExplicitTemplateArgs())
      return 0;

    return getTrailingObjects<ASTTemplateKWAndArgsInfo>()->NumTemplateArgs;
  }

  ArrayRef<TemplateArgumentLoc> template_arguments() const {
    return {getTemplateArgs(), getNumTemplateArgs()};
  }

  SourceLocation getBeginLoc() const LLVM_READONLY {
    if (!isImplicitAccess())
      return Base->getBeginLoc();
    if (getQualifier())
      return getQualifierLoc().getBeginLoc();
    return MemberNameInfo.getBeginLoc();
  }

  SourceLocation getEndLoc() const LLVM_READONLY {
    if (hasExplicitTemplateArgs())
      return getRAngleLoc();
    return MemberNameInfo.getEndLoc();
  }

  static bool classof(const Stmt *T) {
    return T->getStmtClass() == CXXDependentScopeMemberExprClass;
  }

  // Iterators
  child_range children() {
    if (isImplicitAccess())
      return child_range(child_iterator(), child_iterator());
    return child_range(&Base, &Base + 1);
  }

  const_child_range children() const {
    if (isImplicitAccess())
      return const_child_range(const_child_iterator(), const_child_iterator());
    return const_child_range(&Base, &Base + 1);
  }
};

/// Represents a C++ member access expression for which lookup
/// produced a set of overloaded functions.
///
/// The member access may be explicit or implicit:
/// \code
///    struct A {
///      int a, b;
///      int explicitAccess() { return this->a + this->A::b; }
///      int implicitAccess() { return a + A::b; }
///    };
/// \endcode
///
/// In the final AST, an explicit access always becomes a MemberExpr.
/// An implicit access may become either a MemberExpr or a
/// DeclRefExpr, depending on whether the member is static.
class UnresolvedMemberExpr final
    : public OverloadExpr,
      private llvm::TrailingObjects<UnresolvedMemberExpr, DeclAccessPair,
                                    ASTTemplateKWAndArgsInfo,
                                    TemplateArgumentLoc> {
  friend class ASTStmtReader;
  friend class OverloadExpr;
  friend TrailingObjects;

  /// The expression for the base pointer or class reference,
  /// e.g., the \c x in x.f.
  ///
  /// This can be null if this is an 'unbased' member expression.
  Stmt *Base;

  /// The type of the base expression; never null.
  QualType BaseType;

  /// The location of the '->' or '.' operator.
  SourceLocation OperatorLoc;

  // UnresolvedMemberExpr is followed by several trailing objects.
  // They are in order:
  //
  // * An array of getNumResults() DeclAccessPair for the results. These are
  //   undesugared, which is to say, they may include UsingShadowDecls.
  //   Access is relative to the naming class.
  //
  // * An optional ASTTemplateKWAndArgsInfo for the explicitly specified
  //   template keyword and arguments. Present if and only if
  //   hasTemplateKWAndArgsInfo().
  //
  // * An array of getNumTemplateArgs() TemplateArgumentLoc containing
  //   location information for the explicitly specified template arguments.

  UnresolvedMemberExpr(const ASTContext &Context, bool HasUnresolvedUsing,
                       Expr *Base, QualType BaseType, bool IsArrow,
                       SourceLocation OperatorLoc,
                       NestedNameSpecifierLoc QualifierLoc,
                       SourceLocation TemplateKWLoc,
                       const DeclarationNameInfo &MemberNameInfo,
                       const TemplateArgumentListInfo *TemplateArgs,
                       UnresolvedSetIterator Begin, UnresolvedSetIterator End);

  UnresolvedMemberExpr(EmptyShell Empty, unsigned NumResults,
                       bool HasTemplateKWAndArgsInfo);

  unsigned numTrailingObjects(OverloadToken<DeclAccessPair>) const {
    return getNumDecls();
  }

  unsigned numTrailingObjects(OverloadToken<ASTTemplateKWAndArgsInfo>) const {
    return hasTemplateKWAndArgsInfo();
  }

public:
  static UnresolvedMemberExpr *
  Create(const ASTContext &Context, bool HasUnresolvedUsing, Expr *Base,
         QualType BaseType, bool IsArrow, SourceLocation OperatorLoc,
         NestedNameSpecifierLoc QualifierLoc, SourceLocation TemplateKWLoc,
         const DeclarationNameInfo &MemberNameInfo,
         const TemplateArgumentListInfo *TemplateArgs,
         UnresolvedSetIterator Begin, UnresolvedSetIterator End);

  static UnresolvedMemberExpr *CreateEmpty(const ASTContext &Context,
                                           unsigned NumResults,
                                           bool HasTemplateKWAndArgsInfo,
                                           unsigned NumTemplateArgs);

  /// True if this is an implicit access, i.e., one in which the
  /// member being accessed was not written in the source.
  ///
  /// The source location of the operator is invalid in this case.
  bool isImplicitAccess() const;

  /// Retrieve the base object of this member expressions,
  /// e.g., the \c x in \c x.m.
  Expr *getBase() {
    assert(!isImplicitAccess());
    return cast<Expr>(Base);
  }
  const Expr *getBase() const {
    assert(!isImplicitAccess());
    return cast<Expr>(Base);
  }

  QualType getBaseType() const { return BaseType; }

  /// Determine whether the lookup results contain an unresolved using
  /// declaration.
  bool hasUnresolvedUsing() const {
    return UnresolvedMemberExprBits.HasUnresolvedUsing;
  }

  /// Determine whether this member expression used the '->'
  /// operator; otherwise, it used the '.' operator.
  bool isArrow() const { return UnresolvedMemberExprBits.IsArrow; }

  /// Retrieve the location of the '->' or '.' operator.
  SourceLocation getOperatorLoc() const { return OperatorLoc; }

  /// Retrieve the naming class of this lookup.
  CXXRecordDecl *getNamingClass();
  const CXXRecordDecl *getNamingClass() const {
    return const_cast<UnresolvedMemberExpr *>(this)->getNamingClass();
  }

  /// Retrieve the full name info for the member that this expression
  /// refers to.
  const DeclarationNameInfo &getMemberNameInfo() const { return getNameInfo(); }

  /// Retrieve the name of the member that this expression refers to.
  DeclarationName getMemberName() const { return getName(); }

  /// Retrieve the location of the name of the member that this
  /// expression refers to.
  SourceLocation getMemberLoc() const { return getNameLoc(); }

  /// Return the preferred location (the member name) for the arrow when
  /// diagnosing a problem with this expression.
  SourceLocation getExprLoc() const LLVM_READONLY { return getMemberLoc(); }

  SourceLocation getBeginLoc() const LLVM_READONLY {
    if (!isImplicitAccess())
      return Base->getBeginLoc();
    if (NestedNameSpecifierLoc l = getQualifierLoc())
      return l.getBeginLoc();
    return getMemberNameInfo().getBeginLoc();
  }

  SourceLocation getEndLoc() const LLVM_READONLY {
    if (hasExplicitTemplateArgs())
      return getRAngleLoc();
    return getMemberNameInfo().getEndLoc();
  }

  static bool classof(const Stmt *T) {
    return T->getStmtClass() == UnresolvedMemberExprClass;
  }

  // Iterators
  child_range children() {
    if (isImplicitAccess())
      return child_range(child_iterator(), child_iterator());
    return child_range(&Base, &Base + 1);
  }

  const_child_range children() const {
    if (isImplicitAccess())
      return const_child_range(const_child_iterator(), const_child_iterator());
    return const_child_range(&Base, &Base + 1);
  }
};

DeclAccessPair *OverloadExpr::getTrailingResults() {
  if (auto *ULE = dyn_cast<UnresolvedLookupExpr>(this))
    return ULE->getTrailingObjects<DeclAccessPair>();
  return cast<UnresolvedMemberExpr>(this)->getTrailingObjects<DeclAccessPair>();
}

ASTTemplateKWAndArgsInfo *OverloadExpr::getTrailingASTTemplateKWAndArgsInfo() {
  if (!hasTemplateKWAndArgsInfo())
    return nullptr;

  if (auto *ULE = dyn_cast<UnresolvedLookupExpr>(this))
    return ULE->getTrailingObjects<ASTTemplateKWAndArgsInfo>();
  return cast<UnresolvedMemberExpr>(this)
      ->getTrailingObjects<ASTTemplateKWAndArgsInfo>();
}

TemplateArgumentLoc *OverloadExpr::getTrailingTemplateArgumentLoc() {
  if (auto *ULE = dyn_cast<UnresolvedLookupExpr>(this))
    return ULE->getTrailingObjects<TemplateArgumentLoc>();
  return cast<UnresolvedMemberExpr>(this)
      ->getTrailingObjects<TemplateArgumentLoc>();
}

CXXRecordDecl *OverloadExpr::getNamingClass() {
  if (auto *ULE = dyn_cast<UnresolvedLookupExpr>(this))
    return ULE->getNamingClass();
  return cast<UnresolvedMemberExpr>(this)->getNamingClass();
}

/// Represents a C++11 noexcept expression (C++ [expr.unary.noexcept]).
///
/// The noexcept expression tests whether a given expression might throw. Its
/// result is a boolean constant.
class CXXNoexceptExpr : public Expr {
  friend class ASTStmtReader;

  Stmt *Operand;
  SourceRange Range;

public:
  CXXNoexceptExpr(QualType Ty, Expr *Operand, CanThrowResult Val,
                  SourceLocation Keyword, SourceLocation RParen)
      : Expr(CXXNoexceptExprClass, Ty, VK_RValue, OK_Ordinary),
        Operand(Operand), Range(Keyword, RParen) {
    CXXNoexceptExprBits.Value = Val == CT_Cannot;
    setDependence(computeDependence(this, Val));
  }

  CXXNoexceptExpr(EmptyShell Empty) : Expr(CXXNoexceptExprClass, Empty) {}

  Expr *getOperand() const { return static_cast<Expr *>(Operand); }

  SourceLocation getBeginLoc() const { return Range.getBegin(); }
  SourceLocation getEndLoc() const { return Range.getEnd(); }
  SourceRange getSourceRange() const { return Range; }

  bool getValue() const { return CXXNoexceptExprBits.Value; }

  static bool classof(const Stmt *T) {
    return T->getStmtClass() == CXXNoexceptExprClass;
  }

  // Iterators
  child_range children() { return child_range(&Operand, &Operand + 1); }

  const_child_range children() const {
    return const_child_range(&Operand, &Operand + 1);
  }
};

/// Represents a C++11 pack expansion that produces a sequence of
/// expressions.
///
/// A pack expansion expression contains a pattern (which itself is an
/// expression) followed by an ellipsis. For example:
///
/// \code
/// template<typename F, typename ...Types>
/// void forward(F f, Types &&...args) {
///   f(static_cast<Types&&>(args)...);
/// }
/// \endcode
///
/// Here, the argument to the function object \c f is a pack expansion whose
/// pattern is \c static_cast<Types&&>(args). When the \c forward function
/// template is instantiated, the pack expansion will instantiate to zero or
/// or more function arguments to the function object \c f.
class PackExpansionExpr : public Expr {
  friend class ASTStmtReader;
  friend class ASTStmtWriter;

  SourceLocation EllipsisLoc;

  /// The number of expansions that will be produced by this pack
  /// expansion expression, if known.
  ///
  /// When zero, the number of expansions is not known. Otherwise, this value
  /// is the number of expansions + 1.
  unsigned NumExpansions;

  Stmt *Pattern;

public:
  PackExpansionExpr(QualType T, Expr *Pattern, SourceLocation EllipsisLoc,
                    Optional<unsigned> NumExpansions)
      : Expr(PackExpansionExprClass, T, Pattern->getValueKind(),
             Pattern->getObjectKind()),
        EllipsisLoc(EllipsisLoc),
        NumExpansions(NumExpansions ? *NumExpansions + 1 : 0),
        Pattern(Pattern) {
    setDependence(computeDependence(this));
  }

  PackExpansionExpr(EmptyShell Empty) : Expr(PackExpansionExprClass, Empty) {}

  /// Retrieve the pattern of the pack expansion.
  Expr *getPattern() { return reinterpret_cast<Expr *>(Pattern); }

  /// Retrieve the pattern of the pack expansion.
  const Expr *getPattern() const { return reinterpret_cast<Expr *>(Pattern); }

  /// Retrieve the location of the ellipsis that describes this pack
  /// expansion.
  SourceLocation getEllipsisLoc() const { return EllipsisLoc; }

  /// Determine the number of expansions that will be produced when
  /// this pack expansion is instantiated, if already known.
  Optional<unsigned> getNumExpansions() const {
    if (NumExpansions)
      return NumExpansions - 1;

    return None;
  }

  SourceLocation getBeginLoc() const LLVM_READONLY {
    return Pattern->getBeginLoc();
  }

  SourceLocation getEndLoc() const LLVM_READONLY { return EllipsisLoc; }

  static bool classof(const Stmt *T) {
    return T->getStmtClass() == PackExpansionExprClass;
  }

  // Iterators
  child_range children() {
    return child_range(&Pattern, &Pattern + 1);
  }

  const_child_range children() const {
    return const_child_range(&Pattern, &Pattern + 1);
  }
};

/// Represents an expression that computes the length of a parameter
/// pack.
///
/// \code
/// template<typename ...Types>
/// struct count {
///   static const unsigned value = sizeof...(Types);
/// };
/// \endcode
class SizeOfPackExpr final
    : public Expr,
      private llvm::TrailingObjects<SizeOfPackExpr, TemplateArgument> {
  friend class ASTStmtReader;
  friend class ASTStmtWriter;
  friend TrailingObjects;

  /// The location of the \c sizeof keyword.
  SourceLocation OperatorLoc;

  /// The location of the name of the parameter pack.
  SourceLocation PackLoc;

  /// The location of the closing parenthesis.
  SourceLocation RParenLoc;

  /// The length of the parameter pack, if known.
  ///
  /// When this expression is not value-dependent, this is the length of
  /// the pack. When the expression was parsed rather than instantiated
  /// (and thus is value-dependent), this is zero.
  ///
  /// After partial substitution into a sizeof...(X) expression (for instance,
  /// within an alias template or during function template argument deduction),
  /// we store a trailing array of partially-substituted TemplateArguments,
  /// and this is the length of that array.
  unsigned Length;

  /// The parameter pack.
  NamedDecl *Pack = nullptr;

  /// Create an expression that computes the length of
  /// the given parameter pack.
  SizeOfPackExpr(QualType SizeType, SourceLocation OperatorLoc, NamedDecl *Pack,
                 SourceLocation PackLoc, SourceLocation RParenLoc,
                 Optional<unsigned> Length,
                 ArrayRef<TemplateArgument> PartialArgs)
      : Expr(SizeOfPackExprClass, SizeType, VK_RValue, OK_Ordinary),
        OperatorLoc(OperatorLoc), PackLoc(PackLoc), RParenLoc(RParenLoc),
        Length(Length ? *Length : PartialArgs.size()), Pack(Pack) {
    assert((!Length || PartialArgs.empty()) &&
           "have partial args for non-dependent sizeof... expression");
    auto *Args = getTrailingObjects<TemplateArgument>();
    std::uninitialized_copy(PartialArgs.begin(), PartialArgs.end(), Args);
    setDependence(Length ? ExprDependence::None
                         : ExprDependence::ValueInstantiation);
  }

  /// Create an empty expression.
  SizeOfPackExpr(EmptyShell Empty, unsigned NumPartialArgs)
      : Expr(SizeOfPackExprClass, Empty), Length(NumPartialArgs) {}

public:
  static SizeOfPackExpr *Create(ASTContext &Context, SourceLocation OperatorLoc,
                                NamedDecl *Pack, SourceLocation PackLoc,
                                SourceLocation RParenLoc,
                                Optional<unsigned> Length = None,
                                ArrayRef<TemplateArgument> PartialArgs = None);
  static SizeOfPackExpr *CreateDeserialized(ASTContext &Context,
                                            unsigned NumPartialArgs);

  /// Determine the location of the 'sizeof' keyword.
  SourceLocation getOperatorLoc() const { return OperatorLoc; }

  /// Determine the location of the parameter pack.
  SourceLocation getPackLoc() const { return PackLoc; }

  /// Determine the location of the right parenthesis.
  SourceLocation getRParenLoc() const { return RParenLoc; }

  /// Retrieve the parameter pack.
  NamedDecl *getPack() const { return Pack; }

  /// Retrieve the length of the parameter pack.
  ///
  /// This routine may only be invoked when the expression is not
  /// value-dependent.
  unsigned getPackLength() const {
    assert(!isValueDependent() &&
           "Cannot get the length of a value-dependent pack size expression");
    return Length;
  }

  /// Determine whether this represents a partially-substituted sizeof...
  /// expression, such as is produced for:
  ///
  ///   template<typename ...Ts> using X = int[sizeof...(Ts)];
  ///   template<typename ...Us> void f(X<Us..., 1, 2, 3, Us...>);
  bool isPartiallySubstituted() const {
    return isValueDependent() && Length;
  }

  /// Get
  ArrayRef<TemplateArgument> getPartialArguments() const {
    assert(isPartiallySubstituted());
    const auto *Args = getTrailingObjects<TemplateArgument>();
    return llvm::makeArrayRef(Args, Args + Length);
  }

  SourceLocation getBeginLoc() const LLVM_READONLY { return OperatorLoc; }
  SourceLocation getEndLoc() const LLVM_READONLY { return RParenLoc; }

  static bool classof(const Stmt *T) {
    return T->getStmtClass() == SizeOfPackExprClass;
  }

  // Iterators
  child_range children() {
    return child_range(child_iterator(), child_iterator());
  }

  const_child_range children() const {
    return const_child_range(const_child_iterator(), const_child_iterator());
  }
};

/// Represents a reference to a non-type template parameter
/// that has been substituted with a template argument.
class SubstNonTypeTemplateParmExpr : public Expr {
  friend class ASTReader;
  friend class ASTStmtReader;

  /// The replaced parameter.
  NonTypeTemplateParmDecl *Param;

  /// The replacement expression.
  Stmt *Replacement;

  explicit SubstNonTypeTemplateParmExpr(EmptyShell Empty)
      : Expr(SubstNonTypeTemplateParmExprClass, Empty) {}

public:
  SubstNonTypeTemplateParmExpr(QualType Ty, ExprValueKind ValueKind,
                               SourceLocation Loc,
                               NonTypeTemplateParmDecl *Param,
                               Expr *Replacement)
      : Expr(SubstNonTypeTemplateParmExprClass, Ty, ValueKind, OK_Ordinary),
        Param(Param), Replacement(Replacement) {
    SubstNonTypeTemplateParmExprBits.NameLoc = Loc;
    setDependence(computeDependence(this));
  }

  SourceLocation getNameLoc() const {
    return SubstNonTypeTemplateParmExprBits.NameLoc;
  }
  SourceLocation getBeginLoc() const { return getNameLoc(); }
  SourceLocation getEndLoc() const { return getNameLoc(); }

  Expr *getReplacement() const { return cast<Expr>(Replacement); }

  NonTypeTemplateParmDecl *getParameter() const { return Param; }

  static bool classof(const Stmt *s) {
    return s->getStmtClass() == SubstNonTypeTemplateParmExprClass;
  }

  // Iterators
  child_range children() { return child_range(&Replacement, &Replacement + 1); }

  const_child_range children() const {
    return const_child_range(&Replacement, &Replacement + 1);
  }
};

/// Represents a reference to a non-type template parameter pack that
/// has been substituted with a non-template argument pack.
///
/// When a pack expansion in the source code contains multiple parameter packs
/// and those parameter packs correspond to different levels of template
/// parameter lists, this node is used to represent a non-type template
/// parameter pack from an outer level, which has already had its argument pack
/// substituted but that still lives within a pack expansion that itself
/// could not be instantiated. When actually performing a substitution into
/// that pack expansion (e.g., when all template parameters have corresponding
/// arguments), this type will be replaced with the appropriate underlying
/// expression at the current pack substitution index.
class SubstNonTypeTemplateParmPackExpr : public Expr {
  friend class ASTReader;
  friend class ASTStmtReader;

  /// The non-type template parameter pack itself.
  NonTypeTemplateParmDecl *Param;

  /// A pointer to the set of template arguments that this
  /// parameter pack is instantiated with.
  const TemplateArgument *Arguments;

  /// The number of template arguments in \c Arguments.
  unsigned NumArguments;

  /// The location of the non-type template parameter pack reference.
  SourceLocation NameLoc;

  explicit SubstNonTypeTemplateParmPackExpr(EmptyShell Empty)
      : Expr(SubstNonTypeTemplateParmPackExprClass, Empty) {}

public:
  SubstNonTypeTemplateParmPackExpr(QualType T,
                                   ExprValueKind ValueKind,
                                   NonTypeTemplateParmDecl *Param,
                                   SourceLocation NameLoc,
                                   const TemplateArgument &ArgPack);

  /// Retrieve the non-type template parameter pack being substituted.
  NonTypeTemplateParmDecl *getParameterPack() const { return Param; }

  /// Retrieve the location of the parameter pack name.
  SourceLocation getParameterPackLocation() const { return NameLoc; }

  /// Retrieve the template argument pack containing the substituted
  /// template arguments.
  TemplateArgument getArgumentPack() const;

  SourceLocation getBeginLoc() const LLVM_READONLY { return NameLoc; }
  SourceLocation getEndLoc() const LLVM_READONLY { return NameLoc; }

  static bool classof(const Stmt *T) {
    return T->getStmtClass() == SubstNonTypeTemplateParmPackExprClass;
  }

  // Iterators
  child_range children() {
    return child_range(child_iterator(), child_iterator());
  }

  const_child_range children() const {
    return const_child_range(const_child_iterator(), const_child_iterator());
  }
};

/// Represents a reference to a function parameter pack or init-capture pack
/// that has been substituted but not yet expanded.
///
/// When a pack expansion contains multiple parameter packs at different levels,
/// this node is used to represent a function parameter pack at an outer level
/// which we have already substituted to refer to expanded parameters, but where
/// the containing pack expansion cannot yet be expanded.
///
/// \code
/// template<typename...Ts> struct S {
///   template<typename...Us> auto f(Ts ...ts) -> decltype(g(Us(ts)...));
/// };
/// template struct S<int, int>;
/// \endcode
class FunctionParmPackExpr final
    : public Expr,
      private llvm::TrailingObjects<FunctionParmPackExpr, VarDecl *> {
  friend class ASTReader;
  friend class ASTStmtReader;
  friend TrailingObjects;

  /// The function parameter pack which was referenced.
  VarDecl *ParamPack;

  /// The location of the function parameter pack reference.
  SourceLocation NameLoc;

  /// The number of expansions of this pack.
  unsigned NumParameters;

  FunctionParmPackExpr(QualType T, VarDecl *ParamPack,
                       SourceLocation NameLoc, unsigned NumParams,
                       VarDecl *const *Params);

public:
  static FunctionParmPackExpr *Create(const ASTContext &Context, QualType T,
                                      VarDecl *ParamPack,
                                      SourceLocation NameLoc,
                                      ArrayRef<VarDecl *> Params);
  static FunctionParmPackExpr *CreateEmpty(const ASTContext &Context,
                                           unsigned NumParams);

  /// Get the parameter pack which this expression refers to.
  VarDecl *getParameterPack() const { return ParamPack; }

  /// Get the location of the parameter pack.
  SourceLocation getParameterPackLocation() const { return NameLoc; }

  /// Iterators over the parameters which the parameter pack expanded
  /// into.
  using iterator = VarDecl * const *;
  iterator begin() const { return getTrailingObjects<VarDecl *>(); }
  iterator end() const { return begin() + NumParameters; }

  /// Get the number of parameters in this parameter pack.
  unsigned getNumExpansions() const { return NumParameters; }

  /// Get an expansion of the parameter pack by index.
  VarDecl *getExpansion(unsigned I) const { return begin()[I]; }

  SourceLocation getBeginLoc() const LLVM_READONLY { return NameLoc; }
  SourceLocation getEndLoc() const LLVM_READONLY { return NameLoc; }

  static bool classof(const Stmt *T) {
    return T->getStmtClass() == FunctionParmPackExprClass;
  }

  child_range children() {
    return child_range(child_iterator(), child_iterator());
  }

  const_child_range children() const {
    return const_child_range(const_child_iterator(), const_child_iterator());
  }
};

/// Represents a prvalue temporary that is written into memory so that
/// a reference can bind to it.
///
/// Prvalue expressions are materialized when they need to have an address
/// in memory for a reference to bind to. This happens when binding a
/// reference to the result of a conversion, e.g.,
///
/// \code
/// const int &r = 1.0;
/// \endcode
///
/// Here, 1.0 is implicitly converted to an \c int. That resulting \c int is
/// then materialized via a \c MaterializeTemporaryExpr, and the reference
/// binds to the temporary. \c MaterializeTemporaryExprs are always glvalues
/// (either an lvalue or an xvalue, depending on the kind of reference binding
/// to it), maintaining the invariant that references always bind to glvalues.
///
/// Reference binding and copy-elision can both extend the lifetime of a
/// temporary. When either happens, the expression will also track the
/// declaration which is responsible for the lifetime extension.
class MaterializeTemporaryExpr : public Expr {
private:
  friend class ASTStmtReader;
  friend class ASTStmtWriter;

  llvm::PointerUnion<Stmt *, LifetimeExtendedTemporaryDecl *> State;

public:
  MaterializeTemporaryExpr(QualType T, Expr *Temporary,
                           bool BoundToLvalueReference,
                           LifetimeExtendedTemporaryDecl *MTD = nullptr);

  MaterializeTemporaryExpr(EmptyShell Empty)
      : Expr(MaterializeTemporaryExprClass, Empty) {}

  /// Retrieve the temporary-generating subexpression whose value will
  /// be materialized into a glvalue.
  Expr *getSubExpr() const {
    return cast<Expr>(
        State.is<Stmt *>()
            ? State.get<Stmt *>()
            : State.get<LifetimeExtendedTemporaryDecl *>()->getTemporaryExpr());
  }

  /// Retrieve the storage duration for the materialized temporary.
  StorageDuration getStorageDuration() const {
    return State.is<Stmt *>() ? SD_FullExpression
                              : State.get<LifetimeExtendedTemporaryDecl *>()
                                    ->getStorageDuration();
  }

  /// Get the storage for the constant value of a materialized temporary
  /// of static storage duration.
  APValue *getOrCreateValue(bool MayCreate) const {
    assert(State.is<LifetimeExtendedTemporaryDecl *>() &&
           "the temporary has not been lifetime extended");
    return State.get<LifetimeExtendedTemporaryDecl *>()->getOrCreateValue(
        MayCreate);
  }

  LifetimeExtendedTemporaryDecl *getLifetimeExtendedTemporaryDecl() {
    return State.dyn_cast<LifetimeExtendedTemporaryDecl *>();
  }
  const LifetimeExtendedTemporaryDecl *
  getLifetimeExtendedTemporaryDecl() const {
    return State.dyn_cast<LifetimeExtendedTemporaryDecl *>();
  }

  /// Get the declaration which triggered the lifetime-extension of this
  /// temporary, if any.
  ValueDecl *getExtendingDecl() {
    return State.is<Stmt *>() ? nullptr
                              : State.get<LifetimeExtendedTemporaryDecl *>()
                                    ->getExtendingDecl();
  }
  const ValueDecl *getExtendingDecl() const {
    return const_cast<MaterializeTemporaryExpr *>(this)->getExtendingDecl();
  }

  void setExtendingDecl(ValueDecl *ExtendedBy, unsigned ManglingNumber);

  unsigned getManglingNumber() const {
    return State.is<Stmt *>() ? 0
                              : State.get<LifetimeExtendedTemporaryDecl *>()
                                    ->getManglingNumber();
  }

  /// Determine whether this materialized temporary is bound to an
  /// lvalue reference; otherwise, it's bound to an rvalue reference.
  bool isBoundToLvalueReference() const {
    return getValueKind() == VK_LValue;
  }

  SourceLocation getBeginLoc() const LLVM_READONLY {
    return getSubExpr()->getBeginLoc();
  }

  SourceLocation getEndLoc() const LLVM_READONLY {
    return getSubExpr()->getEndLoc();
  }

  static bool classof(const Stmt *T) {
    return T->getStmtClass() == MaterializeTemporaryExprClass;
  }

  // Iterators
  child_range children() {
    return State.is<Stmt *>()
               ? child_range(State.getAddrOfPtr1(), State.getAddrOfPtr1() + 1)
               : State.get<LifetimeExtendedTemporaryDecl *>()->childrenExpr();
  }

  const_child_range children() const {
    return State.is<Stmt *>()
               ? const_child_range(State.getAddrOfPtr1(),
                                   State.getAddrOfPtr1() + 1)
               : const_cast<const LifetimeExtendedTemporaryDecl *>(
                     State.get<LifetimeExtendedTemporaryDecl *>())
                     ->childrenExpr();
  }
};

/// Represents a folding of a pack over an operator.
///
/// This expression is always dependent and represents a pack expansion of the
/// forms:
///
///    ( expr op ... )
///    ( ... op expr )
///    ( expr op ... op expr )
class CXXFoldExpr : public Expr {
  friend class ASTStmtReader;
  friend class ASTStmtWriter;

  enum SubExpr { Callee, LHS, RHS, Count };

  SourceLocation LParenLoc;
  SourceLocation EllipsisLoc;
  SourceLocation RParenLoc;
  // When 0, the number of expansions is not known. Otherwise, this is one more
  // than the number of expansions.
  unsigned NumExpansions;
  Stmt *SubExprs[SubExpr::Count];
  BinaryOperatorKind Opcode;

public:
  CXXFoldExpr(QualType T, UnresolvedLookupExpr *Callee,
              SourceLocation LParenLoc, Expr *LHS, BinaryOperatorKind Opcode,
              SourceLocation EllipsisLoc, Expr *RHS, SourceLocation RParenLoc,
              Optional<unsigned> NumExpansions)
      : Expr(CXXFoldExprClass, T, VK_RValue, OK_Ordinary), LParenLoc(LParenLoc),
        EllipsisLoc(EllipsisLoc), RParenLoc(RParenLoc),
        NumExpansions(NumExpansions ? *NumExpansions + 1 : 0), Opcode(Opcode) {
    SubExprs[SubExpr::Callee] = Callee;
    SubExprs[SubExpr::LHS] = LHS;
    SubExprs[SubExpr::RHS] = RHS;
    setDependence(computeDependence(this));
  }

  CXXFoldExpr(EmptyShell Empty) : Expr(CXXFoldExprClass, Empty) {}

  UnresolvedLookupExpr *getCallee() const {
    return static_cast<UnresolvedLookupExpr *>(SubExprs[SubExpr::Callee]);
  }
  Expr *getLHS() const { return static_cast<Expr*>(SubExprs[SubExpr::LHS]); }
  Expr *getRHS() const { return static_cast<Expr*>(SubExprs[SubExpr::RHS]); }

  /// Does this produce a right-associated sequence of operators?
  bool isRightFold() const {
    return getLHS() && getLHS()->containsUnexpandedParameterPack();
  }

  /// Does this produce a left-associated sequence of operators?
  bool isLeftFold() const { return !isRightFold(); }

  /// Get the pattern, that is, the operand that contains an unexpanded pack.
  Expr *getPattern() const { return isLeftFold() ? getRHS() : getLHS(); }

  /// Get the operand that doesn't contain a pack, for a binary fold.
  Expr *getInit() const { return isLeftFold() ? getLHS() : getRHS(); }

  SourceLocation getEllipsisLoc() const { return EllipsisLoc; }
  BinaryOperatorKind getOperator() const { return Opcode; }

  Optional<unsigned> getNumExpansions() const {
    if (NumExpansions)
      return NumExpansions - 1;
    return None;
  }

  SourceLocation getBeginLoc() const LLVM_READONLY {
    if (LParenLoc.isValid())
      return LParenLoc;
    if (isLeftFold())
      return getEllipsisLoc();
    return getLHS()->getBeginLoc();
  }

  SourceLocation getEndLoc() const LLVM_READONLY {
    if (RParenLoc.isValid())
      return RParenLoc;
    if (isRightFold())
      return getEllipsisLoc();
    return getRHS()->getEndLoc();
  }

  static bool classof(const Stmt *T) {
    return T->getStmtClass() == CXXFoldExprClass;
  }

  // Iterators
  child_range children() {
    return child_range(SubExprs, SubExprs + SubExpr::Count);
  }

  const_child_range children() const {
    return const_child_range(SubExprs, SubExprs + SubExpr::Count);
  }
};

/// Represents an expression that might suspend coroutine execution;
/// either a co_await or co_yield expression.
///
/// Evaluation of this expression first evaluates its 'ready' expression. If
/// that returns 'false':
///  -- execution of the coroutine is suspended
///  -- the 'suspend' expression is evaluated
///     -- if the 'suspend' expression returns 'false', the coroutine is
///        resumed
///     -- otherwise, control passes back to the resumer.
/// If the coroutine is not suspended, or when it is resumed, the 'resume'
/// expression is evaluated, and its result is the result of the overall
/// expression.
class CoroutineSuspendExpr : public Expr {
  friend class ASTStmtReader;

  SourceLocation KeywordLoc;

  enum SubExpr { Common, Ready, Suspend, Resume, Count };

  Stmt *SubExprs[SubExpr::Count];
  OpaqueValueExpr *OpaqueValue = nullptr;

public:
  CoroutineSuspendExpr(StmtClass SC, SourceLocation KeywordLoc, Expr *Common,
                       Expr *Ready, Expr *Suspend, Expr *Resume,
                       OpaqueValueExpr *OpaqueValue)
      : Expr(SC, Resume->getType(), Resume->getValueKind(),
             Resume->getObjectKind()),
        KeywordLoc(KeywordLoc), OpaqueValue(OpaqueValue) {
    SubExprs[SubExpr::Common] = Common;
    SubExprs[SubExpr::Ready] = Ready;
    SubExprs[SubExpr::Suspend] = Suspend;
    SubExprs[SubExpr::Resume] = Resume;
    setDependence(computeDependence(this));
  }

  CoroutineSuspendExpr(StmtClass SC, SourceLocation KeywordLoc, QualType Ty,
                       Expr *Common)
      : Expr(SC, Ty, VK_RValue, OK_Ordinary), KeywordLoc(KeywordLoc) {
    assert(Common->isTypeDependent() && Ty->isDependentType() &&
           "wrong constructor for non-dependent co_await/co_yield expression");
    SubExprs[SubExpr::Common] = Common;
    SubExprs[SubExpr::Ready] = nullptr;
    SubExprs[SubExpr::Suspend] = nullptr;
    SubExprs[SubExpr::Resume] = nullptr;
    setDependence(computeDependence(this));
  }

  CoroutineSuspendExpr(StmtClass SC, EmptyShell Empty) : Expr(SC, Empty) {
    SubExprs[SubExpr::Common] = nullptr;
    SubExprs[SubExpr::Ready] = nullptr;
    SubExprs[SubExpr::Suspend] = nullptr;
    SubExprs[SubExpr::Resume] = nullptr;
  }

  SourceLocation getKeywordLoc() const { return KeywordLoc; }

  Expr *getCommonExpr() const {
    return static_cast<Expr*>(SubExprs[SubExpr::Common]);
  }

  /// getOpaqueValue - Return the opaque value placeholder.
  OpaqueValueExpr *getOpaqueValue() const { return OpaqueValue; }

  Expr *getReadyExpr() const {
    return static_cast<Expr*>(SubExprs[SubExpr::Ready]);
  }

  Expr *getSuspendExpr() const {
    return static_cast<Expr*>(SubExprs[SubExpr::Suspend]);
  }

  Expr *getResumeExpr() const {
    return static_cast<Expr*>(SubExprs[SubExpr::Resume]);
  }

  SourceLocation getBeginLoc() const LLVM_READONLY { return KeywordLoc; }

  SourceLocation getEndLoc() const LLVM_READONLY {
    return getCommonExpr()->getEndLoc();
  }

  child_range children() {
    return child_range(SubExprs, SubExprs + SubExpr::Count);
  }

  const_child_range children() const {
    return const_child_range(SubExprs, SubExprs + SubExpr::Count);
  }

  static bool classof(const Stmt *T) {
    return T->getStmtClass() == CoawaitExprClass ||
           T->getStmtClass() == CoyieldExprClass;
  }
};

/// Represents a 'co_await' expression.
class CoawaitExpr : public CoroutineSuspendExpr {
  friend class ASTStmtReader;

public:
  CoawaitExpr(SourceLocation CoawaitLoc, Expr *Operand, Expr *Ready,
              Expr *Suspend, Expr *Resume, OpaqueValueExpr *OpaqueValue,
              bool IsImplicit = false)
      : CoroutineSuspendExpr(CoawaitExprClass, CoawaitLoc, Operand, Ready,
                             Suspend, Resume, OpaqueValue) {
    CoawaitBits.IsImplicit = IsImplicit;
  }

  CoawaitExpr(SourceLocation CoawaitLoc, QualType Ty, Expr *Operand,
              bool IsImplicit = false)
      : CoroutineSuspendExpr(CoawaitExprClass, CoawaitLoc, Ty, Operand) {
    CoawaitBits.IsImplicit = IsImplicit;
  }

  CoawaitExpr(EmptyShell Empty)
      : CoroutineSuspendExpr(CoawaitExprClass, Empty) {}

  Expr *getOperand() const {
    // FIXME: Dig out the actual operand or store it.
    return getCommonExpr();
  }

  bool isImplicit() const { return CoawaitBits.IsImplicit; }
  void setIsImplicit(bool value = true) { CoawaitBits.IsImplicit = value; }

  static bool classof(const Stmt *T) {
    return T->getStmtClass() == CoawaitExprClass;
  }
};

/// Represents a 'co_await' expression while the type of the promise
/// is dependent.
class DependentCoawaitExpr : public Expr {
  friend class ASTStmtReader;

  SourceLocation KeywordLoc;
  Stmt *SubExprs[2];

public:
  DependentCoawaitExpr(SourceLocation KeywordLoc, QualType Ty, Expr *Op,
                       UnresolvedLookupExpr *OpCoawait)
      : Expr(DependentCoawaitExprClass, Ty, VK_RValue, OK_Ordinary),
        KeywordLoc(KeywordLoc) {
    // NOTE: A co_await expression is dependent on the coroutines promise
    // type and may be dependent even when the `Op` expression is not.
    assert(Ty->isDependentType() &&
           "wrong constructor for non-dependent co_await/co_yield expression");
    SubExprs[0] = Op;
    SubExprs[1] = OpCoawait;
    setDependence(computeDependence(this));
  }

  DependentCoawaitExpr(EmptyShell Empty)
      : Expr(DependentCoawaitExprClass, Empty) {}

  Expr *getOperand() const { return cast<Expr>(SubExprs[0]); }

  UnresolvedLookupExpr *getOperatorCoawaitLookup() const {
    return cast<UnresolvedLookupExpr>(SubExprs[1]);
  }

  SourceLocation getKeywordLoc() const { return KeywordLoc; }

  SourceLocation getBeginLoc() const LLVM_READONLY { return KeywordLoc; }

  SourceLocation getEndLoc() const LLVM_READONLY {
    return getOperand()->getEndLoc();
  }

  child_range children() { return child_range(SubExprs, SubExprs + 2); }

  const_child_range children() const {
    return const_child_range(SubExprs, SubExprs + 2);
  }

  static bool classof(const Stmt *T) {
    return T->getStmtClass() == DependentCoawaitExprClass;
  }
};

/// Represents a 'co_yield' expression.
class CoyieldExpr : public CoroutineSuspendExpr {
  friend class ASTStmtReader;

public:
  CoyieldExpr(SourceLocation CoyieldLoc, Expr *Operand, Expr *Ready,
              Expr *Suspend, Expr *Resume, OpaqueValueExpr *OpaqueValue)
      : CoroutineSuspendExpr(CoyieldExprClass, CoyieldLoc, Operand, Ready,
                             Suspend, Resume, OpaqueValue) {}
  CoyieldExpr(SourceLocation CoyieldLoc, QualType Ty, Expr *Operand)
      : CoroutineSuspendExpr(CoyieldExprClass, CoyieldLoc, Ty, Operand) {}
  CoyieldExpr(EmptyShell Empty)
      : CoroutineSuspendExpr(CoyieldExprClass, Empty) {}

  Expr *getOperand() const {
    // FIXME: Dig out the actual operand or store it.
    return getCommonExpr();
  }

  static bool classof(const Stmt *T) {
    return T->getStmtClass() == CoyieldExprClass;
  }
};

/// Represents a C++2a __builtin_bit_cast(T, v) expression. Used to implement
/// std::bit_cast. These can sometimes be evaluated as part of a constant
/// expression, but otherwise CodeGen to a simple memcpy in general.
class BuiltinBitCastExpr final
    : public ExplicitCastExpr,
      private llvm::TrailingObjects<BuiltinBitCastExpr, CXXBaseSpecifier *> {
  friend class ASTStmtReader;
  friend class CastExpr;
  friend class TrailingObjects;

  SourceLocation KWLoc;
  SourceLocation RParenLoc;

public:
  BuiltinBitCastExpr(QualType T, ExprValueKind VK, CastKind CK, Expr *SrcExpr,
                     TypeSourceInfo *DstType, SourceLocation KWLoc,
                     SourceLocation RParenLoc)
      : ExplicitCastExpr(BuiltinBitCastExprClass, T, VK, CK, SrcExpr, 0, false,
                         DstType),
        KWLoc(KWLoc), RParenLoc(RParenLoc) {}
  BuiltinBitCastExpr(EmptyShell Empty)
      : ExplicitCastExpr(BuiltinBitCastExprClass, Empty, 0, false) {}

  SourceLocation getBeginLoc() const LLVM_READONLY { return KWLoc; }
  SourceLocation getEndLoc() const LLVM_READONLY { return RParenLoc; }

  static bool classof(const Stmt *T) {
    return T->getStmtClass() == BuiltinBitCastExprClass;
  }
};

/// \brief Represents expressions of the form `reflexpr(x)`.
///
/// The operand of the expression is either a type, an expression, a
/// template-name, or a namespace-name.
///
class CXXReflectExpr : public Expr {
  // The operand of the expression.
  ReflectionOperand Ref;

  // Source locations.
  SourceLocation KWLoc;
  SourceLocation LParenLoc;
  SourceLocation RParenLoc;

  CXXReflectExpr(QualType T);
  CXXReflectExpr(QualType T, InvalidReflection *Arg);
  CXXReflectExpr(QualType T, QualType Arg);
  CXXReflectExpr(QualType T, TemplateName Arg);
  CXXReflectExpr(QualType T, NamespaceName Arg);
  CXXReflectExpr(QualType T, Expr *Arg);
  CXXReflectExpr(QualType T, Decl *Arg);
  CXXReflectExpr(QualType T, CXXBaseSpecifier *Arg);

  CXXReflectExpr(EmptyShell Empty)
    : Expr(CXXReflectExprClass, Empty) {}

public:
  static CXXReflectExpr *Create(ASTContext &C, QualType T,
                                SourceLocation KW, InvalidReflection *Arg,
                                SourceLocation LP, SourceLocation RP);

  static CXXReflectExpr *Create(ASTContext &C, QualType T,
                                SourceLocation KW, QualType Arg,
                                SourceLocation LP, SourceLocation RP);

  static CXXReflectExpr *Create(ASTContext &C, QualType T,
                                SourceLocation KW, TemplateName Arg,
                                SourceLocation LP, SourceLocation RP);

  static CXXReflectExpr *Create(ASTContext &C, QualType T,
                                SourceLocation KW, NamespaceName Arg,
                                SourceLocation LP, SourceLocation RP);

  static CXXReflectExpr *Create(ASTContext &C, QualType T,
                                SourceLocation KW, Expr *Arg,
                                SourceLocation LP, SourceLocation RP);

  static CXXReflectExpr *Create(ASTContext &C, QualType T,
                                SourceLocation KW, Decl *Arg,
                                SourceLocation LP, SourceLocation RP);

  static CXXReflectExpr *Create(ASTContext &C, QualType T,
                                SourceLocation KW, CXXBaseSpecifier *Arg,
                                SourceLocation LP, SourceLocation RP);

  static CXXReflectExpr *CreateInvalid(ASTContext &C, QualType T,
                                       SourceLocation KW,
                                       SourceLocation LP, SourceLocation RP);

  /// Returns the reflection operand.
  const ReflectionOperand &getOperand() const { return Ref; }

  SourceLocation getBeginLoc() const LLVM_READONLY {
    return KWLoc;
  }

  SourceLocation getEndLoc() const LLVM_READONLY {
    return RParenLoc;
  }

  /// Returns location of the `reflexpr` keyword.
  SourceLocation getKeywordLoc() const { return KWLoc; }

  /// Returns the location of the '(' token.
  SourceLocation getLParenLoc() const { return LParenLoc; }

  /// Returns the location of the ')' token.
  SourceLocation getRParenLoc() const { return RParenLoc; }

  /// Sets the location of the `reflexpr` keyword.
  void setKeywordLoc(SourceLocation L) { KWLoc = L; }

  /// Sets the location of the `(` token.
  void setLParenLoc(SourceLocation L) { LParenLoc = L; }

  /// Sets the location of the `)` token.
  void setRParenLoc(SourceLocation L) { RParenLoc = L; }

  child_range children() {
    return child_range(child_iterator(), child_iterator());
  }

  const_child_range children() const {
    return const_child_range(const_child_iterator(), const_child_iterator());
  }

  static bool classof(const Stmt *T) {
    return T->getStmtClass() == CXXReflectExprClass;
  }
};

class CXXInvalidReflectionExpr : public Expr {
  Stmt *Message;
  SourceLocation BuiltinLoc, RParenLoc;

  CXXInvalidReflectionExpr(QualType Type, Expr *Message,
                           SourceLocation BuiltinLoc, SourceLocation RParenLoc)
      : Expr(CXXInvalidReflectionExprClass, Type, VK_RValue, OK_Ordinary),
    Message(Message), BuiltinLoc(BuiltinLoc), RParenLoc(RParenLoc) {
    setDependence(computeDependence(this));
  }

  explicit CXXInvalidReflectionExpr(EmptyShell Empty)
    : Expr(CXXInvalidReflectionExprClass, Empty) { }

public:
  static CXXInvalidReflectionExpr *Create(const ASTContext &C, QualType Type,
                                          Expr *Message,
                                          SourceLocation BuiltinLoc,
                                          SourceLocation RParenLoc);

  static CXXInvalidReflectionExpr *CreateEmpty(const ASTContext &C,
                                               EmptyShell Empty);

  /// Return the string to be used by the invalid reflection during
  /// diagnostics.
  Expr *getMessage() { return cast<Expr>(Message); }

  /// Return the string to be used by the invalid reflection during
  /// diagnostics.
  const Expr *getMessage() const { return cast<Expr>(Message); }

  /// Sets the string to be used by the invalid reflection during
  /// diagnostics.
  void setMessage(Expr *M) { Message = M; }

  /// Return the location of the \c __invalid_reflection token.
  SourceLocation getBuiltinLoc() const { return BuiltinLoc; }

  /// Set the location of the \c __invalid_reflection token.
  void setBuiltinLoc(SourceLocation L) { BuiltinLoc = L; }

  /// Return the location of final right parenthesis.
  SourceLocation getRParenLoc() const { return RParenLoc; }

  /// Set the location of final right parenthesis.
  void setRParenLoc(SourceLocation L) { RParenLoc = L; }

  SourceLocation getBeginLoc() const LLVM_READONLY { return BuiltinLoc; }
  SourceLocation getEndLoc() const LLVM_READONLY { return RParenLoc; }

  static bool classof(const Stmt *T) {
    return T->getStmtClass() == CXXInvalidReflectionExprClass;
  }

  // Iterators
  child_range children() { return child_range(&Message, &Message + 1); }
};

/// A reflection read query intrinsic.
///
/// A reflection read query is a query to retreive information
/// about a reflected entity.
/// All read queries accept a sequence of arguments (expressions,
/// the first of which is the reflection needing updated.
class CXXReflectionReadQueryExpr : public Expr {
protected:
  ReflectionQuery Query;
  unsigned NumArgs;
  Expr **Args;
  SourceLocation KeywordLoc;
  SourceLocation LParenLoc;
  SourceLocation RParenLoc;

public:
  CXXReflectionReadQueryExpr(ASTContext &C, QualType T, ReflectionQuery Q,
                             ArrayRef<Expr *> Args,
                             SourceLocation KeywordLoc,
                             SourceLocation LParenLoc,
                             SourceLocation RParenLoc);

  CXXReflectionReadQueryExpr(StmtClass SC, EmptyShell Empty)
    : Expr(SC, Empty) {}

  /// Returns the trait's query value.
  ReflectionQuery getQuery() const { return Query; }

  /// Returns the arity of the trait.
  unsigned getNumArgs() const { return NumArgs; }

  /// Returns the ith argument of the reflection trait.
  Expr *getArg(unsigned I) const {
    assert(I < NumArgs && "Argument out-of-range");
    return cast<Expr>(Args[I]);
  }

  /// \brief Returns the array of arguments.
  Expr **getArgs() const { return Args; }

  /// Returns the source code location of the trait keyword.
  SourceLocation getKeywordLoc() const { return KeywordLoc; }

  /// Returns the source code location of the left parenthesis.
  SourceLocation getLParenLoc() const { return LParenLoc; }

  /// Returns the source code location of the right parenthesis.
  SourceLocation getRParenLoc() const { return RParenLoc; }

  SourceLocation getBeginLoc() const { return KeywordLoc; }

  SourceLocation getEndLoc() const { return RParenLoc; }

  child_range children() {
    return child_range(reinterpret_cast<Stmt **>(&Args[0]),
                       reinterpret_cast<Stmt **>(&Args[0] + NumArgs));
  }
  const_child_range children() const {
    return const_child_range(reinterpret_cast<Stmt **>(&Args[0]),
                             reinterpret_cast<Stmt **>(&Args[0] + NumArgs));
  }
};

/// A reflection write query intrinsic.
///
/// A reflection write query is an update to a reflection's modifiers.
/// All write querys accept a sequence of arguments (expressions,
/// the first of which is the reflection needing updated.
class CXXReflectionWriteQueryExpr : public Expr {
protected:
  ReflectionQuery Query;
  unsigned NumArgs;
  Expr **Args;
  SourceLocation KeywordLoc;
  SourceLocation LParenLoc;
  SourceLocation RParenLoc;

public:
  CXXReflectionWriteQueryExpr(ASTContext &C, QualType T, ReflectionQuery Q,
                         ArrayRef<Expr *> Args,
                         SourceLocation KeywordLoc,
                         SourceLocation LParenLoc,
                         SourceLocation RParenLoc);

  CXXReflectionWriteQueryExpr(StmtClass SC, EmptyShell Empty)
    : Expr(SC, Empty) {}

  /// Returns the trait's query value.
  ReflectionQuery getQuery() const { return Query; }

  /// Returns the arity of the trait.
  unsigned getNumArgs() const { return NumArgs; }

  /// Returns the ith argument of the reflection trait.
  Expr *getArg(unsigned I) const {
    assert(I < NumArgs && "Argument out-of-range");
    return cast<Expr>(Args[I]);
  }

  /// \brief Returns the array of arguments.
  Expr **getArgs() const { return Args; }

  /// Returns the source code location of the trait keyword.
  SourceLocation getKeywordLoc() const { return KeywordLoc; }

  /// Returns the source code location of the left parenthesis.
  SourceLocation getLParenLoc() const { return LParenLoc; }

  /// Returns the source code location of the right parenthesis.
  SourceLocation getRParenLoc() const { return RParenLoc; }

  SourceLocation getBeginLoc() const { return KeywordLoc; }

  SourceLocation getEndLoc() const { return RParenLoc; }

  child_range children() {
    return child_range(reinterpret_cast<Stmt **>(&Args[0]),
                       reinterpret_cast<Stmt **>(&Args[0] + NumArgs));
  }
  const_child_range children() const {
    return const_child_range(reinterpret_cast<Stmt **>(&Args[0]),
                             reinterpret_cast<Stmt **>(&Args[0] + NumArgs));
  }
};

/// A reflection printing intrinsic for integer and string values.
class CXXReflectPrintLiteralExpr : public Expr {
  unsigned NumArgs;
  Expr **Args;
  SourceLocation KeywordLoc;
  SourceLocation LParenLoc;
  SourceLocation RParenLoc;

public:
  CXXReflectPrintLiteralExpr(ASTContext &C, QualType T, ArrayRef<Expr *> Args,
                             SourceLocation KeywordLoc,
                             SourceLocation LParenLoc,
                             SourceLocation RParenLoc);

  CXXReflectPrintLiteralExpr(StmtClass SC, EmptyShell Empty)
    : Expr(SC, Empty) {}

  /// Returns the arity of the trait.
  unsigned getNumArgs() const { return NumArgs; }

  /// Returns the ith argument of the reflection trait.
  Expr *getArg(unsigned I) const {
    assert(I < NumArgs && "Argument out-of-range");
    return cast<Expr>(Args[I]);
  }

  /// \brief Returns the array of arguments.
  Expr **getArgs() const { return Args; }

  /// Returns the source code location of the trait keyword.
  SourceLocation getKeywordLoc() const { return KeywordLoc; }

  /// Returns the source code location of the left parenthesis.
  SourceLocation getLParenLoc() const { return LParenLoc; }

  /// Returns the source code location of the right parenthesis.
  SourceLocation getRParenLoc() const { return RParenLoc; }

  SourceLocation getBeginLoc() const { return KeywordLoc; }

  SourceLocation getEndLoc() const { return RParenLoc; }

  child_range children() {
    return child_range(reinterpret_cast<Stmt **>(&Args[0]),
                       reinterpret_cast<Stmt **>(&Args[0] + NumArgs));
  }
  const_child_range children() const {
    return const_child_range(reinterpret_cast<Stmt **>(&Args[0]),
                             reinterpret_cast<Stmt **>(&Args[0] + NumArgs));
  }

  static bool classof(const Stmt *T) {
    return T->getStmtClass() == CXXReflectPrintLiteralExprClass;
  }
};

/// \brief A reflection printing intrinsic for reflections.
class CXXReflectPrintReflectionExpr : public Expr {
  Expr *Reflection;
  SourceLocation KeywordLoc;
  SourceLocation LParenLoc;
  SourceLocation RParenLoc;

public:
  CXXReflectPrintReflectionExpr(ASTContext &C, QualType T, Expr* Reflection,
                                SourceLocation KeywordLoc,
                                SourceLocation LParenLoc,
                                SourceLocation RParenLoc)
    : Expr(CXXReflectPrintReflectionExprClass, T, VK_RValue, OK_Ordinary),
      Reflection(Reflection), KeywordLoc(KeywordLoc),
      LParenLoc(LParenLoc), RParenLoc(RParenLoc) {
    setDependence(computeDependence(this));
  }

  CXXReflectPrintReflectionExpr(StmtClass SC, EmptyShell Empty)
    : Expr(SC, Empty) {}

  /// Returns the reflection to be printed.
  Expr *getReflection() const { return Reflection; }

  /// Returns the source code location of the trait keyword.
  SourceLocation getKeywordLoc() const { return KeywordLoc; }

  /// Returns the source code location of the left parenthesis.
  SourceLocation getLParenLoc() const { return LParenLoc; }

  /// Returns the source code location of the right parenthesis.
  SourceLocation getRParenLoc() const { return RParenLoc; }

  SourceLocation getBeginLoc() const { return KeywordLoc; }

  SourceLocation getEndLoc() const { return RParenLoc; }

  child_range children() {
    return child_range(child_iterator(), child_iterator());
  }

  const_child_range children() const {
    return const_child_range(const_child_iterator(), const_child_iterator());
  }

  static bool classof(const Stmt *T) {
    return T->getStmtClass() == CXXReflectPrintReflectionExprClass;
  }
};

/// \brief A reflection dumping intrinsic for reflections.
class CXXReflectDumpReflectionExpr : public Expr {
  Expr *Reflection;
  SourceLocation KeywordLoc;
  SourceLocation LParenLoc;
  SourceLocation RParenLoc;

public:
  CXXReflectDumpReflectionExpr(ASTContext &C, QualType T, Expr* Reflection,
                               SourceLocation KeywordLoc,
                               SourceLocation LParenLoc,
                               SourceLocation RParenLoc)
    : Expr(CXXReflectDumpReflectionExprClass, T, VK_RValue, OK_Ordinary),
      Reflection(Reflection), KeywordLoc(KeywordLoc),
      LParenLoc(LParenLoc), RParenLoc(RParenLoc) {
    setDependence(computeDependence(this));
  }

  CXXReflectDumpReflectionExpr(StmtClass SC, EmptyShell Empty)
    : Expr(SC, Empty) {}

  /// Returns the reflection to be printed.
  Expr *getReflection() const { return Reflection; }

  /// Returns the source code location of the trait keyword.
  SourceLocation getKeywordLoc() const { return KeywordLoc; }

  /// Returns the source code location of the left parenthesis.
  SourceLocation getLParenLoc() const { return LParenLoc; }

  /// Returns the source code location of the right parenthesis.
  SourceLocation getRParenLoc() const { return RParenLoc; }

  SourceLocation getBeginLoc() const { return KeywordLoc; }

  SourceLocation getEndLoc() const { return RParenLoc; }

  child_range children() {
    return child_range(child_iterator(), child_iterator());
  }

  const_child_range children() const {
    return const_child_range(const_child_iterator(), const_child_iterator());
  }

  static bool classof(const Stmt *T) {
    return T->getStmtClass() == CXXReflectDumpReflectionExprClass;
  }
};


/// Represents a call to the builtin function \c __compiler_error.
///
/// This AST node provides support for issuing a compile-time error. It takes a
/// single constant string argument. Its effect is similar to that of an \c
/// \#error directive or a failed static assertion: the program becomes
/// ill-formed, and the text of the given string is included in the resulting
/// diagnostic message.
class CXXCompilerErrorExpr : public Expr {
  Stmt *Message;
  SourceLocation BuiltinLoc, RParenLoc;

  CXXCompilerErrorExpr(QualType Type, Expr *Message, SourceLocation BuiltinLoc,
                    SourceLocation RParenLoc)
      : Expr(CXXCompilerErrorExprClass, Type, VK_RValue, OK_Ordinary),
        Message(Message), BuiltinLoc(BuiltinLoc), RParenLoc(RParenLoc) {
    setDependence(computeDependence(this));
  }

  explicit CXXCompilerErrorExpr(EmptyShell Empty)
      : Expr(CXXCompilerErrorExprClass, Empty) {}

public:
  /// Construct a \c __compiler_error expression.
  static CXXCompilerErrorExpr *Create(const ASTContext &C, QualType Type,
                                      Expr *Message, SourceLocation BuiltinLoc,
                                      SourceLocation RParenLoc);

  /// Construct an empty \c __compiler_error expression.
  static CXXCompilerErrorExpr *CreateEmpty(const ASTContext &C,
                                           EmptyShell Empty);

  /// Return the string to be included in the diagnostic message.
  Expr *getMessage() { return cast<Expr>(Message); }

  /// Return the string to be included in the diagnostic message.
  const Expr *getMessage() const { return cast<Expr>(Message); }

  /// Set the string to be included in the diagnostic message.
  void setMessage(Expr *M) { Message = M; }

  /// Return the location of the \c __compiler_error token.
  SourceLocation getBuiltinLoc() const { return BuiltinLoc; }

  /// Set the location of the \c __compiler_error token.
  void setBuiltinLoc(SourceLocation L) { BuiltinLoc = L; }

  /// Return the location of final right parenthesis.
  SourceLocation getRParenLoc() const { return RParenLoc; }

  /// Set the location of final right parenthesis.
  void setRParenLoc(SourceLocation L) { RParenLoc = L; }

  SourceLocation getBeginLoc() const LLVM_READONLY { return BuiltinLoc; }
  SourceLocation getEndLoc() const LLVM_READONLY { return RParenLoc; }

  static bool classof(const Stmt *T) {
    return T->getStmtClass() == CXXCompilerErrorExprClass;
  }

  // Iterators
  child_range children() { return child_range(&Message, &Message + 1); }
};

class CXXIdExprExpr : public Expr {
  Expr *Reflection;

  SourceLocation KeywordLoc;
  SourceLocation LParenLoc;
  SourceLocation RParenLoc;

  CXXIdExprExpr(
      QualType T, Expr *Reflection, SourceLocation KeywordLoc,
      SourceLocation LParenLoc, SourceLocation RParenLoc)
    : Expr(CXXIdExprExprClass, T, VK_RValue, OK_Ordinary),
      Reflection(Reflection),
      KeywordLoc(KeywordLoc), LParenLoc(LParenLoc), RParenLoc(RParenLoc) {
    setDependence(computeDependence(this));
  }

  CXXIdExprExpr(EmptyShell Empty)
    : Expr(CXXIdExprExprClass, Empty) {}

public:
  static CXXIdExprExpr *Create(
      const ASTContext &C, Expr *Reflection, SourceLocation KeywordLoc,
      SourceLocation LParenLoc, SourceLocation RParenLoc);

  static CXXIdExprExpr *CreateEmpty(const ASTContext &C);

  /// Returns the reflection operand.
  Expr *getReflection() const { return Reflection; }

  /// Returns the source code location of the trait keyword.
  SourceLocation getKeywordLoc() const { return KeywordLoc; }

  /// Returns the source code location of the left parenthesis.
  SourceLocation getLParenLoc() const { return LParenLoc; }

  /// Returns the source code location of the right parenthesis.
  SourceLocation getRParenLoc() const { return RParenLoc; }

  SourceLocation getBeginLoc() const { return KeywordLoc; }

  SourceLocation getEndLoc() const { return RParenLoc; }

  child_range children() {
    return child_range(child_iterator(), child_iterator());
  }

  const_child_range children() const {
    return const_child_range(const_child_iterator(), const_child_iterator());
  }

  static bool classof(const Stmt *T) {
    return T->getStmtClass() == CXXIdExprExprClass;
  }
};

class CXXMemberIdExprExpr final
  : public Expr,
    private llvm::TrailingObjects<CXXMemberIdExprExpr,
                                  ASTTemplateKWAndArgsInfo,
                                  TemplateArgumentLoc> {
  friend TrailingObjects;

  // FIXME: Extract some details into expr bits
  Stmt *Base;
  Expr *Reflection;

  unsigned IsArrow : 1;
  unsigned HasTemplateKWAndArgsInfo : 1;

  SourceLocation OpLoc;
  SourceLocation LParenLoc;
  SourceLocation RParenLoc;

  CXXMemberIdExprExpr(
      QualType T, Expr *Base, Expr *Reflection, bool IsArrow,
      SourceLocation OpLoc, SourceLocation TemplateKWLoc,
      SourceLocation LParenLoc, SourceLocation RParenLoc,
      const TemplateArgumentListInfo *Args);

  CXXMemberIdExprExpr(EmptyShell Empty)
    : Expr(CXXMemberIdExprExprClass, Empty) {}

  size_t numTrailingObjects(OverloadToken<ASTTemplateKWAndArgsInfo>) const {
    return hasTemplateKWAndArgsInfo();
  }

  bool hasTemplateKWAndArgsInfo() const {
    return HasTemplateKWAndArgsInfo;
  }
public:
  static CXXMemberIdExprExpr *Create(
      const ASTContext &C, Expr *Base, Expr *Reflection,
      bool IsArrow, SourceLocation OpLoc,
      SourceLocation TemplateKWLoc,
      SourceLocation LParenLoc, SourceLocation RParenLoc,
      const TemplateArgumentListInfo *TemplateArgs);

  static CXXMemberIdExprExpr *CreateEmpty(const ASTContext &C);

  /// Returns the base expression
  Expr *getBase() const { return cast<Expr>(Base); }

  /// Returns the reflection operand.
  Expr *getReflection() const { return Reflection; }

  bool isArrow() const { return IsArrow; }

  /// Returns the location of the introducing operator '.' or '->'
  SourceLocation getOperatorLoc() const { return OpLoc; }

  /// Retrieve the location of the template keyword preceding
  /// this name, if any.
  SourceLocation getTemplateKeywordLoc() const {
    if (!hasTemplateKWAndArgsInfo())
      return SourceLocation();
    return getTrailingObjects<ASTTemplateKWAndArgsInfo>()->TemplateKWLoc;
  }

  /// Returns the source code location of the left parenthesis.
  SourceLocation getLParenLoc() const { return LParenLoc; }

  /// Returns the source code location of the right parenthesis.
  SourceLocation getRParenLoc() const { return RParenLoc; }

  /// Retrieve the location of the left angle bracket starting the
  /// explicit template argument list following the name, if any.
  SourceLocation getLAngleLoc() const {
    if (!hasTemplateKWAndArgsInfo())
      return SourceLocation();
    return getTrailingObjects<ASTTemplateKWAndArgsInfo>()->LAngleLoc;
  }

  /// Retrieve the location of the right angle bracket ending the
  /// explicit template argument list following the name, if any.
  SourceLocation getRAngleLoc() const {
    if (!hasTemplateKWAndArgsInfo())
      return SourceLocation();
    return getTrailingObjects<ASTTemplateKWAndArgsInfo>()->RAngleLoc;
  }

  /// Determines whether the name was preceded by the template keyword.
  bool hasTemplateKeyword() const { return getTemplateKeywordLoc().isValid(); }

  /// Determines whether this lookup had explicit template arguments.
  bool hasExplicitTemplateArgs() const { return getLAngleLoc().isValid(); }

  /// Copies the template arguments (if present) into the given
  /// structure.
  void copyTemplateArgumentsInto(TemplateArgumentListInfo &List) const {
    if (hasExplicitTemplateArgs())
      getTrailingObjects<ASTTemplateKWAndArgsInfo>()->copyInto(
          getTrailingObjects<TemplateArgumentLoc>(), List);
  }

  TemplateArgumentLoc const *getTemplateArgs() const {
    if (!hasExplicitTemplateArgs())
      return nullptr;

    return getTrailingObjects<TemplateArgumentLoc>();
  }

  unsigned getNumTemplateArgs() const {
    if (!hasExplicitTemplateArgs())
      return 0;

    return getTrailingObjects<ASTTemplateKWAndArgsInfo>()->NumTemplateArgs;
  }

  ArrayRef<TemplateArgumentLoc> template_arguments() const {
    return {getTemplateArgs(), getNumTemplateArgs()};
  }

  SourceLocation getBeginLoc() const { return Base->getBeginLoc(); }

  SourceLocation getEndLoc() const {
    if (hasExplicitTemplateArgs())
      return getRAngleLoc();
    return RParenLoc;
  }

  static bool classof(const Stmt *T) {
    return T->getStmtClass() == CXXMemberIdExprExprClass;
  }

  // Iterators
  child_range children() { return child_range(&Base, &Base+1); }
  const_child_range children() const {
    return const_child_range(&Base, &Base + 1);
  }
};

class CXXDependentVariadicReifierExpr : public Expr {

  Expr *Range;

  SourceLocation KeywordLoc;
  IdentifierInfo *Keyword;

  SourceLocation LParenLoc;
  SourceLocation RParenLoc;
  SourceLocation EllipsisLoc;
public:
  CXXDependentVariadicReifierExpr(QualType DependentTy,
                                  Expr *Range,
                                  SourceLocation KeywordLoc,
                                  IdentifierInfo *Keyword,
                                  SourceLocation LParenLoc,
                                  SourceLocation RParenLoc,
                                  SourceLocation EllipsisLoc)
    : Expr(CXXDependentVariadicReifierExprClass, DependentTy, VK_RValue,
           OK_Ordinary), Range(Range), KeywordLoc(KeywordLoc), Keyword(Keyword),
      LParenLoc(LParenLoc), RParenLoc(RParenLoc), EllipsisLoc(EllipsisLoc) {
    setDependence(computeDependence(this));
  }

  CXXDependentVariadicReifierExpr(EmptyShell Empty)
    : Expr(CXXDependentVariadicReifierExprClass, Empty) {}

  /// Returns the source code location of the (optional) ellipsis.
  SourceLocation getEllipsisLoc() const { return EllipsisLoc; }

  tok::TokenKind getKeywordId() const { return Keyword->getTokenID(); }

  Expr *getRange() const { return Range; }

  SourceLocation getBeginLoc() const { return KeywordLoc; }

  SourceLocation getEndLoc() const { return RParenLoc; }

  child_range children() {
    return child_range(child_iterator(), child_iterator());
  }

  const_child_range children() const {
    return const_child_range(const_child_iterator(), const_child_iterator());
  }

  static bool classof(const Stmt *T) {
    return T->getStmtClass() == CXXDependentVariadicReifierExprClass;
  }
};

/// Represents a C++11 selection that yields a single expression from
/// a parameter pack or destructurable class.
///
/// This is used internally to define the bodies of expansion statements.
class CXXSelectionExpr : public Expr {
  friend class ASTStmtReader;
  friend class ASTStmtWriter;

protected:
  /// The location of the __select keyword.
  SourceLocation SelectLoc;

  /// The location of the object being projected on
  SourceLocation BaseLoc;

  /// The base object and integral selector.
  Stmt *Args[2];

  /// The computed expression this selection refers to.
  const Expr *Value = nullptr;

  /// The number of fields or expansions in the structure we
  /// are selecting on.
  std::size_t NumFields;

public:
  CXXSelectionExpr(StmtClass SC, QualType T, Expr *Base,
                   Expr *Sel, std::size_t NumFields,
                   SourceLocation SelectLoc, SourceLocation BaseLoc)
    : Expr(SC, T, Base->getValueKind(), Base->getObjectKind()),
      SelectLoc(SelectLoc), BaseLoc(BaseLoc), Args{Base, Sel},
      NumFields(NumFields) {
    setDependence(computeDependence(this));
  }

  CXXSelectionExpr(StmtClass SC, EmptyShell Empty)
    : Expr(SC, Empty) {}

  /// Retrieve the unexpanded pack or class object reference.
  const Expr *getBase() const { return reinterpret_cast<Expr *>(Args[0]); }
  Expr *getBase() { return reinterpret_cast<Expr *>(Args[0]); }

  /// Retrieve selector integral selector argument.
  const Expr *getSelector() const { return reinterpret_cast<Expr *>(Args[1]); }
  Expr *getSelector() { return reinterpret_cast<Expr *>(Args[1]); }

  const Expr *getValue() const { return Value; }
  void setValue(Expr *V) { Value = V; }

  std::size_t getNumFields() const { return NumFields; }

  /// Retrieve the location of the ellipsis that describes this pack
  /// expansion.
  SourceLocation getSelectLoc() const { return SelectLoc; }

  /// Return the location of the base object being selected upon.
  SourceLocation getBaseLoc() const { return BaseLoc; }

  LLVM_ATTRIBUTE_DEPRECATED(SourceLocation getLocStart() const LLVM_READONLY,
                            "Use getBeginLoc instead") {
    return getBeginLoc();
  }
  SourceLocation getBeginLoc() const LLVM_READONLY {
    return SelectLoc;
  }

  LLVM_ATTRIBUTE_DEPRECATED(SourceLocation getLocEnd() const LLVM_READONLY,
                            "Use getEndLoc instead") {
    return getEndLoc();
  }
  SourceLocation getEndLoc() const LLVM_READONLY { return SelectLoc; }

  static bool classof(const Stmt *T) {
    return T->getStmtClass() == CXXSelectMemberExprClass ||
      T->getStmtClass() == CXXSelectPackExprClass;
  }

  // Iterators
  child_range children() {
    return child_range(&Args[0], &Args[0] + 2);
  }
};

// Selects the __Nth public, nonstatic field of an object of record type.
class CXXSelectMemberExpr : public CXXSelectionExpr {
  /// The canonical record of the base we are selecting on.
  CXXRecordDecl *Record;

  /// The location of the record.
  SourceLocation RecordLoc;
public:
  CXXSelectMemberExpr(Expr *Base,
                      QualType T,
                      Expr *Index,
                      std::size_t NumFields,
                      CXXRecordDecl *RD,
                      SourceLocation RecordLoc,
                      SourceLocation KWLoc = SourceLocation(),
                      SourceLocation BaseLoc = SourceLocation())
    : CXXSelectionExpr(CXXSelectMemberExprClass, T, Base, Index, NumFields,
                       KWLoc, BaseLoc), Record(RD), RecordLoc(RecordLoc) { }

  CXXSelectMemberExpr(EmptyShell Empty)
    : CXXSelectionExpr(CXXSelectMemberExprClass, Empty) {}

  /// Returns the source code location of the (optional) ellipsis.
  SourceLocation getRecordLoc() const { return RecordLoc; }
  CXXRecordDecl *getRecord() const { return Record; }

  static bool classof(const Stmt *T) {
    return T->getStmtClass() == CXXSelectMemberExprClass;
  }
};

class CXXSelectPackExpr : public CXXSelectionExpr {
  /// The ParameterPack of the pack expansion we are selecting on.
  const VarDecl *Pack;

public:
  CXXSelectPackExpr(Expr *Base,
                    QualType T,
                    Expr *Index,
                    std::size_t NumFields,
                    const VarDecl *Pack,
                    SourceLocation KWLoc = SourceLocation(),
                    SourceLocation BaseLoc = SourceLocation())
    : CXXSelectionExpr(CXXSelectPackExprClass, T, Base, Index, NumFields,
                       KWLoc, BaseLoc), Pack(Pack) { }

  CXXSelectPackExpr(EmptyShell Empty)
    : CXXSelectionExpr(CXXSelectPackExprClass, Empty) {}

  const VarDecl *getPack() const { return Pack; }

  static bool classof(const Stmt *T) {
    return T->getStmtClass() == CXXSelectPackExprClass;
  }
};

/// Represents a dependent identifier splice, i.e.
///
///   'unqualid' '(' expression-list ')'
///
class CXXDependentSpliceIdExpr final
    : public Expr,
      private llvm::TrailingObjects<
          CXXDependentSpliceIdExpr, ASTTemplateKWAndArgsInfo, TemplateArgumentLoc> {
  friend TrailingObjects;

  DeclarationNameInfo NameInfo;

  const CXXScopeSpec *SS;
  /// The nested-name-specifier that qualifies this reflected id.
  NestedNameSpecifierLoc QualifierLoc;

  bool TrailingLParen;
  bool AddressOfOperand;

  /// Whether the name includes info for explicit template
  /// keyword and arguments.
  bool HasTemplateKWAndArgsInfo = false;

  size_t numTrailingObjects(OverloadToken<ASTTemplateKWAndArgsInfo>) const {
    return HasTemplateKWAndArgsInfo ? 1 : 0;
  }

  CXXDependentSpliceIdExpr(
      DeclarationNameInfo DNI, QualType T, const CXXScopeSpec &SS,
      NestedNameSpecifierLoc QualifierLoc, SourceLocation TemplateKWLoc,
      bool TrailingLParen, bool AddressOfOperand,
      const TemplateArgumentListInfo *TemplateArgs);

  CXXDependentSpliceIdExpr(EmptyShell Empty)
    : Expr(CXXDependentSpliceIdExprClass, Empty) { }

public:
  static CXXDependentSpliceIdExpr *Create(
      const ASTContext &C, DeclarationNameInfo DNI,
      const CXXScopeSpec &SS, NestedNameSpecifierLoc QualifierLoc,
      SourceLocation TemplateKWLoc, bool TrailingLParen,
      bool AddressOfOperand, const TemplateArgumentListInfo *TemplateArgs);

  static CXXDependentSpliceIdExpr *CreateEmpty(const ASTContext &C,
                                         EmptyShell Empty);

  /// Returns the evaluated expression.
  DeclarationNameInfo getNameInfo() const { return NameInfo; }

  CXXScopeSpec getScopeSpecifier() const { return *SS; }

  /// Retrieve the nested-name-specifier that qualifies the
  /// name, with source location information.
  NestedNameSpecifierLoc getQualifierLoc() const { return QualifierLoc; }

  bool HasTrailingLParen() const { return TrailingLParen; }

  bool IsAddressOfOperand() const { return AddressOfOperand; }

  /// Return the optional template keyword and arguments info.
  ASTTemplateKWAndArgsInfo *getTrailingASTTemplateKWAndArgsInfo() {
    if (!hasTemplateKWAndArgsInfo())
      return nullptr;

    return getTrailingObjects<ASTTemplateKWAndArgsInfo>();
  }

  const ASTTemplateKWAndArgsInfo *getTrailingASTTemplateKWAndArgsInfo() const {
    return const_cast<CXXDependentSpliceIdExpr *>(this)
        ->getTrailingASTTemplateKWAndArgsInfo();
  }

  /// Return the optional template arguments.
  TemplateArgumentLoc *getTrailingTemplateArgumentLoc() {
    return getTrailingObjects<TemplateArgumentLoc>();
  }
  const TemplateArgumentLoc *getTrailingTemplateArgumentLoc() const {
    return const_cast<CXXDependentSpliceIdExpr *>(this)
        ->getTrailingTemplateArgumentLoc();
  }

  bool hasTemplateKWAndArgsInfo() const {
    return HasTemplateKWAndArgsInfo;
  }

  /// Retrieve the location of the template keyword preceding
  /// this name, if any.
  SourceLocation getTemplateKeywordLoc() const {
    if (!hasTemplateKWAndArgsInfo())
      return SourceLocation();
    return getTrailingASTTemplateKWAndArgsInfo()->TemplateKWLoc;
  }

  /// Retrieve the location of the left angle bracket starting the
  /// explicit template argument list following the member name, if any.
  SourceLocation getLAngleLoc() const {
    if (!hasTemplateKWAndArgsInfo())
      return SourceLocation();
    return getTrailingASTTemplateKWAndArgsInfo()->LAngleLoc;
  }

  /// Retrieve the location of the right angle bracket ending the
  /// explicit template argument list following the member name, if any.
  SourceLocation getRAngleLoc() const {
    if (!HasTemplateKWAndArgsInfo) return SourceLocation();
    return getTrailingASTTemplateKWAndArgsInfo()->RAngleLoc;
  }

  /// Determines whether the name was preceded by the template keyword.
  bool hasTemplateKeyword() const { return getTemplateKeywordLoc().isValid(); }

  /// Determines whether this member expression actually had a C++
  /// template argument list explicitly specified, e.g., x.f<int>.
  bool hasExplicitTemplateArgs() const { return getLAngleLoc().isValid(); }

  /// Retrieve the template arguments provided as part of this
  /// template-id.
  const TemplateArgumentLoc *getTemplateArgs() const {
    if (!hasExplicitTemplateArgs())
      return nullptr;

    return getTrailingTemplateArgumentLoc();
  }

  /// Retrieve the number of template arguments provided as part of this
  /// template-id.
  unsigned getNumTemplateArgs() const {
    if (!hasExplicitTemplateArgs())
      return 0;

    return getTrailingASTTemplateKWAndArgsInfo()->NumTemplateArgs;
  }

  SourceLocation getBeginLoc() const { return NameInfo.getLoc(); }
  SourceLocation getEndLoc() const { return getBeginLoc(); }

  child_range children() {
    return child_range(child_iterator(), child_iterator());
  }

  const_child_range children() const {
    return const_child_range(const_child_iterator(), const_child_iterator());
  }

  static bool classof(const Stmt *T) {
    return T->getStmtClass() == CXXDependentSpliceIdExprClass;
  }
};

class CXXValueOfExpr : public Expr {
  Expr *Reflection;

  SourceLocation KeywordLoc;
  SourceLocation LParenLoc;
  SourceLocation EllipsisLoc;
  SourceLocation RParenLoc;
public:
  CXXValueOfExpr(QualType T, Expr *Reflection,
                 SourceLocation KeywordLoc,
                 SourceLocation LParenLoc,
                 SourceLocation RParenLoc,
                 SourceLocation EllipsisLoc = SourceLocation())
    : Expr(CXXValueOfExprClass, T, VK_RValue, OK_Ordinary),
      Reflection(Reflection),
      KeywordLoc(KeywordLoc), LParenLoc(LParenLoc),
      EllipsisLoc(EllipsisLoc), RParenLoc(RParenLoc) {
    setDependence(computeDependence(this));
  }

  CXXValueOfExpr(EmptyShell Empty)
    : Expr(CXXValueOfExprClass, Empty) {}

  /// Returns the reflection operand.
  Expr *getReflection() const { return Reflection; }

  /// Returns the source code location of the trait keyword.
  SourceLocation getKeywordLoc() const { return KeywordLoc; }

  /// Returns the source code location of the left parenthesis.
  SourceLocation getLParenLoc() const { return LParenLoc; }

  /// Returns the source code location of the right parenthesis.
  SourceLocation getRParenLoc() const { return RParenLoc; }

  SourceLocation getBeginLoc() const { return KeywordLoc; }

  SourceLocation getEndLoc() const { return RParenLoc; }

  child_range children() {
    return child_range(child_iterator(), child_iterator());
  }

  const_child_range children() const {
    return const_child_range(const_child_iterator(), const_child_iterator());
  }

  static bool classof(const Stmt *T) {
    return T->getStmtClass() == CXXValueOfExprClass;
  }
};

/// Represents the expression __concatenate(...)
class CXXConcatenateExpr : public Expr {
  /// The location of the introducer token.
  SourceLocation Loc;

  /// The number operands of the expression.
  std::size_t NumOperands;

  /// The operands of the expression.
  Stmt **Operands;

public:
  CXXConcatenateExpr(ASTContext &Ctx, QualType T, SourceLocation Loc,
                     ArrayRef<Expr *> Parts);

  explicit CXXConcatenateExpr(EmptyShell Empty)
      : Expr(CXXConcatenateExprClass, Empty), Loc(), NumOperands(),
        Operands() { }

  /// The number of captured declarations.
  std::size_t getNumOperands() const { return NumOperands; }

  /// The Ith capture of the injection statement.
  const Expr *getOperand(std::size_t I) const { return (Expr *)Operands[I]; }
  Expr *getOperand(std::size_t I) { return (Expr *)Operands[I]; }

  child_range children() {
    return child_range(Operands, Operands + NumOperands);
  }

  const_child_range children() const {
    return const_child_range(Operands, Operands + NumOperands);
  }

  /// The location of the introducer token.
  SourceLocation getIntroLoc() const { return Loc; }

  SourceLocation getBeginLoc() const { return Loc; }
  SourceLocation getEndLoc() const { return Loc; }

  static bool classof(const Stmt *T) {
    return T->getStmtClass() == CXXConcatenateExprClass;
  }
};

/// \brief An expression that introduces a source code fragment.
///
/// This expression binds together two constructs: the declaration of a
/// source code fragment, and a subexpression that computes a reflection of
/// the fragment. For example, this expression:
///
///     <<struct:  int x;>>
///
/// introduces the fragment containing struct { int x; } and the reflection of
/// that entity.
///
/// FIXME: The destination context might actually be a block statement. As in:
/// inject a statement at the end of this block. We don't currently support
/// that.
class CXXFragmentExpr final
    : public Expr,
      public llvm::TrailingObjects<CXXFragmentExpr, Expr *> {
  /// The number of captured declarations.
  std::size_t NumCaptures;

  /// The fragment introduced by the expression.
  CXXFragmentDecl *Fragment;

  /// Returns a pointer to the start of the trailing captures.
  ///
  /// The reference expressions to local variables. These are all
  /// DeclRefExprs. We store these instead of their underlying declarations
  /// to facilitate their evaluation during injection.
  Expr **getTrailingCaptures() {
    return getTrailingObjects<Expr *>();
  }
  Expr *const *getTrailingCaptures() const {
    return const_cast<CXXFragmentExpr *>(this)->getTrailingCaptures();
  }

  CXXFragmentExpr(QualType Ty, SourceLocation IntroLoc,
                  CXXFragmentDecl *Fragment, ArrayRef<Expr *> Captures,
                  bool IsLegacy);

  CXXFragmentExpr(EmptyShell Empty) : Expr(CXXFragmentExprClass, Empty) {}
public:
  static CXXFragmentExpr *Create(
      const ASTContext &C, SourceLocation IntroLoc,
      CXXFragmentDecl *Fragment, ArrayRef<Expr *> Captures,
      bool IsLegacy = false);

  static CXXFragmentExpr *CreateEmpty(const ASTContext &C,
                                      EmptyShell Empty);

  bool isLegacy() const { return FragmentExprBits.IsLegacy; }

  /// \brief The number of captured declarations.
  std::size_t getNumCaptures() const { return NumCaptures; }

  /// \brief The Ith capture of the injection statement.
  Expr *getCapture(std::size_t I) {
    return cast<Expr>(getTrailingCaptures()[I]);
  }
  const Expr *getCapture(std::size_t I) const {
    return const_cast<CXXFragmentExpr *>(this)->getCapture(I);
  }

  using capture_iterator = Expr *const *;
  using capture_range = llvm::iterator_range<capture_iterator>;

  capture_iterator begin_captures() const {
    return (Expr *const *) getTrailingCaptures();
  }
  capture_iterator end_captures() const {
    return begin_captures() + NumCaptures;
  }

  capture_range captures() const {
    return capture_range(begin_captures(), end_captures());
  }

  /// \brief The introduced fragment.
  CXXFragmentDecl *getFragment() const { return Fragment; }

  child_range children() {
    return child_range(
        (Stmt**) getTrailingCaptures(),
        (Stmt**) (getTrailingCaptures() + NumCaptures));
  }

  const_child_range children() const {
    auto Children = const_cast<CXXFragmentExpr *>(this)->children();
    return const_child_range(Children.begin(), Children.end());
  }

  /// \brief The location of the introducer token.
  SourceLocation getIntroLoc() const { return FragmentExprBits.IntroLoc; }

  SourceLocation getBeginLoc() const { return getIntroLoc(); }
  SourceLocation getEndLoc() const { return getIntroLoc(); }

  static bool classof(const Stmt *T) {
    return T->getStmtClass() == CXXFragmentExprClass;
  }

  friend TrailingObjects;
};

class CXXFragmentCaptureExpr final : public Expr {
  /// The fragment this capture belongs to.
  const Expr *FragmentExpr;

  /// The offset of the initializing expression for this
  /// capture in its fragment's captures list.
  unsigned Offset;

  SourceLocation BeginLoc;
  SourceLocation EndLoc;

  CXXFragmentCaptureExpr(
      QualType Ty, const Expr *FragmentExpr, unsigned Offset,
      SourceLocation BeginLoc, SourceLocation EndLoc);

  CXXFragmentCaptureExpr(EmptyShell Empty) :
      Expr(CXXFragmentCaptureExprClass, Empty) {}
public:
  static CXXFragmentCaptureExpr *Create(
      const ASTContext &C, const Expr *FragmentExpr, unsigned Offset,
      SourceLocation BeginLoc, SourceLocation EndLoc);

  static CXXFragmentCaptureExpr *CreateEmpty(const ASTContext &C,
                                             EmptyShell Empty);

  const CXXFragmentExpr *getFragment() const {
    if (FragmentExpr)
      return cast<CXXFragmentExpr>(FragmentExpr);
    return nullptr;
  }

  void setFragment(CXXFragmentExpr *E) {
    assert(!FragmentExpr);
    FragmentExpr = E;
  }

  unsigned getOffset() const {
    return Offset;
  }

  const Expr *getInitializer() const {
    if (const CXXFragmentExpr *Init = getFragment())
      return Init->getCapture(Offset);

    return nullptr;
  }

  SourceLocation getBeginLoc() const { return BeginLoc; }
  SourceLocation getEndLoc() const { return EndLoc; }

  child_range children() {
    return child_range(child_iterator(), child_iterator());
  }

  const_child_range children() const {
    return const_child_range(const_child_iterator(), const_child_iterator());
  }

  static bool classof(const Stmt *T) {
    return T->getStmtClass() == CXXFragmentCaptureExprClass;
  }
};

<<<<<<< HEAD
/// Represents a query for information about a particular parameter.
class CXXParameterInfoExpr : public Expr {
  ValueDecl *Parm;
  SourceLocation Loc;
public:
  CXXParameterInfoExpr(ValueDecl *D, QualType Ty, SourceLocation Loc)
      : Expr(CXXParameterInfoExprClass, Ty, VK_RValue, OK_Ordinary), Parm(D),
        Loc(Loc) {
  }

  explicit CXXParameterInfoExpr(EmptyShell Empty)
      : Expr(CXXParameterInfoExprClass, Empty) {}

  ValueDecl *getDecl() const { return Parm; }
  void setDecl(ValueDecl *D) { Parm = D; }

  SourceLocation getBeginLoc() const { return getLocation(); }
  SourceLocation getEndLoc() const { return getLocation(); }

  SourceLocation getLocation() const { return Loc; }
  void setLocation(SourceLocation L) { Loc = L; }

  child_range children() {
    return child_range(child_iterator(), child_iterator());
  }

  const_child_range children() const {
    return const_child_range(const_child_iterator(), const_child_iterator());
  }

  static bool classof(const Stmt *T) {
    return T->getStmtClass() == CXXParameterInfoExprClass;
=======
class CXXInjectedValueExpr final
    : public Expr,
      private llvm::TrailingObjects<CXXInjectedValueExpr, APValue> {
  friend TrailingObjects;

  /// The expression which initialized this value.
  Stmt *E;

  APValue &APValueResult() {
    return *getTrailingObjects<APValue>();
  }

  APValue &APValueResult() const {
    return const_cast<CXXInjectedValueExpr *>(this)->APValueResult();
  }

  CXXInjectedValueExpr(Expr *E)
    : Expr(CXXInjectedValueExprClass, E->getType(), E->getValueKind(),
           E->getObjectKind()), E(E) {
    setDependence(computeDependence(this));
  }

  CXXInjectedValueExpr(EmptyShell Empty)
    : Expr(CXXInjectedValueExprClass, Empty) {}
public:
  static CXXInjectedValueExpr *Create(
      const ASTContext &C, Expr *E, const APValue &Result);

  static CXXInjectedValueExpr *CreateEmpty(const ASTContext &C,
                                           EmptyShell Empty);

  Expr *getInitializer() {
    return cast<Expr>(E);
  }

  const Expr *getInitializer() const {
    return const_cast<CXXInjectedValueExpr *>(this)->getInitializer();
  }

  APValue getAPValueResult() const {
    return APValueResult();
  }

  SourceLocation getBeginLoc() const LLVM_READONLY {
    return E->getBeginLoc();
  }
  SourceLocation getEndLoc() const LLVM_READONLY {
    return E->getEndLoc();
  }

  child_range children() { return child_range(&E, &E + 1); }
  const_child_range children() const { return const_child_range(&E, &E + 1); }

  static bool classof(const Stmt *T) {
    return T->getStmtClass() == CXXInjectedValueExprClass;
>>>>>>> e45c5344
  }
};

} // namespace clang

#endif // LLVM_CLANG_AST_EXPRCXX_H<|MERGE_RESOLUTION|>--- conflicted
+++ resolved
@@ -6193,7 +6193,64 @@
   }
 };
 
-<<<<<<< HEAD
+class CXXInjectedValueExpr final
+    : public Expr,
+      private llvm::TrailingObjects<CXXInjectedValueExpr, APValue> {
+  friend TrailingObjects;
+
+  /// The expression which initialized this value.
+  Stmt *E;
+
+  APValue &APValueResult() {
+    return *getTrailingObjects<APValue>();
+  }
+
+  APValue &APValueResult() const {
+    return const_cast<CXXInjectedValueExpr *>(this)->APValueResult();
+  }
+
+  CXXInjectedValueExpr(Expr *E)
+    : Expr(CXXInjectedValueExprClass, E->getType(), E->getValueKind(),
+           E->getObjectKind()), E(E) {
+    setDependence(computeDependence(this));
+  }
+
+  CXXInjectedValueExpr(EmptyShell Empty)
+    : Expr(CXXInjectedValueExprClass, Empty) {}
+public:
+  static CXXInjectedValueExpr *Create(
+      const ASTContext &C, Expr *E, const APValue &Result);
+
+  static CXXInjectedValueExpr *CreateEmpty(const ASTContext &C,
+                                           EmptyShell Empty);
+
+  Expr *getInitializer() {
+    return cast<Expr>(E);
+  }
+
+  const Expr *getInitializer() const {
+    return const_cast<CXXInjectedValueExpr *>(this)->getInitializer();
+  }
+
+  APValue getAPValueResult() const {
+    return APValueResult();
+  }
+
+  SourceLocation getBeginLoc() const LLVM_READONLY {
+    return E->getBeginLoc();
+  }
+  SourceLocation getEndLoc() const LLVM_READONLY {
+    return E->getEndLoc();
+  }
+
+  child_range children() { return child_range(&E, &E + 1); }
+  const_child_range children() const { return const_child_range(&E, &E + 1); }
+
+  static bool classof(const Stmt *T) {
+    return T->getStmtClass() == CXXInjectedValueExprClass;
+  }
+};
+
 /// Represents a query for information about a particular parameter.
 class CXXParameterInfoExpr : public Expr {
   ValueDecl *Parm;
@@ -6226,63 +6283,6 @@
 
   static bool classof(const Stmt *T) {
     return T->getStmtClass() == CXXParameterInfoExprClass;
-=======
-class CXXInjectedValueExpr final
-    : public Expr,
-      private llvm::TrailingObjects<CXXInjectedValueExpr, APValue> {
-  friend TrailingObjects;
-
-  /// The expression which initialized this value.
-  Stmt *E;
-
-  APValue &APValueResult() {
-    return *getTrailingObjects<APValue>();
-  }
-
-  APValue &APValueResult() const {
-    return const_cast<CXXInjectedValueExpr *>(this)->APValueResult();
-  }
-
-  CXXInjectedValueExpr(Expr *E)
-    : Expr(CXXInjectedValueExprClass, E->getType(), E->getValueKind(),
-           E->getObjectKind()), E(E) {
-    setDependence(computeDependence(this));
-  }
-
-  CXXInjectedValueExpr(EmptyShell Empty)
-    : Expr(CXXInjectedValueExprClass, Empty) {}
-public:
-  static CXXInjectedValueExpr *Create(
-      const ASTContext &C, Expr *E, const APValue &Result);
-
-  static CXXInjectedValueExpr *CreateEmpty(const ASTContext &C,
-                                           EmptyShell Empty);
-
-  Expr *getInitializer() {
-    return cast<Expr>(E);
-  }
-
-  const Expr *getInitializer() const {
-    return const_cast<CXXInjectedValueExpr *>(this)->getInitializer();
-  }
-
-  APValue getAPValueResult() const {
-    return APValueResult();
-  }
-
-  SourceLocation getBeginLoc() const LLVM_READONLY {
-    return E->getBeginLoc();
-  }
-  SourceLocation getEndLoc() const LLVM_READONLY {
-    return E->getEndLoc();
-  }
-
-  child_range children() { return child_range(&E, &E + 1); }
-  const_child_range children() const { return const_child_range(&E, &E + 1); }
-
-  static bool classof(const Stmt *T) {
-    return T->getStmtClass() == CXXInjectedValueExprClass;
->>>>>>> e45c5344
   }
 };
 
