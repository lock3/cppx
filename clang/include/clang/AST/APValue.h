//===--- APValue.h - Union class for APFloat/APSInt/Complex -----*- C++ -*-===//
//
// Part of the LLVM Project, under the Apache License v2.0 with LLVM Exceptions.
// See https://llvm.org/LICENSE.txt for license information.
// SPDX-License-Identifier: Apache-2.0 WITH LLVM-exception
//
//===----------------------------------------------------------------------===//
//
//  This file defines the APValue class.
//
//===----------------------------------------------------------------------===//

#ifndef LLVM_CLANG_AST_APVALUE_H
#define LLVM_CLANG_AST_APVALUE_H

#include "clang/Basic/LLVM.h"
#include "llvm/ADT/APFixedPoint.h"
#include "llvm/ADT/APFloat.h"
#include "llvm/ADT/APSInt.h"
#include "llvm/ADT/FoldingSet.h"
#include "llvm/ADT/PointerIntPair.h"
#include "llvm/ADT/PointerUnion.h"
#include "llvm/Support/AlignOf.h"

namespace clang {
  class AddrLabelExpr;
  class ASTContext;
  class CharUnits;
  class CXXRecordDecl;
  class Decl;
  class DiagnosticBuilder;
  class Stmt;
  class Expr;
  class ValueDecl;
  class FieldDecl;
  class CXXBaseSpecifier;
  class Type;
  class ValueDecl;
  class QualType;
  struct PrintingPolicy;
  struct InvalidReflection;
  class ReflectionModifiers;

/// \brief The kind of construct reflected.
enum ReflectionKind {
  /// \brief Represents the invalid reflection.
  RK_invalid = 0,

  /// \brief A reflection of a named entity, possibly a namespace. Note
  /// that user-defined types are reflected as declarations, not types.
  /// Corresponds to an object of type Decl*.
  RK_declaration = 1,

  /// \brief A reflection of a non-user-defined type. Corresponds to
  /// an object of type QualType.
  RK_type = 2,

  /// \brief A reflection of an expression. Corresponds to an object of
  /// type Expr*.
  RK_expression = 3,

  /// \brief A base class specifier. Corresponds to an object of type
  /// CXXBaseSpecifier*.
  RK_base_specifier = 4,

  /// \brief An evaluated fragment value.
  RK_fragment
};

/// Symbolic representation of typeid(T) for some type T.
class TypeInfoLValue {
  const Type *T;

public:
  TypeInfoLValue() : T() {}
  explicit TypeInfoLValue(const Type *T);

  const Type *getType() const { return T; }
  explicit operator bool() const { return T; }

  void *getOpaqueValue() { return const_cast<Type*>(T); }
  static TypeInfoLValue getFromOpaqueValue(void *Value) {
    TypeInfoLValue V;
    V.T = reinterpret_cast<const Type*>(Value);
    return V;
  }

  void print(llvm::raw_ostream &Out, const PrintingPolicy &Policy) const;
};

/// Symbolic representation of a dynamic allocation.
class DynamicAllocLValue {
  unsigned Index;

public:
  DynamicAllocLValue() : Index(0) {}
  explicit DynamicAllocLValue(unsigned Index) : Index(Index + 1) {}
  unsigned getIndex() { return Index - 1; }

  explicit operator bool() const { return Index != 0; }

  void *getOpaqueValue() {
    return reinterpret_cast<void *>(static_cast<uintptr_t>(Index)
                                    << NumLowBitsAvailable);
  }
  static DynamicAllocLValue getFromOpaqueValue(void *Value) {
    DynamicAllocLValue V;
    V.Index = reinterpret_cast<uintptr_t>(Value) >> NumLowBitsAvailable;
    return V;
  }

  static unsigned getMaxIndex() {
    return (std::numeric_limits<unsigned>::max() >> NumLowBitsAvailable) - 1;
  }

  static constexpr int NumLowBitsAvailable = 3;
};
}

namespace llvm {
template<> struct PointerLikeTypeTraits<clang::TypeInfoLValue> {
  static void *getAsVoidPointer(clang::TypeInfoLValue V) {
    return V.getOpaqueValue();
  }
  static clang::TypeInfoLValue getFromVoidPointer(void *P) {
    return clang::TypeInfoLValue::getFromOpaqueValue(P);
  }
  // Validated by static_assert in APValue.cpp; hardcoded to avoid needing
  // to include Type.h.
  static constexpr int NumLowBitsAvailable = 3;
};

template<> struct PointerLikeTypeTraits<clang::DynamicAllocLValue> {
  static void *getAsVoidPointer(clang::DynamicAllocLValue V) {
    return V.getOpaqueValue();
  }
  static clang::DynamicAllocLValue getFromVoidPointer(void *P) {
    return clang::DynamicAllocLValue::getFromOpaqueValue(P);
  }
  static constexpr int NumLowBitsAvailable =
      clang::DynamicAllocLValue::NumLowBitsAvailable;
};
}

namespace clang {
/// APValue - This class implements a discriminated union of [uninitialized]
/// [APSInt] [APFloat], [Complex APSInt] [Complex APFloat], [Expr + Offset],
/// [Vector: N * APValue], [Array: N * APValue]
class APValue {
  typedef llvm::APFixedPoint APFixedPoint;
  typedef llvm::APSInt APSInt;
  typedef llvm::APFloat APFloat;
public:
  enum ValueKind {
    /// There is no such object (it's outside its lifetime).
    None,
    /// This object has an indeterminate value (C++ [basic.indet]).
    Indeterminate,
    Int,
    Float,
    FixedPoint,
    ComplexInt,
    ComplexFloat,
    LValue,
    Vector,
    Array,
    Struct,
    Union,
    MemberPointer,
    AddrLabelDiff,
    Reflection,
    Fragment
  };

  class LValueBase {
    typedef llvm::PointerUnion<const ValueDecl *, const Expr *, TypeInfoLValue,
                               DynamicAllocLValue>
        PtrTy;

  public:
    LValueBase() : Local{} {}
    LValueBase(const ValueDecl *P, unsigned I = 0, unsigned V = 0);
    LValueBase(const Expr *P, unsigned I = 0, unsigned V = 0);
    static LValueBase getDynamicAlloc(DynamicAllocLValue LV, QualType Type);
    static LValueBase getTypeInfo(TypeInfoLValue LV, QualType TypeInfo);

    void Profile(llvm::FoldingSetNodeID &ID) const;

    template <class T>
    bool is() const { return Ptr.is<T>(); }

    template <class T>
    T get() const { return Ptr.get<T>(); }

    template <class T>
    T dyn_cast() const { return Ptr.dyn_cast<T>(); }

    void *getOpaqueValue() const;

    bool isNull() const;

    explicit operator bool() const;

    unsigned getCallIndex() const;
    unsigned getVersion() const;
    QualType getTypeInfoType() const;
    QualType getDynamicAllocType() const;

    friend bool operator==(const LValueBase &LHS, const LValueBase &RHS);
    friend bool operator!=(const LValueBase &LHS, const LValueBase &RHS) {
      return !(LHS == RHS);
    }
    friend llvm::hash_code hash_value(const LValueBase &Base);
    friend struct llvm::DenseMapInfo<LValueBase>;

  private:
    PtrTy Ptr;
    struct LocalState {
      unsigned CallIndex, Version;
    };
    union {
      LocalState Local;
      /// The type std::type_info, if this is a TypeInfoLValue.
      void *TypeInfoType;
      /// The QualType, if this is a DynamicAllocLValue.
      void *DynamicAllocType;
    };
  };

  /// A FieldDecl or CXXRecordDecl, along with a flag indicating whether we
  /// mean a virtual or non-virtual base class subobject.
  typedef llvm::PointerIntPair<const Decl *, 1, bool> BaseOrMemberType;

  /// A non-discriminated union of a base, field, or array index.
  class LValuePathEntry {
    static_assert(sizeof(uintptr_t) <= sizeof(uint64_t),
                  "pointer doesn't fit in 64 bits?");
    uint64_t Value;

  public:
    LValuePathEntry() : Value() {}
    LValuePathEntry(BaseOrMemberType BaseOrMember);
    static LValuePathEntry ArrayIndex(uint64_t Index) {
      LValuePathEntry Result;
      Result.Value = Index;
      return Result;
    }

    BaseOrMemberType getAsBaseOrMember() const {
      return BaseOrMemberType::getFromOpaqueValue(
          reinterpret_cast<void *>(Value));
    }
    uint64_t getAsArrayIndex() const { return Value; }

    void Profile(llvm::FoldingSetNodeID &ID) const;

    friend bool operator==(LValuePathEntry A, LValuePathEntry B) {
      return A.Value == B.Value;
    }
    friend bool operator!=(LValuePathEntry A, LValuePathEntry B) {
      return A.Value != B.Value;
    }
    friend llvm::hash_code hash_value(LValuePathEntry A) {
      return llvm::hash_value(A.Value);
    }
  };
  struct NoLValuePath {};
  struct UninitArray {};
  struct UninitStruct {};

  friend class ASTRecordReader;
  friend class ASTWriter;
  friend class ASTImporter;
  friend class ASTNodeImporter;

private:
  ValueKind Kind;

  struct ComplexAPSInt {
    APSInt Real, Imag;
    ComplexAPSInt() : Real(1), Imag(1) {}
  };
  struct ComplexAPFloat {
    APFloat Real, Imag;
    ComplexAPFloat() : Real(0.0), Imag(0.0) {}
  };
  struct LV;
  struct Vec {
    APValue *Elts;
    unsigned NumElts;
    Vec() : Elts(nullptr), NumElts(0) {}
    ~Vec() { delete[] Elts; }
  };
  struct Arr {
    APValue *Elts;
    unsigned NumElts, ArrSize;
    Arr(unsigned NumElts, unsigned ArrSize);
    ~Arr();
  };
  struct StructData {
    APValue *Elts;
    unsigned NumBases;
    unsigned NumFields;
    StructData(unsigned NumBases, unsigned NumFields);
    ~StructData();
  };
  struct UnionData {
    const FieldDecl *Field;
    APValue *Value;
    UnionData();
    ~UnionData();
  };
  struct AddrLabelDiffData {
    const AddrLabelExpr* LHSExpr;
    const AddrLabelExpr* RHSExpr;
  };
  struct MemberPointerData;
  struct ReflectionBase {
    const ReflectionKind ReflKind;

    ReflectionBase(ReflectionKind ReflKind);
  };
  struct ReflectionData : ReflectionBase {
    const void *ReflEntity;
    const ReflectionModifiers *ReflModifiers;
    unsigned Offset;
    const APValue *Parent;

    ReflectionData(ReflectionKind ReflKind, const void *ReflEntity,
                   const ReflectionModifiers &ReflModifiers,
                   unsigned Offset, const APValue *Parent);
    ~ReflectionData();
  };
  struct FragmentData : ReflectionBase {
    const Expr *Parent;
    APValue *Captures;

    FragmentData(const Expr *Parent, const ArrayRef<APValue> Captures);
    ~FragmentData();
  };

  // We ensure elsewhere that Data is big enough for LV and MemberPointerData.
  typedef llvm::AlignedCharArrayUnion<void *, APSInt, APFloat, ComplexAPSInt,
                                      ComplexAPFloat, Vec, Arr, StructData,
                                      UnionData, AddrLabelDiffData> DataType;
  static const size_t DataSize = sizeof(DataType);

  DataType Data;

public:
  APValue() : Kind(None) {}
  explicit APValue(APSInt I) : Kind(None) {
    MakeInt(); setInt(std::move(I));
  }
  explicit APValue(APFloat F) : Kind(None) {
    MakeFloat(); setFloat(std::move(F));
  }
  explicit APValue(APFixedPoint FX) : Kind(None) {
    MakeFixedPoint(std::move(FX));
  }
  explicit APValue(const APValue *E, unsigned N) : Kind(None) {
    MakeVector(); setVector(E, N);
  }
  APValue(APSInt R, APSInt I) : Kind(None) {
    MakeComplexInt(); setComplexInt(std::move(R), std::move(I));
  }
  APValue(APFloat R, APFloat I) : Kind(None) {
    MakeComplexFloat(); setComplexFloat(std::move(R), std::move(I));
  }
  APValue(const APValue &RHS);
  APValue(APValue &&RHS);
  APValue(LValueBase B, const CharUnits &O, NoLValuePath N,
          bool IsNullPtr = false)
      : Kind(None) {
    MakeLValue(); setLValue(B, O, N, IsNullPtr);
  }
  APValue(LValueBase B, const CharUnits &O, ArrayRef<LValuePathEntry> Path,
          bool OnePastTheEnd, bool IsNullPtr = false)
      : Kind(None) {
    MakeLValue(); setLValue(B, O, Path, OnePastTheEnd, IsNullPtr);
  }
  APValue(UninitArray, unsigned InitElts, unsigned Size) : Kind(None) {
    MakeArray(InitElts, Size);
  }
  APValue(UninitStruct, unsigned B, unsigned M) : Kind(None) {
    MakeStruct(B, M);
  }
  explicit APValue(const FieldDecl *D, const APValue &V = APValue())
      : Kind(None) {
    MakeUnion(); setUnion(D, V);
  }
  APValue(const ValueDecl *Member, bool IsDerivedMember,
          ArrayRef<const CXXRecordDecl*> Path) : Kind(None) {
    MakeMemberPointer(Member, IsDerivedMember, Path);
  }
  APValue(const AddrLabelExpr* LHSExpr, const AddrLabelExpr* RHSExpr)
      : Kind(None) {
    MakeAddrLabelDiff(); setAddrLabelDiff(LHSExpr, RHSExpr);
  }

  APValue(ReflectionKind ReflKind, const void *ReflEntity);
  APValue(ReflectionKind ReflKind, const void *ReflEntity,
<<<<<<< HEAD
          const ReflectionModifiers &ReflModifiers);
  APValue(ReflectionKind ReflKind, const void *ReflEntity,
          unsigned Offset, const APValue &Parent);
  APValue(const Expr *Parent, const ArrayRef<APValue> Captures);

=======
          unsigned Offset, const APValue &Parent)
    : Kind(None) {
    MakeReflection(ReflKind, ReflEntity, Offset, &Parent);
  }
  APValue(ReflectionKind ReflKind, const void *ReflEntity, unsigned Offset)
    : Kind(None) {
    MakeReflection(ReflKind, ReflEntity, Offset, nullptr);
  }
>>>>>>> cf0c906f
  static APValue IndeterminateValue() {
    APValue Result;
    Result.Kind = Indeterminate;
    return Result;
  }

  APValue &operator=(const APValue &RHS);
  APValue &operator=(APValue &&RHS);

  ~APValue() {
    if (Kind != None && Kind != Indeterminate)
      DestroyDataAndMakeUninit();
  }

  /// Returns whether the object performed allocations.
  ///
  /// If APValues are constructed via placement new, \c needsCleanup()
  /// indicates whether the destructor must be called in order to correctly
  /// free all allocated memory.
  bool needsCleanup() const;

  /// Swaps the contents of this and the given APValue.
  void swap(APValue &RHS);

  /// profile this value. There is no guarantee that values of different
  /// types will not produce the same profiled value, so the type should
  /// typically also be profiled if it's not implied by the context.
  void Profile(llvm::FoldingSetNodeID &ID) const;

  ValueKind getKind() const { return Kind; }

  bool isAbsent() const { return Kind == None; }
  bool isIndeterminate() const { return Kind == Indeterminate; }
  bool hasValue() const { return Kind != None && Kind != Indeterminate; }

  bool isInt() const { return Kind == Int; }
  bool isFloat() const { return Kind == Float; }
  bool isFixedPoint() const { return Kind == FixedPoint; }
  bool isComplexInt() const { return Kind == ComplexInt; }
  bool isComplexFloat() const { return Kind == ComplexFloat; }
  bool isLValue() const { return Kind == LValue; }
  bool isVector() const { return Kind == Vector; }
  bool isArray() const { return Kind == Array; }
  bool isStruct() const { return Kind == Struct; }
  bool isUnion() const { return Kind == Union; }
  bool isMemberPointer() const { return Kind == MemberPointer; }
  bool isAddrLabelDiff() const { return Kind == AddrLabelDiff; }
  bool isReflection() const { return Kind == Reflection; }
  bool isFragment() const { return Kind == Fragment; }
  bool isReflectionVariant() const { return isReflection() || isFragment(); }

  void dump() const;
  void dump(raw_ostream &OS, const ASTContext &Context) const;

  void printPretty(raw_ostream &OS, const ASTContext &Ctx, QualType Ty) const;
  std::string getAsString(const ASTContext &Ctx, QualType Ty) const;

  APSInt &getInt() {
    assert(isInt() && "Invalid accessor");
    return *(APSInt*)(char*)Data.buffer;
  }
  const APSInt &getInt() const {
    return const_cast<APValue*>(this)->getInt();
  }

  /// Try to convert this value to an integral constant. This works if it's an
  /// integer, null pointer, or offset from a null pointer. Returns true on
  /// success.
  bool toIntegralConstant(APSInt &Result, QualType SrcTy,
                          const ASTContext &Ctx) const;

  APFloat &getFloat() {
    assert(isFloat() && "Invalid accessor");
    return *(APFloat*)(char*)Data.buffer;
  }
  const APFloat &getFloat() const {
    return const_cast<APValue*>(this)->getFloat();
  }

  APFixedPoint &getFixedPoint() {
    assert(isFixedPoint() && "Invalid accessor");
    return *(APFixedPoint *)(char *)Data.buffer;
  }
  const APFixedPoint &getFixedPoint() const {
    return const_cast<APValue *>(this)->getFixedPoint();
  }

  APSInt &getComplexIntReal() {
    assert(isComplexInt() && "Invalid accessor");
    return ((ComplexAPSInt*)(char*)Data.buffer)->Real;
  }
  const APSInt &getComplexIntReal() const {
    return const_cast<APValue*>(this)->getComplexIntReal();
  }

  APSInt &getComplexIntImag() {
    assert(isComplexInt() && "Invalid accessor");
    return ((ComplexAPSInt*)(char*)Data.buffer)->Imag;
  }
  const APSInt &getComplexIntImag() const {
    return const_cast<APValue*>(this)->getComplexIntImag();
  }

  APFloat &getComplexFloatReal() {
    assert(isComplexFloat() && "Invalid accessor");
    return ((ComplexAPFloat*)(char*)Data.buffer)->Real;
  }
  const APFloat &getComplexFloatReal() const {
    return const_cast<APValue*>(this)->getComplexFloatReal();
  }

  APFloat &getComplexFloatImag() {
    assert(isComplexFloat() && "Invalid accessor");
    return ((ComplexAPFloat*)(char*)Data.buffer)->Imag;
  }
  const APFloat &getComplexFloatImag() const {
    return const_cast<APValue*>(this)->getComplexFloatImag();
  }

  const LValueBase getLValueBase() const;
  CharUnits &getLValueOffset();
  const CharUnits &getLValueOffset() const {
    return const_cast<APValue*>(this)->getLValueOffset();
  }
  bool isLValueOnePastTheEnd() const;
  bool hasLValuePath() const;
  ArrayRef<LValuePathEntry> getLValuePath() const;
  unsigned getLValueCallIndex() const;
  unsigned getLValueVersion() const;
  bool isNullPointer() const;

  APValue &getVectorElt(unsigned I) {
    assert(isVector() && "Invalid accessor");
    assert(I < getVectorLength() && "Index out of range");
    return ((Vec*)(char*)Data.buffer)->Elts[I];
  }
  const APValue &getVectorElt(unsigned I) const {
    return const_cast<APValue*>(this)->getVectorElt(I);
  }
  unsigned getVectorLength() const {
    assert(isVector() && "Invalid accessor");
    return ((const Vec*)(const void *)Data.buffer)->NumElts;
  }

  APValue &getArrayInitializedElt(unsigned I) {
    assert(isArray() && "Invalid accessor");
    assert(I < getArrayInitializedElts() && "Index out of range");
    return ((Arr*)(char*)Data.buffer)->Elts[I];
  }
  const APValue &getArrayInitializedElt(unsigned I) const {
    return const_cast<APValue*>(this)->getArrayInitializedElt(I);
  }
  bool hasArrayFiller() const {
    return getArrayInitializedElts() != getArraySize();
  }
  APValue &getArrayFiller() {
    assert(isArray() && "Invalid accessor");
    assert(hasArrayFiller() && "No array filler");
    return ((Arr*)(char*)Data.buffer)->Elts[getArrayInitializedElts()];
  }
  const APValue &getArrayFiller() const {
    return const_cast<APValue*>(this)->getArrayFiller();
  }
  unsigned getArrayInitializedElts() const {
    assert(isArray() && "Invalid accessor");
    return ((const Arr*)(const void *)Data.buffer)->NumElts;
  }
  unsigned getArraySize() const {
    assert(isArray() && "Invalid accessor");
    return ((const Arr*)(const void *)Data.buffer)->ArrSize;
  }

  unsigned getStructNumBases() const {
    assert(isStruct() && "Invalid accessor");
    return ((const StructData*)(const char*)Data.buffer)->NumBases;
  }
  unsigned getStructNumFields() const {
    assert(isStruct() && "Invalid accessor");
    return ((const StructData*)(const char*)Data.buffer)->NumFields;
  }
  APValue &getStructBase(unsigned i) {
    assert(isStruct() && "Invalid accessor");
    return ((StructData*)(char*)Data.buffer)->Elts[i];
  }
  APValue &getStructField(unsigned i) {
    assert(isStruct() && "Invalid accessor");
    return ((StructData*)(char*)Data.buffer)->Elts[getStructNumBases() + i];
  }
  const APValue &getStructBase(unsigned i) const {
    return const_cast<APValue*>(this)->getStructBase(i);
  }
  const APValue &getStructField(unsigned i) const {
    return const_cast<APValue*>(this)->getStructField(i);
  }

  const FieldDecl *getUnionField() const {
    assert(isUnion() && "Invalid accessor");
    return ((const UnionData*)(const char*)Data.buffer)->Field;
  }
  APValue &getUnionValue() {
    assert(isUnion() && "Invalid accessor");
    return *((UnionData*)(char*)Data.buffer)->Value;
  }
  const APValue &getUnionValue() const {
    return const_cast<APValue*>(this)->getUnionValue();
  }

  const ValueDecl *getMemberPointerDecl() const;
  bool isMemberPointerToDerivedMember() const;
  ArrayRef<const CXXRecordDecl*> getMemberPointerPath() const;

  const AddrLabelExpr* getAddrLabelDiffLHS() const {
    assert(isAddrLabelDiff() && "Invalid accessor");
    return ((const AddrLabelDiffData*)(const char*)Data.buffer)->LHSExpr;
  }
  const AddrLabelExpr* getAddrLabelDiffRHS() const {
    assert(isAddrLabelDiff() && "Invalid accessor");
    return ((const AddrLabelDiffData*)(const char*)Data.buffer)->RHSExpr;
  }

  // Returns the kind of reflected value.
  ReflectionKind getReflectionKind() const {
    assert(isReflectionVariant() && "Invalid accessor");
    return ((const ReflectionBase*)(const char*)Data.buffer)->ReflKind;
  }

  // Returns the opaque reflection pointer.
  const void *getOpaqueReflectionValue() const {
    assert(isReflection() && "Invalid accessor");
    return ((const ReflectionData*)(const char*)Data.buffer)->ReflEntity;
  }

  /// True if this is the invalid reflection.
  bool isInvalidReflection() const;

  /// Returns the invalid reflection information.
  const InvalidReflection *getInvalidReflectionInfo() const;

  /// Returns the reflected type.
  QualType getReflectedType() const;

  /// Returns the reflected template declaration.
  const Decl *getReflectedDeclaration() const;

  /// Returns the reflected expression.
  const Expr *getReflectedExpression() const;

  /// Returns the reflected base class specifier.
  const CXXBaseSpecifier *getReflectedBaseSpecifier() const;

  // Returns the modifiers to be applied to the reflection, upon injection.
  const ReflectionModifiers &getReflectionModifiers() const;

  /// Returns the offset into the parent which if
  /// reflected, results in this reflection.
  ///
  /// If 0, there is no parent information available.
  unsigned getReflectionOffset() const {
    assert(isReflection() && "Invalid accessor");
    return ((const ReflectionData*)(const char*)Data.buffer)->Offset;
  }

  bool hasParentReflection() const {
    return ((const ReflectionData*)(const char*)Data.buffer)->Parent;
  }

  /// Returns the parent reflection, if present.
  const APValue &getParentReflection() const {
    assert(isReflection() && "Invalid accessor");
    assert(hasParentReflection() && "No parent reflection");
    return *((const ReflectionData*)(const char*)Data.buffer)->Parent;
  }

  // Returns the expression that was evaluated to produce this
  // fragment APValue.
  const Expr *getFragmentExpr() const {
    assert(isFragment() && "Invalid accessor");
    return ((const FragmentData*)(const char*)Data.buffer)->Parent;
  }

  // Returns the evaluated fragment captured APValues.
  const APValue *getFragmentCaptures() const {
    assert(isFragment() && "Invalid accessor");
    return ((const FragmentData*)(const char*)Data.buffer)->Captures;
  }

  void setInt(APSInt I) {
    assert(isInt() && "Invalid accessor");
    *(APSInt *)(char *)Data.buffer = std::move(I);
  }
  void setFloat(APFloat F) {
    assert(isFloat() && "Invalid accessor");
    *(APFloat *)(char *)Data.buffer = std::move(F);
  }
  void setFixedPoint(APFixedPoint FX) {
    assert(isFixedPoint() && "Invalid accessor");
    *(APFixedPoint *)(char *)Data.buffer = std::move(FX);
  }
  void setVector(const APValue *E, unsigned N) {
    MutableArrayRef<APValue> InternalElts = setVectorUninit(N);
    for (unsigned i = 0; i != N; ++i)
      InternalElts[i] = E[i];
  }
  void setComplexInt(APSInt R, APSInt I) {
    assert(R.getBitWidth() == I.getBitWidth() &&
           "Invalid complex int (type mismatch).");
    assert(isComplexInt() && "Invalid accessor");
    ((ComplexAPSInt *)(char *)Data.buffer)->Real = std::move(R);
    ((ComplexAPSInt *)(char *)Data.buffer)->Imag = std::move(I);
  }
  void setComplexFloat(APFloat R, APFloat I) {
    assert(&R.getSemantics() == &I.getSemantics() &&
           "Invalid complex float (type mismatch).");
    assert(isComplexFloat() && "Invalid accessor");
    ((ComplexAPFloat *)(char *)Data.buffer)->Real = std::move(R);
    ((ComplexAPFloat *)(char *)Data.buffer)->Imag = std::move(I);
  }
  void setLValue(LValueBase B, const CharUnits &O, NoLValuePath,
                 bool IsNullPtr);
  void setLValue(LValueBase B, const CharUnits &O,
                 ArrayRef<LValuePathEntry> Path, bool OnePastTheEnd,
                 bool IsNullPtr);
  void setUnion(const FieldDecl *Field, const APValue &Value);
  void setAddrLabelDiff(const AddrLabelExpr* LHSExpr,
                        const AddrLabelExpr* RHSExpr) {
    ((AddrLabelDiffData*)(char*)Data.buffer)->LHSExpr = LHSExpr;
    ((AddrLabelDiffData*)(char*)Data.buffer)->RHSExpr = RHSExpr;
  }

private:
  void DestroyDataAndMakeUninit();
  void MakeInt() {
    assert(isAbsent() && "Bad state change");
    new ((void*)Data.buffer) APSInt(1);
    Kind = Int;
  }
  void MakeFloat() {
    assert(isAbsent() && "Bad state change");
    new ((void*)(char*)Data.buffer) APFloat(0.0);
    Kind = Float;
  }
  void MakeFixedPoint(APFixedPoint &&FX) {
    assert(isAbsent() && "Bad state change");
    new ((void *)(char *)Data.buffer) APFixedPoint(std::move(FX));
    Kind = FixedPoint;
  }
  void MakeVector() {
    assert(isAbsent() && "Bad state change");
    new ((void*)(char*)Data.buffer) Vec();
    Kind = Vector;
  }
  void MakeComplexInt() {
    assert(isAbsent() && "Bad state change");
    new ((void*)(char*)Data.buffer) ComplexAPSInt();
    Kind = ComplexInt;
  }
  void MakeComplexFloat() {
    assert(isAbsent() && "Bad state change");
    new ((void*)(char*)Data.buffer) ComplexAPFloat();
    Kind = ComplexFloat;
  }
  void MakeLValue();
  void MakeArray(unsigned InitElts, unsigned Size);
  void MakeStruct(unsigned B, unsigned M) {
    assert(isAbsent() && "Bad state change");
    new ((void*)(char*)Data.buffer) StructData(B, M);
    Kind = Struct;
  }
  void MakeUnion() {
    assert(isAbsent() && "Bad state change");
    new ((void*)(char*)Data.buffer) UnionData();
    Kind = Union;
  }
  void MakeMemberPointer(const ValueDecl *Member, bool IsDerivedMember,
                         ArrayRef<const CXXRecordDecl*> Path);
  void MakeAddrLabelDiff() {
    assert(isAbsent() && "Bad state change");
    new ((void*)(char*)Data.buffer) AddrLabelDiffData();
    Kind = AddrLabelDiff;
  }
  void MakeReflection(ReflectionKind ReflKind, const void *ReflEntity,
                      const ReflectionModifiers &ReflModifiers,
                      unsigned Offset, const APValue *Parent) {
    assert(isAbsent() && "Bad state change");

#ifndef NDEBUG
    // TODO: We're reusing these values for subobject indexing, and these
    // preconditions don't really apply to those uses.
    if (Offset)
      assert(Parent && "Parent missing");
    // else
    //   assert(!Parent && "Parent provided with no offset");
#endif

    new ((void*)(char*)Data.buffer) ReflectionData(ReflKind, ReflEntity,
                                                   ReflModifiers,
                                                   Offset, Parent);
    Kind = Reflection;
  }
  void MakeFragment(const Expr *Parent, ArrayRef<APValue> Captures) {
    assert(isAbsent() && "Bad state change");

    new ((void*)(char*)Data.buffer) FragmentData(Parent, Captures);
    Kind = Fragment;
  }

private:
  /// The following functions are used as part of initialization, during
  /// deserialization and importing. Reserve the space so that it can be
  /// filled in by those steps.
  MutableArrayRef<APValue> setVectorUninit(unsigned N) {
    assert(isVector() && "Invalid accessor");
    Vec *V = ((Vec *)(char *)Data.buffer);
    V->Elts = new APValue[N];
    V->NumElts = N;
    return {V->Elts, V->NumElts};
  }
  MutableArrayRef<LValuePathEntry>
  setLValueUninit(LValueBase B, const CharUnits &O, unsigned Size,
                  bool OnePastTheEnd, bool IsNullPtr);
  MutableArrayRef<const CXXRecordDecl *>
  setMemberPointerUninit(const ValueDecl *Member, bool IsDerivedMember,
                         unsigned Size);
};

} // end namespace clang.

namespace llvm {
template<> struct DenseMapInfo<clang::APValue::LValueBase> {
  static clang::APValue::LValueBase getEmptyKey();
  static clang::APValue::LValueBase getTombstoneKey();
  static unsigned getHashValue(const clang::APValue::LValueBase &Base);
  static bool isEqual(const clang::APValue::LValueBase &LHS,
                      const clang::APValue::LValueBase &RHS);
};
}

#endif<|MERGE_RESOLUTION|>--- conflicted
+++ resolved
@@ -400,22 +400,12 @@
 
   APValue(ReflectionKind ReflKind, const void *ReflEntity);
   APValue(ReflectionKind ReflKind, const void *ReflEntity,
-<<<<<<< HEAD
           const ReflectionModifiers &ReflModifiers);
   APValue(ReflectionKind ReflKind, const void *ReflEntity,
           unsigned Offset, const APValue &Parent);
+  APValue(ReflectionKind ReflKind, const void *ReflEntity, unsigned Offset);
   APValue(const Expr *Parent, const ArrayRef<APValue> Captures);
 
-=======
-          unsigned Offset, const APValue &Parent)
-    : Kind(None) {
-    MakeReflection(ReflKind, ReflEntity, Offset, &Parent);
-  }
-  APValue(ReflectionKind ReflKind, const void *ReflEntity, unsigned Offset)
-    : Kind(None) {
-    MakeReflection(ReflKind, ReflEntity, Offset, nullptr);
-  }
->>>>>>> cf0c906f
   static APValue IndeterminateValue() {
     APValue Result;
     Result.Kind = Indeterminate;
