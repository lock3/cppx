--- conflicted
+++ resolved
@@ -33,7 +33,7 @@
   class FieldDecl;
   class CXXBaseSpecifier;
   class Type;
-<<<<<<< HEAD
+  class ValueDecl;
   class QualType;
   struct PrintingPolicy;
   struct InvalidReflection;
@@ -60,10 +60,6 @@
   /// CXXBaseSpecifier*.
   RK_base_specifier = 4,
 };
-=======
-  class ValueDecl;
-  class QualType;
->>>>>>> 96f0b575
 
 /// Symbolic representation of typeid(T) for some type T.
 class TypeInfoLValue {
