--- conflicted
+++ resolved
@@ -818,9 +818,7 @@
     Kind = Fragment;
   }
 
-<<<<<<< HEAD
   void MakeType();
-=======
 private:
   /// The following functions are used as part of initialization, during
   /// deserialization and importing. Reserve the space so that it can be
@@ -838,7 +836,6 @@
   MutableArrayRef<const CXXRecordDecl *>
   setMemberPointerUninit(const ValueDecl *Member, bool IsDerivedMember,
                          unsigned Size);
->>>>>>> c0038db6
 };
 
 } // end namespace clang.
