//===--- APValue.h - Union class for APFloat/APSInt/Complex -----*- C++ -*-===//
//
// Part of the LLVM Project, under the Apache License v2.0 with LLVM Exceptions.
// See https://llvm.org/LICENSE.txt for license information.
// SPDX-License-Identifier: Apache-2.0 WITH LLVM-exception
//
//===----------------------------------------------------------------------===//
//
//  This file defines the APValue class.
//
//===----------------------------------------------------------------------===//

#ifndef LLVM_CLANG_AST_APVALUE_H
#define LLVM_CLANG_AST_APVALUE_H

#include "clang/Basic/LLVM.h"
#include "llvm/ADT/APFixedPoint.h"
#include "llvm/ADT/APFloat.h"
#include "llvm/ADT/APSInt.h"
#include "llvm/ADT/FoldingSet.h"
#include "llvm/ADT/PointerIntPair.h"
#include "llvm/ADT/PointerUnion.h"
#include "llvm/Support/AlignOf.h"

namespace clang {
  class AddrLabelExpr;
  class ASTContext;
  class CharUnits;
  class CXXRecordDecl;
  class Decl;
  class DiagnosticBuilder;
  class Stmt;
  class Expr;
  class ValueDecl;
  class FieldDecl;
  class CXXBaseSpecifier;
  class Type;
  class ValueDecl;
  class QualType;
  struct PrintingPolicy;
  struct InvalidReflection;

/// \brief The kind of construct reflected.
enum ReflectionKind {
  /// \brief Represents the invalid reflection.
  RK_invalid = 0,

  /// \brief A reflection of a named entity, possibly a namespace. Note
  /// that user-defined types are reflected as declarations, not types.
  /// Corresponds to an object of type Decl*.
  RK_declaration = 1,

  /// \brief A reflection of a non-user-defined type. Corresponds to
  /// an object of type QualType.
  RK_type = 2,

  /// \brief A reflection of an expression. Corresponds to an object of
  /// type Expr*.
  RK_expression = 3,

  /// \brief A base class specifier. Corresponds to an object of type
  /// CXXBaseSpecifier*.
  RK_base_specifier = 4,
};

/// Symbolic representation of typeid(T) for some type T.
class TypeInfoLValue {
  const Type *T;

public:
  TypeInfoLValue() : T() {}
  explicit TypeInfoLValue(const Type *T);

  const Type *getType() const { return T; }
  explicit operator bool() const { return T; }

  void *getOpaqueValue() { return const_cast<Type*>(T); }
  static TypeInfoLValue getFromOpaqueValue(void *Value) {
    TypeInfoLValue V;
    V.T = reinterpret_cast<const Type*>(Value);
    return V;
  }

  void print(llvm::raw_ostream &Out, const PrintingPolicy &Policy) const;
};

/// Symbolic representation of a dynamic allocation.
class DynamicAllocLValue {
  unsigned Index;

public:
  DynamicAllocLValue() : Index(0) {}
  explicit DynamicAllocLValue(unsigned Index) : Index(Index + 1) {}
  unsigned getIndex() { return Index - 1; }

  explicit operator bool() const { return Index != 0; }

  void *getOpaqueValue() {
    return reinterpret_cast<void *>(static_cast<uintptr_t>(Index)
                                    << NumLowBitsAvailable);
  }
  static DynamicAllocLValue getFromOpaqueValue(void *Value) {
    DynamicAllocLValue V;
    V.Index = reinterpret_cast<uintptr_t>(Value) >> NumLowBitsAvailable;
    return V;
  }

  static unsigned getMaxIndex() {
    return (std::numeric_limits<unsigned>::max() >> NumLowBitsAvailable) - 1;
  }

  static constexpr int NumLowBitsAvailable = 3;
};
}

namespace llvm {
template<> struct PointerLikeTypeTraits<clang::TypeInfoLValue> {
  static void *getAsVoidPointer(clang::TypeInfoLValue V) {
    return V.getOpaqueValue();
  }
  static clang::TypeInfoLValue getFromVoidPointer(void *P) {
    return clang::TypeInfoLValue::getFromOpaqueValue(P);
  }
  // Validated by static_assert in APValue.cpp; hardcoded to avoid needing
  // to include Type.h.
  static constexpr int NumLowBitsAvailable = 3;
};

template<> struct PointerLikeTypeTraits<clang::DynamicAllocLValue> {
  static void *getAsVoidPointer(clang::DynamicAllocLValue V) {
    return V.getOpaqueValue();
  }
  static clang::DynamicAllocLValue getFromVoidPointer(void *P) {
    return clang::DynamicAllocLValue::getFromOpaqueValue(P);
  }
  static constexpr int NumLowBitsAvailable =
      clang::DynamicAllocLValue::NumLowBitsAvailable;
};
}

namespace clang {
/// APValue - This class implements a discriminated union of [uninitialized]
/// [APSInt] [APFloat], [Complex APSInt] [Complex APFloat], [Expr + Offset],
/// [Vector: N * APValue], [Array: N * APValue]
class APValue {
  typedef llvm::APFixedPoint APFixedPoint;
  typedef llvm::APSInt APSInt;
  typedef llvm::APFloat APFloat;
public:
  enum ValueKind {
    /// There is no such object (it's outside its lifetime).
    None,
    /// This object has an indeterminate value (C++ [basic.indet]).
    Indeterminate,
    Int,
    Float,
    FixedPoint,
    ComplexInt,
    ComplexFloat,
    LValue,
    Vector,
    Array,
    Struct,
    Union,
    MemberPointer,
    AddrLabelDiff,
    Reflection
  };

  class LValueBase {
    typedef llvm::PointerUnion<const ValueDecl *, const Expr *, TypeInfoLValue,
                               DynamicAllocLValue>
        PtrTy;

  public:
    LValueBase() : Local{} {}
    LValueBase(const ValueDecl *P, unsigned I = 0, unsigned V = 0);
    LValueBase(const Expr *P, unsigned I = 0, unsigned V = 0);
    static LValueBase getDynamicAlloc(DynamicAllocLValue LV, QualType Type);
    static LValueBase getTypeInfo(TypeInfoLValue LV, QualType TypeInfo);

    void Profile(llvm::FoldingSetNodeID &ID) const;

    template <class T>
    bool is() const { return Ptr.is<T>(); }

    template <class T>
    T get() const { return Ptr.get<T>(); }

    template <class T>
    T dyn_cast() const { return Ptr.dyn_cast<T>(); }

    void *getOpaqueValue() const;

    bool isNull() const;

    explicit operator bool() const;

    unsigned getCallIndex() const;
    unsigned getVersion() const;
    QualType getTypeInfoType() const;
    QualType getDynamicAllocType() const;

    friend bool operator==(const LValueBase &LHS, const LValueBase &RHS);
    friend bool operator!=(const LValueBase &LHS, const LValueBase &RHS) {
      return !(LHS == RHS);
    }
    friend llvm::hash_code hash_value(const LValueBase &Base);
    friend struct llvm::DenseMapInfo<LValueBase>;

  private:
    PtrTy Ptr;
    struct LocalState {
      unsigned CallIndex, Version;
    };
    union {
      LocalState Local;
      /// The type std::type_info, if this is a TypeInfoLValue.
      void *TypeInfoType;
      /// The QualType, if this is a DynamicAllocLValue.
      void *DynamicAllocType;
    };
  };

  /// A FieldDecl or CXXRecordDecl, along with a flag indicating whether we
  /// mean a virtual or non-virtual base class subobject.
  typedef llvm::PointerIntPair<const Decl *, 1, bool> BaseOrMemberType;

  /// A non-discriminated union of a base, field, or array index.
  class LValuePathEntry {
    static_assert(sizeof(uintptr_t) <= sizeof(uint64_t),
                  "pointer doesn't fit in 64 bits?");
    uint64_t Value;

  public:
    LValuePathEntry() : Value() {}
    LValuePathEntry(BaseOrMemberType BaseOrMember);
    static LValuePathEntry ArrayIndex(uint64_t Index) {
      LValuePathEntry Result;
      Result.Value = Index;
      return Result;
    }

    BaseOrMemberType getAsBaseOrMember() const {
      return BaseOrMemberType::getFromOpaqueValue(
          reinterpret_cast<void *>(Value));
    }
    uint64_t getAsArrayIndex() const { return Value; }

    void Profile(llvm::FoldingSetNodeID &ID) const;

    friend bool operator==(LValuePathEntry A, LValuePathEntry B) {
      return A.Value == B.Value;
    }
    friend bool operator!=(LValuePathEntry A, LValuePathEntry B) {
      return A.Value != B.Value;
    }
    friend llvm::hash_code hash_value(LValuePathEntry A) {
      return llvm::hash_value(A.Value);
    }
  };
  struct NoLValuePath {};
  struct UninitArray {};
  struct UninitStruct {};

  friend class ASTRecordReader;
  friend class ASTWriter;
  friend class ASTImporter;
  friend class ASTNodeImporter;

private:
  ValueKind Kind;

  struct ComplexAPSInt {
    APSInt Real, Imag;
    ComplexAPSInt() : Real(1), Imag(1) {}
  };
  struct ComplexAPFloat {
    APFloat Real, Imag;
    ComplexAPFloat() : Real(0.0), Imag(0.0) {}
  };
  struct LV;
  struct Vec {
    APValue *Elts;
    unsigned NumElts;
    Vec() : Elts(nullptr), NumElts(0) {}
    ~Vec() { delete[] Elts; }
  };
  struct Arr {
    APValue *Elts;
    unsigned NumElts, ArrSize;
    Arr(unsigned NumElts, unsigned ArrSize);
    ~Arr();
  };
  struct StructData {
    APValue *Elts;
    unsigned NumBases;
    unsigned NumFields;
    StructData(unsigned NumBases, unsigned NumFields);
    ~StructData();
  };
  struct UnionData {
    const FieldDecl *Field;
    APValue *Value;
    UnionData();
    ~UnionData();
  };
  struct AddrLabelDiffData {
    const AddrLabelExpr* LHSExpr;
    const AddrLabelExpr* RHSExpr;
  };
  struct MemberPointerData;
  struct ReflectionData {
    ReflectionKind ReflKind;
    const void *ReflEntity;
    unsigned Offset;
    const APValue *Parent;

    ReflectionData(ReflectionKind ReflKind, const void *ReflEntity,
                   unsigned Offset, const APValue *Parent);
    ~ReflectionData();
  };

  // We ensure elsewhere that Data is big enough for LV and MemberPointerData.
  typedef llvm::AlignedCharArrayUnion<void *, APSInt, APFloat, ComplexAPSInt,
                                      ComplexAPFloat, Vec, Arr, StructData,
                                      UnionData, AddrLabelDiffData> DataType;
  static const size_t DataSize = sizeof(DataType);

  DataType Data;

public:
  APValue() : Kind(None) {}
  explicit APValue(APSInt I) : Kind(None) {
    MakeInt(); setInt(std::move(I));
  }
  explicit APValue(APFloat F) : Kind(None) {
    MakeFloat(); setFloat(std::move(F));
  }
  explicit APValue(APFixedPoint FX) : Kind(None) {
    MakeFixedPoint(std::move(FX));
  }
  explicit APValue(const APValue *E, unsigned N) : Kind(None) {
    MakeVector(); setVector(E, N);
  }
  APValue(APSInt R, APSInt I) : Kind(None) {
    MakeComplexInt(); setComplexInt(std::move(R), std::move(I));
  }
  APValue(APFloat R, APFloat I) : Kind(None) {
    MakeComplexFloat(); setComplexFloat(std::move(R), std::move(I));
  }
  APValue(const APValue &RHS);
  APValue(APValue &&RHS);
  APValue(LValueBase B, const CharUnits &O, NoLValuePath N,
          bool IsNullPtr = false)
      : Kind(None) {
    MakeLValue(); setLValue(B, O, N, IsNullPtr);
  }
  APValue(LValueBase B, const CharUnits &O, ArrayRef<LValuePathEntry> Path,
          bool OnePastTheEnd, bool IsNullPtr = false)
      : Kind(None) {
    MakeLValue(); setLValue(B, O, Path, OnePastTheEnd, IsNullPtr);
  }
  APValue(UninitArray, unsigned InitElts, unsigned Size) : Kind(None) {
    MakeArray(InitElts, Size);
  }
  APValue(UninitStruct, unsigned B, unsigned M) : Kind(None) {
    MakeStruct(B, M);
  }
  explicit APValue(const FieldDecl *D, const APValue &V = APValue())
      : Kind(None) {
    MakeUnion(); setUnion(D, V);
  }
  APValue(const ValueDecl *Member, bool IsDerivedMember,
          ArrayRef<const CXXRecordDecl*> Path) : Kind(None) {
    MakeMemberPointer(Member, IsDerivedMember, Path);
  }
  APValue(const AddrLabelExpr* LHSExpr, const AddrLabelExpr* RHSExpr)
      : Kind(None) {
    MakeAddrLabelDiff(); setAddrLabelDiff(LHSExpr, RHSExpr);
  }
  APValue(ReflectionKind ReflKind, const void *ReflEntity)
    : Kind(None) {
    MakeReflection(ReflKind, ReflEntity, 0, nullptr);
  }
  APValue(ReflectionKind ReflKind, const void *ReflEntity,
          unsigned Offset, const APValue &Parent)
    : Kind(None) {
    MakeReflection(ReflKind, ReflEntity, Offset, &Parent);
  }
  static APValue IndeterminateValue() {
    APValue Result;
    Result.Kind = Indeterminate;
    return Result;
  }

  APValue &operator=(const APValue &RHS);
  APValue &operator=(APValue &&RHS);

  ~APValue() {
    if (Kind != None && Kind != Indeterminate)
      DestroyDataAndMakeUninit();
  }

  /// Returns whether the object performed allocations.
  ///
  /// If APValues are constructed via placement new, \c needsCleanup()
  /// indicates whether the destructor must be called in order to correctly
  /// free all allocated memory.
  bool needsCleanup() const;

  /// Swaps the contents of this and the given APValue.
  void swap(APValue &RHS);

  /// profile this value. There is no guarantee that values of different
  /// types will not produce the same profiled value, so the type should
  /// typically also be profiled if it's not implied by the context.
  void Profile(llvm::FoldingSetNodeID &ID) const;

  ValueKind getKind() const { return Kind; }

  bool isAbsent() const { return Kind == None; }
  bool isIndeterminate() const { return Kind == Indeterminate; }
  bool hasValue() const { return Kind != None && Kind != Indeterminate; }

  bool isInt() const { return Kind == Int; }
  bool isFloat() const { return Kind == Float; }
  bool isFixedPoint() const { return Kind == FixedPoint; }
  bool isComplexInt() const { return Kind == ComplexInt; }
  bool isComplexFloat() const { return Kind == ComplexFloat; }
  bool isLValue() const { return Kind == LValue; }
  bool isVector() const { return Kind == Vector; }
  bool isArray() const { return Kind == Array; }
  bool isStruct() const { return Kind == Struct; }
  bool isUnion() const { return Kind == Union; }
  bool isMemberPointer() const { return Kind == MemberPointer; }
  bool isAddrLabelDiff() const { return Kind == AddrLabelDiff; }
  bool isReflection() const { return Kind == Reflection; }

  void dump() const;
  void dump(raw_ostream &OS, const ASTContext &Context) const;

  void printPretty(raw_ostream &OS, const ASTContext &Ctx, QualType Ty) const;
  std::string getAsString(const ASTContext &Ctx, QualType Ty) const;

  APSInt &getInt() {
    assert(isInt() && "Invalid accessor");
    return *(APSInt*)(char*)Data.buffer;
  }
  const APSInt &getInt() const {
    return const_cast<APValue*>(this)->getInt();
  }

  /// Try to convert this value to an integral constant. This works if it's an
  /// integer, null pointer, or offset from a null pointer. Returns true on
  /// success.
  bool toIntegralConstant(APSInt &Result, QualType SrcTy,
                          const ASTContext &Ctx) const;

  APFloat &getFloat() {
    assert(isFloat() && "Invalid accessor");
    return *(APFloat*)(char*)Data.buffer;
  }
  const APFloat &getFloat() const {
    return const_cast<APValue*>(this)->getFloat();
  }

  APFixedPoint &getFixedPoint() {
    assert(isFixedPoint() && "Invalid accessor");
    return *(APFixedPoint *)(char *)Data.buffer;
  }
  const APFixedPoint &getFixedPoint() const {
    return const_cast<APValue *>(this)->getFixedPoint();
  }

  APSInt &getComplexIntReal() {
    assert(isComplexInt() && "Invalid accessor");
    return ((ComplexAPSInt*)(char*)Data.buffer)->Real;
  }
  const APSInt &getComplexIntReal() const {
    return const_cast<APValue*>(this)->getComplexIntReal();
  }

  APSInt &getComplexIntImag() {
    assert(isComplexInt() && "Invalid accessor");
    return ((ComplexAPSInt*)(char*)Data.buffer)->Imag;
  }
  const APSInt &getComplexIntImag() const {
    return const_cast<APValue*>(this)->getComplexIntImag();
  }

  APFloat &getComplexFloatReal() {
    assert(isComplexFloat() && "Invalid accessor");
    return ((ComplexAPFloat*)(char*)Data.buffer)->Real;
  }
  const APFloat &getComplexFloatReal() const {
    return const_cast<APValue*>(this)->getComplexFloatReal();
  }

  APFloat &getComplexFloatImag() {
    assert(isComplexFloat() && "Invalid accessor");
    return ((ComplexAPFloat*)(char*)Data.buffer)->Imag;
  }
  const APFloat &getComplexFloatImag() const {
    return const_cast<APValue*>(this)->getComplexFloatImag();
  }

  const LValueBase getLValueBase() const;
  CharUnits &getLValueOffset();
  const CharUnits &getLValueOffset() const {
    return const_cast<APValue*>(this)->getLValueOffset();
  }
  bool isLValueOnePastTheEnd() const;
  bool hasLValuePath() const;
  ArrayRef<LValuePathEntry> getLValuePath() const;
  unsigned getLValueCallIndex() const;
  unsigned getLValueVersion() const;
  bool isNullPointer() const;

  APValue &getVectorElt(unsigned I) {
    assert(isVector() && "Invalid accessor");
    assert(I < getVectorLength() && "Index out of range");
    return ((Vec*)(char*)Data.buffer)->Elts[I];
  }
  const APValue &getVectorElt(unsigned I) const {
    return const_cast<APValue*>(this)->getVectorElt(I);
  }
  unsigned getVectorLength() const {
    assert(isVector() && "Invalid accessor");
    return ((const Vec*)(const void *)Data.buffer)->NumElts;
  }

  APValue &getArrayInitializedElt(unsigned I) {
    assert(isArray() && "Invalid accessor");
    assert(I < getArrayInitializedElts() && "Index out of range");
    return ((Arr*)(char*)Data.buffer)->Elts[I];
  }
  const APValue &getArrayInitializedElt(unsigned I) const {
    return const_cast<APValue*>(this)->getArrayInitializedElt(I);
  }
  bool hasArrayFiller() const {
    return getArrayInitializedElts() != getArraySize();
  }
  APValue &getArrayFiller() {
    assert(isArray() && "Invalid accessor");
    assert(hasArrayFiller() && "No array filler");
    return ((Arr*)(char*)Data.buffer)->Elts[getArrayInitializedElts()];
  }
  const APValue &getArrayFiller() const {
    return const_cast<APValue*>(this)->getArrayFiller();
  }
  unsigned getArrayInitializedElts() const {
    assert(isArray() && "Invalid accessor");
    return ((const Arr*)(const void *)Data.buffer)->NumElts;
  }
  unsigned getArraySize() const {
    assert(isArray() && "Invalid accessor");
    return ((const Arr*)(const void *)Data.buffer)->ArrSize;
  }

  unsigned getStructNumBases() const {
    assert(isStruct() && "Invalid accessor");
    return ((const StructData*)(const char*)Data.buffer)->NumBases;
  }
  unsigned getStructNumFields() const {
    assert(isStruct() && "Invalid accessor");
    return ((const StructData*)(const char*)Data.buffer)->NumFields;
  }
  APValue &getStructBase(unsigned i) {
    assert(isStruct() && "Invalid accessor");
    return ((StructData*)(char*)Data.buffer)->Elts[i];
  }
  APValue &getStructField(unsigned i) {
    assert(isStruct() && "Invalid accessor");
    return ((StructData*)(char*)Data.buffer)->Elts[getStructNumBases() + i];
  }
  const APValue &getStructBase(unsigned i) const {
    return const_cast<APValue*>(this)->getStructBase(i);
  }
  const APValue &getStructField(unsigned i) const {
    return const_cast<APValue*>(this)->getStructField(i);
  }

  const FieldDecl *getUnionField() const {
    assert(isUnion() && "Invalid accessor");
    return ((const UnionData*)(const char*)Data.buffer)->Field;
  }
  APValue &getUnionValue() {
    assert(isUnion() && "Invalid accessor");
    return *((UnionData*)(char*)Data.buffer)->Value;
  }
  const APValue &getUnionValue() const {
    return const_cast<APValue*>(this)->getUnionValue();
  }

  const ValueDecl *getMemberPointerDecl() const;
  bool isMemberPointerToDerivedMember() const;
  ArrayRef<const CXXRecordDecl*> getMemberPointerPath() const;

  const AddrLabelExpr* getAddrLabelDiffLHS() const {
    assert(isAddrLabelDiff() && "Invalid accessor");
    return ((const AddrLabelDiffData*)(const char*)Data.buffer)->LHSExpr;
  }
  const AddrLabelExpr* getAddrLabelDiffRHS() const {
    assert(isAddrLabelDiff() && "Invalid accessor");
    return ((const AddrLabelDiffData*)(const char*)Data.buffer)->RHSExpr;
  }

  // Returns the kind of reflected value.
  ReflectionKind getReflectionKind() const {
    assert(isReflection() && "Invalid accessor");
    return ((const ReflectionData*)(const char*)Data.buffer)->ReflKind;
  }

  // Returns the opaque reflection pointer.
  const void *getOpaqueReflectionValue() const {
    assert(isReflection() && "Invalid accessor");
    return ((const ReflectionData*)(const char*)Data.buffer)->ReflEntity;
  }

  /// True if this is the invalid reflection.
  bool isInvalidReflection() const;

  /// Returns the invalid reflection information.
  const InvalidReflection *getInvalidReflectionInfo() const;

  /// Returns the reflected type.
  QualType getReflectedType() const;

  /// Returns the reflected template declaration.
  const Decl *getReflectedDeclaration() const;

  /// Returns the reflected expression.
  const Expr *getReflectedExpression() const;

  /// Returns the reflected base class specifier.
  const CXXBaseSpecifier *getReflectedBaseSpecifier() const;

  /// Returns the offset into the parent which if
  /// reflected, results in this reflection.
  ///
  /// If 0, there is no parent information available.
  unsigned getReflectionOffset() const {
    assert(isReflection() && "Invalid accessor");
    return ((const ReflectionData*)(const char*)Data.buffer)->Offset;
  }

  bool hasParentReflection() const {
    return getReflectionOffset();
  }

  /// Returns the parent reflection, if present.
  const APValue &getParentReflection() const {
    assert(isReflection() && "Invalid accessor");
    assert(hasParentReflection() && "No parent reflection");
    return *((const ReflectionData*)(const char*)Data.buffer)->Parent;
  }

  void setInt(APSInt I) {
    assert(isInt() && "Invalid accessor");
    *(APSInt *)(char *)Data.buffer = std::move(I);
  }
  void setFloat(APFloat F) {
    assert(isFloat() && "Invalid accessor");
    *(APFloat *)(char *)Data.buffer = std::move(F);
  }
  void setFixedPoint(APFixedPoint FX) {
    assert(isFixedPoint() && "Invalid accessor");
    *(APFixedPoint *)(char *)Data.buffer = std::move(FX);
  }
  void setVector(const APValue *E, unsigned N) {
    MutableArrayRef<APValue> InternalElts = setVectorUninit(N);
    for (unsigned i = 0; i != N; ++i)
      InternalElts[i] = E[i];
  }
  void setComplexInt(APSInt R, APSInt I) {
    assert(R.getBitWidth() == I.getBitWidth() &&
           "Invalid complex int (type mismatch).");
    assert(isComplexInt() && "Invalid accessor");
    ((ComplexAPSInt *)(char *)Data.buffer)->Real = std::move(R);
    ((ComplexAPSInt *)(char *)Data.buffer)->Imag = std::move(I);
  }
  void setComplexFloat(APFloat R, APFloat I) {
    assert(&R.getSemantics() == &I.getSemantics() &&
           "Invalid complex float (type mismatch).");
    assert(isComplexFloat() && "Invalid accessor");
    ((ComplexAPFloat *)(char *)Data.buffer)->Real = std::move(R);
    ((ComplexAPFloat *)(char *)Data.buffer)->Imag = std::move(I);
  }
  void setLValue(LValueBase B, const CharUnits &O, NoLValuePath,
                 bool IsNullPtr);
  void setLValue(LValueBase B, const CharUnits &O,
                 ArrayRef<LValuePathEntry> Path, bool OnePastTheEnd,
                 bool IsNullPtr);
  void setUnion(const FieldDecl *Field, const APValue &Value);
  void setAddrLabelDiff(const AddrLabelExpr* LHSExpr,
                        const AddrLabelExpr* RHSExpr) {
    ((AddrLabelDiffData*)(char*)Data.buffer)->LHSExpr = LHSExpr;
    ((AddrLabelDiffData*)(char*)Data.buffer)->RHSExpr = RHSExpr;
  }

private:
  void DestroyDataAndMakeUninit();
  void MakeInt() {
    assert(isAbsent() && "Bad state change");
    new ((void*)Data.buffer) APSInt(1);
    Kind = Int;
  }
  void MakeFloat() {
    assert(isAbsent() && "Bad state change");
    new ((void*)(char*)Data.buffer) APFloat(0.0);
    Kind = Float;
  }
  void MakeFixedPoint(APFixedPoint &&FX) {
    assert(isAbsent() && "Bad state change");
    new ((void *)(char *)Data.buffer) APFixedPoint(std::move(FX));
    Kind = FixedPoint;
  }
  void MakeVector() {
    assert(isAbsent() && "Bad state change");
    new ((void*)(char*)Data.buffer) Vec();
    Kind = Vector;
  }
  void MakeComplexInt() {
    assert(isAbsent() && "Bad state change");
    new ((void*)(char*)Data.buffer) ComplexAPSInt();
    Kind = ComplexInt;
  }
  void MakeComplexFloat() {
    assert(isAbsent() && "Bad state change");
    new ((void*)(char*)Data.buffer) ComplexAPFloat();
    Kind = ComplexFloat;
  }
  void MakeLValue();
  void MakeArray(unsigned InitElts, unsigned Size);
  void MakeStruct(unsigned B, unsigned M) {
    assert(isAbsent() && "Bad state change");
    new ((void*)(char*)Data.buffer) StructData(B, M);
    Kind = Struct;
  }
  void MakeUnion() {
    assert(isAbsent() && "Bad state change");
    new ((void*)(char*)Data.buffer) UnionData();
    Kind = Union;
  }
  void MakeMemberPointer(const ValueDecl *Member, bool IsDerivedMember,
                         ArrayRef<const CXXRecordDecl*> Path);
  void MakeAddrLabelDiff() {
    assert(isAbsent() && "Bad state change");
    new ((void*)(char*)Data.buffer) AddrLabelDiffData();
    Kind = AddrLabelDiff;
  }
<<<<<<< HEAD
  void MakeReflection(ReflectionKind ReflKind, const void *ReflEntity,
                      unsigned Offset, const APValue *Parent) {
    assert(isAbsent() && "Bad state change");

#ifndef NDEBUG
    if (Offset)
      assert(Parent && "Parent missing");
    else
      assert(!Parent && "Parent provided with no offset");
#endif

    new ((void*)(char*)Data.buffer) ReflectionData(ReflKind, ReflEntity,
                                                   Offset, Parent);
    Kind = Reflection;
  }
=======

private:
  /// The following functions are used as part of initialization, during
  /// deserialization and importing. Reserve the space so that it can be
  /// filled in by those steps.
  MutableArrayRef<APValue> setVectorUninit(unsigned N) {
    assert(isVector() && "Invalid accessor");
    Vec *V = ((Vec *)(char *)Data.buffer);
    V->Elts = new APValue[N];
    V->NumElts = N;
    return {V->Elts, V->NumElts};
  }
  MutableArrayRef<LValuePathEntry>
  setLValueUninit(LValueBase B, const CharUnits &O, unsigned Size,
                  bool OnePastTheEnd, bool IsNullPtr);
  MutableArrayRef<const CXXRecordDecl *>
  setMemberPointerUninit(const ValueDecl *Member, bool IsDerivedMember,
                         unsigned Size);
>>>>>>> c71adeff
};

} // end namespace clang.

namespace llvm {
template<> struct DenseMapInfo<clang::APValue::LValueBase> {
  static clang::APValue::LValueBase getEmptyKey();
  static clang::APValue::LValueBase getTombstoneKey();
  static unsigned getHashValue(const clang::APValue::LValueBase &Base);
  static bool isEqual(const clang::APValue::LValueBase &LHS,
                      const clang::APValue::LValueBase &RHS);
};
}

#endif<|MERGE_RESOLUTION|>--- conflicted
+++ resolved
@@ -750,7 +750,6 @@
     new ((void*)(char*)Data.buffer) AddrLabelDiffData();
     Kind = AddrLabelDiff;
   }
-<<<<<<< HEAD
   void MakeReflection(ReflectionKind ReflKind, const void *ReflEntity,
                       unsigned Offset, const APValue *Parent) {
     assert(isAbsent() && "Bad state change");
@@ -766,7 +765,6 @@
                                                    Offset, Parent);
     Kind = Reflection;
   }
-=======
 
 private:
   /// The following functions are used as part of initialization, during
@@ -785,7 +783,6 @@
   MutableArrayRef<const CXXRecordDecl *>
   setMemberPointerUninit(const ValueDecl *Member, bool IsDerivedMember,
                          unsigned Size);
->>>>>>> c71adeff
 };
 
 } // end namespace clang.
