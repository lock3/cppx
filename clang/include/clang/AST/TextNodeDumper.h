--- conflicted
+++ resolved
@@ -351,8 +351,6 @@
   void VisitObjCPropertyImplDecl(const ObjCPropertyImplDecl *D);
   void VisitBlockDecl(const BlockDecl *D);
   void VisitConceptDecl(const ConceptDecl *D);
-<<<<<<< HEAD
-
   void VisitErrorSyntax(const green::ErrorSyntax *S);
   void VisitAtomSyntax(const green::AtomSyntax *S);
   void VisitListSyntax(const green::ListSyntax *S);
@@ -360,10 +358,8 @@
   void VisitCallSyntax(const green::CallSyntax *S);
   void VisitElemSyntax(const green::ElemSyntax *S);
   void VisitMacroSyntax(const green::MacroSyntax *S);
-=======
   void
   VisitLifetimeExtendedTemporaryDecl(const LifetimeExtendedTemporaryDecl *D);
->>>>>>> 16f47cf6
 };
 
 } // namespace clang
