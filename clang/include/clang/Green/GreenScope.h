//===- GreenScope.h - Simple scope used in Green parsing ------------------===//
//
// Part of the LLVM Project, under the Apache License v2.0 with LLVM Exceptions.
// See https://llvm.org/LICENSE.txt for license information.
// SPDX-License-Identifier: Apache-2.0 WITH LLVM-exception
// Copyright (c) Lock3 Software 2019, all rights reserved.
//
//===----------------------------------------------------------------------===//
//
//  This file defines the GreenScope interface.
//
//===----------------------------------------------------------------------===//

#ifndef CLANG_GREEN_GREENSCOPE_H
#define CLANG_GREEN_GREENSCOPE_H

#include "clang/AST/Decl.h"
#include "clang/AST/Expr.h"
#include "clang/AST/Stmt.h"
#include "llvm/ADT/PointerUnion.h"
#include "llvm/ADT/DenseMap.h"
#include "llvm/ADT/iterator_range.h"

namespace green {

struct Syntax;
class GreenScope;

/// Kinds of declarations.
enum DeclaratorKind {
  /// Does not match the syntactic form of a declarator.
  DK_Unknown,

  /// The id of a declarator.
  DK_Identifier,

  /// Declares a pointer.
  DK_Pointer,

  /// Declares an array bound.
  DK_Array,

  /// Declares function parameters.
  DK_Function,

  /// Declares a type.
  DK_Type,
};

/// A declarator introduces the declaration of a value.
///
/// TODO: Represent multiple declarators whose syntax would be
/// something like: x, y : int -- maybe.
class Declarator {
public:
  Declarator(DeclaratorKind K, Declarator *P)
    : Kind(K), Next(P) { }

  /// The kind of declarator.
  DeclaratorKind getKind() const {
    return Kind;
  }

  bool isIdentifier() const {
    return Kind == DK_Identifier;
  }

  bool isFunction() const {
    return Kind == DK_Function;
  }

  /// Returns the identifier for the declarator, if given.
  const Syntax *getId() const;

  /// Returns the type for declarator, if given.
  const Syntax *getType() const;

  /// The kind of declarator.
  DeclaratorKind Kind;

  /// The next declarator in the sequence.
  Declarator *Next = nullptr;

  /// For non-identifiers, the call representing the declarator component.
  const Syntax *Call = nullptr;

  /// TODO: What other information do we need here?
  union {
    /// For DK_Identifier, the id.
    const Syntax *Id;

    /// For DK_Function, information about parameters.
    struct ParamInfoType {
      /// The initial parameter list.
      const Syntax *Params;

      /// The scope constructed during elaboration.
      GreenScope *Scope;
    } ParamInfo;

    /// For DK_Type, the type in the call.
    const Syntax *Type;
  } Data;
};

/// A declaration is stores information about the declaration of an
/// identifier. It binds together the declaring operator, the declarator,
/// the definition, and the some corresponding C++ declaration.
class Declaration {
public:
  /// Use to create the initial file/global namespace.
  Declaration(const Syntax *File)
    : Cxt(), Op(), Decl(), Init(File)
  { }

  /// Creates a declaration.
  Declaration(Declaration *Cxt, const Syntax *Op, Declarator *Decl, const Syntax *Init)
    : Cxt(Cxt), Op(Op), Decl(Decl), Init(Init)
  { }

  /// The enclosing declaration.
  Declaration *getOwner() const {
    return Cxt;
  }

  /// True if this declares a variable.
  bool declaresVariable() const;

  /// True if this declares a function.
  bool declaresFunction() const;

  /// The identifier of the declaration, if any.
  clang::IdentifierInfo *getId() const {
    return Id;
  }

  /// The corresponding C++ declaration as a context.
  clang::DeclContext *getCxxContext() const;

  /// The owning context.
  Declaration *Cxt;

  /// The top-level operator that forms the declaration or definition.
  const Syntax *Op;

  /// The declarator of the declaration.
  Declarator *Decl;

  /// The initializer or definition.
  const Syntax *Init;

  /// The list of members associated with this declaration.
  GreenScope *SavedScope = nullptr;

  /// The identifier for the declaration.
  clang::IdentifierInfo *Id = nullptr;

  /// The corresponding C++ declaration.
  clang::Decl* Cxx = nullptr;
};

<<<<<<< HEAD
/// Stores information about declarations and the scope they were stored in.
/// Associated with a C++ AST term (declaration, expression, or statement).
=======
/// Different kinds of scope.
enum ScopeKind {
  /// The scope associated with a namespace.
  SK_Namespace,

  /// The scope associated with a function parameter list.
  SK_Parameter,

  /// The scope associated with a function definition.
  SK_Function,

  /// The scope associated with a compound statement.
  SK_Block,
};

>>>>>>> 3ea4ba57
class GreenScope {
  /// The kind of scope.
  ScopeKind Kind;

  /// The parent/enclosing scope of this scope.
  GreenScope *Parent;

  /// The syntax associated with the scope.
  const Syntax *Term;

  /// The mapping of original syntax to its construction.
  using DeclMapType = llvm::DenseMap<const Syntax *, Declaration *>;
  DeclMapType DeclMap;

  /// The mapping of declarations to its construction.
  ///
  /// FIXME: For overloading a single identifier can refer to a set of
  /// declarations. We'll need to adjust this in order to make it work.
  using IdMapType = llvm::DenseMap<clang::IdentifierInfo const*, Declaration *>;
  IdMapType IdMap;

  // FIXME: Is there any purpose for this at all?
  unsigned Depth;

public:
  /// Creates a new scope.
  GreenScope(ScopeKind K, const Syntax *S, GreenScope *P)
    : Kind(K), Parent(P), Term(S) {
    Depth = Parent ? Parent->getDepth() + 1 : 0;
  }

  /// The kind of scope.
  ScopeKind getKind() const {
    return Kind;
  }

  bool isNamespaceScope() const {
    return Kind == SK_Namespace;
  }

  bool isParameterScope() const {
    return Kind == SK_Parameter;
  }

  bool isFunctionScope() const {
    return Kind == SK_Function;
  }

  bool isBlockScope() const {
    return Kind >= SK_Block;
  }

  /// The parent of this scope.
  GreenScope *getParent() const {
    return Parent;
  }

  /// The depth of the scope.
  unsigned getDepth() const {
    return Depth;
  }

  /// The original, concrete term associated with the scope.
  const Syntax *getConcreteTerm() const {
    return Term;
  }

  /// Adds a declaration to this scope. Declarations are added when they
  /// are first identified, not when their types are elaborated.
  void addDecl(Declaration *D) {
    // Store the declaration.
    assert(DeclMap.count(D->Op) == 0);
    DeclMap.try_emplace(D->Op, D);

    // If there's an id, then register it for lookup.
    if (D->Id)
      addDeclLookup(D);
  }

  void addDeclLookup(Declaration *D) {
    assert(D->Id);

    // FIXME: If D is overloaded, then we need to add this to the declaration
    // set instead of just forcing it into place.
    IdMap.try_emplace(D->Id, D);
  }

<<<<<<< HEAD
  using decl_range = llvm::iterator_range<DeclSetTy::iterator>;

  decl_range decls() const {
    return decl_range(DeclsInScope.begin(), DeclsInScope.end());
  }

  bool decl_empty() const { return DeclsInScope.empty(); }

  void addDecl(clang::Decl *D) {
    DeclsInScope.insert(D);
  }

  void removeDecl(clang::Decl *D) {
    DeclsInScope.erase(D);
=======
  /// Finds a declaration with the given name in this scope.
  ///
  /// FIXME: This could return an overload set.
  Declaration *findDecl(const clang::IdentifierInfo *Id) const {
    assert(Id);
    auto Iter = IdMap.find(Id);
    if (Iter == IdMap.end())
      return nullptr;
    return Iter->second;
  }

  /// Finds the declaration corresponding to the given syntax or null if
  /// the syntax does not form a declaration.
  Declaration *findDecl(const Syntax *S) const {
    auto Iter = DeclMap.find(S);
    if (Iter == DeclMap.end())
      return nullptr;
    return Iter->second;
>>>>>>> 3ea4ba57
  }
};

} // namespace green

#endif<|MERGE_RESOLUTION|>--- conflicted
+++ resolved
@@ -159,10 +159,6 @@
   clang::Decl* Cxx = nullptr;
 };
 
-<<<<<<< HEAD
-/// Stores information about declarations and the scope they were stored in.
-/// Associated with a C++ AST term (declaration, expression, or statement).
-=======
 /// Different kinds of scope.
 enum ScopeKind {
   /// The scope associated with a namespace.
@@ -178,7 +174,7 @@
   SK_Block,
 };
 
->>>>>>> 3ea4ba57
+/// Stores information about declarations and the scope they were declared in.
 class GreenScope {
   /// The kind of scope.
   ScopeKind Kind;
@@ -266,22 +262,6 @@
     IdMap.try_emplace(D->Id, D);
   }
 
-<<<<<<< HEAD
-  using decl_range = llvm::iterator_range<DeclSetTy::iterator>;
-
-  decl_range decls() const {
-    return decl_range(DeclsInScope.begin(), DeclsInScope.end());
-  }
-
-  bool decl_empty() const { return DeclsInScope.empty(); }
-
-  void addDecl(clang::Decl *D) {
-    DeclsInScope.insert(D);
-  }
-
-  void removeDecl(clang::Decl *D) {
-    DeclsInScope.erase(D);
-=======
   /// Finds a declaration with the given name in this scope.
   ///
   /// FIXME: This could return an overload set.
@@ -300,7 +280,6 @@
     if (Iter == DeclMap.end())
       return nullptr;
     return Iter->second;
->>>>>>> 3ea4ba57
   }
 };
 
