--- conflicted
+++ resolved
@@ -84,13 +84,11 @@
   /// isObjC - Is this an "ObjC" input (Obj-C and Obj-C++ sources and headers).
   bool isObjC(ID Id);
 
-<<<<<<< HEAD
   /// isGreen - Is this a Green input.
   bool isGreen(ID Id);
-=======
+
   /// isFortran - Is this a Fortran input.
   bool isFortran(ID Id);
->>>>>>> a21940ea
 
   /// isSrcFile - Is this a source file, i.e. something that still has to be
   /// preprocessed. The logic behind this is the same that decides if the first
