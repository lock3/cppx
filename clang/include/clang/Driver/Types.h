//===--- Types.h - Input & Temporary Driver Types ---------------*- C++ -*-===//
//
// Part of the LLVM Project, under the Apache License v2.0 with LLVM Exceptions.
// See https://llvm.org/LICENSE.txt for license information.
// SPDX-License-Identifier: Apache-2.0 WITH LLVM-exception
//
//===----------------------------------------------------------------------===//

#ifndef LLVM_CLANG_DRIVER_TYPES_H
#define LLVM_CLANG_DRIVER_TYPES_H

#include "clang/Driver/Phases.h"
#include "llvm/ADT/SmallVector.h"
#include "llvm/Option/ArgList.h"

namespace llvm {
class StringRef;
}
namespace clang {
namespace driver {
class Driver;
namespace types {
  enum ID {
    TY_INVALID,
#define TYPE(NAME, ID, PP_TYPE, TEMP_SUFFIX, ...) TY_##ID,
#include "clang/Driver/Types.def"
#undef TYPE
    TY_LAST
  };

  /// getTypeName - Return the name of the type for \p Id.
  const char *getTypeName(ID Id);

  /// getPreprocessedType - Get the ID of the type for this input when
  /// it has been preprocessed, or INVALID if this input is not
  /// preprocessed.
  ID getPreprocessedType(ID Id);

  /// getPrecompiledType - Get the ID of the type for this input when
  /// it has been precompiled, or INVALID if this input is not
  /// precompiled.
  ID getPrecompiledType(ID Id);

  /// getTypeTempSuffix - Return the suffix to use when creating a
  /// temp file of this type, or null if unspecified.
  const char *getTypeTempSuffix(ID Id, bool CLMode = false);

  /// onlyPrecompileType - Should this type only be precompiled.
  bool onlyPrecompileType(ID Id);

  /// canTypeBeUserSpecified - Can this type be specified on the
  /// command line (by the type name); this is used when forwarding
  /// commands to gcc.
  bool canTypeBeUserSpecified(ID Id);

  /// appendSuffixForType - When generating outputs of this type,
  /// should the suffix be appended (instead of replacing the existing
  /// suffix).
  bool appendSuffixForType(ID Id);

  /// canLipoType - Is this type acceptable as the output of a
  /// universal build (currently, just the Nothing, Image, and Object
  /// types).
  bool canLipoType(ID Id);

  /// isAcceptedByClang - Can clang handle this input type.
  bool isAcceptedByClang(ID Id);

  /// isCXX - Is this a "C++" input (C++ and Obj-C++ sources and headers).
  bool isCXX(ID Id);

  /// Is this LLVM IR.
  bool isLLVMIR(ID Id);

  /// isCuda - Is this a CUDA input.
  bool isCuda(ID Id);

  /// isHIP - Is this a HIP input.
  bool isHIP(ID Id);

  /// isObjC - Is this an "ObjC" input (Obj-C and Obj-C++ sources and headers).
  bool isObjC(ID Id);

<<<<<<< HEAD
  /// isGold - Is this a Gold input.
  bool isGold(ID Id);

  /// isBlue - Is this a Blue input.
  bool isBlue(ID Id);
=======
  /// isOpenCL - Is this an "OpenCL" input.
  bool isOpenCL(ID Id);
>>>>>>> 1dcf6d28

  /// isFortran - Is this a Fortran input.
  bool isFortran(ID Id);

  /// isSrcFile - Is this a source file, i.e. something that still has to be
  /// preprocessed. The logic behind this is the same that decides if the first
  /// compilation phase is a preprocessing one.
  bool isSrcFile(ID Id);

  /// lookupTypeForExtension - Lookup the type to use for the file
  /// extension \p Ext.
  ID lookupTypeForExtension(llvm::StringRef Ext);

  /// lookupTypeForTypSpecifier - Lookup the type to use for a user
  /// specified type name.
  ID lookupTypeForTypeSpecifier(const char *Name);

  /// getCompilationPhases - Get the list of compilation phases ('Phases') to be
  /// done for type 'Id' up until including LastPhase.
  llvm::SmallVector<phases::ID, phases::MaxNumberOfPhases>
  getCompilationPhases(ID Id, phases::ID LastPhase = phases::LastPhase);
  llvm::SmallVector<phases::ID, phases::MaxNumberOfPhases>
  getCompilationPhases(const clang::driver::Driver &Driver,
                       llvm::opt::DerivedArgList &DAL, ID Id);

  /// lookupCXXTypeForCType - Lookup CXX input type that corresponds to given
  /// C type (used for clang++ emulation of g++ behaviour)
  ID lookupCXXTypeForCType(ID Id);

  /// Lookup header file input type that corresponds to given
  /// source file type (used for clang-cl emulation of \Yc).
  ID lookupHeaderTypeForSourceType(ID Id);

} // end namespace types
} // end namespace driver
} // end namespace clang

#endif<|MERGE_RESOLUTION|>--- conflicted
+++ resolved
@@ -81,16 +81,14 @@
   /// isObjC - Is this an "ObjC" input (Obj-C and Obj-C++ sources and headers).
   bool isObjC(ID Id);
 
-<<<<<<< HEAD
   /// isGold - Is this a Gold input.
   bool isGold(ID Id);
 
   /// isBlue - Is this a Blue input.
   bool isBlue(ID Id);
-=======
+
   /// isOpenCL - Is this an "OpenCL" input.
   bool isOpenCL(ID Id);
->>>>>>> 1dcf6d28
 
   /// isFortran - Is this a Fortran input.
   bool isFortran(ID Id);
