include "clang/Basic/ASTNode.td"

class DeclNode<DeclNode base, string diagSpelling = "", bit abstract = 0>
    : ASTNode, AttrSubject {
  DeclNode Base = base;
  bit Abstract = abstract;
  string DiagSpelling = diagSpelling;
}

class DeclContext {}

def Decl : DeclNode<?, "", 1>;
def TranslationUnit : DeclNode<Decl>, DeclContext;
def PragmaComment : DeclNode<Decl>;
def PragmaDetectMismatch : DeclNode<Decl>;
def ExternCContext : DeclNode<Decl>, DeclContext;
def Named : DeclNode<Decl, "named declarations", 1>;
  def Namespace : DeclNode<Named, "namespaces">, DeclContext;
  def UsingDirective : DeclNode<Named>;
  def NamespaceAlias : DeclNode<Named>;
  def Label : DeclNode<Named, "labels">;
  def Type : DeclNode<Named, "types", 1>;
    def TypedefName : DeclNode<Type, "typedefs", 1>;
      def Typedef : DeclNode<TypedefName>;
      def TypeAlias : DeclNode<TypedefName>;
      def ObjCTypeParam : DeclNode<TypedefName>;
    def UnresolvedUsingTypename : DeclNode<Type>;
    def Tag : DeclNode<Type, "tag types", 1>, DeclContext;
      def Enum : DeclNode<Tag, "enums">;
      def Record : DeclNode<Tag, "structs, unions, classes">;
        def CXXRecord : DeclNode<Record, "classes">;
          def ClassTemplateSpecialization : DeclNode<CXXRecord>;
            def ClassTemplatePartialSpecialization
<<<<<<< HEAD
              : DDecl<ClassTemplateSpecialization>;
    def TemplateTypeParm : DDecl<Type>;
    def CXXRequiredType : DDecl<Type>;
  def Value : DDecl<Named, "value declarations", 1>;
    def EnumConstant : DDecl<Value, "enumerators">;
    def UnresolvedUsingValue : DDecl<Value>;
    def IndirectField : DDecl<Value>;
    def Binding : DDecl<Value>;
    def OMPDeclareReduction : DDecl<Value>, DeclContext;
    def OMPDeclareMapper : DDecl<Value>, DeclContext;
    def Declarator : DDecl<Value, "declarators", 1>;
      def Field : DDecl<Declarator, "non-static data members">;
        def ObjCIvar : DDecl<Field>;
        def ObjCAtDefsField : DDecl<Field>;
      def MSProperty : DDecl<Declarator>;
      def Function : DDecl<Declarator, "functions">, DeclContext;
        def CXXDeductionGuide : DDecl<Function>;
        def CXXMethod : DDecl<Function>;
          def CXXConstructor : DDecl<CXXMethod>;
          def CXXDestructor : DDecl<CXXMethod>;
          def CXXConversion : DDecl<CXXMethod>;
      def Var : DDecl<Declarator, "variables">;
        def VarTemplateSpecialization : DDecl<Var>;
          def VarTemplatePartialSpecialization
            : DDecl<VarTemplateSpecialization>;
        def ImplicitParam : DDecl<Var>;
        def ParmVar : DDecl<Var, "parameters">;
        def Decomposition : DDecl<Var>;
        def OMPCapturedExpr : DDecl<Var>;
      def NonTypeTemplateParm : DDecl<Declarator>;
      def CXXRequiredDeclarator : DDecl<Declarator>;
  def Template : DDecl<Named, "templates", 1>;
    def RedeclarableTemplate : DDecl<Template, "redeclarable templates", 1>;
      def FunctionTemplate : DDecl<RedeclarableTemplate>;
      def ClassTemplate : DDecl<RedeclarableTemplate>;
      def VarTemplate : DDecl<RedeclarableTemplate>;
      def TypeAliasTemplate : DDecl<RedeclarableTemplate>;
    def TemplateTemplateParm : DDecl<Template>;
    def BuiltinTemplate : DDecl<Template>;
    def Concept : DDecl<Template>;
  def Using : DDecl<Named>;
  def UsingPack : DDecl<Named>;
  def UsingShadow : DDecl<Named>;
    def ConstructorUsingShadow : DDecl<UsingShadow>;
  def ObjCMethod : DDecl<Named, "Objective-C methods">, DeclContext;
  def ObjCContainer : DDecl<Named, "Objective-C containers", 1>, DeclContext;
    def ObjCCategory : DDecl<ObjCContainer>;
    def ObjCProtocol : DDecl<ObjCContainer, "Objective-C protocols">;
    def ObjCInterface : DDecl<ObjCContainer, "Objective-C interfaces">;
    def ObjCImpl
        : DDecl<ObjCContainer, "Objective-C implementation declarations", 1>;
      def ObjCCategoryImpl : DDecl<ObjCImpl>;
      def ObjCImplementation : DDecl<ObjCImpl>;
  def ObjCProperty : DDecl<Named, "Objective-C properties">;
  def ObjCCompatibleAlias : DDecl<Named>;
def LinkageSpec : Decl, DeclContext;
def Export : Decl, DeclContext;
def ObjCPropertyImpl : Decl;
def FileScopeAsm : Decl;
def AccessSpec : Decl;
def Friend : Decl;
def FriendTemplate : Decl;
def StaticAssert : Decl;
def Block : Decl<"blocks">, DeclContext;
def Captured : Decl, DeclContext;
def ClassScopeFunctionSpecialization : Decl;
def Import : Decl;
def OMPThreadPrivate : Decl;
def OMPAllocate : Decl;
def OMPRequires : Decl;
def Empty : Decl;
def CXXInjector : Decl<"injector declarations", 1>;
  def CXXMetaprogram : DDecl<CXXInjector>;
  def CXXInjection : DDecl<CXXInjector>;
def CXXFragment : Decl, DeclContext;
def CXXStmtFragment : Decl, DeclContext;
=======
              : DeclNode<ClassTemplateSpecialization>;
    def TemplateTypeParm : DeclNode<Type>;
  def Value : DeclNode<Named, "value declarations", 1>;
    def EnumConstant : DeclNode<Value, "enumerators">;
    def UnresolvedUsingValue : DeclNode<Value>;
    def IndirectField : DeclNode<Value>;
    def Binding : DeclNode<Value>;
    def OMPDeclareReduction : DeclNode<Value>, DeclContext;
    def OMPDeclareMapper : DeclNode<Value>, DeclContext;
    def Declarator : DeclNode<Value, "declarators", 1>;
      def Field : DeclNode<Declarator, "non-static data members">;
        def ObjCIvar : DeclNode<Field>;
        def ObjCAtDefsField : DeclNode<Field>;
      def MSProperty : DeclNode<Declarator>;
      def Function : DeclNode<Declarator, "functions">, DeclContext;
        def CXXDeductionGuide : DeclNode<Function>;
        def CXXMethod : DeclNode<Function>;
          def CXXConstructor : DeclNode<CXXMethod>;
          def CXXDestructor : DeclNode<CXXMethod>;
          def CXXConversion : DeclNode<CXXMethod>;
      def Var : DeclNode<Declarator, "variables">;
        def VarTemplateSpecialization : DeclNode<Var>;
          def VarTemplatePartialSpecialization
            : DeclNode<VarTemplateSpecialization>;
        def ImplicitParam : DeclNode<Var>;
        def ParmVar : DeclNode<Var, "parameters">;
        def Decomposition : DeclNode<Var>;
        def OMPCapturedExpr : DeclNode<Var>;
      def NonTypeTemplateParm : DeclNode<Declarator>;
  def Template : DeclNode<Named, "templates", 1>;
    def RedeclarableTemplate : DeclNode<Template, "redeclarable templates", 1>;
      def FunctionTemplate : DeclNode<RedeclarableTemplate>;
      def ClassTemplate : DeclNode<RedeclarableTemplate>;
      def VarTemplate : DeclNode<RedeclarableTemplate>;
      def TypeAliasTemplate : DeclNode<RedeclarableTemplate>;
    def TemplateTemplateParm : DeclNode<Template>;
    def BuiltinTemplate : DeclNode<Template>;
    def Concept : DeclNode<Template>;
  def Using : DeclNode<Named>;
  def UsingPack : DeclNode<Named>;
  def UsingShadow : DeclNode<Named>;
    def ConstructorUsingShadow : DeclNode<UsingShadow>;
  def ObjCMethod : DeclNode<Named, "Objective-C methods">, DeclContext;
  def ObjCContainer : DeclNode<Named, "Objective-C containers", 1>, DeclContext;
    def ObjCCategory : DeclNode<ObjCContainer>;
    def ObjCProtocol : DeclNode<ObjCContainer, "Objective-C protocols">;
    def ObjCInterface : DeclNode<ObjCContainer, "Objective-C interfaces">;
    def ObjCImpl
        : DeclNode<ObjCContainer, "Objective-C implementation declarations", 1>;
      def ObjCCategoryImpl : DeclNode<ObjCImpl>;
      def ObjCImplementation : DeclNode<ObjCImpl>;
  def ObjCProperty : DeclNode<Named, "Objective-C properties">;
  def ObjCCompatibleAlias : DeclNode<Named>;
def LinkageSpec : DeclNode<Decl>, DeclContext;
def Export : DeclNode<Decl>, DeclContext;
def ObjCPropertyImpl : DeclNode<Decl>;
def FileScopeAsm : DeclNode<Decl>;
def AccessSpec : DeclNode<Decl>;
def Friend : DeclNode<Decl>;
def FriendTemplate : DeclNode<Decl>;
def StaticAssert : DeclNode<Decl>;
def Block : DeclNode<Decl, "blocks">, DeclContext;
def Captured : DeclNode<Decl>, DeclContext;
def ClassScopeFunctionSpecialization : DeclNode<Decl>;
def Import : DeclNode<Decl>;
def OMPThreadPrivate : DeclNode<Decl>;
def OMPAllocate : DeclNode<Decl>;
def OMPRequires : DeclNode<Decl>;
def Empty : DeclNode<Decl>;
def LifetimeExtendedTemporary : DeclNode<Decl>;
>>>>>>> e3a6c630
<|MERGE_RESOLUTION|>--- conflicted
+++ resolved
@@ -31,86 +31,9 @@
         def CXXRecord : DeclNode<Record, "classes">;
           def ClassTemplateSpecialization : DeclNode<CXXRecord>;
             def ClassTemplatePartialSpecialization
-<<<<<<< HEAD
-              : DDecl<ClassTemplateSpecialization>;
-    def TemplateTypeParm : DDecl<Type>;
-    def CXXRequiredType : DDecl<Type>;
-  def Value : DDecl<Named, "value declarations", 1>;
-    def EnumConstant : DDecl<Value, "enumerators">;
-    def UnresolvedUsingValue : DDecl<Value>;
-    def IndirectField : DDecl<Value>;
-    def Binding : DDecl<Value>;
-    def OMPDeclareReduction : DDecl<Value>, DeclContext;
-    def OMPDeclareMapper : DDecl<Value>, DeclContext;
-    def Declarator : DDecl<Value, "declarators", 1>;
-      def Field : DDecl<Declarator, "non-static data members">;
-        def ObjCIvar : DDecl<Field>;
-        def ObjCAtDefsField : DDecl<Field>;
-      def MSProperty : DDecl<Declarator>;
-      def Function : DDecl<Declarator, "functions">, DeclContext;
-        def CXXDeductionGuide : DDecl<Function>;
-        def CXXMethod : DDecl<Function>;
-          def CXXConstructor : DDecl<CXXMethod>;
-          def CXXDestructor : DDecl<CXXMethod>;
-          def CXXConversion : DDecl<CXXMethod>;
-      def Var : DDecl<Declarator, "variables">;
-        def VarTemplateSpecialization : DDecl<Var>;
-          def VarTemplatePartialSpecialization
-            : DDecl<VarTemplateSpecialization>;
-        def ImplicitParam : DDecl<Var>;
-        def ParmVar : DDecl<Var, "parameters">;
-        def Decomposition : DDecl<Var>;
-        def OMPCapturedExpr : DDecl<Var>;
-      def NonTypeTemplateParm : DDecl<Declarator>;
-      def CXXRequiredDeclarator : DDecl<Declarator>;
-  def Template : DDecl<Named, "templates", 1>;
-    def RedeclarableTemplate : DDecl<Template, "redeclarable templates", 1>;
-      def FunctionTemplate : DDecl<RedeclarableTemplate>;
-      def ClassTemplate : DDecl<RedeclarableTemplate>;
-      def VarTemplate : DDecl<RedeclarableTemplate>;
-      def TypeAliasTemplate : DDecl<RedeclarableTemplate>;
-    def TemplateTemplateParm : DDecl<Template>;
-    def BuiltinTemplate : DDecl<Template>;
-    def Concept : DDecl<Template>;
-  def Using : DDecl<Named>;
-  def UsingPack : DDecl<Named>;
-  def UsingShadow : DDecl<Named>;
-    def ConstructorUsingShadow : DDecl<UsingShadow>;
-  def ObjCMethod : DDecl<Named, "Objective-C methods">, DeclContext;
-  def ObjCContainer : DDecl<Named, "Objective-C containers", 1>, DeclContext;
-    def ObjCCategory : DDecl<ObjCContainer>;
-    def ObjCProtocol : DDecl<ObjCContainer, "Objective-C protocols">;
-    def ObjCInterface : DDecl<ObjCContainer, "Objective-C interfaces">;
-    def ObjCImpl
-        : DDecl<ObjCContainer, "Objective-C implementation declarations", 1>;
-      def ObjCCategoryImpl : DDecl<ObjCImpl>;
-      def ObjCImplementation : DDecl<ObjCImpl>;
-  def ObjCProperty : DDecl<Named, "Objective-C properties">;
-  def ObjCCompatibleAlias : DDecl<Named>;
-def LinkageSpec : Decl, DeclContext;
-def Export : Decl, DeclContext;
-def ObjCPropertyImpl : Decl;
-def FileScopeAsm : Decl;
-def AccessSpec : Decl;
-def Friend : Decl;
-def FriendTemplate : Decl;
-def StaticAssert : Decl;
-def Block : Decl<"blocks">, DeclContext;
-def Captured : Decl, DeclContext;
-def ClassScopeFunctionSpecialization : Decl;
-def Import : Decl;
-def OMPThreadPrivate : Decl;
-def OMPAllocate : Decl;
-def OMPRequires : Decl;
-def Empty : Decl;
-def CXXInjector : Decl<"injector declarations", 1>;
-  def CXXMetaprogram : DDecl<CXXInjector>;
-  def CXXInjection : DDecl<CXXInjector>;
-def CXXFragment : Decl, DeclContext;
-def CXXStmtFragment : Decl, DeclContext;
-=======
               : DeclNode<ClassTemplateSpecialization>;
     def TemplateTypeParm : DeclNode<Type>;
+    def CXXRequiredType : DeclNode<Type>;
   def Value : DeclNode<Named, "value declarations", 1>;
     def EnumConstant : DeclNode<Value, "enumerators">;
     def UnresolvedUsingValue : DeclNode<Value>;
@@ -179,4 +102,8 @@
 def OMPRequires : DeclNode<Decl>;
 def Empty : DeclNode<Decl>;
 def LifetimeExtendedTemporary : DeclNode<Decl>;
->>>>>>> e3a6c630
+def CXXInjector : DeclNode<"injector declarations", 1>;
+  def CXXMetaprogram : DeclNode<CXXInjector>;
+  def CXXInjection : DeclNode<CXXInjector>;
+def CXXFragment : DeclNode<Decl>, DeclContext;
+def CXXStmtFragment : DeclNode<Decl>, DeclContext;