//===--- DiagnosticIDs.h - Diagnostic IDs Handling --------------*- C++ -*-===//
//
// Part of the LLVM Project, under the Apache License v2.0 with LLVM Exceptions.
// See https://llvm.org/LICENSE.txt for license information.
// SPDX-License-Identifier: Apache-2.0 WITH LLVM-exception
//
//===----------------------------------------------------------------------===//
///
/// \file
/// Defines the Diagnostic IDs-related interfaces.
///
//===----------------------------------------------------------------------===//

#ifndef LLVM_CLANG_BASIC_DIAGNOSTICIDS_H
#define LLVM_CLANG_BASIC_DIAGNOSTICIDS_H

#include "clang/Basic/LLVM.h"
#include "llvm/ADT/IntrusiveRefCntPtr.h"
#include "llvm/ADT/StringRef.h"
#include <vector>

namespace clang {
  class DiagnosticsEngine;
  class SourceLocation;

  // Import the diagnostic enums themselves.
  namespace diag {
    // Size of each of the diagnostic categories.
    enum {
      DIAG_SIZE_COMMON        =  300,
      DIAG_SIZE_DRIVER        =  250,
      DIAG_SIZE_FRONTEND      =  150,
      DIAG_SIZE_SERIALIZATION =  120,
      DIAG_SIZE_LEX           =  400,
      DIAG_SIZE_PARSE         =  600,
      DIAG_SIZE_AST           =  250,
      DIAG_SIZE_COMMENT       =  100,
      DIAG_SIZE_CROSSTU       =  100,
<<<<<<< HEAD
      DIAG_SIZE_SEMA          = 4050,
=======
      DIAG_SIZE_SEMA          = 4500,
>>>>>>> 8938d674
      DIAG_SIZE_ANALYSIS      =  100,
      DIAG_SIZE_REFACTORING   = 1000,
    };
    // Start position for diagnostics.
    enum {
      DIAG_START_COMMON        =                          0,
      DIAG_START_DRIVER        = DIAG_START_COMMON        + DIAG_SIZE_COMMON,
      DIAG_START_FRONTEND      = DIAG_START_DRIVER        + DIAG_SIZE_DRIVER,
      DIAG_START_SERIALIZATION = DIAG_START_FRONTEND      + DIAG_SIZE_FRONTEND,
      DIAG_START_LEX           = DIAG_START_SERIALIZATION + DIAG_SIZE_SERIALIZATION,
      DIAG_START_PARSE         = DIAG_START_LEX           + DIAG_SIZE_LEX,
      DIAG_START_AST           = DIAG_START_PARSE         + DIAG_SIZE_PARSE,
      DIAG_START_COMMENT       = DIAG_START_AST           + DIAG_SIZE_AST,
      DIAG_START_CROSSTU       = DIAG_START_COMMENT       + DIAG_SIZE_COMMENT,
      DIAG_START_SEMA          = DIAG_START_CROSSTU       + DIAG_SIZE_CROSSTU,
      DIAG_START_ANALYSIS      = DIAG_START_SEMA          + DIAG_SIZE_SEMA,
      DIAG_START_REFACTORING   = DIAG_START_ANALYSIS      + DIAG_SIZE_ANALYSIS,
      DIAG_UPPER_LIMIT         = DIAG_START_REFACTORING   + DIAG_SIZE_REFACTORING
    };

    class CustomDiagInfo;

    /// All of the diagnostics that can be emitted by the frontend.
    typedef unsigned kind;

    // Get typedefs for common diagnostics.
    enum {
#define DIAG(ENUM, FLAGS, DEFAULT_MAPPING, DESC, GROUP, SFINAE, CATEGORY,      \
             NOWERROR, SHOWINSYSHEADER, DEFFERABLE)                            \
  ENUM,
#define COMMONSTART
#include "clang/Basic/DiagnosticCommonKinds.inc"
      NUM_BUILTIN_COMMON_DIAGNOSTICS
#undef DIAG
    };

    /// Enum values that allow the client to map NOTEs, WARNINGs, and EXTENSIONs
    /// to either Ignore (nothing), Remark (emit a remark), Warning
    /// (emit a warning) or Error (emit as an error).  It allows clients to
    /// map ERRORs to Error or Fatal (stop emitting diagnostics after this one).
    enum class Severity {
      // NOTE: 0 means "uncomputed".
      Ignored = 1, ///< Do not present this diagnostic, ignore it.
      Remark = 2,  ///< Present this diagnostic as a remark.
      Warning = 3, ///< Present this diagnostic as a warning.
      Error = 4,   ///< Present this diagnostic as an error.
      Fatal = 5    ///< Present this diagnostic as a fatal error.
    };

    /// Flavors of diagnostics we can emit. Used to filter for a particular
    /// kind of diagnostic (for instance, for -W/-R flags).
    enum class Flavor {
      WarningOrError, ///< A diagnostic that indicates a problem or potential
                      ///< problem. Can be made fatal by -Werror.
      Remark          ///< A diagnostic that indicates normal progress through
                      ///< compilation.
    };
  }

class DiagnosticMapping {
  unsigned Severity : 3;
  unsigned IsUser : 1;
  unsigned IsPragma : 1;
  unsigned HasNoWarningAsError : 1;
  unsigned HasNoErrorAsFatal : 1;
  unsigned WasUpgradedFromWarning : 1;

public:
  static DiagnosticMapping Make(diag::Severity Severity, bool IsUser,
                                bool IsPragma) {
    DiagnosticMapping Result;
    Result.Severity = (unsigned)Severity;
    Result.IsUser = IsUser;
    Result.IsPragma = IsPragma;
    Result.HasNoWarningAsError = 0;
    Result.HasNoErrorAsFatal = 0;
    Result.WasUpgradedFromWarning = 0;
    return Result;
  }

  diag::Severity getSeverity() const { return (diag::Severity)Severity; }
  void setSeverity(diag::Severity Value) { Severity = (unsigned)Value; }

  bool isUser() const { return IsUser; }
  bool isPragma() const { return IsPragma; }

  bool isErrorOrFatal() const {
    return getSeverity() == diag::Severity::Error ||
           getSeverity() == diag::Severity::Fatal;
  }

  bool hasNoWarningAsError() const { return HasNoWarningAsError; }
  void setNoWarningAsError(bool Value) { HasNoWarningAsError = Value; }

  bool hasNoErrorAsFatal() const { return HasNoErrorAsFatal; }
  void setNoErrorAsFatal(bool Value) { HasNoErrorAsFatal = Value; }

  /// Whether this mapping attempted to map the diagnostic to a warning, but
  /// was overruled because the diagnostic was already mapped to an error or
  /// fatal error.
  bool wasUpgradedFromWarning() const { return WasUpgradedFromWarning; }
  void setUpgradedFromWarning(bool Value) { WasUpgradedFromWarning = Value; }

  /// Serialize this mapping as a raw integer.
  unsigned serialize() const {
    return (IsUser << 7) | (IsPragma << 6) | (HasNoWarningAsError << 5) |
           (HasNoErrorAsFatal << 4) | (WasUpgradedFromWarning << 3) | Severity;
  }
  /// Deserialize a mapping.
  static DiagnosticMapping deserialize(unsigned Bits) {
    DiagnosticMapping Result;
    Result.IsUser = (Bits >> 7) & 1;
    Result.IsPragma = (Bits >> 6) & 1;
    Result.HasNoWarningAsError = (Bits >> 5) & 1;
    Result.HasNoErrorAsFatal = (Bits >> 4) & 1;
    Result.WasUpgradedFromWarning = (Bits >> 3) & 1;
    Result.Severity = Bits & 0x7;
    return Result;
  }
};

/// Used for handling and querying diagnostic IDs.
///
/// Can be used and shared by multiple Diagnostics for multiple translation units.
class DiagnosticIDs : public RefCountedBase<DiagnosticIDs> {
public:
  /// The level of the diagnostic, after it has been through mapping.
  enum Level {
    Ignored, Note, Remark, Warning, Error, Fatal
  };

private:
  /// Information for uniquing and looking up custom diags.
  std::unique_ptr<diag::CustomDiagInfo> CustomDiagInfo;

public:
  DiagnosticIDs();
  ~DiagnosticIDs();

  /// Return an ID for a diagnostic with the specified format string and
  /// level.
  ///
  /// If this is the first request for this diagnostic, it is registered and
  /// created, otherwise the existing ID is returned.

  // FIXME: Replace this function with a create-only facilty like
  // createCustomDiagIDFromFormatString() to enforce safe usage. At the time of
  // writing, nearly all callers of this function were invalid.
  unsigned getCustomDiagID(Level L, StringRef FormatString);

  //===--------------------------------------------------------------------===//
  // Diagnostic classification and reporting interfaces.
  //

  /// Given a diagnostic ID, return a description of the issue.
  StringRef getDescription(unsigned DiagID) const;

  /// Return true if the unmapped diagnostic levelof the specified
  /// diagnostic ID is a Warning or Extension.
  ///
  /// This only works on builtin diagnostics, not custom ones, and is not
  /// legal to call on NOTEs.
  static bool isBuiltinWarningOrExtension(unsigned DiagID);

  /// Return true if the specified diagnostic is mapped to errors by
  /// default.
  static bool isDefaultMappingAsError(unsigned DiagID);

  /// Determine whether the given built-in diagnostic ID is a Note.
  static bool isBuiltinNote(unsigned DiagID);

  /// Determine whether the given built-in diagnostic ID is for an
  /// extension of some sort.
  static bool isBuiltinExtensionDiag(unsigned DiagID) {
    bool ignored;
    return isBuiltinExtensionDiag(DiagID, ignored);
  }

  /// Determine whether the given built-in diagnostic ID is for an
  /// extension of some sort, and whether it is enabled by default.
  ///
  /// This also returns EnabledByDefault, which is set to indicate whether the
  /// diagnostic is ignored by default (in which case -pedantic enables it) or
  /// treated as a warning/error by default.
  ///
  static bool isBuiltinExtensionDiag(unsigned DiagID, bool &EnabledByDefault);


  /// Return the lowest-level warning option that enables the specified
  /// diagnostic.
  ///
  /// If there is no -Wfoo flag that controls the diagnostic, this returns null.
  static StringRef getWarningOptionForDiag(unsigned DiagID);

  /// Return the category number that a specified \p DiagID belongs to,
  /// or 0 if no category.
  static unsigned getCategoryNumberForDiag(unsigned DiagID);

  /// Return the number of diagnostic categories.
  static unsigned getNumberOfCategories();

  /// Given a category ID, return the name of the category.
  static StringRef getCategoryNameFromID(unsigned CategoryID);

  /// Return true if a given diagnostic falls into an ARC diagnostic
  /// category.
  static bool isARCDiagnostic(unsigned DiagID);

  /// Enumeration describing how the emission of a diagnostic should
  /// be treated when it occurs during C++ template argument deduction.
  enum SFINAEResponse {
    /// The diagnostic should not be reported, but it should cause
    /// template argument deduction to fail.
    ///
    /// The vast majority of errors that occur during template argument
    /// deduction fall into this category.
    SFINAE_SubstitutionFailure,

    /// The diagnostic should be suppressed entirely.
    ///
    /// Warnings generally fall into this category.
    SFINAE_Suppress,

    /// The diagnostic should be reported.
    ///
    /// The diagnostic should be reported. Various fatal errors (e.g.,
    /// template instantiation depth exceeded) fall into this category.
    SFINAE_Report,

    /// The diagnostic is an access-control diagnostic, which will be
    /// substitution failures in some contexts and reported in others.
    SFINAE_AccessControl
  };

  /// Determines whether the given built-in diagnostic ID is
  /// for an error that is suppressed if it occurs during C++ template
  /// argument deduction.
  ///
  /// When an error is suppressed due to SFINAE, the template argument
  /// deduction fails but no diagnostic is emitted. Certain classes of
  /// errors, such as those errors that involve C++ access control,
  /// are not SFINAE errors.
  static SFINAEResponse getDiagnosticSFINAEResponse(unsigned DiagID);

  /// Whether the diagnostic message can be deferred.
  ///
  /// For single source offloading languages, a diagnostic message occurred
  /// in a device host function may be deferred until the function is sure
  /// to be emitted.
  static bool isDeferrable(unsigned DiagID);

  /// Get the string of all diagnostic flags.
  ///
  /// \returns A list of all diagnostics flags as they would be written in a
  /// command line invocation including their `no-` variants. For example:
  /// `{"-Wempty-body", "-Wno-empty-body", ...}`
  static std::vector<std::string> getDiagnosticFlags();

  /// Get the set of all diagnostic IDs in the group with the given name.
  ///
  /// \param[out] Diags - On return, the diagnostics in the group.
  /// \returns \c true if the given group is unknown, \c false otherwise.
  bool getDiagnosticsInGroup(diag::Flavor Flavor, StringRef Group,
                             SmallVectorImpl<diag::kind> &Diags) const;

  /// Get the set of all diagnostic IDs.
  static void getAllDiagnostics(diag::Flavor Flavor,
                                std::vector<diag::kind> &Diags);

  /// Get the diagnostic option with the closest edit distance to the
  /// given group name.
  static StringRef getNearestOption(diag::Flavor Flavor, StringRef Group);

private:
  /// Classify the specified diagnostic ID into a Level, consumable by
  /// the DiagnosticClient.
  ///
  /// The classification is based on the way the client configured the
  /// DiagnosticsEngine object.
  ///
  /// \param Loc The source location for which we are interested in finding out
  /// the diagnostic state. Can be null in order to query the latest state.
  DiagnosticIDs::Level
  getDiagnosticLevel(unsigned DiagID, SourceLocation Loc,
                     const DiagnosticsEngine &Diag) const LLVM_READONLY;

  diag::Severity
  getDiagnosticSeverity(unsigned DiagID, SourceLocation Loc,
                        const DiagnosticsEngine &Diag) const LLVM_READONLY;

  /// Used to report a diagnostic that is finally fully formed.
  ///
  /// \returns \c true if the diagnostic was emitted, \c false if it was
  /// suppressed.
  bool ProcessDiag(DiagnosticsEngine &Diag) const;

  /// Used to emit a diagnostic that is finally fully formed,
  /// ignoring suppression.
  void EmitDiag(DiagnosticsEngine &Diag, Level DiagLevel) const;

  /// Whether the diagnostic may leave the AST in a state where some
  /// invariants can break.
  bool isUnrecoverable(unsigned DiagID) const;

  friend class DiagnosticsEngine;
};

}  // end namespace clang

#endif<|MERGE_RESOLUTION|>--- conflicted
+++ resolved
@@ -36,11 +36,7 @@
       DIAG_SIZE_AST           =  250,
       DIAG_SIZE_COMMENT       =  100,
       DIAG_SIZE_CROSSTU       =  100,
-<<<<<<< HEAD
-      DIAG_SIZE_SEMA          = 4050,
-=======
       DIAG_SIZE_SEMA          = 4500,
->>>>>>> 8938d674
       DIAG_SIZE_ANALYSIS      =  100,
       DIAG_SIZE_REFACTORING   = 1000,
     };
