include "clang/Basic/ASTNode.td"

class StmtNode<StmtNode base, bit abstract = 0> : ASTNode, AttrSubject {
	StmtNode Base = base;
  bit Abstract = abstract;
}

// Statements
def Stmt : StmtNode<?, 1>;
def NullStmt : StmtNode<Stmt>;
def CompoundStmt : StmtNode<Stmt>;
def IfStmt : StmtNode<Stmt>;
def SwitchStmt : StmtNode<Stmt>;
def WhileStmt : StmtNode<Stmt>;
def DoStmt : StmtNode<Stmt>;
def ForStmt : StmtNode<Stmt>;
def GotoStmt : StmtNode<Stmt>;
def IndirectGotoStmt : StmtNode<Stmt>;
def ContinueStmt : StmtNode<Stmt>;
def BreakStmt : StmtNode<Stmt>;
def ReturnStmt : StmtNode<Stmt>;
def DeclStmt  : StmtNode<Stmt>;
def SwitchCase : StmtNode<Stmt, 1>;
def CaseStmt : StmtNode<SwitchCase>;
def DefaultStmt : StmtNode<SwitchCase>;
def CapturedStmt : StmtNode<Stmt>;

// Statements that might produce a value (for example, as the last non-null
// statement in a GNU statement-expression).
def ValueStmt : StmtNode<Stmt, 1>;
def LabelStmt : StmtNode<ValueStmt>;
def AttributedStmt : StmtNode<ValueStmt>;

// Asm statements
def AsmStmt : StmtNode<Stmt, 1>;
def GCCAsmStmt : StmtNode<AsmStmt>;
def MSAsmStmt : StmtNode<AsmStmt>;

// Obj-C statements
def ObjCAtTryStmt : StmtNode<Stmt>;
def ObjCAtCatchStmt : StmtNode<Stmt>;
def ObjCAtFinallyStmt : StmtNode<Stmt>;
def ObjCAtThrowStmt : StmtNode<Stmt>;
def ObjCAtSynchronizedStmt : StmtNode<Stmt>;
def ObjCForCollectionStmt : StmtNode<Stmt>;
def ObjCAutoreleasePoolStmt : StmtNode<Stmt>;

// C++ statements
def CXXCatchStmt : StmtNode<Stmt>;
def CXXTryStmt : StmtNode<Stmt>;
def CXXForRangeStmt : StmtNode<Stmt>;
def CXXExpansionStmt : StmtNode<Stmt, 1>;
def CXXCompositeExpansionStmt : StmtNode<CXXExpansionStmt>;
def CXXPackExpansionStmt : StmtNode<CXXExpansionStmt>;
def CXXInjectionStmt : StmtNode<Stmt>;
def CXXBaseInjectionStmt : StmtNode<Stmt>;

// C++ Coroutines TS statements
def CoroutineBodyStmt : StmtNode<Stmt>;
def CoreturnStmt : StmtNode<Stmt>;

// Expressions
def Expr : StmtNode<ValueStmt, 1>;
def PredefinedExpr : StmtNode<Expr>;
def DeclRefExpr : StmtNode<Expr>;
def IntegerLiteral : StmtNode<Expr>;
def FixedPointLiteral : StmtNode<Expr>;
def FloatingLiteral : StmtNode<Expr>;
def ImaginaryLiteral : StmtNode<Expr>;
def StringLiteral : StmtNode<Expr>;
def CharacterLiteral : StmtNode<Expr>;
def ParenExpr : StmtNode<Expr>;
def UnaryOperator : StmtNode<Expr>;
def OffsetOfExpr : StmtNode<Expr>;
def UnaryExprOrTypeTraitExpr : StmtNode<Expr>;
def ArraySubscriptExpr : StmtNode<Expr>;
def MatrixSubscriptExpr : StmtNode<Expr>;
def OMPArraySectionExpr : StmtNode<Expr>;
def OMPIteratorExpr : StmtNode<Expr>;
def CallExpr : StmtNode<Expr>;
def MemberExpr : StmtNode<Expr>;
def CastExpr : StmtNode<Expr, 1>;
def BinaryOperator : StmtNode<Expr>;
def CompoundAssignOperator : StmtNode<BinaryOperator>;
def AbstractConditionalOperator : StmtNode<Expr, 1>;
def ConditionalOperator : StmtNode<AbstractConditionalOperator>;
def BinaryConditionalOperator : StmtNode<AbstractConditionalOperator>;
def ImplicitCastExpr : StmtNode<CastExpr>;
def ExplicitCastExpr : StmtNode<CastExpr, 1>;
def CStyleCastExpr : StmtNode<ExplicitCastExpr>;
def OMPArrayShapingExpr : StmtNode<Expr>;
def CompoundLiteralExpr : StmtNode<Expr>;
def ExtVectorElementExpr : StmtNode<Expr>;
def InitListExpr : StmtNode<Expr>;
def DesignatedInitExpr : StmtNode<Expr>;
def DesignatedInitUpdateExpr : StmtNode<Expr>;
def ImplicitValueInitExpr : StmtNode<Expr>;
def NoInitExpr : StmtNode<Expr>;
def ArrayInitLoopExpr : StmtNode<Expr>;
def ArrayInitIndexExpr : StmtNode<Expr>;
def ParenListExpr : StmtNode<Expr>;
def VAArgExpr : StmtNode<Expr>;
def GenericSelectionExpr : StmtNode<Expr>;
def PseudoObjectExpr : StmtNode<Expr>;
def SourceLocExpr : StmtNode<Expr>;

// Wrapper expressions
def FullExpr : StmtNode<Expr, 1>;
def ConstantExpr : StmtNode<FullExpr>;

// Atomic expressions
def AtomicExpr : StmtNode<Expr>;

// GNU Extensions.
def AddrLabelExpr : StmtNode<Expr>;
def StmtExpr : StmtNode<Expr>;
def ChooseExpr : StmtNode<Expr>;
def GNUNullExpr : StmtNode<Expr>;

// C++ Expressions.
def CXXOperatorCallExpr : StmtNode<CallExpr>;
def CXXMemberCallExpr : StmtNode<CallExpr>;
def CXXRewrittenBinaryOperator : StmtNode<Expr>;
def CXXNamedCastExpr : StmtNode<ExplicitCastExpr, 1>;
def CXXStaticCastExpr : StmtNode<CXXNamedCastExpr>;
def CXXDynamicCastExpr : StmtNode<CXXNamedCastExpr>;
def CXXReinterpretCastExpr : StmtNode<CXXNamedCastExpr>;
def CXXConstCastExpr : StmtNode<CXXNamedCastExpr>;
def CXXAddrspaceCastExpr : StmtNode<CXXNamedCastExpr>;
def CXXFunctionalCastExpr : StmtNode<ExplicitCastExpr>;
def CXXTypeidExpr : StmtNode<Expr>;
def UserDefinedLiteral : StmtNode<CallExpr>;
def CXXBoolLiteralExpr : StmtNode<Expr>;
def CXXNullPtrLiteralExpr : StmtNode<Expr>;
def CXXThisExpr : StmtNode<Expr>;
def CXXThrowExpr : StmtNode<Expr>;
def CXXDefaultArgExpr : StmtNode<Expr>;
def CXXDefaultInitExpr : StmtNode<Expr>;
def CXXScalarValueInitExpr : StmtNode<Expr>;
def CXXStdInitializerListExpr : StmtNode<Expr>;
def CXXNewExpr : StmtNode<Expr>;
def CXXDeleteExpr : StmtNode<Expr>;
def CXXPseudoDestructorExpr : StmtNode<Expr>;
def TypeTraitExpr : StmtNode<Expr>;
def ArrayTypeTraitExpr : StmtNode<Expr>;
def ExpressionTraitExpr : StmtNode<Expr>;
def DependentScopeDeclRefExpr : StmtNode<Expr>;
def CXXConstructExpr : StmtNode<Expr>;
def CXXInheritedCtorInitExpr : StmtNode<Expr>;
def CXXBindTemporaryExpr : StmtNode<Expr>;
def ExprWithCleanups : StmtNode<FullExpr>;
def CXXTemporaryObjectExpr : StmtNode<CXXConstructExpr>;
def CXXUnresolvedConstructExpr : StmtNode<Expr>;
def CXXDependentScopeMemberExpr : StmtNode<Expr>;
def OverloadExpr : StmtNode<Expr, 1>;
def UnresolvedLookupExpr : StmtNode<OverloadExpr>;
def UnresolvedMemberExpr : StmtNode<OverloadExpr>;
def CXXNoexceptExpr : StmtNode<Expr>;
def PackExpansionExpr : StmtNode<Expr>;
def CXXSelectionExpr : StmtNode<Expr, 1>;
def CXXSelectMemberExpr : StmtNode<CXXSelectionExpr>;
def CXXSelectPackExpr : StmtNode<CXXSelectionExpr>;
def SizeOfPackExpr : StmtNode<Expr>;
def SubstNonTypeTemplateParmExpr : StmtNode<Expr>;
def SubstNonTypeTemplateParmPackExpr : StmtNode<Expr>;
def FunctionParmPackExpr : StmtNode<Expr>;
def MaterializeTemporaryExpr : StmtNode<Expr>;
def LambdaExpr : StmtNode<Expr>;
def CXXFoldExpr : StmtNode<Expr>;
<<<<<<< HEAD
def CXXFragmentExpr : StmtNode<Expr>;
def CXXFragmentCaptureExpr : StmtNode<Expr>;
=======
def CXXParameterInfoExpr : StmtNode<Expr>;
>>>>>>> 2a6beb10

// C++ Coroutines TS expressions
def CoroutineSuspendExpr : StmtNode<Expr, 1>;
def CoawaitExpr : StmtNode<CoroutineSuspendExpr>;
def DependentCoawaitExpr : StmtNode<Expr>;
def CoyieldExpr : StmtNode<CoroutineSuspendExpr>;

// C++20 Concepts expressions
def ConceptSpecializationExpr : StmtNode<Expr>;
def RequiresExpr : StmtNode<Expr>;

// [Meta] expressions
def CXXReflectExpr : StmtNode<Expr>;
def CXXInvalidReflectionExpr : StmtNode<Expr>;
def CXXReflectionReadQueryExpr : StmtNode<Expr>;
def CXXReflectionWriteQueryExpr : StmtNode<Expr>;
def CXXReflectPrintLiteralExpr : StmtNode<Expr>;
def CXXReflectPrintReflectionExpr : StmtNode<Expr>;
def CXXReflectDumpReflectionExpr : StmtNode<Expr>;
def CXXCompilerErrorExpr : StmtNode<Expr>;
def CXXIdExprExpr : StmtNode<Expr>;
def CXXMemberIdExprExpr : StmtNode<Expr>;
def CXXDependentSpliceIdExpr : StmtNode<Expr>;
def CXXValueOfExpr : StmtNode<Expr>;
def CXXConcatenateExpr : StmtNode<Expr>;
def CXXDependentVariadicReifierExpr : StmtNode<Expr>;

// Obj-C Expressions.
def ObjCStringLiteral : StmtNode<Expr>;
def ObjCBoxedExpr : StmtNode<Expr>;
def ObjCArrayLiteral : StmtNode<Expr>;
def ObjCDictionaryLiteral : StmtNode<Expr>;
def ObjCEncodeExpr : StmtNode<Expr>;
def ObjCMessageExpr : StmtNode<Expr>;
def ObjCSelectorExpr : StmtNode<Expr>;
def ObjCProtocolExpr : StmtNode<Expr>;
def ObjCIvarRefExpr : StmtNode<Expr>;
def ObjCPropertyRefExpr : StmtNode<Expr>;
def ObjCIsaExpr : StmtNode<Expr>;
def ObjCIndirectCopyRestoreExpr : StmtNode<Expr>;
def ObjCBoolLiteralExpr : StmtNode<Expr>;
def ObjCSubscriptRefExpr : StmtNode<Expr>;
def ObjCAvailabilityCheckExpr : StmtNode<Expr>;

// Obj-C ARC Expressions.
def ObjCBridgedCastExpr : StmtNode<ExplicitCastExpr>;

// CUDA Expressions.
def CUDAKernelCallExpr : StmtNode<CallExpr>;

// Clang Extensions.
def ShuffleVectorExpr : StmtNode<Expr>;
def ConvertVectorExpr : StmtNode<Expr>;
def BlockExpr : StmtNode<Expr>;
def OpaqueValueExpr : StmtNode<Expr>;
def TypoExpr : StmtNode<Expr>;
def RecoveryExpr : StmtNode<Expr>;
def BuiltinBitCastExpr : StmtNode<ExplicitCastExpr>;

// Microsoft Extensions.
def MSPropertyRefExpr : StmtNode<Expr>;
def MSPropertySubscriptExpr : StmtNode<Expr>;
def CXXUuidofExpr : StmtNode<Expr>;
def SEHTryStmt : StmtNode<Stmt>;
def SEHExceptStmt : StmtNode<Stmt>;
def SEHFinallyStmt : StmtNode<Stmt>;
def SEHLeaveStmt : StmtNode<Stmt>;
def MSDependentExistsStmt : StmtNode<Stmt>;

// OpenCL Extensions.
def AsTypeExpr : StmtNode<Expr>;

// OpenMP Directives.
def OMPExecutableDirective : StmtNode<Stmt, 1>;
def OMPLoopDirective : StmtNode<OMPExecutableDirective, 1>;
def OMPParallelDirective : StmtNode<OMPExecutableDirective>;
def OMPSimdDirective : StmtNode<OMPLoopDirective>;
def OMPForDirective : StmtNode<OMPLoopDirective>;
def OMPForSimdDirective : StmtNode<OMPLoopDirective>;
def OMPSectionsDirective : StmtNode<OMPExecutableDirective>;
def OMPSectionDirective : StmtNode<OMPExecutableDirective>;
def OMPSingleDirective : StmtNode<OMPExecutableDirective>;
def OMPMasterDirective : StmtNode<OMPExecutableDirective>;
def OMPCriticalDirective : StmtNode<OMPExecutableDirective>;
def OMPParallelForDirective : StmtNode<OMPLoopDirective>;
def OMPParallelForSimdDirective : StmtNode<OMPLoopDirective>;
def OMPParallelMasterDirective : StmtNode<OMPExecutableDirective>;
def OMPParallelSectionsDirective : StmtNode<OMPExecutableDirective>;
def OMPTaskDirective : StmtNode<OMPExecutableDirective>;
def OMPTaskyieldDirective : StmtNode<OMPExecutableDirective>;
def OMPBarrierDirective : StmtNode<OMPExecutableDirective>;
def OMPTaskwaitDirective : StmtNode<OMPExecutableDirective>;
def OMPTaskgroupDirective : StmtNode<OMPExecutableDirective>;
def OMPFlushDirective : StmtNode<OMPExecutableDirective>;
def OMPDepobjDirective : StmtNode<OMPExecutableDirective>;
def OMPScanDirective : StmtNode<OMPExecutableDirective>;
def OMPOrderedDirective : StmtNode<OMPExecutableDirective>;
def OMPAtomicDirective : StmtNode<OMPExecutableDirective>;
def OMPTargetDirective : StmtNode<OMPExecutableDirective>;
def OMPTargetDataDirective : StmtNode<OMPExecutableDirective>;
def OMPTargetEnterDataDirective : StmtNode<OMPExecutableDirective>;
def OMPTargetExitDataDirective : StmtNode<OMPExecutableDirective>;
def OMPTargetParallelDirective : StmtNode<OMPExecutableDirective>;
def OMPTargetParallelForDirective : StmtNode<OMPExecutableDirective>;
def OMPTargetUpdateDirective : StmtNode<OMPExecutableDirective>;
def OMPTeamsDirective : StmtNode<OMPExecutableDirective>;
def OMPCancellationPointDirective : StmtNode<OMPExecutableDirective>;
def OMPCancelDirective : StmtNode<OMPExecutableDirective>;
def OMPTaskLoopDirective : StmtNode<OMPLoopDirective>;
def OMPTaskLoopSimdDirective : StmtNode<OMPLoopDirective>;
def OMPMasterTaskLoopDirective : StmtNode<OMPLoopDirective>;
def OMPMasterTaskLoopSimdDirective : StmtNode<OMPLoopDirective>;
def OMPParallelMasterTaskLoopDirective : StmtNode<OMPLoopDirective>;
def OMPParallelMasterTaskLoopSimdDirective : StmtNode<OMPLoopDirective>;
def OMPDistributeDirective : StmtNode<OMPLoopDirective>;
def OMPDistributeParallelForDirective : StmtNode<OMPLoopDirective>;
def OMPDistributeParallelForSimdDirective : StmtNode<OMPLoopDirective>;
def OMPDistributeSimdDirective : StmtNode<OMPLoopDirective>;
def OMPTargetParallelForSimdDirective : StmtNode<OMPLoopDirective>;
def OMPTargetSimdDirective : StmtNode<OMPLoopDirective>;
def OMPTeamsDistributeDirective : StmtNode<OMPLoopDirective>;
def OMPTeamsDistributeSimdDirective : StmtNode<OMPLoopDirective>;
def OMPTeamsDistributeParallelForSimdDirective : StmtNode<OMPLoopDirective>;
def OMPTeamsDistributeParallelForDirective : StmtNode<OMPLoopDirective>;
def OMPTargetTeamsDirective : StmtNode<OMPExecutableDirective>;
def OMPTargetTeamsDistributeDirective : StmtNode<OMPLoopDirective>;
def OMPTargetTeamsDistributeParallelForDirective : StmtNode<OMPLoopDirective>;
def OMPTargetTeamsDistributeParallelForSimdDirective : StmtNode<OMPLoopDirective>;
def OMPTargetTeamsDistributeSimdDirective : StmtNode<OMPLoopDirective>;<|MERGE_RESOLUTION|>--- conflicted
+++ resolved
@@ -167,12 +167,9 @@
 def MaterializeTemporaryExpr : StmtNode<Expr>;
 def LambdaExpr : StmtNode<Expr>;
 def CXXFoldExpr : StmtNode<Expr>;
-<<<<<<< HEAD
 def CXXFragmentExpr : StmtNode<Expr>;
 def CXXFragmentCaptureExpr : StmtNode<Expr>;
-=======
 def CXXParameterInfoExpr : StmtNode<Expr>;
->>>>>>> 2a6beb10
 
 // C++ Coroutines TS expressions
 def CoroutineSuspendExpr : StmtNode<Expr, 1>;
