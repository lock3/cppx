--- conflicted
+++ resolved
@@ -1418,15 +1418,15 @@
   "expected 'auto' or 'decltype(auto)' after concept name">;
 }
 
-<<<<<<< HEAD
 let CategoryName = "Reflection Issue" in {
 def err_invalid_reifier_context_parse : Error<
   "cannot use %select{valueof|idexpr|unqualid|typename}0 as "
    "reifier in this context: %select{expression|typename}1 expected.">;
-}
+
 def err_reify_typename_preceded : Error<
   "the typename reifier cannot be preceded by a nested name specifier">;
-=======
+}
+
 def warn_max_tokens : Warning<
   "the number of preprocessor source tokens (%0) exceeds this token limit (%1)">,
   InGroup<MaxTokens>;
@@ -1436,6 +1436,5 @@
   InGroup<MaxTokens>;
 
 def note_max_tokens_total_override : Note<"total token limit set here">;
->>>>>>> fa7d04a0
 
 } // end of Parser diagnostics