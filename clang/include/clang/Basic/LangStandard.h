//===--- LangStandard.h -----------------------------------------*- C++ -*-===//
//
// Part of the LLVM Project, under the Apache License v2.0 with LLVM Exceptions.
// See https://llvm.org/LICENSE.txt for license information.
// SPDX-License-Identifier: Apache-2.0 WITH LLVM-exception
//
//===----------------------------------------------------------------------===//

#ifndef LLVM_CLANG_BASIC_LANGSTANDARD_H
#define LLVM_CLANG_BASIC_LANGSTANDARD_H

#include "clang/Basic/LLVM.h"
#include "llvm/ADT/StringRef.h"

namespace clang {

/// The language for the input, used to select and validate the language
/// standard and possible actions.
enum class Language : uint8_t {
  Unknown,

  /// Assembly: we accept this only so that we can preprocess it.
  Asm,

  /// LLVM IR: we accept this so that we can run the optimizer on it,
  /// and compile it to assembly or object code.
  LLVM_IR,

  ///@{ Languages that the frontend can parse and compile.
  C,
  CXX,
  ObjC,
  ObjCXX,
  OpenCL,
  CUDA,
  RenderScript,
  HIP,
  Blue,
  Gold,
  ///@}
};

enum LangFeatures {
  LineComment = (1 << 0),
  C99 = (1 << 1),
  C11 = (1 << 2),
  C17 = (1 << 3),
  C2x = (1 << 4),
  CPlusPlus = (1 << 5),
  CPlusPlus11 = (1 << 6),
  CPlusPlus14 = (1 << 7),
  CPlusPlus17 = (1 << 8),
  CPlusPlus20 = (1 << 9),
<<<<<<< HEAD
  Digraphs = (1 << 10),
  GNUMode = (1 << 11),
  HexFloat = (1 << 12),
  ImplicitInt = (1 << 13),
  OpenCL = (1 << 14),
  Gold = (1 << 15),
  Blue = (1 << 16)
=======
  CPlusPlus2b = (1 << 10),
  Digraphs = (1 << 11),
  GNUMode = (1 << 12),
  HexFloat = (1 << 13),
  ImplicitInt = (1 << 14),
  OpenCL = (1 << 15)
>>>>>>> 1dcf6d28
};

/// LangStandard - Information about the properties of a particular language
/// standard.
struct LangStandard {
  enum Kind {
#define LANGSTANDARD(id, name, lang, desc, features) \
    lang_##id,
#include "clang/Basic/LangStandards.def"
    lang_unspecified
  };

  const char *ShortName;
  const char *Description;
  unsigned Flags;
  clang::Language Language;

public:
  /// getName - Get the name of this standard.
  const char *getName() const { return ShortName; }

  /// getDescription - Get the description of this standard.
  const char *getDescription() const { return Description; }

  /// Get the language that this standard describes.
  clang::Language getLanguage() const { return Language; }

  /// Language supports '//' comments.
  bool hasLineComments() const { return Flags & LineComment; }

  /// isC99 - Language is a superset of C99.
  bool isC99() const { return Flags & C99; }

  /// isC11 - Language is a superset of C11.
  bool isC11() const { return Flags & C11; }

  /// isC17 - Language is a superset of C17.
  bool isC17() const { return Flags & C17; }

  /// isC2x - Language is a superset of C2x.
  bool isC2x() const { return Flags & C2x; }

  /// isCPlusPlus - Language is a C++ variant.
  bool isCPlusPlus() const { return Flags & CPlusPlus; }

  /// isCPlusPlus11 - Language is a C++11 variant (or later).
  bool isCPlusPlus11() const { return Flags & CPlusPlus11; }

  /// isCPlusPlus14 - Language is a C++14 variant (or later).
  bool isCPlusPlus14() const { return Flags & CPlusPlus14; }

  /// isCPlusPlus17 - Language is a C++17 variant (or later).
  bool isCPlusPlus17() const { return Flags & CPlusPlus17; }

  /// isCPlusPlus20 - Language is a C++20 variant (or later).
  bool isCPlusPlus20() const { return Flags & CPlusPlus20; }

  /// isCPlusPlus2b - Language is a post-C++20 variant (or later).
  bool isCPlusPlus2b() const { return Flags & CPlusPlus2b; }

  /// hasDigraphs - Language supports digraphs.
  bool hasDigraphs() const { return Flags & Digraphs; }

  /// isGNUMode - Language includes GNU extensions.
  bool isGNUMode() const { return Flags & GNUMode; }

  /// hasHexFloats - Language supports hexadecimal float constants.
  bool hasHexFloats() const { return Flags & HexFloat; }

  /// hasImplicitInt - Language allows variables to be typed as int implicitly.
  bool hasImplicitInt() const { return Flags & ImplicitInt; }

  /// isOpenCL - Language is a OpenCL variant.
  bool isOpenCL() const { return Flags & OpenCL; }

  /// isGold - Language is Gold.
  bool isGold() const { return Flags & Gold; }

  /// isBlue - Language is Blue.
  bool isBlue() const { return Flags & Blue; }

  static Kind getLangKind(StringRef Name);
  static const LangStandard &getLangStandardForKind(Kind K);
  static const LangStandard *getLangStandardForName(StringRef Name);
};

}  // end namespace clang

#endif<|MERGE_RESOLUTION|>--- conflicted
+++ resolved
@@ -51,22 +51,14 @@
   CPlusPlus14 = (1 << 7),
   CPlusPlus17 = (1 << 8),
   CPlusPlus20 = (1 << 9),
-<<<<<<< HEAD
-  Digraphs = (1 << 10),
-  GNUMode = (1 << 11),
-  HexFloat = (1 << 12),
-  ImplicitInt = (1 << 13),
-  OpenCL = (1 << 14),
-  Gold = (1 << 15),
-  Blue = (1 << 16)
-=======
   CPlusPlus2b = (1 << 10),
   Digraphs = (1 << 11),
   GNUMode = (1 << 12),
   HexFloat = (1 << 13),
   ImplicitInt = (1 << 14),
-  OpenCL = (1 << 15)
->>>>>>> 1dcf6d28
+  OpenCL = (1 << 15),
+  Gold = (1 << 16),
+  Blue = (1 << 17)
 };
 
 /// LangStandard - Information about the properties of a particular language
