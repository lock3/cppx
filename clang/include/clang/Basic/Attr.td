//==--- Attr.td - attribute definitions -----------------------------------===//
//
// Part of the LLVM Project, under the Apache License v2.0 with LLVM Exceptions.
// See https://llvm.org/LICENSE.txt for license information.
// SPDX-License-Identifier: Apache-2.0 WITH LLVM-exception
//
//===----------------------------------------------------------------------===//

// The documentation is organized by category. Attributes can have category-
// specific documentation that is collated within the larger document.
class DocumentationCategory<string name> {
  string Name = name;
  code Content = [{}];
}
def DocCatFunction : DocumentationCategory<"Function Attributes">;
def DocCatVariable : DocumentationCategory<"Variable Attributes">;
def DocCatType : DocumentationCategory<"Type Attributes">;
def DocCatStmt : DocumentationCategory<"Statement Attributes">;
def DocCatDecl : DocumentationCategory<"Declaration Attributes">;

// Attributes listed under the Undocumented category do not generate any public
// documentation. Ideally, this category should be used for internal-only
// attributes which contain no spellings.
def DocCatUndocumented : DocumentationCategory<"Undocumented">;

class DocDeprecated<string replacement = ""> {
  // If the Replacement field is empty, no replacement will be listed with the
  // documentation. Otherwise, the documentation will specify the attribute has
  // been superseded by this replacement.
  string Replacement = replacement;
}

// Specifies the documentation to be associated with the given category.
class Documentation {
  DocumentationCategory Category;
  code Content;

  // If the heading is empty, one may be picked automatically. If the attribute
  // only has one spelling, no heading is required as the attribute's sole
  // spelling is sufficient. If all spellings are semantically common, the
  // heading will be the semantic spelling. If the spellings are not
  // semantically common and no heading is provided, an error will be emitted.
  string Heading = "";

  // When set, specifies that the attribute is deprecated and can optionally
  // specify a replacement attribute.
  DocDeprecated Deprecated;
}

// Specifies that the attribute is explicitly undocumented. This can be a
// helpful placeholder for the attribute while working on the implementation,
// but should not be used once feature work has been completed.
def Undocumented : Documentation {
  let Category = DocCatUndocumented;
}

include "clang/Basic/AttrDocs.td"

// An attribute's subject is whatever it appertains to. In this file, it is
// more accurately a list of things that an attribute can appertain to. All
// Decls and Stmts are possibly AttrSubjects (even though the syntax may not
// allow attributes on a given Decl or Stmt).
class AttrSubject;

include "clang/Basic/DeclNodes.td"
include "clang/Basic/StmtNodes.td"

// A subset-subject is an AttrSubject constrained to operate only on some subset
// of that subject.
//
// The code fragment is a boolean expression that will confirm that the subject
// meets the requirements; the subject will have the name S, and will have the
// type specified by the base. It should be a simple boolean expression. The
// diagnostic string should be a comma-separated list of subject names.
class SubsetSubject<AttrSubject base, code check, string diag> : AttrSubject {
  AttrSubject Base = base;
  code CheckCode = check;
  string DiagSpelling = diag;
}

def LocalVar : SubsetSubject<Var,
                              [{S->hasLocalStorage() && !isa<ParmVarDecl>(S)}],
                              "local variables">;
def NonParmVar : SubsetSubject<Var,
                               [{S->getKind() != Decl::ParmVar}],
                               "variables">;
def NonLocalVar : SubsetSubject<Var,
                                [{!S->hasLocalStorage()}],
                                "variables with non-local storage">;
def NonBitField : SubsetSubject<Field,
                                [{!S->isBitField()}],
                                "non-bit-field non-static data members">;

def NonStaticCXXMethod : SubsetSubject<CXXMethod,
                                       [{!S->isStatic()}],
                                       "non-static member functions">;

def NonStaticNonConstCXXMethod
    : SubsetSubject<CXXMethod,
                    [{!S->isStatic() && !S->isConst()}],
                    "non-static non-const member functions">;

def ObjCInstanceMethod : SubsetSubject<ObjCMethod,
                                       [{S->isInstanceMethod()}],
                                       "Objective-C instance methods">;

def Struct : SubsetSubject<Record,
                           [{!S->isUnion()}], "structs">;

def TLSVar : SubsetSubject<Var,
                           [{S->getTLSKind() != 0}], "thread-local variables">;

def SharedVar : SubsetSubject<Var,
                              [{S->hasGlobalStorage() && !S->getTLSKind()}],
                              "global variables">;

def GlobalVar : SubsetSubject<Var,
                             [{S->hasGlobalStorage()}], "global variables">;

def InlineFunction : SubsetSubject<Function,
                             [{S->isInlineSpecified()}], "inline functions">;

// FIXME: this hack is needed because DeclNodes.td defines the base Decl node
// type to be a class, not a definition. This makes it impossible to create an
// attribute subject which accepts a Decl. Normally, this is not a problem,
// because the attribute can have no Subjects clause to accomplish this. But in
// the case of a SubsetSubject, there's no way to express it without this hack.
def DeclBase : AttrSubject;
def FunctionLike : SubsetSubject<DeclBase,
                                 [{S->getFunctionType(false) != nullptr}],
                                 "functions, function pointers">;

def OpenCLKernelFunction
    : SubsetSubject<Function, [{S->hasAttr<OpenCLKernelAttr>()}],
                    "kernel functions">;

// HasFunctionProto is a more strict version of FunctionLike, so it should
// never be specified in a Subjects list along with FunctionLike (due to the
// inclusive nature of subject testing).
def HasFunctionProto : SubsetSubject<DeclBase,
                                     [{(S->getFunctionType(true) != nullptr &&
                              isa<FunctionProtoType>(S->getFunctionType())) ||
                                       isa<ObjCMethodDecl>(S) ||
                                       isa<BlockDecl>(S)}],
                                     "non-K&R-style functions">;

// A subject that matches the implicit object parameter of a non-static member
// function. Accepted as a function type attribute on the type of such a
// member function.
// FIXME: This does not actually ever match currently.
def ImplicitObjectParameter
    : SubsetSubject<Function, [{static_cast<void>(S), false}],
                    "implicit object parameters">;

// A single argument to an attribute
class Argument<string name, bit optional, bit fake = 0> {
  string Name = name;
  bit Optional = optional;

  /// A fake argument is used to store and serialize additional information
  /// in an attribute without actually changing its parsing or pretty-printing.
  bit Fake = fake;
}

class BoolArgument<string name, bit opt = 0, bit fake = 0> : Argument<name, opt,
                                                                      fake>;
class IdentifierArgument<string name, bit opt = 0> : Argument<name, opt>;
class IntArgument<string name, bit opt = 0> : Argument<name, opt>;
class StringArgument<string name, bit opt = 0> : Argument<name, opt>;
class ExprArgument<string name, bit opt = 0> : Argument<name, opt>;
class FunctionArgument<string name, bit opt = 0, bit fake = 0> : Argument<name,
                                                                          opt,
                                                                          fake>;
class NamedArgument<string name, bit opt = 0, bit fake = 0> : Argument<name,
                                                                          opt,
                                                                          fake>;
class TypeArgument<string name, bit opt = 0> : Argument<name, opt>;
class UnsignedArgument<string name, bit opt = 0> : Argument<name, opt>;
class VariadicUnsignedArgument<string name> : Argument<name, 1>;
class VariadicExprArgument<string name> : Argument<name, 1>;
class VariadicStringArgument<string name> : Argument<name, 1>;
class VariadicIdentifierArgument<string name> : Argument<name, 1>;

// Like VariadicUnsignedArgument except values are ParamIdx.
class VariadicParamIdxArgument<string name> : Argument<name, 1>;

// A list of identifiers matching parameters or ParamIdx indices.
class VariadicParamOrParamIdxArgument<string name> : Argument<name, 1>;

// Like VariadicParamIdxArgument but for a single function parameter index.
class ParamIdxArgument<string name, bit opt = 0> : Argument<name, opt>;

// A version of the form major.minor[.subminor].
class VersionArgument<string name, bit opt = 0> : Argument<name, opt>;

// This one's a doozy, so it gets its own special type
// It can be an unsigned integer, or a type. Either can
// be dependent.
class AlignedArgument<string name, bit opt = 0> : Argument<name, opt>;

// A bool argument with a default value
class DefaultBoolArgument<string name, bit default, bit fake = 0>
    : BoolArgument<name, 1, fake> {
  bit Default = default;
}

// An integer argument with a default value
class DefaultIntArgument<string name, int default> : IntArgument<name, 1> {
  int Default = default;
}

// This argument is more complex, it includes the enumerator type name,
// a list of strings to accept, and a list of enumerators to map them to.
class EnumArgument<string name, string type, list<string> values,
                   list<string> enums, bit opt = 0, bit fake = 0>
    : Argument<name, opt, fake> {
  string Type = type;
  list<string> Values = values;
  list<string> Enums = enums;
}

// FIXME: There should be a VariadicArgument type that takes any other type
//        of argument and generates the appropriate type.
class VariadicEnumArgument<string name, string type, list<string> values,
                           list<string> enums> : Argument<name, 1>  {
  string Type = type;
  list<string> Values = values;
  list<string> Enums = enums;
}

// This handles one spelling of an attribute.
class Spelling<string name, string variety> {
  string Name = name;
  string Variety = variety;
  bit KnownToGCC;
}

class GNU<string name> : Spelling<name, "GNU">;
class Declspec<string name> : Spelling<name, "Declspec">;
class Microsoft<string name> : Spelling<name, "Microsoft">;
class CXX11<string namespace, string name, int version = 1>
    : Spelling<name, "CXX11"> {
  string Namespace = namespace;
  int Version = version;
}
class C2x<string namespace, string name> : Spelling<name, "C2x"> {
  string Namespace = namespace;
}

class Keyword<string name> : Spelling<name, "Keyword">;
class Pragma<string namespace, string name> : Spelling<name, "Pragma"> {
  string Namespace = namespace;
}

// The GCC spelling implies GNU<name> and CXX11<"gnu", name> and also sets
// KnownToGCC to 1. This spelling should be used for any GCC-compatible
// attributes.
class GCC<string name> : Spelling<name, "GCC"> {
  let KnownToGCC = 1;
}

// The Clang spelling implies GNU<name>, CXX11<"clang", name>, and optionally,
// C2x<"clang", name>. This spelling should be used for any Clang-specific
// attributes.
class Clang<string name, bit allowInC = 1> : Spelling<name, "Clang"> {
  bit AllowInC = allowInC;
}

class Accessor<string name, list<Spelling> spellings> {
  string Name = name;
  list<Spelling> Spellings = spellings;
}

class SubjectDiag<bit warn> {
  bit Warn = warn;
}
def WarnDiag : SubjectDiag<1>;
def ErrorDiag : SubjectDiag<0>;

class SubjectList<list<AttrSubject> subjects, SubjectDiag diag = WarnDiag,
                  string customDiag = ""> {
  list<AttrSubject> Subjects = subjects;
  SubjectDiag Diag = diag;
  string CustomDiag = customDiag;
}

class LangOpt<string name, code customCode = [{}]> {
  string Name = name;

  // A custom predicate, written as an expression evaluated in a context with
  // "LangOpts" bound.
  code CustomCode = customCode;
}
def MicrosoftExt : LangOpt<"MicrosoftExt">;
def Borland : LangOpt<"Borland">;
def CUDA : LangOpt<"CUDA">;
def COnly : LangOpt<"COnly", "!LangOpts.CPlusPlus">;
def CPlusPlus : LangOpt<"CPlusPlus">;
def OpenCL : LangOpt<"OpenCL">;
def RenderScript : LangOpt<"RenderScript">;
def ObjC : LangOpt<"ObjC">;
def BlocksSupported : LangOpt<"Blocks">;
def ObjCAutoRefCount : LangOpt<"ObjCAutoRefCount">;
def ObjCNonFragileRuntime : LangOpt<"ObjCNonFragileRuntime",
                                    "LangOpts.ObjCRuntime.allowsClassStubs()">;

// Language option for CMSE extensions
def Cmse : LangOpt<"Cmse">;

// Defines targets for target-specific attributes. Empty lists are unchecked.
class TargetSpec {
  // Specifies Architectures for which the target applies, based off the
  // ArchType enumeration in Triple.h.
  list<string> Arches = [];
  // Specifies Operating Systems for which the target applies, based off the
  // OSType enumeration in Triple.h
  list<string> OSes;
  // Specifies the C++ ABIs for which the target applies, based off the
  // TargetCXXABI::Kind in TargetCXXABI.h.
  list<string> CXXABIs;
  // Specifies Object Formats for which the target applies, based off the
  // ObjectFormatType enumeration in Triple.h
  list<string> ObjectFormats;
}

class TargetArch<list<string> arches> : TargetSpec {
  let Arches = arches;
}
def TargetARM : TargetArch<["arm", "thumb", "armeb", "thumbeb"]>;
def TargetAVR : TargetArch<["avr"]>;
def TargetMips32 : TargetArch<["mips", "mipsel"]>;
def TargetAnyMips : TargetArch<["mips", "mipsel", "mips64", "mips64el"]>;
def TargetMSP430 : TargetArch<["msp430"]>;
def TargetRISCV : TargetArch<["riscv32", "riscv64"]>;
def TargetX86 : TargetArch<["x86"]>;
def TargetAnyX86 : TargetArch<["x86", "x86_64"]>;
def TargetWebAssembly : TargetArch<["wasm32", "wasm64"]>;
def TargetWindows : TargetArch<["x86", "x86_64", "arm", "thumb", "aarch64"]> {
  let OSes = ["Win32"];
}
def TargetMicrosoftCXXABI : TargetArch<["x86", "x86_64", "arm", "thumb", "aarch64"]> {
  let CXXABIs = ["Microsoft"];
}
def TargetELF : TargetSpec {
  let ObjectFormats = ["ELF"];
}

// Attribute subject match rules that are used for #pragma clang attribute.
//
// A instance of AttrSubjectMatcherRule represents an individual match rule.
// An individual match rule can correspond to a number of different attribute
// subjects, e.g. "record" matching rule corresponds to the Record and
// CXXRecord attribute subjects.
//
// Match rules are used in the subject list of the #pragma clang attribute.
// Match rules can have sub-match rules that are instances of
// AttrSubjectMatcherSubRule. A sub-match rule can correspond to a number
// of different attribute subjects, and it can have a negated spelling as well.
// For example, "variable(unless(is_parameter))" matching rule corresponds to
// the NonParmVar attribute subject.
class AttrSubjectMatcherSubRule<string name, list<AttrSubject> subjects,
                                bit negated = 0> {
  string Name = name;
  list<AttrSubject> Subjects = subjects;
  bit Negated = negated;
  // Lists language options, one of which is required to be true for the
  // attribute to be applicable. If empty, the language options are taken
  // from the parent matcher rule.
  list<LangOpt> LangOpts = [];
}
class AttrSubjectMatcherRule<string name, list<AttrSubject> subjects,
                             list<AttrSubjectMatcherSubRule> subrules = []> {
  string Name = name;
  list<AttrSubject> Subjects = subjects;
  list<AttrSubjectMatcherSubRule> Constraints = subrules;
  // Lists language options, one of which is required to be true for the
  // attribute to be applicable. If empty, no language options are required.
  list<LangOpt> LangOpts = [];
}

// function(is_member)
def SubRuleForCXXMethod : AttrSubjectMatcherSubRule<"is_member", [CXXMethod]> {
  let LangOpts = [CPlusPlus];
}
def SubjectMatcherForFunction : AttrSubjectMatcherRule<"function", [Function], [
  SubRuleForCXXMethod
]>;
// hasType is abstract, it should be used with one of the sub-rules.
def SubjectMatcherForType : AttrSubjectMatcherRule<"hasType", [], [
  AttrSubjectMatcherSubRule<"functionType", [FunctionLike]>

  // FIXME: There's a matcher ambiguity with objc methods and blocks since
  // functionType excludes them but functionProtoType includes them.
  // AttrSubjectMatcherSubRule<"functionProtoType", [HasFunctionProto]>
]>;
def SubjectMatcherForTypedef : AttrSubjectMatcherRule<"type_alias",
                                                      [TypedefName]>;
def SubjectMatcherForRecord : AttrSubjectMatcherRule<"record", [Record,
                                                                CXXRecord], [
  // unless(is_union)
  AttrSubjectMatcherSubRule<"is_union", [Struct], 1>
]>;
def SubjectMatcherForEnum : AttrSubjectMatcherRule<"enum", [Enum]>;
def SubjectMatcherForEnumConstant : AttrSubjectMatcherRule<"enum_constant",
                                                           [EnumConstant]>;
def SubjectMatcherForVar : AttrSubjectMatcherRule<"variable", [Var], [
  AttrSubjectMatcherSubRule<"is_thread_local", [TLSVar]>,
  AttrSubjectMatcherSubRule<"is_global", [GlobalVar]>,
  AttrSubjectMatcherSubRule<"is_parameter", [ParmVar]>,
  // unless(is_parameter)
  AttrSubjectMatcherSubRule<"is_parameter", [NonParmVar], 1>
]>;
def SubjectMatcherForField : AttrSubjectMatcherRule<"field", [Field]>;
def SubjectMatcherForNamespace : AttrSubjectMatcherRule<"namespace",
                                                        [Namespace]> {
  let LangOpts = [CPlusPlus];
}
def SubjectMatcherForObjCInterface : AttrSubjectMatcherRule<"objc_interface",
                                                            [ObjCInterface]> {
  let LangOpts = [ObjC];
}
def SubjectMatcherForObjCProtocol : AttrSubjectMatcherRule<"objc_protocol",
                                                           [ObjCProtocol]> {
  let LangOpts = [ObjC];
}
def SubjectMatcherForObjCCategory : AttrSubjectMatcherRule<"objc_category",
                                                           [ObjCCategory]> {
  let LangOpts = [ObjC];
}
def SubjectMatcherForObjCImplementation :
    AttrSubjectMatcherRule<"objc_implementation", [ObjCImpl]> {
  let LangOpts = [ObjC];
}
def SubjectMatcherForObjCMethod : AttrSubjectMatcherRule<"objc_method",
                                                         [ObjCMethod], [
  AttrSubjectMatcherSubRule<"is_instance", [ObjCInstanceMethod]>
]> {
  let LangOpts = [ObjC];
}
def SubjectMatcherForObjCProperty : AttrSubjectMatcherRule<"objc_property",
                                                           [ObjCProperty]> {
  let LangOpts = [ObjC];
}
def SubjectMatcherForBlock : AttrSubjectMatcherRule<"block", [Block]> {
  let LangOpts = [BlocksSupported];
}

// Aggregate attribute subject match rules are abstract match rules that can't
// be used directly in #pragma clang attribute. Instead, users have to use
// subject match rules that correspond to attribute subjects that derive from
// the specified subject.
class AttrSubjectMatcherAggregateRule<AttrSubject subject> {
  AttrSubject Subject = subject;
}

def SubjectMatcherForNamed : AttrSubjectMatcherAggregateRule<Named>;

class Attr {
  // The various ways in which an attribute can be spelled in source
  list<Spelling> Spellings;
  // The things to which an attribute can appertain
  SubjectList Subjects;
  // The arguments allowed on an attribute
  list<Argument> Args = [];
  // Accessors which should be generated for the attribute.
  list<Accessor> Accessors = [];
  // Set to true for attributes with arguments which require delayed parsing.
  bit LateParsed = 0;
  // Set to false to prevent an attribute from being propagated from a template
  // to the instantiation.
  bit Clone = 1;
  // Set to true for attributes which must be instantiated within templates
  bit TemplateDependent = 0;
  // Set to true for attributes that have a corresponding AST node.
  bit ASTNode = 1;
  // Set to true for attributes which have handler in Sema.
  bit SemaHandler = 1;
  // Set to true for attributes that are completely ignored.
  bit Ignored = 0;
  // Set to true if the attribute's parsing does not match its semantic
  // content. Eg) It parses 3 args, but semantically takes 4 args.  Opts out of
  // common attribute error checking.
  bit HasCustomParsing = 0;
  // Set to true if all of the attribute's arguments should be parsed in an
  // unevaluated context.
  bit ParseArgumentsAsUnevaluated = 0;
  // Set to true if this attribute meaningful when applied to or inherited
  // in a class template definition.
  bit MeaningfulToClassTemplateDefinition = 0;
  // Set to true if this attribute can be used with '#pragma clang attribute'.
  // By default, an attribute is supported by the '#pragma clang attribute'
  // only when:
  // - It has a subject list whose subjects can be represented using subject
  //   match rules.
  // - It has GNU/CXX11 spelling and doesn't require delayed parsing.
  bit PragmaAttributeSupport;
  // Lists language options, one of which is required to be true for the
  // attribute to be applicable. If empty, no language options are required.
  list<LangOpt> LangOpts = [];
  // Any additional text that should be included verbatim in the class.
  // Note: Any additional data members will leak and should be constructed
  // externally on the ASTContext.
  code AdditionalMembers = [{}];
  // Any documentation that should be associated with the attribute. Since an
  // attribute may be documented under multiple categories, more than one
  // Documentation entry may be listed.
  list<Documentation> Documentation;
}

/// A type attribute is not processed on a declaration or a statement.
class TypeAttr : Attr;

/// A stmt attribute is not processed on a declaration or a type.
class StmtAttr : Attr;

/// An inheritable attribute is inherited by later redeclarations.
class InheritableAttr : Attr {
  // Set to true if this attribute can be duplicated on a subject when inheriting
  // attributes from prior declarations.
  bit InheritEvenIfAlreadyPresent = 0;
}

/// Some attributes, like calling conventions, can appear in either the
/// declaration or the type position. These attributes are morally type
/// attributes, but have historically been written on declarations.
class DeclOrTypeAttr : InheritableAttr;

/// A target-specific attribute.  This class is meant to be used as a mixin
/// with InheritableAttr or Attr depending on the attribute's needs.
class TargetSpecificAttr<TargetSpec target> {
  TargetSpec Target = target;
  // Attributes are generally required to have unique spellings for their names
  // so that the parser can determine what kind of attribute it has parsed.
  // However, target-specific attributes are special in that the attribute only
  // "exists" for a given target. So two target-specific attributes can share
  // the same name when they exist in different targets. To support this, a
  // Kind can be explicitly specified for a target-specific attribute. This
  // corresponds to the ParsedAttr::AT_* enum that is generated and it
  // should contain a shared value between the attributes.
  //
  // Target-specific attributes which use this feature should ensure that the
  // spellings match exactly between the attributes, and if the arguments or
  // subjects differ, should specify HasCustomParsing = 1 and implement their
  // own parsing and semantic handling requirements as-needed.
  string ParseKind;
}

/// An inheritable parameter attribute is inherited by later
/// redeclarations, even when it's written on a parameter.
class InheritableParamAttr : InheritableAttr;

/// An attribute which changes the ABI rules for a specific parameter.
class ParameterABIAttr : InheritableParamAttr {
  let Subjects = SubjectList<[ParmVar]>;
}

/// An ignored attribute, which we parse but discard with no checking.
class IgnoredAttr : Attr {
  let Ignored = 1;
  let ASTNode = 0;
  let SemaHandler = 0;
  let Documentation = [Undocumented];
}

//
// Attributes begin here
//

def AbiTag : Attr {
  let Spellings = [GCC<"abi_tag">];
  let Args = [VariadicStringArgument<"Tags">];
  let Subjects = SubjectList<[Struct, Var, Function, Namespace], ErrorDiag>;
  let MeaningfulToClassTemplateDefinition = 1;
  let Documentation = [AbiTagsDocs];
}

def AddressSpace : TypeAttr {
  let Spellings = [Clang<"address_space">];
  let Args = [IntArgument<"AddressSpace">];
  let Documentation = [Undocumented];
}

def Alias : Attr {
  let Spellings = [GCC<"alias">];
  let Args = [StringArgument<"Aliasee">];
  let Subjects = SubjectList<[Function, GlobalVar], ErrorDiag>;
  let Documentation = [Undocumented];
}

def Aligned : InheritableAttr {
  let Spellings = [GCC<"aligned">, Declspec<"align">, Keyword<"alignas">,
                   Keyword<"_Alignas">];
  let Args = [AlignedArgument<"Alignment", 1>];
  let Accessors = [Accessor<"isGNU", [GCC<"aligned">]>,
                   Accessor<"isC11", [Keyword<"_Alignas">]>,
                   Accessor<"isAlignas", [Keyword<"alignas">,
                                          Keyword<"_Alignas">]>,
                   Accessor<"isDeclspec",[Declspec<"align">]>];
  let Documentation = [Undocumented];
}

def AlignValue : Attr {
  let Spellings = [
    // Unfortunately, this is semantically an assertion, not a directive
    // (something else must ensure the alignment), so aligned_value is a
    // probably a better name. We might want to add an aligned_value spelling in
    // the future (and a corresponding C++ attribute), but this can be done
    // later once we decide if we also want them to have slightly-different
    // semantics than Intel's align_value.
    //
    // Does not get a [[]] spelling because the attribute is not exposed as such
    // by Intel.
    GNU<"align_value">
    // Intel's compiler on Windows also supports:
    // , Declspec<"align_value">
  ];
  let Args = [ExprArgument<"Alignment">];
  let Subjects = SubjectList<[Var, TypedefName]>;
  let Documentation = [AlignValueDocs];
}

def AlignMac68k : InheritableAttr {
  // This attribute has no spellings as it is only ever created implicitly.
  let Spellings = [];
  let SemaHandler = 0;
  let Documentation = [Undocumented];
}

def AlwaysInline : InheritableAttr {
  let Spellings = [GCC<"always_inline">, Keyword<"__forceinline">];
  let Subjects = SubjectList<[Function]>;
  let Documentation = [Undocumented];
}

def Artificial : InheritableAttr {
  let Spellings = [GCC<"artificial">];
  let Subjects = SubjectList<[InlineFunction], WarnDiag>;
  let Documentation = [ArtificialDocs];
}

def XRayInstrument : InheritableAttr {
  let Spellings = [Clang<"xray_always_instrument">,
                   Clang<"xray_never_instrument">];
  let Subjects = SubjectList<[Function, ObjCMethod]>;
  let Accessors = [Accessor<"alwaysXRayInstrument",
                     [Clang<"xray_always_instrument">]>,
                   Accessor<"neverXRayInstrument",
                     [Clang<"xray_never_instrument">]>];
  let Documentation = [XRayDocs];
}

def XRayLogArgs : InheritableAttr {
  let Spellings = [Clang<"xray_log_args">];
  let Subjects = SubjectList<[Function, ObjCMethod]>;
  // This argument is a count not an index, so it has the same encoding (base
  // 1 including C++ implicit this parameter) at the source and LLVM levels of
  // representation, so ParamIdxArgument is inappropriate.  It is never used
  // at the AST level of representation, so it never needs to be adjusted not
  // to include any C++ implicit this parameter.  Thus, we just store it and
  // use it as an unsigned that never needs adjustment.
  let Args = [UnsignedArgument<"ArgumentCount">];
  let Documentation = [XRayDocs];
}

def TLSModel : InheritableAttr {
  let Spellings = [GCC<"tls_model">];
  let Subjects = SubjectList<[TLSVar], ErrorDiag>;
  let Args = [StringArgument<"Model">];
  let Documentation = [TLSModelDocs];
}

def AnalyzerNoReturn : InheritableAttr {
  // TODO: should this attribute be exposed with a [[]] spelling under the clang
  // vendor namespace, or should it use a vendor namespace specific to the
  // analyzer?
  let Spellings = [GNU<"analyzer_noreturn">];
  // TODO: Add subject list.
  let Documentation = [Undocumented];
}

def Annotate : InheritableParamAttr {
  let Spellings = [Clang<"annotate">];
  let Args = [StringArgument<"Annotation">];
  // Ensure that the annotate attribute can be used with
  // '#pragma clang attribute' even though it has no subject list.
  let PragmaAttributeSupport = 1;
  let Documentation = [Undocumented];
}

def ARMInterrupt : InheritableAttr, TargetSpecificAttr<TargetARM> {
  // NOTE: If you add any additional spellings, MSP430Interrupt's,
  // MipsInterrupt's and AnyX86Interrupt's spellings must match.
  let Spellings = [GCC<"interrupt">];
  let Args = [EnumArgument<"Interrupt", "InterruptType",
                           ["IRQ", "FIQ", "SWI", "ABORT", "UNDEF", ""],
                           ["IRQ", "FIQ", "SWI", "ABORT", "UNDEF", "Generic"],
                           1>];
  let ParseKind = "Interrupt";
  let HasCustomParsing = 1;
  let Documentation = [ARMInterruptDocs];
}

def AVRInterrupt : InheritableAttr, TargetSpecificAttr<TargetAVR> {
  let Spellings = [GCC<"interrupt">];
  let Subjects = SubjectList<[Function]>;
  let ParseKind = "Interrupt";
  let Documentation = [AVRInterruptDocs];
}

def AVRSignal : InheritableAttr, TargetSpecificAttr<TargetAVR> {
  let Spellings = [GCC<"signal">];
  let Subjects = SubjectList<[Function]>;
  let Documentation = [AVRSignalDocs];
}

def AsmLabel : InheritableAttr {
  let Spellings = [Keyword<"asm">, Keyword<"__asm__">];
  let Args = [StringArgument<"Label">];
  let SemaHandler = 0;
  let Documentation = [Undocumented];
}

def Availability : InheritableAttr {
  let Spellings = [Clang<"availability">];
  let Args = [IdentifierArgument<"platform">, VersionArgument<"introduced">,
              VersionArgument<"deprecated">, VersionArgument<"obsoleted">,
              BoolArgument<"unavailable">, StringArgument<"message">,
              BoolArgument<"strict">, StringArgument<"replacement">,
              IntArgument<"priority">];
  let AdditionalMembers =
[{static llvm::StringRef getPrettyPlatformName(llvm::StringRef Platform) {
    return llvm::StringSwitch<llvm::StringRef>(Platform)
             .Case("android", "Android")
             .Case("ios", "iOS")
             .Case("macos", "macOS")
             .Case("tvos", "tvOS")
             .Case("watchos", "watchOS")
             .Case("ios_app_extension", "iOS (App Extension)")
             .Case("macos_app_extension", "macOS (App Extension)")
             .Case("tvos_app_extension", "tvOS (App Extension)")
             .Case("watchos_app_extension", "watchOS (App Extension)")
             .Case("swift", "Swift")
             .Default(llvm::StringRef());
}
static llvm::StringRef getPlatformNameSourceSpelling(llvm::StringRef Platform) {
    return llvm::StringSwitch<llvm::StringRef>(Platform)
             .Case("ios", "iOS")
             .Case("macos", "macOS")
             .Case("tvos", "tvOS")
             .Case("watchos", "watchOS")
             .Case("ios_app_extension", "iOSApplicationExtension")
             .Case("macos_app_extension", "macOSApplicationExtension")
             .Case("tvos_app_extension", "tvOSApplicationExtension")
             .Case("watchos_app_extension", "watchOSApplicationExtension")
             .Default(Platform);
}
static llvm::StringRef canonicalizePlatformName(llvm::StringRef Platform) {
    return llvm::StringSwitch<llvm::StringRef>(Platform)
             .Case("iOS", "ios")
             .Case("macOS", "macos")
             .Case("tvOS", "tvos")
             .Case("watchOS", "watchos")
             .Case("iOSApplicationExtension", "ios_app_extension")
             .Case("macOSApplicationExtension", "macos_app_extension")
             .Case("tvOSApplicationExtension", "tvos_app_extension")
             .Case("watchOSApplicationExtension", "watchos_app_extension")
             .Default(Platform);
} }];
  let HasCustomParsing = 1;
  let InheritEvenIfAlreadyPresent = 1;
  let Subjects = SubjectList<[Named]>;
  let Documentation = [AvailabilityDocs];
}

def ExternalSourceSymbol : InheritableAttr {
  let Spellings = [Clang<"external_source_symbol">];
  let Args = [StringArgument<"language", 1>,
              StringArgument<"definedIn", 1>,
              BoolArgument<"generatedDeclaration", 1>];
  let HasCustomParsing = 1;
  let Subjects = SubjectList<[Named]>;
  let Documentation = [ExternalSourceSymbolDocs];
}

def Blocks : InheritableAttr {
  let Spellings = [Clang<"blocks">];
  let Args = [EnumArgument<"Type", "BlockType", ["byref"], ["ByRef"]>];
  let Documentation = [Undocumented];
}

def Bounded : IgnoredAttr {
  // Does not have a [[]] spelling because the attribute is ignored.
  let Spellings = [GNU<"bounded">];
}

def CarriesDependency : InheritableParamAttr {
  let Spellings = [GNU<"carries_dependency">,
                   CXX11<"","carries_dependency", 200809>];
  let Subjects = SubjectList<[ParmVar, ObjCMethod, Function], ErrorDiag>;
  let Documentation = [CarriesDependencyDocs];
}

def CDecl : DeclOrTypeAttr {
  let Spellings = [GCC<"cdecl">, Keyword<"__cdecl">, Keyword<"_cdecl">];
//  let Subjects = [Function, ObjCMethod];
  let Documentation = [Undocumented];
}

// cf_audited_transfer indicates that the given function has been
// audited and has been marked with the appropriate cf_consumed and
// cf_returns_retained attributes.  It is generally applied by
// '#pragma clang arc_cf_code_audited' rather than explicitly.
def CFAuditedTransfer : InheritableAttr {
  let Spellings = [Clang<"cf_audited_transfer">];
  let Subjects = SubjectList<[Function], ErrorDiag>;
  let Documentation = [Undocumented];
}

// cf_unknown_transfer is an explicit opt-out of cf_audited_transfer.
// It indicates that the function has unknown or unautomatable
// transfer semantics.
def CFUnknownTransfer : InheritableAttr {
  let Spellings = [Clang<"cf_unknown_transfer">];
  let Subjects = SubjectList<[Function], ErrorDiag>;
  let Documentation = [Undocumented];
}

def CFReturnsRetained : InheritableAttr {
  let Spellings = [Clang<"cf_returns_retained">];
//  let Subjects = SubjectList<[ObjCMethod, ObjCProperty, Function]>;
  let Documentation = [RetainBehaviorDocs];
}

def CFReturnsNotRetained : InheritableAttr {
  let Spellings = [Clang<"cf_returns_not_retained">];
//  let Subjects = SubjectList<[ObjCMethod, ObjCProperty, Function]>;
  let Documentation = [RetainBehaviorDocs];
}

def CFConsumed : InheritableParamAttr {
  let Spellings = [Clang<"cf_consumed">];
  let Subjects = SubjectList<[ParmVar]>;
  let Documentation = [RetainBehaviorDocs];
}

// OSObject-based attributes.
def OSConsumed : InheritableParamAttr {
  let Spellings = [Clang<"os_consumed">];
  let Subjects = SubjectList<[ParmVar]>;
  let Documentation = [RetainBehaviorDocs];
}

def OSReturnsRetained : InheritableAttr {
  let Spellings = [Clang<"os_returns_retained">];
  let Subjects = SubjectList<[Function, ObjCMethod, ObjCProperty, ParmVar]>;
  let Documentation = [RetainBehaviorDocs];
}

def OSReturnsNotRetained : InheritableAttr {
  let Spellings = [Clang<"os_returns_not_retained">];
  let Subjects = SubjectList<[Function, ObjCMethod, ObjCProperty, ParmVar]>;
  let Documentation = [RetainBehaviorDocs];
}

def OSReturnsRetainedOnZero : InheritableAttr {
  let Spellings = [Clang<"os_returns_retained_on_zero">];
  let Subjects = SubjectList<[ParmVar]>;
  let Documentation = [RetainBehaviorDocs];
}

def OSReturnsRetainedOnNonZero : InheritableAttr {
  let Spellings = [Clang<"os_returns_retained_on_non_zero">];
  let Subjects = SubjectList<[ParmVar]>;
  let Documentation = [RetainBehaviorDocs];
}

def OSConsumesThis : InheritableAttr {
  let Spellings = [Clang<"os_consumes_this">];
  let Subjects = SubjectList<[NonStaticCXXMethod]>;
  let Documentation = [RetainBehaviorDocs];
}

def Cleanup : InheritableAttr {
  let Spellings = [GCC<"cleanup">];
  let Args = [FunctionArgument<"FunctionDecl">];
  let Subjects = SubjectList<[LocalVar]>;
  let Documentation = [Undocumented];
}

def Cold : InheritableAttr {
  let Spellings = [GCC<"cold">];
  let Subjects = SubjectList<[Function]>;
  let Documentation = [Undocumented];
}

def Common : InheritableAttr {
  let Spellings = [GCC<"common">];
  let Subjects = SubjectList<[Var]>;
  let Documentation = [Undocumented];
}

def Const : InheritableAttr {
  let Spellings = [GCC<"const">, GCC<"__const">];
  let Documentation = [Undocumented];
}

def Constructor : InheritableAttr {
  let Spellings = [GCC<"constructor">];
  let Args = [DefaultIntArgument<"Priority", 65535>];
  let Subjects = SubjectList<[Function]>;
  let Documentation = [Undocumented];
}

def CPUSpecific : InheritableAttr {
  let Spellings = [Clang<"cpu_specific">, Declspec<"cpu_specific">];
  let Args = [VariadicIdentifierArgument<"Cpus">];
  let Subjects = SubjectList<[Function]>;
  let Documentation = [CPUSpecificCPUDispatchDocs];
  let AdditionalMembers = [{
    IdentifierInfo *getCPUName(unsigned Index) const {
      return *(cpus_begin() + Index);
    }
  }];
}

def CPUDispatch : InheritableAttr {
  let Spellings = [Clang<"cpu_dispatch">, Declspec<"cpu_dispatch">];
  let Args = [VariadicIdentifierArgument<"Cpus">];
  let Subjects = SubjectList<[Function]>;
  let Documentation = [CPUSpecificCPUDispatchDocs];
}

// CUDA attributes are spelled __attribute__((attr)) or __declspec(__attr__),
// and they do not receive a [[]] spelling.
def CUDAConstant : InheritableAttr {
  let Spellings = [GNU<"constant">, Declspec<"__constant__">];
  let Subjects = SubjectList<[Var]>;
  let LangOpts = [CUDA];
  let Documentation = [Undocumented];
}

def CUDACudartBuiltin : IgnoredAttr {
  let Spellings = [GNU<"cudart_builtin">, Declspec<"__cudart_builtin__">];
  let LangOpts = [CUDA];
}

def CUDADevice : InheritableAttr {
  let Spellings = [GNU<"device">, Declspec<"__device__">];
  let Subjects = SubjectList<[Function, Var]>;
  let LangOpts = [CUDA];
  let Documentation = [Undocumented];
}

def CUDADeviceBuiltin : IgnoredAttr {
  let Spellings = [GNU<"device_builtin">, Declspec<"__device_builtin__">];
  let LangOpts = [CUDA];
}

def CUDADeviceBuiltinSurfaceType : IgnoredAttr {
  let Spellings = [GNU<"device_builtin_surface_type">,
                   Declspec<"__device_builtin_surface_type__">];
  let LangOpts = [CUDA];
}

def CUDADeviceBuiltinTextureType : IgnoredAttr {
  let Spellings = [GNU<"device_builtin_texture_type">,
                   Declspec<"__device_builtin_texture_type__">];
  let LangOpts = [CUDA];
}

def CUDAGlobal : InheritableAttr {
  let Spellings = [GNU<"global">, Declspec<"__global__">];
  let Subjects = SubjectList<[Function]>;
  let LangOpts = [CUDA];
  let Documentation = [Undocumented];
}

def CUDAHost : InheritableAttr {
  let Spellings = [GNU<"host">, Declspec<"__host__">];
  let Subjects = SubjectList<[Function]>;
  let LangOpts = [CUDA];
  let Documentation = [Undocumented];
}

def CUDAInvalidTarget : InheritableAttr {
  let Spellings = [];
  let Subjects = SubjectList<[Function]>;
  let LangOpts = [CUDA];
  let Documentation = [Undocumented];
}

def CUDALaunchBounds : InheritableAttr {
  let Spellings = [GNU<"launch_bounds">, Declspec<"__launch_bounds__">];
  let Args = [ExprArgument<"MaxThreads">, ExprArgument<"MinBlocks", 1>];
  let LangOpts = [CUDA];
  let Subjects = SubjectList<[ObjCMethod, FunctionLike]>;
  // An AST node is created for this attribute, but is not used by other parts
  // of the compiler. However, this node needs to exist in the AST because
  // non-LLVM backends may be relying on the attribute's presence.
  let Documentation = [Undocumented];
}

def CUDAShared : InheritableAttr {
  let Spellings = [GNU<"shared">, Declspec<"__shared__">];
  let Subjects = SubjectList<[Var]>;
  let LangOpts = [CUDA];
  let Documentation = [Undocumented];
}

def C11NoReturn : InheritableAttr {
  let Spellings = [Keyword<"_Noreturn">];
  let Subjects = SubjectList<[Function], ErrorDiag>;
  let SemaHandler = 0;
  let Documentation = [C11NoReturnDocs];
}

def CXX11NoReturn : InheritableAttr {
  let Spellings = [CXX11<"", "noreturn", 200809>];
  let Subjects = SubjectList<[Function], ErrorDiag>;
  let Documentation = [CXX11NoReturnDocs];
}

// Similar to CUDA, OpenCL attributes do not receive a [[]] spelling because
// the specification does not expose them with one currently.
def OpenCLKernel : InheritableAttr {
  let Spellings = [Keyword<"__kernel">, Keyword<"kernel">];
  let Subjects = SubjectList<[Function], ErrorDiag>;
  let Documentation = [Undocumented];
}

def OpenCLUnrollHint : InheritableAttr {
  let Spellings = [GNU<"opencl_unroll_hint">];
  let Args = [UnsignedArgument<"UnrollHint">];
  let Documentation = [OpenCLUnrollHintDocs];
}

def OpenCLIntelReqdSubGroupSize: InheritableAttr {
  let Spellings = [GNU<"intel_reqd_sub_group_size">];
  let Args = [UnsignedArgument<"SubGroupSize">];
  let Subjects = SubjectList<[Function], ErrorDiag>;
  let Documentation = [OpenCLIntelReqdSubGroupSizeDocs];
}

// This attribute is both a type attribute, and a declaration attribute (for
// parameter variables).
def OpenCLAccess : Attr {
  let Spellings = [Keyword<"__read_only">, Keyword<"read_only">,
                   Keyword<"__write_only">, Keyword<"write_only">,
                   Keyword<"__read_write">, Keyword<"read_write">];
  let Subjects = SubjectList<[ParmVar, TypedefName], ErrorDiag>;
  let Accessors = [Accessor<"isReadOnly", [Keyword<"__read_only">,
                                           Keyword<"read_only">]>,
                   Accessor<"isReadWrite", [Keyword<"__read_write">,
                                            Keyword<"read_write">]>,
                   Accessor<"isWriteOnly", [Keyword<"__write_only">,
                                            Keyword<"write_only">]>];
  let Documentation = [OpenCLAccessDocs];
}

def OpenCLPrivateAddressSpace : TypeAttr {
  let Spellings = [Keyword<"__private">, Keyword<"private">];
  let Documentation = [OpenCLAddressSpacePrivateDocs];
}

def OpenCLGlobalAddressSpace : TypeAttr {
  let Spellings = [Keyword<"__global">, Keyword<"global">];
  let Documentation = [OpenCLAddressSpaceGlobalDocs];
}

def OpenCLLocalAddressSpace : TypeAttr {
  let Spellings = [Keyword<"__local">, Keyword<"local">];
  let Documentation = [OpenCLAddressSpaceLocalDocs];
}

def OpenCLConstantAddressSpace : TypeAttr {
  let Spellings = [Keyword<"__constant">, Keyword<"constant">];
  let Documentation = [OpenCLAddressSpaceConstantDocs];
}

def OpenCLGenericAddressSpace : TypeAttr {
  let Spellings = [Keyword<"__generic">, Keyword<"generic">];
  let Documentation = [OpenCLAddressSpaceGenericDocs];
}

def OpenCLNoSVM : Attr {
  let Spellings = [GNU<"nosvm">];
  let Subjects = SubjectList<[Var]>;
  let Documentation = [OpenCLNoSVMDocs];
  let LangOpts = [OpenCL];
  let ASTNode = 0;
}

def RenderScriptKernel : Attr {
  let Spellings = [GNU<"kernel">];
  let Subjects = SubjectList<[Function]>;
  let Documentation = [RenderScriptKernelAttributeDocs];
  let LangOpts = [RenderScript];
}

def Deprecated : InheritableAttr {
  let Spellings = [GCC<"deprecated">, Declspec<"deprecated">,
                   CXX11<"","deprecated", 201309>, C2x<"", "deprecated">];
  let Args = [StringArgument<"Message", 1>,
              // An optional string argument that enables us to provide a
              // Fix-It.
              StringArgument<"Replacement", 1>];
  let MeaningfulToClassTemplateDefinition = 1;
  let Documentation = [DeprecatedDocs];
}

def Destructor : InheritableAttr {
  let Spellings = [GCC<"destructor">];
  let Args = [DefaultIntArgument<"Priority", 65535>];
  let Subjects = SubjectList<[Function]>;
  let Documentation = [Undocumented];
}

def EmptyBases : InheritableAttr, TargetSpecificAttr<TargetMicrosoftCXXABI> {
  let Spellings = [Declspec<"empty_bases">];
  let Subjects = SubjectList<[CXXRecord]>;
  let Documentation = [EmptyBasesDocs];
}

def AllocSize : InheritableAttr {
  let Spellings = [GCC<"alloc_size">];
  let Subjects = SubjectList<[Function]>;
  let Args = [ParamIdxArgument<"ElemSizeParam">,
              ParamIdxArgument<"NumElemsParam", /*opt*/ 1>];
  let TemplateDependent = 1;
  let Documentation = [AllocSizeDocs];
}

def EnableIf : InheritableAttr {
  // Does not have a [[]] spelling because this attribute requires the ability
  // to parse function arguments but the attribute is not written in the type
  // position.
  let Spellings = [GNU<"enable_if">];
  let Subjects = SubjectList<[Function]>;
  let Args = [ExprArgument<"Cond">, StringArgument<"Message">];
  let TemplateDependent = 1;
  let Documentation = [EnableIfDocs];
}

def ExtVectorType : Attr {
  // This is an OpenCL-related attribute and does not receive a [[]] spelling.
  let Spellings = [GNU<"ext_vector_type">];
  // FIXME: This subject list is wrong; this is a type attribute.
  let Subjects = SubjectList<[TypedefName], ErrorDiag>;
  let Args = [ExprArgument<"NumElements">];
  let ASTNode = 0;
  let Documentation = [Undocumented];
  // This is a type attribute with an incorrect subject list, so should not be
  // permitted by #pragma clang attribute.
  let PragmaAttributeSupport = 0;
}

def FallThrough : StmtAttr {
  let Spellings = [CXX11<"", "fallthrough", 201603>, C2x<"", "fallthrough">,
                   CXX11<"clang", "fallthrough">];
//  let Subjects = [NullStmt];
  let Documentation = [FallthroughDocs];
}

def FastCall : DeclOrTypeAttr {
  let Spellings = [GCC<"fastcall">, Keyword<"__fastcall">,
                   Keyword<"_fastcall">];
//  let Subjects = [Function, ObjCMethod];
  let Documentation = [FastCallDocs];
}

def RegCall : DeclOrTypeAttr {
  let Spellings = [GCC<"regcall">, Keyword<"__regcall">];
  let Documentation = [RegCallDocs];
}

def Final : InheritableAttr {
  let Spellings = [Keyword<"final">, Keyword<"sealed">];
  let Accessors = [Accessor<"isSpelledAsSealed", [Keyword<"sealed">]>];
  let SemaHandler = 0;
  let Documentation = [Undocumented];
}

def MinSize : InheritableAttr {
  let Spellings = [Clang<"minsize">];
  let Subjects = SubjectList<[Function, ObjCMethod], ErrorDiag>;
  let Documentation = [Undocumented];
}

def FlagEnum : InheritableAttr {
  let Spellings = [Clang<"flag_enum">];
  let Subjects = SubjectList<[Enum]>;
  let Documentation = [FlagEnumDocs];
}

def EnumExtensibility : InheritableAttr {
  let Spellings = [Clang<"enum_extensibility">];
  let Subjects = SubjectList<[Enum]>;
  let Args = [EnumArgument<"Extensibility", "Kind",
              ["closed", "open"], ["Closed", "Open"]>];
  let Documentation = [EnumExtensibilityDocs];
}

def Flatten : InheritableAttr {
  let Spellings = [GCC<"flatten">];
  let Subjects = SubjectList<[Function], ErrorDiag>;
  let Documentation = [FlattenDocs];
}

def Format : InheritableAttr {
  let Spellings = [GCC<"format">];
  let Args = [IdentifierArgument<"Type">, IntArgument<"FormatIdx">,
              IntArgument<"FirstArg">];
  let Subjects = SubjectList<[ObjCMethod, Block, HasFunctionProto]>;
  let Documentation = [FormatDocs];
}

def FormatArg : InheritableAttr {
  let Spellings = [GCC<"format_arg">];
  let Args = [ParamIdxArgument<"FormatIdx">];
  let Subjects = SubjectList<[ObjCMethod, HasFunctionProto]>;
  let Documentation = [Undocumented];
}

def Callback : InheritableAttr {
  let Spellings = [Clang<"callback">];
  let Args = [VariadicParamOrParamIdxArgument<"Encoding">];
  let Subjects = SubjectList<[Function]>;
  let Documentation = [CallbackDocs];
}

def GNUInline : InheritableAttr {
  let Spellings = [GCC<"gnu_inline">];
  let Subjects = SubjectList<[Function]>;
  let Documentation = [GnuInlineDocs];
}

def Hot : InheritableAttr {
  let Spellings = [GCC<"hot">];
  let Subjects = SubjectList<[Function]>;
  // An AST node is created for this attribute, but not actually used beyond
  // semantic checking for mutual exclusion with the Cold attribute.
  let Documentation = [Undocumented];
}

def IBAction : InheritableAttr {
  let Spellings = [Clang<"ibaction">];
  let Subjects = SubjectList<[ObjCInstanceMethod]>;
  // An AST node is created for this attribute, but is not used by other parts
  // of the compiler. However, this node needs to exist in the AST because
  // external tools rely on it.
  let Documentation = [Undocumented];
}

def IBOutlet : InheritableAttr {
  let Spellings = [Clang<"iboutlet">];
//  let Subjects = [ObjCIvar, ObjCProperty];
  let Documentation = [Undocumented];
}

def IBOutletCollection : InheritableAttr {
  let Spellings = [Clang<"iboutletcollection">];
  let Args = [TypeArgument<"Interface", 1>];
//  let Subjects = [ObjCIvar, ObjCProperty];
  let Documentation = [Undocumented];
}

def IFunc : Attr, TargetSpecificAttr<TargetELF> {
  let Spellings = [GCC<"ifunc">];
  let Args = [StringArgument<"Resolver">];
  let Subjects = SubjectList<[Function]>;
  let Documentation = [IFuncDocs];
}

def Restrict : InheritableAttr {
  let Spellings = [Declspec<"restrict">, GCC<"malloc">];
  let Subjects = SubjectList<[Function]>;
  let Documentation = [Undocumented];
}

def LayoutVersion : InheritableAttr, TargetSpecificAttr<TargetMicrosoftCXXABI> {
  let Spellings = [Declspec<"layout_version">];
  let Args = [UnsignedArgument<"Version">];
  let Subjects = SubjectList<[CXXRecord]>;
  let Documentation = [LayoutVersionDocs];
}

def LifetimeBound : DeclOrTypeAttr {
  let Spellings = [Clang<"lifetimebound", 0>];
  let Subjects = SubjectList<[ParmVar, ImplicitObjectParameter], ErrorDiag>;
  let Documentation = [LifetimeBoundDocs];
  let LangOpts = [CPlusPlus];
}

def TrivialABI : InheritableAttr {
  // This attribute does not have a C [[]] spelling because it requires the
  // CPlusPlus language option.
  let Spellings = [Clang<"trivial_abi", 0>];
  let Subjects = SubjectList<[CXXRecord]>;
  let Documentation = [TrivialABIDocs];
  let LangOpts = [CPlusPlus];
}

def MaxFieldAlignment : InheritableAttr {
  // This attribute has no spellings as it is only ever created implicitly.
  let Spellings = [];
  let Args = [UnsignedArgument<"Alignment">];
  let SemaHandler = 0;
  let Documentation = [Undocumented];
}

def MayAlias : InheritableAttr {
  // FIXME: this is a type attribute in GCC, but a declaration attribute here.
  let Spellings = [GCC<"may_alias">];
  let Documentation = [Undocumented];
}

def MIGServerRoutine : InheritableAttr {
  let Spellings = [Clang<"mig_server_routine">];
  let Subjects = SubjectList<[Function, ObjCMethod, Block]>;
  let Documentation = [MIGConventionDocs];
}

def MSABI : DeclOrTypeAttr {
  let Spellings = [GCC<"ms_abi">];
//  let Subjects = [Function, ObjCMethod];
  let Documentation = [MSABIDocs];
}

def MSP430Interrupt : InheritableAttr, TargetSpecificAttr<TargetMSP430> {
  // NOTE: If you add any additional spellings, ARMInterrupt's, MipsInterrupt's
  // and AnyX86Interrupt's spellings must match.
  let Spellings = [GCC<"interrupt">];
  let Args = [UnsignedArgument<"Number">];
  let ParseKind = "Interrupt";
  let HasCustomParsing = 1;
  let Documentation = [Undocumented];
}

def Mips16 : InheritableAttr, TargetSpecificAttr<TargetMips32> {
  let Spellings = [GCC<"mips16">];
  let Subjects = SubjectList<[Function], ErrorDiag>;
  let Documentation = [Undocumented];
}

def MipsInterrupt : InheritableAttr, TargetSpecificAttr<TargetMips32> {
  // NOTE: If you add any additional spellings, ARMInterrupt's,
  // MSP430Interrupt's and AnyX86Interrupt's spellings must match.
  let Spellings = [GCC<"interrupt">];
  let Subjects = SubjectList<[Function]>;
  let Args = [EnumArgument<"Interrupt", "InterruptType",
                           ["vector=sw0", "vector=sw1", "vector=hw0",
                            "vector=hw1", "vector=hw2", "vector=hw3",
                            "vector=hw4", "vector=hw5", "eic", ""],
                           ["sw0", "sw1", "hw0", "hw1", "hw2", "hw3",
                            "hw4", "hw5", "eic", "eic"]
                           >];
  let ParseKind = "Interrupt";
  let Documentation = [MipsInterruptDocs];
}

def MicroMips : InheritableAttr, TargetSpecificAttr<TargetMips32> {
  let Spellings = [GCC<"micromips">];
  let Subjects = SubjectList<[Function], ErrorDiag>;
  let Documentation = [MicroMipsDocs];
}

def MipsLongCall : InheritableAttr, TargetSpecificAttr<TargetAnyMips> {
  let Spellings = [GCC<"long_call">, GCC<"far">];
  let Subjects = SubjectList<[Function]>;
  let Documentation = [MipsLongCallStyleDocs];
}

def MipsShortCall : InheritableAttr, TargetSpecificAttr<TargetAnyMips> {
  let Spellings = [GCC<"short_call">, GCC<"near">];
  let Subjects = SubjectList<[Function]>;
  let Documentation = [MipsShortCallStyleDocs];
}

def Mode : Attr {
  let Spellings = [GCC<"mode">];
  let Subjects = SubjectList<[Var, Enum, TypedefName, Field], ErrorDiag>;
  let Args = [IdentifierArgument<"Mode">];
  let Documentation = [Undocumented];
  // This is notionally a type attribute, which #pragma clang attribute
  // generally does not support.
  let PragmaAttributeSupport = 0;
}

def Naked : InheritableAttr {
  let Spellings = [GCC<"naked">, Declspec<"naked">];
  let Subjects = SubjectList<[Function]>;
  let Documentation = [Undocumented];
}

def NeonPolyVectorType : TypeAttr {
  let Spellings = [Clang<"neon_polyvector_type">];
  let Args = [IntArgument<"NumElements">];
  let Documentation = [Undocumented];
  // Represented as VectorType instead.
  let ASTNode = 0;
}

def NeonVectorType : TypeAttr {
  let Spellings = [Clang<"neon_vector_type">];
  let Args = [IntArgument<"NumElements">];
  let Documentation = [Undocumented];
  // Represented as VectorType instead.
  let ASTNode = 0;
}

def ReturnsTwice : InheritableAttr {
  let Spellings = [GCC<"returns_twice">];
  let Subjects = SubjectList<[Function]>;
  let Documentation = [Undocumented];
}

def DisableTailCalls : InheritableAttr {
  let Spellings = [Clang<"disable_tail_calls">];
  let Subjects = SubjectList<[Function, ObjCMethod]>;
  let Documentation = [DisableTailCallsDocs];
}

def NoAlias : InheritableAttr {
  let Spellings = [Declspec<"noalias">];
  let Subjects = SubjectList<[Function]>;
  let Documentation = [NoAliasDocs];
}

def NoCommon : InheritableAttr {
  let Spellings = [GCC<"nocommon">];
  let Subjects = SubjectList<[Var]>;
  let Documentation = [Undocumented];
}

def NoDebug : InheritableAttr {
  let Spellings = [GCC<"nodebug">];
  let Subjects = SubjectList<[TypedefName, FunctionLike, ObjCMethod, NonParmVar]>;
  let Documentation = [NoDebugDocs];
}

def NoDuplicate : InheritableAttr {
  let Spellings = [Clang<"noduplicate">];
  let Subjects = SubjectList<[Function]>;
  let Documentation = [NoDuplicateDocs];
}

def Convergent : InheritableAttr {
  let Spellings = [Clang<"convergent">];
  let Subjects = SubjectList<[Function]>;
  let Documentation = [ConvergentDocs];
}

def NoInline : InheritableAttr {
  let Spellings = [GCC<"noinline">, Declspec<"noinline">];
  let Subjects = SubjectList<[Function]>;
  let Documentation = [Undocumented];
}

def NoMips16 : InheritableAttr, TargetSpecificAttr<TargetMips32> {
  let Spellings = [GCC<"nomips16">];
  let Subjects = SubjectList<[Function], ErrorDiag>;
  let Documentation = [Undocumented];
}

def NoMicroMips : InheritableAttr, TargetSpecificAttr<TargetMips32> {
  let Spellings = [GCC<"nomicromips">];
  let Subjects = SubjectList<[Function], ErrorDiag>;
  let Documentation = [MicroMipsDocs];
}

def RISCVInterrupt : InheritableAttr, TargetSpecificAttr<TargetRISCV> {
  let Spellings = [GCC<"interrupt">];
  let Subjects = SubjectList<[Function]>;
  let Args = [EnumArgument<"Interrupt", "InterruptType",
                           ["user", "supervisor", "machine"],
                           ["user", "supervisor", "machine"],
                           1>];
  let ParseKind = "Interrupt";
  let Documentation = [RISCVInterruptDocs];
}

// This is not a TargetSpecificAttr so that is silently accepted and
// ignored on other targets as encouraged by the OpenCL spec.
//
// See OpenCL 1.2 6.11.5: "It is our intention that a particular
// implementation of OpenCL be free to ignore all attributes and the
// resulting executable binary will produce the same result."
//
// However, only AMD GPU targets will emit the corresponding IR
// attribute.
//
// FIXME: This provides a sub-optimal error message if you attempt to
// use this in CUDA, since CUDA does not use the same terminology.
//
// FIXME: SubjectList should be for OpenCLKernelFunction, but is not to
// workaround needing to see kernel attribute before others to know if
// this should be rejected on non-kernels.

def AMDGPUFlatWorkGroupSize : InheritableAttr {
  let Spellings = [Clang<"amdgpu_flat_work_group_size", 0>];
  let Args = [ExprArgument<"Min">, ExprArgument<"Max">];
  let Documentation = [AMDGPUFlatWorkGroupSizeDocs];
  let Subjects = SubjectList<[Function], ErrorDiag, "kernel functions">;
}

def AMDGPUWavesPerEU : InheritableAttr {
  let Spellings = [Clang<"amdgpu_waves_per_eu", 0>];
  let Args = [ExprArgument<"Min">, ExprArgument<"Max", 1>];
  let Documentation = [AMDGPUWavesPerEUDocs];
  let Subjects = SubjectList<[Function], ErrorDiag, "kernel functions">;
}

def AMDGPUNumSGPR : InheritableAttr {
  let Spellings = [Clang<"amdgpu_num_sgpr", 0>];
  let Args = [UnsignedArgument<"NumSGPR">];
  let Documentation = [AMDGPUNumSGPRNumVGPRDocs];
  let Subjects = SubjectList<[Function], ErrorDiag, "kernel functions">;
}

def AMDGPUNumVGPR : InheritableAttr {
  let Spellings = [Clang<"amdgpu_num_vgpr", 0>];
  let Args = [UnsignedArgument<"NumVGPR">];
  let Documentation = [AMDGPUNumSGPRNumVGPRDocs];
  let Subjects = SubjectList<[Function], ErrorDiag, "kernel functions">;
}

def WebAssemblyImportModule : InheritableAttr,
                              TargetSpecificAttr<TargetWebAssembly> {
  let Spellings = [Clang<"import_module">];
  let Args = [StringArgument<"ImportModule">];
  let Documentation = [WebAssemblyImportModuleDocs];
  let Subjects = SubjectList<[Function], ErrorDiag>;
}

def WebAssemblyImportName : InheritableAttr,
                            TargetSpecificAttr<TargetWebAssembly> {
  let Spellings = [Clang<"import_name">];
  let Args = [StringArgument<"ImportName">];
  let Documentation = [WebAssemblyImportNameDocs];
  let Subjects = SubjectList<[Function], ErrorDiag>;
}

def NoSplitStack : InheritableAttr {
  let Spellings = [GCC<"no_split_stack">];
  let Subjects = SubjectList<[Function], ErrorDiag>;
  let Documentation = [NoSplitStackDocs];
}

def NonNull : InheritableParamAttr {
  let Spellings = [GCC<"nonnull">];
  let Subjects = SubjectList<[ObjCMethod, HasFunctionProto, ParmVar], WarnDiag,
                             "functions, methods, and parameters">;
  let Args = [VariadicParamIdxArgument<"Args">];
  let AdditionalMembers = [{
    bool isNonNull(unsigned IdxAST) const {
      if (!args_size())
        return true;
      return args_end() != std::find_if(
          args_begin(), args_end(),
          [=](const ParamIdx &Idx) { return Idx.getASTIndex() == IdxAST; });
    }
  }];
  // FIXME: We should merge duplicates into a single nonnull attribute.
  let InheritEvenIfAlreadyPresent = 1;
  let Documentation = [NonNullDocs];
}

def ReturnsNonNull : InheritableAttr {
  let Spellings = [GCC<"returns_nonnull">];
  let Subjects = SubjectList<[ObjCMethod, Function]>;
  let Documentation = [ReturnsNonNullDocs];
}

// pass_object_size(N) indicates that the parameter should have
// __builtin_object_size with Type=N evaluated on the parameter at the callsite.
def PassObjectSize : InheritableParamAttr {
  let Spellings = [Clang<"pass_object_size">,
                   Clang<"pass_dynamic_object_size">];
  let Accessors = [Accessor<"isDynamic", [Clang<"pass_dynamic_object_size">]>];
  let Args = [IntArgument<"Type">];
  let Subjects = SubjectList<[ParmVar]>;
  let Documentation = [PassObjectSizeDocs];
}

// Nullability type attributes.
def TypeNonNull : TypeAttr {
  let Spellings = [Keyword<"_Nonnull">];
  let Documentation = [TypeNonNullDocs];
}

def TypeNullable : TypeAttr {
  let Spellings = [Keyword<"_Nullable">];
  let Documentation = [TypeNullableDocs];
}

def TypeNullUnspecified : TypeAttr {
  let Spellings = [Keyword<"_Null_unspecified">];
  let Documentation = [TypeNullUnspecifiedDocs];
}

// This is a marker used to indicate that an __unsafe_unretained qualifier was
// ignored because ARC is not enabled. The usual representation for this
// qualifier is as an ObjCOwnership attribute with Kind == "none".
def ObjCInertUnsafeUnretained : TypeAttr {
  let Spellings = [Keyword<"__unsafe_unretained">];
  let Documentation = [Undocumented];
}

def ObjCKindOf : TypeAttr {
  let Spellings = [Keyword<"__kindof">];
  let Documentation = [Undocumented];
}

def NoEscape : Attr {
  let Spellings = [Clang<"noescape">];
  let Subjects = SubjectList<[ParmVar]>;
  let Documentation = [NoEscapeDocs];
}

def AssumeAligned : InheritableAttr {
  let Spellings = [GCC<"assume_aligned">];
  let Subjects = SubjectList<[ObjCMethod, Function]>;
  let Args = [ExprArgument<"Alignment">, ExprArgument<"Offset", 1>];
  let Documentation = [AssumeAlignedDocs];
}

def AllocAlign : InheritableAttr {
  let Spellings = [GCC<"alloc_align">];
  let Subjects = SubjectList<[HasFunctionProto]>;
  let Args = [ParamIdxArgument<"ParamIndex">];
  let Documentation = [AllocAlignDocs];
}

def NoReturn : InheritableAttr {
  let Spellings = [GCC<"noreturn">, Declspec<"noreturn">];
  // FIXME: Does GCC allow this on the function instead?
  let Documentation = [Undocumented];
}

def NoInstrumentFunction : InheritableAttr {
  let Spellings = [GCC<"no_instrument_function">];
  let Subjects = SubjectList<[Function]>;
  let Documentation = [Undocumented];
}

def NotTailCalled : InheritableAttr {
  let Spellings = [Clang<"not_tail_called">];
  let Subjects = SubjectList<[Function]>;
  let Documentation = [NotTailCalledDocs];
}

def NoStackProtector : InheritableAttr {
  let Spellings = [Clang<"no_stack_protector">];
  let Subjects = SubjectList<[Function]>;
  let Documentation = [NoStackProtectorDocs];
}

def NoThrow : InheritableAttr {
  let Spellings = [GCC<"nothrow">, Declspec<"nothrow">];
  let Subjects = SubjectList<[FunctionLike]>;
  let Documentation = [NoThrowDocs];
}

def NvWeak : IgnoredAttr {
  // No Declspec spelling of this attribute; the CUDA headers use
  // __attribute__((nv_weak)) unconditionally. Does not receive an [[]]
  // spelling because it is a CUDA attribute.
  let Spellings = [GNU<"nv_weak">];
  let LangOpts = [CUDA];
}

def ObjCBridge : InheritableAttr {
  let Spellings = [Clang<"objc_bridge">];
  let Subjects = SubjectList<[Record, TypedefName], ErrorDiag>;
  let Args = [IdentifierArgument<"BridgedType">];
  let Documentation = [Undocumented];
}

def ObjCBridgeMutable : InheritableAttr {
  let Spellings = [Clang<"objc_bridge_mutable">];
  let Subjects = SubjectList<[Record], ErrorDiag>;
  let Args = [IdentifierArgument<"BridgedType">];
  let Documentation = [Undocumented];
}

def ObjCBridgeRelated : InheritableAttr {
  let Spellings = [Clang<"objc_bridge_related">];
  let Subjects = SubjectList<[Record], ErrorDiag>;
  let Args = [IdentifierArgument<"RelatedClass">,
          IdentifierArgument<"ClassMethod">,
          IdentifierArgument<"InstanceMethod">];
  let HasCustomParsing = 1;
  let Documentation = [Undocumented];
}

def NSReturnsRetained : DeclOrTypeAttr {
  let Spellings = [Clang<"ns_returns_retained">];
//  let Subjects = SubjectList<[ObjCMethod, ObjCProperty, Function]>;
  let Documentation = [RetainBehaviorDocs];
}

def NSReturnsNotRetained : InheritableAttr {
  let Spellings = [Clang<"ns_returns_not_retained">];
//  let Subjects = SubjectList<[ObjCMethod, ObjCProperty, Function]>;
  let Documentation = [RetainBehaviorDocs];
}

def NSReturnsAutoreleased : InheritableAttr {
  let Spellings = [Clang<"ns_returns_autoreleased">];
//  let Subjects = SubjectList<[ObjCMethod, ObjCProperty, Function]>;
  let Documentation = [RetainBehaviorDocs];
}

def NSConsumesSelf : InheritableAttr {
  let Spellings = [Clang<"ns_consumes_self">];
  let Subjects = SubjectList<[ObjCMethod]>;
  let Documentation = [RetainBehaviorDocs];
}

def NSConsumed : InheritableParamAttr {
  let Spellings = [Clang<"ns_consumed">];
  let Subjects = SubjectList<[ParmVar]>;
  let Documentation = [RetainBehaviorDocs];
}

def ObjCException : InheritableAttr {
  let Spellings = [Clang<"objc_exception">];
  let Subjects = SubjectList<[ObjCInterface], ErrorDiag>;
  let Documentation = [Undocumented];
}

def ObjCMethodFamily : InheritableAttr {
  let Spellings = [Clang<"objc_method_family">];
  let Subjects = SubjectList<[ObjCMethod], ErrorDiag>;
  let Args = [EnumArgument<"Family", "FamilyKind",
               ["none", "alloc", "copy", "init", "mutableCopy", "new"],
               ["OMF_None", "OMF_alloc", "OMF_copy", "OMF_init",
                "OMF_mutableCopy", "OMF_new"]>];
  let Documentation = [ObjCMethodFamilyDocs];
}

def ObjCNSObject : InheritableAttr {
  let Spellings = [Clang<"NSObject">];
  let Documentation = [Undocumented];
}

def ObjCIndependentClass : InheritableAttr {
  let Spellings = [Clang<"objc_independent_class">];
  let Documentation = [Undocumented];
}

def ObjCPreciseLifetime : InheritableAttr {
  let Spellings = [Clang<"objc_precise_lifetime">];
  let Subjects = SubjectList<[Var], ErrorDiag>;
  let Documentation = [Undocumented];
}

def ObjCReturnsInnerPointer : InheritableAttr {
  let Spellings = [Clang<"objc_returns_inner_pointer">];
  let Subjects = SubjectList<[ObjCMethod, ObjCProperty], ErrorDiag>;
  let Documentation = [Undocumented];
}

def ObjCRequiresSuper : InheritableAttr {
  let Spellings = [Clang<"objc_requires_super">];
  let Subjects = SubjectList<[ObjCMethod], ErrorDiag>;
  let Documentation = [ObjCRequiresSuperDocs];
}

def ObjCRootClass : InheritableAttr {
  let Spellings = [Clang<"objc_root_class">];
  let Subjects = SubjectList<[ObjCInterface], ErrorDiag>;
  let Documentation = [Undocumented];
}

def ObjCNonLazyClass : Attr {
  let Spellings = [Clang<"objc_nonlazy_class">];
  let Subjects = SubjectList<[ObjCInterface, ObjCImpl], ErrorDiag>;
  let LangOpts = [ObjC];
  let Documentation = [ObjCNonLazyClassDocs];
}

def ObjCSubclassingRestricted : InheritableAttr {
  let Spellings = [Clang<"objc_subclassing_restricted">];
  let Subjects = SubjectList<[ObjCInterface], ErrorDiag>;
  let Documentation = [ObjCSubclassingRestrictedDocs];
}

def ObjCExplicitProtocolImpl : InheritableAttr {
  let Spellings = [Clang<"objc_protocol_requires_explicit_implementation">];
  let Subjects = SubjectList<[ObjCProtocol], ErrorDiag>;
  let Documentation = [Undocumented];
}

def ObjCDesignatedInitializer : Attr {
  let Spellings = [Clang<"objc_designated_initializer">];
  let Subjects = SubjectList<[ObjCMethod], ErrorDiag>;
  let Documentation = [Undocumented];
}

def ObjCRuntimeName : Attr {
  let Spellings = [Clang<"objc_runtime_name">];
  let Subjects = SubjectList<[ObjCInterface, ObjCProtocol], ErrorDiag>;
  let Args = [StringArgument<"MetadataName">];
  let Documentation = [ObjCRuntimeNameDocs];
}

def ObjCRuntimeVisible : Attr {
  let Spellings = [Clang<"objc_runtime_visible">];
  let Subjects = SubjectList<[ObjCInterface], ErrorDiag>;
  let Documentation = [ObjCRuntimeVisibleDocs];
}

def ObjCClassStub : Attr {
  let Spellings = [Clang<"objc_class_stub">];
  let Subjects = SubjectList<[ObjCInterface], ErrorDiag>;
  let Documentation = [ObjCClassStubDocs];
  let LangOpts = [ObjCNonFragileRuntime];
}

def ObjCBoxable : Attr {
  let Spellings = [Clang<"objc_boxable">];
  let Subjects = SubjectList<[Record], ErrorDiag>;
  let Documentation = [ObjCBoxableDocs];
}

def OptimizeNone : InheritableAttr {
  let Spellings = [Clang<"optnone">];
  let Subjects = SubjectList<[Function, ObjCMethod]>;
  let Documentation = [OptnoneDocs];
}

def Overloadable : Attr {
  let Spellings = [Clang<"overloadable">];
  let Subjects = SubjectList<[Function], ErrorDiag>;
  let Documentation = [OverloadableDocs];
}

def Override : InheritableAttr {
  let Spellings = [Keyword<"override">];
  let SemaHandler = 0;
  let Documentation = [Undocumented];
}

def Ownership : InheritableAttr {
  let Spellings = [Clang<"ownership_holds">, Clang<"ownership_returns">,
                   Clang<"ownership_takes">];
  let Accessors = [Accessor<"isHolds", [Clang<"ownership_holds">]>,
                   Accessor<"isReturns", [Clang<"ownership_returns">]>,
                   Accessor<"isTakes", [Clang<"ownership_takes">]>];
  let AdditionalMembers = [{
    enum OwnershipKind { Holds, Returns, Takes };
    OwnershipKind getOwnKind() const {
      return isHolds() ? Holds :
             isTakes() ? Takes :
             Returns;
    }
  }];
  let Args = [IdentifierArgument<"Module">,
              VariadicParamIdxArgument<"Args">];
  let Subjects = SubjectList<[HasFunctionProto]>;
  let Documentation = [Undocumented];
}

def Packed : InheritableAttr {
  let Spellings = [GCC<"packed">];
//  let Subjects = [Tag, Field];
  let Documentation = [Undocumented];
}

def IntelOclBicc : DeclOrTypeAttr {
  let Spellings = [Clang<"intel_ocl_bicc", 0>];
//  let Subjects = [Function, ObjCMethod];
  let Documentation = [Undocumented];
}

def Pcs : DeclOrTypeAttr {
  let Spellings = [GCC<"pcs">];
  let Args = [EnumArgument<"PCS", "PCSType",
                           ["aapcs", "aapcs-vfp"],
                           ["AAPCS", "AAPCS_VFP"]>];
//  let Subjects = [Function, ObjCMethod];
  let Documentation = [PcsDocs];
}

def AArch64VectorPcs: DeclOrTypeAttr {
  let Spellings = [Clang<"aarch64_vector_pcs">];
  let Documentation = [AArch64VectorPcsDocs];
}

def Pure : InheritableAttr {
  let Spellings = [GCC<"pure">];
  let Documentation = [Undocumented];
}

def Regparm : TypeAttr {
  let Spellings = [GCC<"regparm">];
  let Args = [UnsignedArgument<"NumParams">];
  let Documentation = [RegparmDocs];
  // Represented as part of the enclosing function type.
  let ASTNode = 0;
}

def NoDeref : TypeAttr {
  let Spellings = [Clang<"noderef">];
  let Documentation = [NoDerefDocs];
}

def ReqdWorkGroupSize : InheritableAttr {
  // Does not have a [[]] spelling because it is an OpenCL-related attribute.
  let Spellings = [GNU<"reqd_work_group_size">];
  let Args = [UnsignedArgument<"XDim">, UnsignedArgument<"YDim">,
              UnsignedArgument<"ZDim">];
  let Subjects = SubjectList<[Function], ErrorDiag>;
  let Documentation = [Undocumented];
}

def RequireConstantInit : InheritableAttr {
  // This attribute does not have a C [[]] spelling because it requires the
  // CPlusPlus language option.
  let Spellings = [Clang<"require_constant_initialization", 0>];
  let Subjects = SubjectList<[GlobalVar], ErrorDiag>;
  let Documentation = [RequireConstantInitDocs];
  let LangOpts = [CPlusPlus];
}

def WorkGroupSizeHint :  InheritableAttr {
  // Does not have a [[]] spelling because it is an OpenCL-related attribute.
  let Spellings = [GNU<"work_group_size_hint">];
  let Args = [UnsignedArgument<"XDim">,
              UnsignedArgument<"YDim">,
              UnsignedArgument<"ZDim">];
  let Subjects = SubjectList<[Function], ErrorDiag>;
  let Documentation = [Undocumented];
}

def InitPriority : InheritableAttr {
  let Spellings = [GCC<"init_priority">];
  let Args = [UnsignedArgument<"Priority">];
  let Subjects = SubjectList<[Var], ErrorDiag>;
  let Documentation = [Undocumented];
}

def Section : InheritableAttr {
  let Spellings = [GCC<"section">, Declspec<"allocate">];
  let Args = [StringArgument<"Name">];
  let Subjects =
      SubjectList<[ Function, GlobalVar, ObjCMethod, ObjCProperty ], ErrorDiag>;
  let Documentation = [SectionDocs];
}

def CodeSeg : InheritableAttr {
  let Spellings = [Declspec<"code_seg">];
  let Args = [StringArgument<"Name">];
  let Subjects = SubjectList<[Function, CXXRecord], ErrorDiag>;
  let Documentation = [CodeSegDocs];
}

def PragmaClangBSSSection : InheritableAttr {
  // This attribute has no spellings as it is only ever created implicitly.
  let Spellings = [];
  let Args = [StringArgument<"Name">];
  let Subjects = SubjectList<[GlobalVar], ErrorDiag>;
  let Documentation = [Undocumented];
}

def PragmaClangDataSection : InheritableAttr {
  // This attribute has no spellings as it is only ever created implicitly.
  let Spellings = [];
  let Args = [StringArgument<"Name">];
  let Subjects = SubjectList<[GlobalVar], ErrorDiag>;
  let Documentation = [Undocumented];
}

def PragmaClangRodataSection : InheritableAttr {
  // This attribute has no spellings as it is only ever created implicitly.
  let Spellings = [];
  let Args = [StringArgument<"Name">];
  let Subjects = SubjectList<[GlobalVar], ErrorDiag>;
  let Documentation = [Undocumented];
}

def PragmaClangTextSection : InheritableAttr {
  // This attribute has no spellings as it is only ever created implicitly.
  let Spellings = [];
  let Args = [StringArgument<"Name">];
  let Subjects = SubjectList<[Function], ErrorDiag>;
  let Documentation = [Undocumented];
}

def Sentinel : InheritableAttr {
  let Spellings = [GCC<"sentinel">];
  let Args = [DefaultIntArgument<"Sentinel", 0>,
              DefaultIntArgument<"NullPos", 0>];
//  let Subjects = SubjectList<[Function, ObjCMethod, Block, Var]>;
  let Documentation = [Undocumented];
}

def StdCall : DeclOrTypeAttr {
  let Spellings = [GCC<"stdcall">, Keyword<"__stdcall">, Keyword<"_stdcall">];
//  let Subjects = [Function, ObjCMethod];
  let Documentation = [StdCallDocs];
}

def SwiftCall : DeclOrTypeAttr {
  let Spellings = [Clang<"swiftcall">];
//  let Subjects = SubjectList<[Function]>;
  let Documentation = [SwiftCallDocs];
}

def SwiftContext : ParameterABIAttr {
  let Spellings = [Clang<"swift_context">];
  let Documentation = [SwiftContextDocs];
}

def SwiftErrorResult : ParameterABIAttr {
  let Spellings = [Clang<"swift_error_result">];
  let Documentation = [SwiftErrorResultDocs];
}

def SwiftIndirectResult : ParameterABIAttr {
  let Spellings = [Clang<"swift_indirect_result">];
  let Documentation = [SwiftIndirectResultDocs];
}

def Suppress : StmtAttr {
  let Spellings = [CXX11<"gsl", "suppress">];
  let Args = [VariadicStringArgument<"DiagnosticIdentifiers">];
  let Documentation = [SuppressDocs];
}

def SysVABI : DeclOrTypeAttr {
  let Spellings = [GCC<"sysv_abi">];
//  let Subjects = [Function, ObjCMethod];
  let Documentation = [Undocumented];
}

def ThisCall : DeclOrTypeAttr {
  let Spellings = [GCC<"thiscall">, Keyword<"__thiscall">,
                   Keyword<"_thiscall">];
//  let Subjects = [Function, ObjCMethod];
  let Documentation = [ThisCallDocs];
}

def VectorCall : DeclOrTypeAttr {
  let Spellings = [Clang<"vectorcall">, Keyword<"__vectorcall">,
                   Keyword<"_vectorcall">];
//  let Subjects = [Function, ObjCMethod];
  let Documentation = [VectorCallDocs];
}

def Pascal : DeclOrTypeAttr {
  let Spellings = [Clang<"pascal">, Keyword<"__pascal">, Keyword<"_pascal">];
//  let Subjects = [Function, ObjCMethod];
  let Documentation = [Undocumented];
}

def PreserveMost : DeclOrTypeAttr {
  let Spellings = [Clang<"preserve_most">];
  let Documentation = [PreserveMostDocs];
}

def PreserveAll : DeclOrTypeAttr {
  let Spellings = [Clang<"preserve_all">];
  let Documentation = [PreserveAllDocs];
}

def Target : InheritableAttr {
  let Spellings = [GCC<"target">];
  let Args = [StringArgument<"featuresStr">];
  let Subjects = SubjectList<[Function], ErrorDiag>;
  let Documentation = [TargetDocs];
  let AdditionalMembers = [{
    struct ParsedTargetAttr {
      std::vector<std::string> Features;
      StringRef Architecture;
      bool DuplicateArchitecture = false;
      bool operator ==(const ParsedTargetAttr &Other) const {
        return DuplicateArchitecture == Other.DuplicateArchitecture &&
               Architecture == Other.Architecture && Features == Other.Features;
      }
    };
    ParsedTargetAttr parse() const {
      return parse(getFeaturesStr());
    }

    StringRef getArchitecture() const {
      StringRef Features = getFeaturesStr();
      if (Features == "default") return {};

      SmallVector<StringRef, 1> AttrFeatures;
      Features.split(AttrFeatures, ",");

      for (auto &Feature : AttrFeatures) {
        Feature = Feature.trim();
        if (Feature.startswith("arch="))
          return Feature.drop_front(sizeof("arch=") - 1);
      }
      return "";
    }

    // Gets the list of features as simple string-refs with no +/- or 'no-'.
    // Only adds the items to 'Out' that are additions.
    void getAddedFeatures(llvm::SmallVectorImpl<StringRef> &Out) const {
      StringRef Features = getFeaturesStr();
      if (Features == "default") return;

      SmallVector<StringRef, 1> AttrFeatures;
      Features.split(AttrFeatures, ",");

      for (auto &Feature : AttrFeatures) {
        Feature = Feature.trim();

        if (!Feature.startswith("no-") && !Feature.startswith("arch=") &&
            !Feature.startswith("fpmath=") && !Feature.startswith("tune="))
          Out.push_back(Feature);
      }
    }

    template<class Compare>
    ParsedTargetAttr parse(Compare cmp) const {
      ParsedTargetAttr Attrs = parse();
      llvm::sort(std::begin(Attrs.Features), std::end(Attrs.Features), cmp);
      return Attrs;
    }

    bool isDefaultVersion() const { return getFeaturesStr() == "default"; }

    static ParsedTargetAttr parse(StringRef Features) {
      ParsedTargetAttr Ret;
      if (Features == "default") return Ret;
      SmallVector<StringRef, 1> AttrFeatures;
      Features.split(AttrFeatures, ",");

      // Grab the various features and prepend a "+" to turn on the feature to
      // the backend and add them to our existing set of features.
      for (auto &Feature : AttrFeatures) {
        // Go ahead and trim whitespace rather than either erroring or
        // accepting it weirdly.
        Feature = Feature.trim();

        // We don't support cpu tuning this way currently.
        // TODO: Support the fpmath option. It will require checking
        // overall feature validity for the function with the rest of the
        // attributes on the function.
        if (Feature.startswith("fpmath=") || Feature.startswith("tune="))
          continue;

        // While we're here iterating check for a different target cpu.
        if (Feature.startswith("arch=")) {
          if (!Ret.Architecture.empty())
            Ret.DuplicateArchitecture = true;
          else
            Ret.Architecture = Feature.split("=").second.trim();
        } else if (Feature.startswith("no-"))
          Ret.Features.push_back("-" + Feature.split("-").second.str());
        else
          Ret.Features.push_back("+" + Feature.str());
      }
      return Ret;
    }
  }];
}

def MinVectorWidth : InheritableAttr {
  let Spellings = [Clang<"min_vector_width">];
  let Args = [UnsignedArgument<"VectorWidth">];
  let Subjects = SubjectList<[Function], ErrorDiag>;
  let Documentation = [MinVectorWidthDocs];
}

def TransparentUnion : InheritableAttr {
  let Spellings = [GCC<"transparent_union">];
//  let Subjects = SubjectList<[Record, TypedefName]>;
  let Documentation = [TransparentUnionDocs];
  let LangOpts = [COnly];
}

def Unavailable : InheritableAttr {
  let Spellings = [Clang<"unavailable">];
  let Args = [StringArgument<"Message", 1>,
              EnumArgument<"ImplicitReason", "ImplicitReason",
                ["", "", "", ""],
                ["IR_None",
                 "IR_ARCForbiddenType",
                 "IR_ForbiddenWeak",
                 "IR_ARCForbiddenConversion",
                 "IR_ARCInitReturnsUnrelated",
                 "IR_ARCFieldWithOwnership"], 1, /*fake*/ 1>];
  let Documentation = [Undocumented];
}

def DiagnoseIf : InheritableAttr {
  // Does not have a [[]] spelling because this attribute requires the ability
  // to parse function arguments but the attribute is not written in the type
  // position.
  let Spellings = [GNU<"diagnose_if">];
  let Subjects = SubjectList<[Function, ObjCMethod, ObjCProperty]>;
  let Args = [ExprArgument<"Cond">, StringArgument<"Message">,
              EnumArgument<"DiagnosticType",
                           "DiagnosticType",
                           ["error", "warning"],
                           ["DT_Error", "DT_Warning"]>,
              BoolArgument<"ArgDependent", 0, /*fake*/ 1>,
              NamedArgument<"Parent", 0, /*fake*/ 1>];
  let InheritEvenIfAlreadyPresent = 1;
  let LateParsed = 1;
  let AdditionalMembers = [{
    bool isError() const { return diagnosticType == DT_Error; }
    bool isWarning() const { return diagnosticType == DT_Warning; }
  }];
  let TemplateDependent = 1;
  let Documentation = [DiagnoseIfDocs];
}

def ArcWeakrefUnavailable : InheritableAttr {
  let Spellings = [Clang<"objc_arc_weak_reference_unavailable">];
  let Subjects = SubjectList<[ObjCInterface], ErrorDiag>;
  let Documentation = [Undocumented];
}

def ObjCGC : TypeAttr {
  let Spellings = [Clang<"objc_gc">];
  let Args = [IdentifierArgument<"Kind">];
  let Documentation = [Undocumented];
}

def ObjCOwnership : DeclOrTypeAttr {
  let Spellings = [Clang<"objc_ownership">];
  let Args = [IdentifierArgument<"Kind">];
  let Documentation = [Undocumented];
}

def ObjCRequiresPropertyDefs : InheritableAttr {
  let Spellings = [Clang<"objc_requires_property_definitions">];
  let Subjects = SubjectList<[ObjCInterface], ErrorDiag>;
  let Documentation = [Undocumented];
}

def Unused : InheritableAttr {
  let Spellings = [CXX11<"", "maybe_unused", 201603>, GCC<"unused">,
                   C2x<"", "maybe_unused">];
  let Subjects = SubjectList<[Var, ObjCIvar, Type, Enum, EnumConstant, Label,
                              Field, ObjCMethod, FunctionLike]>;
  let Documentation = [WarnMaybeUnusedDocs];
}

def Used : InheritableAttr {
  let Spellings = [GCC<"used">];
  let Subjects = SubjectList<[NonLocalVar, Function, ObjCMethod]>;
  let Documentation = [Undocumented];
}

def Uuid : InheritableAttr {
  let Spellings = [Declspec<"uuid">, Microsoft<"uuid">];
  let Args = [StringArgument<"Guid">];
  let Subjects = SubjectList<[Record, Enum]>;
  // FIXME: Allow expressing logical AND for LangOpts. Our condition should be:
  // CPlusPlus && (MicrosoftExt || Borland)
  let LangOpts = [MicrosoftExt, Borland];
  let Documentation = [Undocumented];
}

def VectorSize : TypeAttr {
  let Spellings = [GCC<"vector_size">];
  let Args = [ExprArgument<"NumBytes">];
  let Documentation = [Undocumented];
  // Represented as VectorType instead.
  let ASTNode = 0;
}

def VecTypeHint : InheritableAttr {
  // Does not have a [[]] spelling because it is an OpenCL-related attribute.
  let Spellings = [GNU<"vec_type_hint">];
  let Args = [TypeArgument<"TypeHint">];
  let Subjects = SubjectList<[Function], ErrorDiag>;
  let Documentation = [Undocumented];
}

def Visibility : InheritableAttr {
  let Clone = 0;
  let Spellings = [GCC<"visibility">];
  let Args = [EnumArgument<"Visibility", "VisibilityType",
                           ["default", "hidden", "internal", "protected"],
                           ["Default", "Hidden", "Hidden", "Protected"]>];
  let MeaningfulToClassTemplateDefinition = 1;
  let Documentation = [Undocumented];
}

def TypeVisibility : InheritableAttr {
  let Clone = 0;
  let Spellings = [Clang<"type_visibility">];
  let Args = [EnumArgument<"Visibility", "VisibilityType",
                           ["default", "hidden", "internal", "protected"],
                           ["Default", "Hidden", "Hidden", "Protected"]>];
//  let Subjects = [Tag, ObjCInterface, Namespace];
  let Documentation = [Undocumented];
}

def VecReturn : InheritableAttr {
  // This attribute does not have a C [[]] spelling because it only appertains
  // to C++ struct/class/union.
  // FIXME: should this attribute have a CPlusPlus language option?
  let Spellings = [Clang<"vecreturn", 0>];
  let Subjects = SubjectList<[CXXRecord], ErrorDiag>;
  let Documentation = [Undocumented];
}

def WarnUnused : InheritableAttr {
  let Spellings = [GCC<"warn_unused">];
  let Subjects = SubjectList<[Record]>;
  let Documentation = [Undocumented];
}

def WarnUnusedResult : InheritableAttr {
  let Spellings = [CXX11<"", "nodiscard", 201603>, C2x<"", "nodiscard">,
                   CXX11<"clang", "warn_unused_result">,
                   GCC<"warn_unused_result">];
  let Subjects = SubjectList<[ObjCMethod, Enum, Record, FunctionLike]>;
  let Documentation = [WarnUnusedResultsDocs];
}

def Weak : InheritableAttr {
  let Spellings = [GCC<"weak">];
  let Subjects = SubjectList<[Var, Function, CXXRecord]>;
  let Documentation = [Undocumented];
}

def WeakImport : InheritableAttr {
  let Spellings = [Clang<"weak_import">];
  let Documentation = [Undocumented];
}

def WeakRef : InheritableAttr {
  let Spellings = [GCC<"weakref">];
  // A WeakRef that has an argument is treated as being an AliasAttr
  let Args = [StringArgument<"Aliasee", 1>];
  let Subjects = SubjectList<[Var, Function], ErrorDiag>;
  let Documentation = [Undocumented];
}

def LTOVisibilityPublic : InheritableAttr {
  let Spellings = [Clang<"lto_visibility_public">];
  let Subjects = SubjectList<[Record]>;
  let Documentation = [LTOVisibilityDocs];
}

def AnyX86Interrupt : InheritableAttr, TargetSpecificAttr<TargetAnyX86> {
  // NOTE: If you add any additional spellings, ARMInterrupt's,
  // MSP430Interrupt's and MipsInterrupt's spellings must match.
  let Spellings = [GCC<"interrupt">];
  let Subjects = SubjectList<[HasFunctionProto]>;
  let ParseKind = "Interrupt";
  let HasCustomParsing = 1;
  let Documentation = [Undocumented];
}

def AnyX86NoCallerSavedRegisters : InheritableAttr,
                                   TargetSpecificAttr<TargetAnyX86> {
  let Spellings = [GCC<"no_caller_saved_registers">];
  let Documentation = [AnyX86NoCallerSavedRegistersDocs];
}

def AnyX86NoCfCheck : DeclOrTypeAttr, TargetSpecificAttr<TargetAnyX86>{
  let Spellings = [GCC<"nocf_check">];
  let Subjects = SubjectList<[FunctionLike]>;
  let Documentation = [AnyX86NoCfCheckDocs];
}

def X86ForceAlignArgPointer : InheritableAttr, TargetSpecificAttr<TargetAnyX86> {
  let Spellings = [GCC<"force_align_arg_pointer">];
  // Technically, this appertains to a FunctionDecl, but the target-specific
  // code silently allows anything function-like (such as typedefs or function
  // pointers), but does not apply the attribute to them.
  let Documentation = [X86ForceAlignArgPointerDocs];
}

def NoSanitize : InheritableAttr {
  let Spellings = [Clang<"no_sanitize">];
  let Args = [VariadicStringArgument<"Sanitizers">];
  let Subjects = SubjectList<[Function, ObjCMethod, GlobalVar], ErrorDiag>;
  let Documentation = [NoSanitizeDocs];
  let AdditionalMembers = [{
    SanitizerMask getMask() const {
      SanitizerMask Mask;
      for (auto SanitizerName : sanitizers()) {
        SanitizerMask ParsedMask =
            parseSanitizerValue(SanitizerName, /*AllowGroups=*/true);
        Mask |= expandSanitizerGroups(ParsedMask);
      }
      return Mask;
    }
  }];
}

// Attributes to disable a specific sanitizer. No new sanitizers should be added
// to this list; the no_sanitize attribute should be extended instead.
def NoSanitizeSpecific : InheritableAttr {
  let Spellings = [GCC<"no_address_safety_analysis">,
                   GCC<"no_sanitize_address">,
                   GCC<"no_sanitize_thread">,
                   Clang<"no_sanitize_memory">];
  let Subjects = SubjectList<[Function, GlobalVar], ErrorDiag>;
  let Documentation = [NoSanitizeAddressDocs, NoSanitizeThreadDocs,
                       NoSanitizeMemoryDocs];
  let ASTNode = 0;
}

// C/C++ Thread safety attributes (e.g. for deadlock, data race checking)
// Not all of these attributes will be given a [[]] spelling. The attributes
// which require access to function parameter names cannot use the [[]] spelling
// because they are not written in the type position. Some attributes are given
// an updated captability-based name and the older name will only be supported
// under the GNU-style spelling.
def GuardedVar : InheritableAttr {
  let Spellings = [Clang<"guarded_var", 0>];
  let Subjects = SubjectList<[Field, SharedVar]>;
  let Documentation = [Undocumented];
}

def PtGuardedVar : InheritableAttr {
  let Spellings = [Clang<"pt_guarded_var", 0>];
  let Subjects = SubjectList<[Field, SharedVar]>;
  let Documentation = [Undocumented];
}

def Lockable : InheritableAttr {
  let Spellings = [GNU<"lockable">];
  let Subjects = SubjectList<[Record]>;
  let Documentation = [Undocumented];
  let ASTNode = 0;  // Replaced by Capability
}

def ScopedLockable : InheritableAttr {
  let Spellings = [Clang<"scoped_lockable", 0>];
  let Subjects = SubjectList<[Record]>;
  let Documentation = [Undocumented];
}

def Capability : InheritableAttr {
  let Spellings = [Clang<"capability", 0>, Clang<"shared_capability", 0>];
  let Subjects = SubjectList<[Record, TypedefName], ErrorDiag>;
  let Args = [StringArgument<"Name">];
  let Accessors = [Accessor<"isShared",
                    [Clang<"shared_capability", 0>]>];
  let Documentation = [Undocumented];
  let AdditionalMembers = [{
    bool isMutex() const { return getName().equals_lower("mutex"); }
    bool isRole() const { return getName().equals_lower("role"); }
  }];
}

def AssertCapability : InheritableAttr {
  let Spellings = [Clang<"assert_capability", 0>,
                   Clang<"assert_shared_capability", 0>];
  let Subjects = SubjectList<[Function]>;
  let LateParsed = 1;
  let TemplateDependent = 1;
  let ParseArgumentsAsUnevaluated = 1;
  let InheritEvenIfAlreadyPresent = 1;
  let Args = [VariadicExprArgument<"Args">];
  let Accessors = [Accessor<"isShared",
                    [Clang<"assert_shared_capability", 0>]>];
  let Documentation = [AssertCapabilityDocs];
}

def AcquireCapability : InheritableAttr {
  let Spellings = [Clang<"acquire_capability", 0>,
                   Clang<"acquire_shared_capability", 0>,
                   GNU<"exclusive_lock_function">,
                   GNU<"shared_lock_function">];
  let Subjects = SubjectList<[Function]>;
  let LateParsed = 1;
  let TemplateDependent = 1;
  let ParseArgumentsAsUnevaluated = 1;
  let InheritEvenIfAlreadyPresent = 1;
  let Args = [VariadicExprArgument<"Args">];
  let Accessors = [Accessor<"isShared",
                    [Clang<"acquire_shared_capability", 0>,
                     GNU<"shared_lock_function">]>];
  let Documentation = [AcquireCapabilityDocs];
}

def TryAcquireCapability : InheritableAttr {
  let Spellings = [Clang<"try_acquire_capability", 0>,
                   Clang<"try_acquire_shared_capability", 0>];
  let Subjects = SubjectList<[Function],
                             ErrorDiag>;
  let LateParsed = 1;
  let TemplateDependent = 1;
  let ParseArgumentsAsUnevaluated = 1;
  let InheritEvenIfAlreadyPresent = 1;
  let Args = [ExprArgument<"SuccessValue">, VariadicExprArgument<"Args">];
  let Accessors = [Accessor<"isShared",
                    [Clang<"try_acquire_shared_capability", 0>]>];
  let Documentation = [TryAcquireCapabilityDocs];
}

def ReleaseCapability : InheritableAttr {
  let Spellings = [Clang<"release_capability", 0>,
                   Clang<"release_shared_capability", 0>,
                   Clang<"release_generic_capability", 0>,
                   Clang<"unlock_function", 0>];
  let Subjects = SubjectList<[Function]>;
  let LateParsed = 1;
  let TemplateDependent = 1;
  let ParseArgumentsAsUnevaluated = 1;
  let InheritEvenIfAlreadyPresent = 1;
  let Args = [VariadicExprArgument<"Args">];
  let Accessors = [Accessor<"isShared",
                    [Clang<"release_shared_capability", 0>]>,
                   Accessor<"isGeneric",
                     [Clang<"release_generic_capability", 0>,
                      Clang<"unlock_function", 0>]>];
  let Documentation = [ReleaseCapabilityDocs];
}

def RequiresCapability : InheritableAttr {
  let Spellings = [Clang<"requires_capability", 0>,
                   Clang<"exclusive_locks_required", 0>,
                   Clang<"requires_shared_capability", 0>,
                   Clang<"shared_locks_required", 0>];
  let Args = [VariadicExprArgument<"Args">];
  let LateParsed = 1;
  let TemplateDependent = 1;
  let ParseArgumentsAsUnevaluated = 1;
  let InheritEvenIfAlreadyPresent = 1;
  let Subjects = SubjectList<[Function]>;
  let Accessors = [Accessor<"isShared", [Clang<"requires_shared_capability", 0>,
                                         Clang<"shared_locks_required", 0>]>];
  let Documentation = [Undocumented];
}

def NoThreadSafetyAnalysis : InheritableAttr {
  let Spellings = [Clang<"no_thread_safety_analysis">];
  let Subjects = SubjectList<[Function]>;
  let Documentation = [Undocumented];
}

def GuardedBy : InheritableAttr {
  let Spellings = [GNU<"guarded_by">];
  let Args = [ExprArgument<"Arg">];
  let LateParsed = 1;
  let TemplateDependent = 1;
  let ParseArgumentsAsUnevaluated = 1;
  let InheritEvenIfAlreadyPresent = 1;
  let Subjects = SubjectList<[Field, SharedVar]>;
  let Documentation = [Undocumented];
}

def PtGuardedBy : InheritableAttr {
  let Spellings = [GNU<"pt_guarded_by">];
  let Args = [ExprArgument<"Arg">];
  let LateParsed = 1;
  let TemplateDependent = 1;
  let ParseArgumentsAsUnevaluated = 1;
  let InheritEvenIfAlreadyPresent = 1;
  let Subjects = SubjectList<[Field, SharedVar]>;
  let Documentation = [Undocumented];
}

def AcquiredAfter : InheritableAttr {
  let Spellings = [GNU<"acquired_after">];
  let Args = [VariadicExprArgument<"Args">];
  let LateParsed = 1;
  let TemplateDependent = 1;
  let ParseArgumentsAsUnevaluated = 1;
  let InheritEvenIfAlreadyPresent = 1;
  let Subjects = SubjectList<[Field, SharedVar]>;
  let Documentation = [Undocumented];
}

def AcquiredBefore : InheritableAttr {
  let Spellings = [GNU<"acquired_before">];
  let Args = [VariadicExprArgument<"Args">];
  let LateParsed = 1;
  let TemplateDependent = 1;
  let ParseArgumentsAsUnevaluated = 1;
  let InheritEvenIfAlreadyPresent = 1;
  let Subjects = SubjectList<[Field, SharedVar]>;
  let Documentation = [Undocumented];
}

def AssertExclusiveLock : InheritableAttr {
  let Spellings = [GNU<"assert_exclusive_lock">];
  let Args = [VariadicExprArgument<"Args">];
  let LateParsed = 1;
  let TemplateDependent = 1;
  let ParseArgumentsAsUnevaluated = 1;
  let InheritEvenIfAlreadyPresent = 1;
  let Subjects = SubjectList<[Function]>;
  let Documentation = [Undocumented];
}

def AssertSharedLock : InheritableAttr {
  let Spellings = [GNU<"assert_shared_lock">];
  let Args = [VariadicExprArgument<"Args">];
  let LateParsed = 1;
  let TemplateDependent = 1;
  let ParseArgumentsAsUnevaluated = 1;
  let InheritEvenIfAlreadyPresent = 1;
  let Subjects = SubjectList<[Function]>;
  let Documentation = [Undocumented];
}

// The first argument is an integer or boolean value specifying the return value
// of a successful lock acquisition.
def ExclusiveTrylockFunction : InheritableAttr {
  let Spellings = [GNU<"exclusive_trylock_function">];
  let Args = [ExprArgument<"SuccessValue">, VariadicExprArgument<"Args">];
  let LateParsed = 1;
  let TemplateDependent = 1;
  let ParseArgumentsAsUnevaluated = 1;
  let InheritEvenIfAlreadyPresent = 1;
  let Subjects = SubjectList<[Function]>;
  let Documentation = [Undocumented];
}

// The first argument is an integer or boolean value specifying the return value
// of a successful lock acquisition.
def SharedTrylockFunction : InheritableAttr {
  let Spellings = [GNU<"shared_trylock_function">];
  let Args = [ExprArgument<"SuccessValue">, VariadicExprArgument<"Args">];
  let LateParsed = 1;
  let TemplateDependent = 1;
  let ParseArgumentsAsUnevaluated = 1;
  let InheritEvenIfAlreadyPresent = 1;
  let Subjects = SubjectList<[Function]>;
  let Documentation = [Undocumented];
}

def LockReturned : InheritableAttr {
  let Spellings = [GNU<"lock_returned">];
  let Args = [ExprArgument<"Arg">];
  let LateParsed = 1;
  let TemplateDependent = 1;
  let ParseArgumentsAsUnevaluated = 1;
  let Subjects = SubjectList<[Function]>;
  let Documentation = [Undocumented];
}

def LocksExcluded : InheritableAttr {
  let Spellings = [GNU<"locks_excluded">];
  let Args = [VariadicExprArgument<"Args">];
  let LateParsed = 1;
  let TemplateDependent = 1;
  let ParseArgumentsAsUnevaluated = 1;
  let InheritEvenIfAlreadyPresent = 1;
  let Subjects = SubjectList<[Function]>;
  let Documentation = [Undocumented];
}

// C/C++ consumed attributes.

def Consumable : InheritableAttr {
  // This attribute does not have a C [[]] spelling because it only appertains
  // to C++ struct/class/union.
  // FIXME: should this attribute have a CPlusPlus language option?
  let Spellings = [Clang<"consumable", 0>];
  let Subjects = SubjectList<[CXXRecord]>;
  let Args = [EnumArgument<"DefaultState", "ConsumedState",
                           ["unknown", "consumed", "unconsumed"],
                           ["Unknown", "Consumed", "Unconsumed"]>];
  let Documentation = [ConsumableDocs];
}

def ConsumableAutoCast : InheritableAttr {
  // This attribute does not have a C [[]] spelling because it only appertains
  // to C++ struct/class/union.
  // FIXME: should this attribute have a CPlusPlus language option?
  let Spellings = [Clang<"consumable_auto_cast_state", 0>];
  let Subjects = SubjectList<[CXXRecord]>;
  let Documentation = [Undocumented];
}

def ConsumableSetOnRead : InheritableAttr {
  // This attribute does not have a C [[]] spelling because it only appertains
  // to C++ struct/class/union.
  // FIXME: should this attribute have a CPlusPlus language option?
  let Spellings = [Clang<"consumable_set_state_on_read", 0>];
  let Subjects = SubjectList<[CXXRecord]>;
  let Documentation = [Undocumented];
}

def CallableWhen : InheritableAttr {
  // This attribute does not have a C [[]] spelling because it only appertains
  // to C++ function (but doesn't require it to be a member function).
  // FIXME: should this attribute have a CPlusPlus language option?
  let Spellings = [Clang<"callable_when", 0>];
  let Subjects = SubjectList<[CXXMethod]>;
  let Args = [VariadicEnumArgument<"CallableStates", "ConsumedState",
                                   ["unknown", "consumed", "unconsumed"],
                                   ["Unknown", "Consumed", "Unconsumed"]>];
  let Documentation = [CallableWhenDocs];
}

def ParamTypestate : InheritableAttr {
  // This attribute does not have a C [[]] spelling because it only appertains
  // to a parameter whose type is a consumable C++ class.
  // FIXME: should this attribute have a CPlusPlus language option?
  let Spellings = [Clang<"param_typestate", 0>];
  let Subjects = SubjectList<[ParmVar]>;
  let Args = [EnumArgument<"ParamState", "ConsumedState",
                           ["unknown", "consumed", "unconsumed"],
                           ["Unknown", "Consumed", "Unconsumed"]>];
  let Documentation = [ParamTypestateDocs];
}

def ReturnTypestate : InheritableAttr {
  // This attribute does not have a C [[]] spelling because it only appertains
  // to a parameter or function return type that is a consumable C++ class.
  // FIXME: should this attribute have a CPlusPlus language option?
  let Spellings = [Clang<"return_typestate", 0>];
  let Subjects = SubjectList<[Function, ParmVar]>;
  let Args = [EnumArgument<"State", "ConsumedState",
                           ["unknown", "consumed", "unconsumed"],
                           ["Unknown", "Consumed", "Unconsumed"]>];
  let Documentation = [ReturnTypestateDocs];
}

def SetTypestate : InheritableAttr {
  // This attribute does not have a C [[]] spelling because it only appertains
  // to C++ function (but doesn't require it to be a member function).
  // FIXME: should this attribute have a CPlusPlus language option?
  let Spellings = [Clang<"set_typestate", 0>];
  let Subjects = SubjectList<[CXXMethod]>;
  let Args = [EnumArgument<"NewState", "ConsumedState",
                           ["unknown", "consumed", "unconsumed"],
                           ["Unknown", "Consumed", "Unconsumed"]>];
  let Documentation = [SetTypestateDocs];
}

def TestTypestate : InheritableAttr {
  // This attribute does not have a C [[]] spelling because it only appertains
  // to C++ function (but doesn't require it to be a member function).
  // FIXME: should this attribute have a CPlusPlus language option?
  let Spellings = [Clang<"test_typestate", 0>];
  let Subjects = SubjectList<[CXXMethod]>;
  let Args = [EnumArgument<"TestState", "ConsumedState",
                           ["consumed", "unconsumed"],
                           ["Consumed", "Unconsumed"]>];
  let Documentation = [TestTypestateDocs];
}

// Type safety attributes for `void *' pointers and type tags.

def ArgumentWithTypeTag : InheritableAttr {
  let Spellings = [Clang<"argument_with_type_tag">,
                   Clang<"pointer_with_type_tag">];
  let Subjects = SubjectList<[HasFunctionProto], ErrorDiag>;
  let Args = [IdentifierArgument<"ArgumentKind">,
              ParamIdxArgument<"ArgumentIdx">,
              ParamIdxArgument<"TypeTagIdx">,
              BoolArgument<"IsPointer", /*opt*/0, /*fake*/1>];
  let Documentation = [ArgumentWithTypeTagDocs, PointerWithTypeTagDocs];
}

def TypeTagForDatatype : InheritableAttr {
  let Spellings = [Clang<"type_tag_for_datatype">];
  let Args = [IdentifierArgument<"ArgumentKind">,
              TypeArgument<"MatchingCType">,
              BoolArgument<"LayoutCompatible">,
              BoolArgument<"MustBeNull">];
//  let Subjects = SubjectList<[Var], ErrorDiag>;
  let HasCustomParsing = 1;
  let Documentation = [TypeTagForDatatypeDocs];
}

def Owner : InheritableAttr {
  let Spellings = [CXX11<"gsl", "Owner">];
  let Subjects = SubjectList<[CXXRecord]>;
  let Args = [TypeArgument<"DerefType", /*opt=*/1>];
<<<<<<< HEAD
  let MeaningfulToClassTemplateDefinition = 1;
=======
>>>>>>> bd9014c9
  let Documentation = [LifetimeOwnerDocs];
}

def Pointer : InheritableAttr {
  let Spellings = [CXX11<"gsl", "Pointer">];
  let Subjects = SubjectList<[CXXRecord]>;
  let Args = [TypeArgument<"DerefType", /*opt=*/1>];
<<<<<<< HEAD
  let MeaningfulToClassTemplateDefinition = 1;
=======
>>>>>>> bd9014c9
  let Documentation = [LifetimePointerDocs];
}

// Microsoft-related attributes

def MSNoVTable : InheritableAttr, TargetSpecificAttr<TargetMicrosoftCXXABI> {
  let Spellings = [Declspec<"novtable">];
  let Subjects = SubjectList<[CXXRecord]>;
  let Documentation = [MSNoVTableDocs];
}

def : IgnoredAttr {
  let Spellings = [Declspec<"property">];
}

def MSAllocator : InheritableAttr {
  let Spellings = [Declspec<"allocator">];
  let Subjects = SubjectList<[Function]>;
  let Documentation = [MSAllocatorDocs];
}

def MSStruct : InheritableAttr {
  let Spellings = [GCC<"ms_struct">];
  let Subjects = SubjectList<[Record]>;
  let Documentation = [Undocumented];
}

def DLLExport : InheritableAttr, TargetSpecificAttr<TargetWindows> {
  let Spellings = [Declspec<"dllexport">, GCC<"dllexport">];
  let Subjects = SubjectList<[Function, Var, CXXRecord, ObjCInterface]>;
  let Documentation = [DLLExportDocs];
}

def DLLExportStaticLocal : InheritableAttr, TargetSpecificAttr<TargetWindows> {
  // This attribute is used internally only when -fno-dllexport-inlines is
  // passed. This attribute is added to inline function of class having
  // dllexport attribute. And if the function has static local variables, this
  // attribute is used to whether the variables are exported or not. Also if
  // function has local static variables, the function is dllexported too.
  let Spellings = [];
  let Subjects = SubjectList<[Function]>;
  let Documentation = [Undocumented];
}

def DLLImport : InheritableAttr, TargetSpecificAttr<TargetWindows> {
  let Spellings = [Declspec<"dllimport">, GCC<"dllimport">];
  let Subjects = SubjectList<[Function, Var, CXXRecord, ObjCInterface]>;
  let Documentation = [DLLImportDocs];


  let AdditionalMembers = [{
private:
  bool PropagatedToBaseTemplate = false;

public:
  void setPropagatedToBaseTemplate() { PropagatedToBaseTemplate = true; }
  bool wasPropagatedToBaseTemplate() { return PropagatedToBaseTemplate; }
  }];
}

def DLLImportStaticLocal : InheritableAttr, TargetSpecificAttr<TargetWindows> {
  // This attribute is used internally only when -fno-dllexport-inlines is
  // passed. This attribute is added to inline function of class having
  // dllimport attribute. And if the function has static local variables, this
  // attribute is used to whether the variables are imported or not.
  let Spellings = [];
  let Subjects = SubjectList<[Function]>;
  let Documentation = [Undocumented];
}

def SelectAny : InheritableAttr {
  let Spellings = [Declspec<"selectany">, GCC<"selectany">];
  let Documentation = [SelectAnyDocs];
}

def Thread : Attr {
  let Spellings = [Declspec<"thread">];
  let LangOpts = [MicrosoftExt];
  let Documentation = [ThreadDocs];
  let Subjects = SubjectList<[Var]>;
}

def Win64 : IgnoredAttr {
  let Spellings = [Keyword<"__w64">];
  let LangOpts = [MicrosoftExt];
}

def Ptr32 : TypeAttr {
  let Spellings = [Keyword<"__ptr32">];
  let Documentation = [Undocumented];
}

def Ptr64 : TypeAttr {
  let Spellings = [Keyword<"__ptr64">];
  let Documentation = [Undocumented];
}

def SPtr : TypeAttr {
  let Spellings = [Keyword<"__sptr">];
  let Documentation = [Undocumented];
}

def UPtr : TypeAttr {
  let Spellings = [Keyword<"__uptr">];
  let Documentation = [Undocumented];
}

def MSInheritance : InheritableAttr {
  let LangOpts = [MicrosoftExt];
  let Args = [DefaultBoolArgument<"BestCase", /*default*/1, /*fake*/1>];
  let Spellings = [Keyword<"__single_inheritance">,
                   Keyword<"__multiple_inheritance">,
                   Keyword<"__virtual_inheritance">,
                   Keyword<"__unspecified_inheritance">];
  let AdditionalMembers = [{
  static bool hasVBPtrOffsetField(Spelling Inheritance) {
    return Inheritance == Keyword_unspecified_inheritance;
  }

  // Only member pointers to functions need a this adjustment, since it can be
  // combined with the field offset for data pointers.
  static bool hasNVOffsetField(bool IsMemberFunction, Spelling Inheritance) {
    return IsMemberFunction && Inheritance >= Keyword_multiple_inheritance;
  }

  static bool hasVBTableOffsetField(Spelling Inheritance) {
    return Inheritance >= Keyword_virtual_inheritance;
  }

  static bool hasOnlyOneField(bool IsMemberFunction,
                              Spelling Inheritance) {
    if (IsMemberFunction)
      return Inheritance <= Keyword_single_inheritance;
    return Inheritance <= Keyword_multiple_inheritance;
  }
  }];
  let Documentation = [MSInheritanceDocs];
}

def MSVtorDisp : InheritableAttr {
  // This attribute has no spellings as it is only ever created implicitly.
  let Spellings = [];
  let Args = [UnsignedArgument<"vdm">];
  let SemaHandler = 0;

  let AdditionalMembers = [{
  enum Mode {
    Never,
    ForVBaseOverride,
    ForVFTable
  };

  Mode getVtorDispMode() const { return Mode(vdm); }
  }];
  let Documentation = [Undocumented];
}

def InitSeg : Attr {
  let Spellings = [Pragma<"", "init_seg">];
  let Args = [StringArgument<"Section">];
  let SemaHandler = 0;
  let Documentation = [InitSegDocs];
  let AdditionalMembers = [{
  void printPrettyPragma(raw_ostream &OS, const PrintingPolicy &Policy) const {
    OS << " (" << getSection() << ')';
  }
  }];
}

def LoopHint : Attr {
  /// #pragma clang loop <option> directive
  /// vectorize: vectorizes loop operations if State == Enable.
  /// vectorize_width: vectorize loop operations with width 'Value'.
  /// interleave: interleave multiple loop iterations if State == Enable.
  /// interleave_count: interleaves 'Value' loop iterations.
  /// unroll: fully unroll loop if State == Enable.
  /// unroll_count: unrolls loop 'Value' times.
  /// unroll_and_jam: attempt to unroll and jam loop if State == Enable.
  /// unroll_and_jam_count: unroll and jams loop 'Value' times.
  /// distribute: attempt to distribute loop if State == Enable.
  /// pipeline: disable pipelining loop if State == Disable.
  /// pipeline_initiation_interval: create loop schedule with initiation interval equal to 'Value'.

  /// #pragma unroll <argument> directive
  /// <no arg>: fully unrolls loop.
  /// boolean: fully unrolls loop if State == Enable.
  /// expression: unrolls loop 'Value' times.

  let Spellings = [Pragma<"clang", "loop">, Pragma<"", "unroll">,
                   Pragma<"", "nounroll">, Pragma<"", "unroll_and_jam">,
                   Pragma<"", "nounroll_and_jam">];

  /// State of the loop optimization specified by the spelling.
  let Args = [EnumArgument<"Option", "OptionType",
                          ["vectorize", "vectorize_width", "interleave", "interleave_count",
                           "unroll", "unroll_count", "unroll_and_jam", "unroll_and_jam_count",
                           "pipeline", "pipeline_initiation_interval", "distribute"],
                          ["Vectorize", "VectorizeWidth", "Interleave", "InterleaveCount",
                           "Unroll", "UnrollCount", "UnrollAndJam", "UnrollAndJamCount",
                           "PipelineDisabled", "PipelineInitiationInterval", "Distribute"]>,
              EnumArgument<"State", "LoopHintState",
                           ["enable", "disable", "numeric", "assume_safety", "full"],
                           ["Enable", "Disable", "Numeric", "AssumeSafety", "Full"]>,
              ExprArgument<"Value">];

  let AdditionalMembers = [{
  static const char *getOptionName(int Option) {
    switch(Option) {
    case Vectorize: return "vectorize";
    case VectorizeWidth: return "vectorize_width";
    case Interleave: return "interleave";
    case InterleaveCount: return "interleave_count";
    case Unroll: return "unroll";
    case UnrollCount: return "unroll_count";
    case UnrollAndJam: return "unroll_and_jam";
    case UnrollAndJamCount: return "unroll_and_jam_count";
    case PipelineDisabled: return "pipeline";
    case PipelineInitiationInterval: return "pipeline_initiation_interval";
    case Distribute: return "distribute";
    }
    llvm_unreachable("Unhandled LoopHint option.");
  }

  void printPrettyPragma(raw_ostream &OS, const PrintingPolicy &Policy) const {
    unsigned SpellingIndex = getSpellingListIndex();
    // For "#pragma unroll" and "#pragma nounroll" the string "unroll" or
    // "nounroll" is already emitted as the pragma name.
    if (SpellingIndex == Pragma_nounroll || SpellingIndex == Pragma_nounroll_and_jam)
      return;
    else if (SpellingIndex == Pragma_unroll || SpellingIndex == Pragma_unroll_and_jam) {
      OS << ' ' << getValueString(Policy);
      return;
    }

    assert(SpellingIndex == Pragma_clang_loop && "Unexpected spelling");
    OS << ' ' << getOptionName(option) << getValueString(Policy);
  }

  // Return a string containing the loop hint argument including the
  // enclosing parentheses.
  std::string getValueString(const PrintingPolicy &Policy) const {
    std::string ValueName;
    llvm::raw_string_ostream OS(ValueName);
    OS << "(";
    if (state == Numeric)
      value->printPretty(OS, nullptr, Policy);
    else if (state == Enable)
      OS << "enable";
    else if (state == Full)
      OS << "full";
    else if (state == AssumeSafety)
      OS << "assume_safety";
    else
      OS << "disable";
    OS << ")";
    return OS.str();
  }

  // Return a string suitable for identifying this attribute in diagnostics.
  std::string getDiagnosticName(const PrintingPolicy &Policy) const {
    unsigned SpellingIndex = getSpellingListIndex();
    if (SpellingIndex == Pragma_nounroll)
      return "#pragma nounroll";
    else if (SpellingIndex == Pragma_unroll)
      return "#pragma unroll" + (option == UnrollCount ? getValueString(Policy) : "");
    else if (SpellingIndex == Pragma_nounroll_and_jam)
      return "#pragma nounroll_and_jam";
    else if (SpellingIndex == Pragma_unroll_and_jam)
      return "#pragma unroll_and_jam" +
        (option == UnrollAndJamCount ? getValueString(Policy) : "");

    assert(SpellingIndex == Pragma_clang_loop && "Unexpected spelling");
    return getOptionName(option) + getValueString(Policy);
  }
  }];

  let Documentation = [LoopHintDocs, UnrollHintDocs];
}

def CapturedRecord : InheritableAttr {
  // This attribute has no spellings as it is only ever created implicitly.
  let Spellings = [];
  let SemaHandler = 0;
  let Documentation = [Undocumented];
}

def OMPThreadPrivateDecl : InheritableAttr {
  // This attribute has no spellings as it is only ever created implicitly.
  let Spellings = [];
  let SemaHandler = 0;
  let Documentation = [Undocumented];
}

def OMPCaptureNoInit : InheritableAttr {
  // This attribute has no spellings as it is only ever created implicitly.
  let Spellings = [];
  let SemaHandler = 0;
  let Documentation = [Undocumented];
}

def OMPCaptureKind : Attr {
  // This attribute has no spellings as it is only ever created implicitly.
  let Spellings = [];
  let SemaHandler = 0;
  let Args = [UnsignedArgument<"CaptureKind">];
  let Documentation = [Undocumented];
}

def OMPReferencedVar : Attr {
  // This attribute has no spellings as it is only ever created implicitly.
  let Spellings = [];
  let SemaHandler = 0;
  let Args = [ExprArgument<"Ref">];
  let Documentation = [Undocumented];
}

def OMPDeclareSimdDecl : Attr {
  let Spellings = [Pragma<"omp", "declare simd">];
  let Subjects = SubjectList<[Function]>;
  let SemaHandler = 0;
  let HasCustomParsing = 1;
  let Documentation = [OMPDeclareSimdDocs];
  let Args = [
    EnumArgument<"BranchState", "BranchStateTy",
                 [ "", "inbranch", "notinbranch" ],
                 [ "BS_Undefined", "BS_Inbranch", "BS_Notinbranch" ]>,
    ExprArgument<"Simdlen">, VariadicExprArgument<"Uniforms">,
    VariadicExprArgument<"Aligneds">, VariadicExprArgument<"Alignments">,
    VariadicExprArgument<"Linears">, VariadicUnsignedArgument<"Modifiers">,
    VariadicExprArgument<"Steps">
  ];
  let AdditionalMembers = [{
    void printPrettyPragma(raw_ostream & OS, const PrintingPolicy &Policy)
        const {
      if (getBranchState() != BS_Undefined)
        OS << ' ' << ConvertBranchStateTyToStr(getBranchState());
      if (auto *E = getSimdlen()) {
        OS << " simdlen(";
        E->printPretty(OS, nullptr, Policy);
        OS << ")";
      }
      if (uniforms_size() > 0) {
        OS << " uniform";
        StringRef Sep = "(";
        for (auto *E : uniforms()) {
          OS << Sep;
          E->printPretty(OS, nullptr, Policy);
          Sep = ", ";
        }
        OS << ")";
      }
      alignments_iterator NI = alignments_begin();
      for (auto *E : aligneds()) {
        OS << " aligned(";
        E->printPretty(OS, nullptr, Policy);
        if (*NI) {
          OS << ": ";
          (*NI)->printPretty(OS, nullptr, Policy);
        }
        OS << ")";
        ++NI;
      }
      steps_iterator I = steps_begin();
      modifiers_iterator MI = modifiers_begin();
      for (auto *E : linears()) {
        OS << " linear(";
        if (*MI != OMPC_LINEAR_unknown)
          OS << getOpenMPSimpleClauseTypeName(OMPC_linear, *MI) << "(";
        E->printPretty(OS, nullptr, Policy);
        if (*MI != OMPC_LINEAR_unknown)
          OS << ")";
        if (*I) {
          OS << ": ";
          (*I)->printPretty(OS, nullptr, Policy);
        }
        OS << ")";
        ++I;
        ++MI;
      }
    }
  }];
}

def OMPDeclareTargetDecl : InheritableAttr {
  let Spellings = [Pragma<"omp", "declare target">];
  let SemaHandler = 0;
  let Subjects = SubjectList<[Function, SharedVar]>;
  let Documentation = [OMPDeclareTargetDocs];
  let Args = [
    EnumArgument<"MapType", "MapTypeTy",
                 [ "to", "link" ],
                 [ "MT_To", "MT_Link" ]>
  ];
  let AdditionalMembers = [{
    void printPrettyPragma(raw_ostream &OS, const PrintingPolicy &Policy) const {
      // Use fake syntax because it is for testing and debugging purpose only.
      if (getMapType() != MT_To)
        OS << ' ' << ConvertMapTypeTyToStr(getMapType());
    }
    static llvm::Optional<MapTypeTy>
    isDeclareTargetDeclaration(const ValueDecl *VD) {
      if (!VD->hasAttrs())
        return llvm::None;
      if (const auto *Attr = VD->getAttr<OMPDeclareTargetDeclAttr>())
        return Attr->getMapType();

      return llvm::None;
    }
  }];
}

def OMPAllocateDecl : InheritableAttr {
  // This attribute has no spellings as it is only ever created implicitly.
  let Spellings = [];
  let SemaHandler = 0;
  let Args = [
    EnumArgument<"AllocatorType", "AllocatorTypeTy",
                 [
                   "omp_default_mem_alloc", "omp_large_cap_mem_alloc",
                   "omp_const_mem_alloc", "omp_high_bw_mem_alloc",
                   "omp_low_lat_mem_alloc", "omp_cgroup_mem_alloc",
                   "omp_pteam_mem_alloc", "omp_thread_mem_alloc", ""
                 ],
                 [
                   "OMPDefaultMemAlloc", "OMPLargeCapMemAlloc",
                   "OMPConstMemAlloc", "OMPHighBWMemAlloc", "OMPLowLatMemAlloc",
                   "OMPCGroupMemAlloc", "OMPPTeamMemAlloc", "OMPThreadMemAlloc",
                   "OMPUserDefinedMemAlloc"
                 ]>,
    ExprArgument<"Allocator">
  ];
  let Documentation = [Undocumented];
}

def InternalLinkage : InheritableAttr {
  let Spellings = [Clang<"internal_linkage">];
  let Subjects = SubjectList<[Var, Function, CXXRecord]>;
  let Documentation = [InternalLinkageDocs];
}

def ExcludeFromExplicitInstantiation : InheritableAttr {
  let Spellings = [Clang<"exclude_from_explicit_instantiation">];
  let Subjects = SubjectList<[Var, Function, CXXRecord]>;
  let Documentation = [ExcludeFromExplicitInstantiationDocs];
  let MeaningfulToClassTemplateDefinition = 1;
}

def Reinitializes : InheritableAttr {
  let Spellings = [Clang<"reinitializes", 0>];
  let Subjects = SubjectList<[NonStaticNonConstCXXMethod], ErrorDiag>;
  let Documentation = [ReinitializesDocs];
}

def NoDestroy : InheritableAttr {
  let Spellings = [Clang<"no_destroy", 0>];
  let Subjects = SubjectList<[Var]>;
  let Documentation = [NoDestroyDocs];
}

def AlwaysDestroy : InheritableAttr {
  let Spellings = [Clang<"always_destroy", 0>];
  let Subjects = SubjectList<[Var]>;
  let Documentation = [AlwaysDestroyDocs];
}

def SpeculativeLoadHardening : InheritableAttr {
  let Spellings = [Clang<"speculative_load_hardening">];
  let Subjects = SubjectList<[Function, ObjCMethod], ErrorDiag>;
  let Documentation = [SpeculativeLoadHardeningDocs];
}

def NoSpeculativeLoadHardening : InheritableAttr {
  let Spellings = [Clang<"no_speculative_load_hardening">];
  let Subjects = SubjectList<[Function, ObjCMethod], ErrorDiag>;
  let Documentation = [NoSpeculativeLoadHardeningDocs];
}

def Uninitialized : InheritableAttr {
  let Spellings = [Clang<"uninitialized", 0>];
  let Subjects = SubjectList<[LocalVar]>;
  let Documentation = [UninitializedDocs];
}

def ObjCExternallyRetained : InheritableAttr {
  let LangOpts = [ObjCAutoRefCount];
  let Spellings = [Clang<"objc_externally_retained">];
  let Subjects = SubjectList<[NonParmVar, Function, Block, ObjCMethod]>;
  let Documentation = [ObjCExternallyRetainedDocs];
}<|MERGE_RESOLUTION|>--- conflicted
+++ resolved
@@ -2770,10 +2770,6 @@
   let Spellings = [CXX11<"gsl", "Owner">];
   let Subjects = SubjectList<[CXXRecord]>;
   let Args = [TypeArgument<"DerefType", /*opt=*/1>];
-<<<<<<< HEAD
-  let MeaningfulToClassTemplateDefinition = 1;
-=======
->>>>>>> bd9014c9
   let Documentation = [LifetimeOwnerDocs];
 }
 
@@ -2781,10 +2777,6 @@
   let Spellings = [CXX11<"gsl", "Pointer">];
   let Subjects = SubjectList<[CXXRecord]>;
   let Args = [TypeArgument<"DerefType", /*opt=*/1>];
-<<<<<<< HEAD
-  let MeaningfulToClassTemplateDefinition = 1;
-=======
->>>>>>> bd9014c9
   let Documentation = [LifetimePointerDocs];
 }
 
