--- conflicted
+++ resolved
@@ -116,17 +116,15 @@
 
 def ExtIntType : TypeNode<Type>;
 def DependentExtIntType : TypeNode<Type>, AlwaysDependent;
-<<<<<<< HEAD
+
+def ParameterType : TypeNode<Type, 1>;
+def InParameterType : TypeNode<Type>;
+def OutParameterType : TypeNode<Type>;
+def InOutParameterType : TypeNode<Type>;
+def MoveParameterType : TypeNode<Type>;
 
 // Cppx Types
 def CppxKindType : TypeNode<Type>, LeafType;
 def CppxNamespaceType : TypeNode<Type>, LeafType;
 def CppxTemplateType : TypeNode<Type>, LeafType;
-def CppxArgsType : TypeNode<Type>, LeafType;
-=======
-def ParameterType : TypeNode<Type, 1>;
-def InParameterType : TypeNode<Type>;
-def OutParameterType : TypeNode<Type>;
-def InOutParameterType : TypeNode<Type>;
-def MoveParameterType : TypeNode<Type>;
->>>>>>> c0038db6
+def CppxArgsType : TypeNode<Type>, LeafType;