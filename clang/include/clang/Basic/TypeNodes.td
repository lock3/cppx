include "clang/Basic/ASTNode.td"

class TypeNode<TypeNode base, bit abstract = 0> : ASTNode {
	TypeNode Base = base;
  bit Abstract = abstract;
} 

/// A type node that is only used to represent dependent types in C++.  For
/// example, DependentTemplateSpecializationType is used to represent types
/// where the base template-id is dependent (such as `T::foo<U>`).  Code
/// that only works with non-dependent types can ignore these type nodes.
class AlwaysDependent {}

/// A type node that is never used to represent a canonical type, which is to
/// say that it always represents some sort of type "sugar" which can
/// (supposedly) be erased without affecting the formal behavior of the
/// language.  For example, in standard C/C++, typedefs do not introduce new
/// types and do not affect the semantics of the program.  Code that only
/// works with canonical types can ignore these type nodes.
///
/// Note that this simple story about non-canonical types is not the whole
/// truth.  Languages and extensions often have formation rules which differ
/// based on how a type is spelled and which therefore are not consistent
/// with immediately stipping away type sugar.  More critically, attributes on
/// typedefs can have semantic impacts in ways that are only reflected in our
/// AST by preserving the typedef sugar; for example, we do not otherwise
/// represent the alignment attribute on typedefs, and so it is necessary to
/// preserve typedef structure into most parts of IR generation.
class NeverCanonical {}

/// A type node that only represents a canonical type in some dependent cases.
/// For example, `std::vector<int>` (a TemplateSpecializationType) is
/// considered to be a non-canonical representation for the RecordType
/// referencing the concrete ClassTemplateSpecializationDecl; but
/// `std::vector<T>` cannot be resolved to a concrete specialization
/// and so remains canonical.  Code which only works with non-dependent
/// canonical types can ignore these nodes.
class NeverCanonicalUnlessDependent {}

/// A type node which never has component type structure.  Some code may be
/// able to operate on leaf types faster than they can on non-leaf types.
///
/// For example, the function type `void (int)` is not a leaf type because it
/// is structurally composed of component types (`void` and `int`).
///
/// A struct type is a leaf type because its field types are not part of its
/// type-expression.
///
/// Nodes like `TypedefType` which are syntactically leaves but can desugar
/// to types that may not be leaves should not declare this.
class LeafType {}

<<<<<<< HEAD
class MetaType { }

def BuiltinType : Type, LeafType;
def ComplexType : Type;
def PointerType : Type;
def BlockPointerType : Type;
def ReferenceType : Type<1>;
def LValueReferenceType : DerivedType<ReferenceType>;
def RValueReferenceType : DerivedType<ReferenceType>;
def MemberPointerType : Type;
def ArrayType : Type<1>;
def ConstantArrayType : DerivedType<ArrayType>;
def IncompleteArrayType : DerivedType<ArrayType>;
def VariableArrayType : DerivedType<ArrayType>;
def DependentSizedArrayType : DerivedType<ArrayType>, AlwaysDependent;
def DependentSizedExtVectorType : Type, AlwaysDependent;
def DependentAddressSpaceType : Type, AlwaysDependent;
def VectorType : Type;
def DependentVectorType : Type, AlwaysDependent;
def ExtVectorType : DerivedType<VectorType>;
def FunctionType : Type<1>;
def FunctionProtoType : DerivedType<FunctionType>;
def FunctionNoProtoType : DerivedType<FunctionType>;
def UnresolvedUsingType : Type, AlwaysDependent;
def ParenType : Type, NeverCanonical;
def TypedefType : Type, NeverCanonical;
def MacroQualifiedType : Type, NeverCanonical;
def AdjustedType : Type, NeverCanonical;
def DecayedType : DerivedType<AdjustedType>, NeverCanonical;
def TypeOfExprType : Type, NeverCanonicalUnlessDependent;
def TypeOfType : Type, NeverCanonicalUnlessDependent;
def DecltypeType : Type, NeverCanonicalUnlessDependent;
def ReflectedType : Type, NeverCanonicalUnlessDependent;
def UnaryTransformType : Type, NeverCanonicalUnlessDependent;
def TagType : Type<1>;
def RecordType : DerivedType<TagType>, LeafType;
def EnumType : DerivedType<TagType>, LeafType;
def ElaboratedType : Type, NeverCanonical;
def AttributedType : Type, NeverCanonical;
def TemplateTypeParmType : Type, AlwaysDependent, LeafType;
def SubstTemplateTypeParmType : Type, NeverCanonical;
def SubstTemplateTypeParmPackType : Type, AlwaysDependent;
def TemplateSpecializationType : Type, NeverCanonicalUnlessDependent;
def DeducedType : Type<1>;
def AutoType : DerivedType<DeducedType>;
def DeducedTemplateSpecializationType : DerivedType<DeducedType>;
def InjectedClassNameType : Type, AlwaysDependent, LeafType;
def DependentNameType : Type, AlwaysDependent;
def DependentTemplateSpecializationType : Type, AlwaysDependent;
def PackExpansionType : Type, NeverCanonicalUnlessDependent;
def CXXDependentVariadicReifierType : Type, MetaType;
def ObjCTypeParamType : Type, NeverCanonical;
def ObjCObjectType : Type;
def ObjCInterfaceType : DerivedType<ObjCObjectType>, LeafType;
def ObjCObjectPointerType : Type;
def PipeType : Type;
def AtomicType : Type;
=======
def Type : TypeNode<?, 1>;
def BuiltinType : TypeNode<Type>, LeafType;
def ComplexType : TypeNode<Type>;
def PointerType : TypeNode<Type>;
def BlockPointerType : TypeNode<Type>;
def ReferenceType : TypeNode<Type, 1>;
def LValueReferenceType : TypeNode<ReferenceType>;
def RValueReferenceType : TypeNode<ReferenceType>;
def MemberPointerType : TypeNode<Type>;
def ArrayType : TypeNode<Type, 1>;
def ConstantArrayType : TypeNode<ArrayType>;
def IncompleteArrayType : TypeNode<ArrayType>;
def VariableArrayType : TypeNode<ArrayType>;
def DependentSizedArrayType : TypeNode<ArrayType>, AlwaysDependent;
def DependentSizedExtVectorType : TypeNode<Type>, AlwaysDependent;
def DependentAddressSpaceType : TypeNode<Type>, AlwaysDependent;
def VectorType : TypeNode<Type>;
def DependentVectorType : TypeNode<Type>, AlwaysDependent;
def ExtVectorType : TypeNode<VectorType>;
def FunctionType : TypeNode<Type, 1>;
def FunctionProtoType : TypeNode<FunctionType>;
def FunctionNoProtoType : TypeNode<FunctionType>;
def UnresolvedUsingType : TypeNode<Type>, AlwaysDependent;
def ParenType : TypeNode<Type>, NeverCanonical;
def TypedefType : TypeNode<Type>, NeverCanonical;
def MacroQualifiedType : TypeNode<Type>, NeverCanonical;
def AdjustedType : TypeNode<Type>, NeverCanonical;
def DecayedType : TypeNode<AdjustedType>, NeverCanonical;
def TypeOfExprType : TypeNode<Type>, NeverCanonicalUnlessDependent;
def TypeOfType : TypeNode<Type>, NeverCanonicalUnlessDependent;
def DecltypeType : TypeNode<Type>, NeverCanonicalUnlessDependent;
def UnaryTransformType : TypeNode<Type>, NeverCanonicalUnlessDependent;
def TagType : TypeNode<Type, 1>;
def RecordType : TypeNode<TagType>, LeafType;
def EnumType : TypeNode<TagType>, LeafType;
def ElaboratedType : TypeNode<Type>, NeverCanonical;
def AttributedType : TypeNode<Type>, NeverCanonical;
def TemplateTypeParmType : TypeNode<Type>, AlwaysDependent, LeafType;
def SubstTemplateTypeParmType : TypeNode<Type>, NeverCanonical;
def SubstTemplateTypeParmPackType : TypeNode<Type>, AlwaysDependent;
def TemplateSpecializationType : TypeNode<Type>, NeverCanonicalUnlessDependent;
def DeducedType : TypeNode<Type, 1>;
def AutoType : TypeNode<DeducedType>;
def DeducedTemplateSpecializationType : TypeNode<DeducedType>;
def InjectedClassNameType : TypeNode<Type>, AlwaysDependent, LeafType;
def DependentNameType : TypeNode<Type>, AlwaysDependent;
def DependentTemplateSpecializationType : TypeNode<Type>, AlwaysDependent;
def PackExpansionType : TypeNode<Type>, NeverCanonicalUnlessDependent;
def ObjCTypeParamType : TypeNode<Type>, NeverCanonical;
def ObjCObjectType : TypeNode<Type>;
def ObjCInterfaceType : TypeNode<ObjCObjectType>, LeafType;
def ObjCObjectPointerType : TypeNode<Type>;
def PipeType : TypeNode<Type>;
def AtomicType : TypeNode<Type>;
>>>>>>> 55de6fc0
<|MERGE_RESOLUTION|>--- conflicted
+++ resolved
@@ -50,65 +50,8 @@
 /// to types that may not be leaves should not declare this.
 class LeafType {}
 
-<<<<<<< HEAD
-class MetaType { }
+class MetaType {}
 
-def BuiltinType : Type, LeafType;
-def ComplexType : Type;
-def PointerType : Type;
-def BlockPointerType : Type;
-def ReferenceType : Type<1>;
-def LValueReferenceType : DerivedType<ReferenceType>;
-def RValueReferenceType : DerivedType<ReferenceType>;
-def MemberPointerType : Type;
-def ArrayType : Type<1>;
-def ConstantArrayType : DerivedType<ArrayType>;
-def IncompleteArrayType : DerivedType<ArrayType>;
-def VariableArrayType : DerivedType<ArrayType>;
-def DependentSizedArrayType : DerivedType<ArrayType>, AlwaysDependent;
-def DependentSizedExtVectorType : Type, AlwaysDependent;
-def DependentAddressSpaceType : Type, AlwaysDependent;
-def VectorType : Type;
-def DependentVectorType : Type, AlwaysDependent;
-def ExtVectorType : DerivedType<VectorType>;
-def FunctionType : Type<1>;
-def FunctionProtoType : DerivedType<FunctionType>;
-def FunctionNoProtoType : DerivedType<FunctionType>;
-def UnresolvedUsingType : Type, AlwaysDependent;
-def ParenType : Type, NeverCanonical;
-def TypedefType : Type, NeverCanonical;
-def MacroQualifiedType : Type, NeverCanonical;
-def AdjustedType : Type, NeverCanonical;
-def DecayedType : DerivedType<AdjustedType>, NeverCanonical;
-def TypeOfExprType : Type, NeverCanonicalUnlessDependent;
-def TypeOfType : Type, NeverCanonicalUnlessDependent;
-def DecltypeType : Type, NeverCanonicalUnlessDependent;
-def ReflectedType : Type, NeverCanonicalUnlessDependent;
-def UnaryTransformType : Type, NeverCanonicalUnlessDependent;
-def TagType : Type<1>;
-def RecordType : DerivedType<TagType>, LeafType;
-def EnumType : DerivedType<TagType>, LeafType;
-def ElaboratedType : Type, NeverCanonical;
-def AttributedType : Type, NeverCanonical;
-def TemplateTypeParmType : Type, AlwaysDependent, LeafType;
-def SubstTemplateTypeParmType : Type, NeverCanonical;
-def SubstTemplateTypeParmPackType : Type, AlwaysDependent;
-def TemplateSpecializationType : Type, NeverCanonicalUnlessDependent;
-def DeducedType : Type<1>;
-def AutoType : DerivedType<DeducedType>;
-def DeducedTemplateSpecializationType : DerivedType<DeducedType>;
-def InjectedClassNameType : Type, AlwaysDependent, LeafType;
-def DependentNameType : Type, AlwaysDependent;
-def DependentTemplateSpecializationType : Type, AlwaysDependent;
-def PackExpansionType : Type, NeverCanonicalUnlessDependent;
-def CXXDependentVariadicReifierType : Type, MetaType;
-def ObjCTypeParamType : Type, NeverCanonical;
-def ObjCObjectType : Type;
-def ObjCInterfaceType : DerivedType<ObjCObjectType>, LeafType;
-def ObjCObjectPointerType : Type;
-def PipeType : Type;
-def AtomicType : Type;
-=======
 def Type : TypeNode<?, 1>;
 def BuiltinType : TypeNode<Type>, LeafType;
 def ComplexType : TypeNode<Type>;
@@ -140,6 +83,7 @@
 def TypeOfExprType : TypeNode<Type>, NeverCanonicalUnlessDependent;
 def TypeOfType : TypeNode<Type>, NeverCanonicalUnlessDependent;
 def DecltypeType : TypeNode<Type>, NeverCanonicalUnlessDependent;
+def ReflectedType : TypeNode<Type>, NeverCanonicalUnlessDependent;
 def UnaryTransformType : TypeNode<Type>, NeverCanonicalUnlessDependent;
 def TagType : TypeNode<Type, 1>;
 def RecordType : TypeNode<TagType>, LeafType;
@@ -157,10 +101,10 @@
 def DependentNameType : TypeNode<Type>, AlwaysDependent;
 def DependentTemplateSpecializationType : TypeNode<Type>, AlwaysDependent;
 def PackExpansionType : TypeNode<Type>, NeverCanonicalUnlessDependent;
+def CXXDependentVariadicReifierType : TypeNode<Type>, MetaType;
 def ObjCTypeParamType : TypeNode<Type>, NeverCanonical;
 def ObjCObjectType : TypeNode<Type>;
 def ObjCInterfaceType : TypeNode<ObjCObjectType>, LeafType;
 def ObjCObjectPointerType : TypeNode<Type>;
 def PipeType : TypeNode<Type>;
 def AtomicType : TypeNode<Type>;
->>>>>>> 55de6fc0
