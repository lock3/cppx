include "clang/Basic/ASTNode.td"

class TypeNode<TypeNode base, bit abstract = 0> : ASTNode {
	TypeNode Base = base;
  bit Abstract = abstract;
} 

/// A type node that is only used to represent dependent types in C++.  For
/// example, DependentTemplateSpecializationType is used to represent types
/// where the base template-id is dependent (such as `T::foo<U>`).  Code
/// that only works with non-dependent types can ignore these type nodes.
class AlwaysDependent {}

/// A type node that is never used to represent a canonical type, which is to
/// say that it always represents some sort of type "sugar" which can
/// (supposedly) be erased without affecting the formal behavior of the
/// language.  For example, in standard C/C++, typedefs do not introduce new
/// types and do not affect the semantics of the program.  Code that only
/// works with canonical types can ignore these type nodes.
///
/// Note that this simple story about non-canonical types is not the whole
/// truth.  Languages and extensions often have formation rules which differ
/// based on how a type is spelled and which therefore are not consistent
/// with immediately stipping away type sugar.  More critically, attributes on
/// typedefs can have semantic impacts in ways that are only reflected in our
/// AST by preserving the typedef sugar; for example, we do not otherwise
/// represent the alignment attribute on typedefs, and so it is necessary to
/// preserve typedef structure into most parts of IR generation.
class NeverCanonical {}

/// A type node that only represents a canonical type in some dependent cases.
/// For example, `std::vector<int>` (a TemplateSpecializationType) is
/// considered to be a non-canonical representation for the RecordType
/// referencing the concrete ClassTemplateSpecializationDecl; but
/// `std::vector<T>` cannot be resolved to a concrete specialization
/// and so remains canonical.  Code which only works with non-dependent
/// canonical types can ignore these nodes.
class NeverCanonicalUnlessDependent {}

/// A type node which never has component type structure.  Some code may be
/// able to operate on leaf types faster than they can on non-leaf types.
///
/// For example, the function type `void (int)` is not a leaf type because it
/// is structurally composed of component types (`void` and `int`).
///
/// A struct type is a leaf type because its field types are not part of its
/// type-expression.
///
/// Nodes like `TypedefType` which are syntactically leaves but can desugar
/// to types that may not be leaves should not declare this.
class LeafType {}

class MetaType {}

def Type : TypeNode<?, 1>;
def BuiltinType : TypeNode<Type>, LeafType;
def ComplexType : TypeNode<Type>;
def PointerType : TypeNode<Type>;
def BlockPointerType : TypeNode<Type>;
def ReferenceType : TypeNode<Type, 1>;
def LValueReferenceType : TypeNode<ReferenceType>;
def RValueReferenceType : TypeNode<ReferenceType>;
def MemberPointerType : TypeNode<Type>;
def ArrayType : TypeNode<Type, 1>;
def ConstantArrayType : TypeNode<ArrayType>;
def IncompleteArrayType : TypeNode<ArrayType>;
def VariableArrayType : TypeNode<ArrayType>;
def DependentSizedArrayType : TypeNode<ArrayType>, AlwaysDependent;
def DependentSizedExtVectorType : TypeNode<Type>, AlwaysDependent;
def DependentAddressSpaceType : TypeNode<Type>, AlwaysDependent;
def VectorType : TypeNode<Type>;
def DependentVectorType : TypeNode<Type>, AlwaysDependent;
def ExtVectorType : TypeNode<VectorType>;
def MatrixType : TypeNode<Type, 1>;
def ConstantMatrixType : TypeNode<MatrixType>;
def DependentSizedMatrixType : TypeNode<MatrixType>, AlwaysDependent;
def FunctionType : TypeNode<Type, 1>;
def FunctionProtoType : TypeNode<FunctionType>;
def FunctionNoProtoType : TypeNode<FunctionType>;
def UnresolvedUsingType : TypeNode<Type>, AlwaysDependent;
def ParenType : TypeNode<Type>, NeverCanonical;
def TypedefType : TypeNode<Type>, NeverCanonical;
def MacroQualifiedType : TypeNode<Type>, NeverCanonical;
def AdjustedType : TypeNode<Type>, NeverCanonical;
def DecayedType : TypeNode<AdjustedType>, NeverCanonical;
def TypeOfExprType : TypeNode<Type>, NeverCanonicalUnlessDependent;
def TypeOfType : TypeNode<Type>, NeverCanonicalUnlessDependent;
def DecltypeType : TypeNode<Type>, NeverCanonicalUnlessDependent;
def DependentIdentifierSpliceType : TypeNode<Type>, MetaType;
def TypeSpliceType : TypeNode<Type>, NeverCanonicalUnlessDependent;
def TypePackSpliceType : TypeNode<Type>, MetaType;
def SubstTypePackSpliceType : TypeNode<Type>, NeverCanonical;
def UnaryTransformType : TypeNode<Type>, NeverCanonicalUnlessDependent;
def TagType : TypeNode<Type, 1>;
def RecordType : TypeNode<TagType>, LeafType;
def EnumType : TypeNode<TagType>, LeafType;
def ElaboratedType : TypeNode<Type>, NeverCanonical;
def AttributedType : TypeNode<Type>, NeverCanonical;
def TemplateTypeParmType : TypeNode<Type>, AlwaysDependent, LeafType;
def SubstTemplateTypeParmType : TypeNode<Type>, NeverCanonical;
def SubstTemplateTypeParmPackType : TypeNode<Type>, AlwaysDependent;
def TemplateSpecializationType : TypeNode<Type>, NeverCanonicalUnlessDependent;
def DeducedType : TypeNode<Type, 1>;
def AutoType : TypeNode<DeducedType>;
def DeducedTemplateSpecializationType : TypeNode<DeducedType>;
def InjectedClassNameType : TypeNode<Type>, AlwaysDependent, LeafType;
def DependentNameType : TypeNode<Type>, AlwaysDependent;
def DependentTemplateSpecializationType : TypeNode<Type>, AlwaysDependent;
def PackExpansionType : TypeNode<Type>, AlwaysDependent;
def ObjCTypeParamType : TypeNode<Type>, NeverCanonical;
def ObjCObjectType : TypeNode<Type>;
def ObjCInterfaceType : TypeNode<ObjCObjectType>, LeafType;
def ObjCObjectPointerType : TypeNode<Type>;
def PipeType : TypeNode<Type>;
def AtomicType : TypeNode<Type>;

def ExtIntType : TypeNode<Type>;
<<<<<<< HEAD
def DependentExtIntType : TypeNode<Type>, AlwaysDependent;

def ParameterType : TypeNode<Type, 1>;
def InParameterType : TypeNode<Type>;
def OutParameterType : TypeNode<Type>;
def InOutParameterType : TypeNode<Type>;
def MoveParameterType : TypeNode<Type>;

// Cppx Types
def CppxKindType : TypeNode<Type>, LeafType;
def CppxNamespaceType : TypeNode<Type>, LeafType;
def CppxTemplateType : TypeNode<Type>, LeafType;
def CppxArgsType : TypeNode<Type>, LeafType;
def CppxTypeExprType : TypeNode<Type>, AlwaysDependent;
=======
def DependentExtIntType : TypeNode<Type>, AlwaysDependent;
>>>>>>> 1dcf6d28
<|MERGE_RESOLUTION|>--- conflicted
+++ resolved
@@ -115,21 +115,11 @@
 def AtomicType : TypeNode<Type>;
 
 def ExtIntType : TypeNode<Type>;
-<<<<<<< HEAD
 def DependentExtIntType : TypeNode<Type>, AlwaysDependent;
-
-def ParameterType : TypeNode<Type, 1>;
-def InParameterType : TypeNode<Type>;
-def OutParameterType : TypeNode<Type>;
-def InOutParameterType : TypeNode<Type>;
-def MoveParameterType : TypeNode<Type>;
 
 // Cppx Types
 def CppxKindType : TypeNode<Type>, LeafType;
 def CppxNamespaceType : TypeNode<Type>, LeafType;
 def CppxTemplateType : TypeNode<Type>, LeafType;
 def CppxArgsType : TypeNode<Type>, LeafType;
-def CppxTypeExprType : TypeNode<Type>, AlwaysDependent;
-=======
-def DependentExtIntType : TypeNode<Type>, AlwaysDependent;
->>>>>>> 1dcf6d28
+def CppxTypeExprType : TypeNode<Type>, AlwaysDependent;