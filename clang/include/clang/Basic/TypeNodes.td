--- conflicted
+++ resolved
@@ -108,8 +108,5 @@
 def ObjCObjectPointerType : TypeNode<Type>;
 def PipeType : TypeNode<Type>;
 def AtomicType : TypeNode<Type>;
-<<<<<<< HEAD
-=======
 def ExtIntType : TypeNode<Type>;
-def DependentExtIntType : TypeNode<Type>, AlwaysDependent;
->>>>>>> dbb03567
+def DependentExtIntType : TypeNode<Type>, AlwaysDependent;