--- conflicted
+++ resolved
@@ -919,10 +919,7 @@
     SK_OCLSamplerInit,
 
     /// Initialize an opaque OpenCL type (event_t, queue_t, etc.) with zero
-    SK_OCLZeroOpaqueType,
-
-    /// Initialize a parameter with a passing mode.
-    SK_ParameterModeInit,
+    SK_OCLZeroOpaqueType
   };
 
   /// A single step in the initialization sequence.
@@ -1356,16 +1353,6 @@
   /// from a zero constant.
   void AddOCLZeroOpaqueTypeStep(QualType T);
 
-<<<<<<< HEAD
-  /// Add a step to initialize by zero types defined in the
-  /// cl_intel_device_side_avc_motion_estimation OpenCL extension
-  void AddOCLIntelSubgroupAVCZeroInitStep(QualType T);
-
-  /// Add a step to passing an argument to an in/out/etc. paraemter.
-  void AddParameterAdjustmentStep(QualType T);
-
-=======
->>>>>>> ae327e15
   /// Add steps to unwrap a initializer list for a reference around a
   /// single element and rewrap it at the end.
   void RewrapReferenceInitList(QualType T, InitListExpr *Syntactic);
