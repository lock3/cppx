//===- ASTBitCodes.h - Enum values for the PCH bitcode format ---*- C++ -*-===//
//
// Part of the LLVM Project, under the Apache License v2.0 with LLVM Exceptions.
// See https://llvm.org/LICENSE.txt for license information.
// SPDX-License-Identifier: Apache-2.0 WITH LLVM-exception
//
//===----------------------------------------------------------------------===//
//
// This header defines Bitcode enum values for Clang serialized AST files.
//
// The enum values defined in this file should be considered permanent.  If
// new features are added, they should have values added at the end of the
// respective lists.
//
//===----------------------------------------------------------------------===//

#ifndef LLVM_CLANG_SERIALIZATION_ASTBITCODES_H
#define LLVM_CLANG_SERIALIZATION_ASTBITCODES_H

#include "clang/AST/DeclarationName.h"
#include "clang/AST/Type.h"
#include "clang/Basic/IdentifierTable.h"
#include "clang/Basic/OperatorKinds.h"
#include "clang/Basic/SourceLocation.h"
#include "llvm/ADT/DenseMapInfo.h"
#include "llvm/Bitstream/BitCodes.h"
#include <cassert>
#include <cstdint>

namespace clang {
namespace serialization {

    /// AST file major version number supported by this version of
    /// Clang.
    ///
    /// Whenever the AST file format changes in a way that makes it
    /// incompatible with previous versions (such that a reader
    /// designed for the previous version could not support reading
    /// the new version), this number should be increased.
    ///
    /// Version 4 of AST files also requires that the version control branch and
    /// revision match exactly, since there is no backward compatibility of
    /// AST files at this time.
    const unsigned VERSION_MAJOR = 10;

    /// AST file minor version number supported by this version of
    /// Clang.
    ///
    /// Whenever the AST format changes in a way that is still
    /// compatible with previous versions (such that a reader designed
    /// for the previous version could still support reading the new
    /// version by ignoring new kinds of subblocks), this number
    /// should be increased.
    const unsigned VERSION_MINOR = 0;

    /// An ID number that refers to an identifier in an AST file.
    ///
    /// The ID numbers of identifiers are consecutive (in order of discovery)
    /// and start at 1. 0 is reserved for NULL.
    using IdentifierID = uint32_t;

    /// An ID number that refers to a declaration in an AST file.
    ///
    /// The ID numbers of declarations are consecutive (in order of
    /// discovery), with values below NUM_PREDEF_DECL_IDS being reserved.
    /// At the start of a chain of precompiled headers, declaration ID 1 is
    /// used for the translation unit declaration.
    using DeclID = uint32_t;

    // FIXME: Turn these into classes so we can have some type safety when
    // we go from local ID to global and vice-versa.
    using LocalDeclID = DeclID;
    using GlobalDeclID = DeclID;

    /// An ID number that refers to a type in an AST file.
    ///
    /// The ID of a type is partitioned into two parts: the lower
    /// three bits are used to store the const/volatile/restrict
    /// qualifiers (as with QualType) and the upper bits provide a
    /// type index. The type index values are partitioned into two
    /// sets. The values below NUM_PREDEF_TYPE_IDs are predefined type
    /// IDs (based on the PREDEF_TYPE_*_ID constants), with 0 as a
    /// placeholder for "no type". Values from NUM_PREDEF_TYPE_IDs are
    /// other types that have serialized representations.
    using TypeID = uint32_t;

    /// A type index; the type ID with the qualifier bits removed.
    class TypeIdx {
      uint32_t Idx = 0;

    public:
      TypeIdx() = default;
      explicit TypeIdx(uint32_t index) : Idx(index) {}

      uint32_t getIndex() const { return Idx; }

      TypeID asTypeID(unsigned FastQuals) const {
        if (Idx == uint32_t(-1))
          return TypeID(-1);

        return (Idx << Qualifiers::FastWidth) | FastQuals;
      }

      static TypeIdx fromTypeID(TypeID ID) {
        if (ID == TypeID(-1))
          return TypeIdx(-1);

        return TypeIdx(ID >> Qualifiers::FastWidth);
      }
    };

    /// A structure for putting "fast"-unqualified QualTypes into a
    /// DenseMap.  This uses the standard pointer hash function.
    struct UnsafeQualTypeDenseMapInfo {
      static bool isEqual(QualType A, QualType B) { return A == B; }

      static QualType getEmptyKey() {
        return QualType::getFromOpaquePtr((void*) 1);
      }

      static QualType getTombstoneKey() {
        return QualType::getFromOpaquePtr((void*) 2);
      }

      static unsigned getHashValue(QualType T) {
        assert(!T.getLocalFastQualifiers() &&
               "hash invalid for types with fast quals");
        uintptr_t v = reinterpret_cast<uintptr_t>(T.getAsOpaquePtr());
        return (unsigned(v) >> 4) ^ (unsigned(v) >> 9);
      }
    };

    /// An ID number that refers to an identifier in an AST file.
    using IdentID = uint32_t;

    /// The number of predefined identifier IDs.
    const unsigned int NUM_PREDEF_IDENT_IDS = 1;

    /// An ID number that refers to a macro in an AST file.
    using MacroID = uint32_t;

    /// A global ID number that refers to a macro in an AST file.
    using GlobalMacroID = uint32_t;

    /// A local to a module ID number that refers to a macro in an
    /// AST file.
    using LocalMacroID = uint32_t;

    /// The number of predefined macro IDs.
    const unsigned int NUM_PREDEF_MACRO_IDS = 1;

    /// An ID number that refers to an ObjC selector in an AST file.
    using SelectorID = uint32_t;

    /// The number of predefined selector IDs.
    const unsigned int NUM_PREDEF_SELECTOR_IDS = 1;

    /// An ID number that refers to a set of CXXBaseSpecifiers in an
    /// AST file.
    using CXXBaseSpecifiersID = uint32_t;

    /// An ID number that refers to a list of CXXCtorInitializers in an
    /// AST file.
    using CXXCtorInitializersID = uint32_t;

    /// An ID number that refers to an entity in the detailed
    /// preprocessing record.
    using PreprocessedEntityID = uint32_t;

    /// An ID number that refers to a submodule in a module file.
    using SubmoduleID = uint32_t;

    /// The number of predefined submodule IDs.
    const unsigned int NUM_PREDEF_SUBMODULE_IDS = 1;

    /// Source range/offset of a preprocessed entity.
    struct PPEntityOffset {
      /// Raw source location of beginning of range.
      unsigned Begin;

      /// Raw source location of end of range.
      unsigned End;

      /// Offset in the AST file relative to ModuleFile::MacroOffsetsBase.
      uint32_t BitOffset;

      PPEntityOffset(SourceRange R, uint32_t BitOffset)
        : Begin(R.getBegin().getRawEncoding()),
          End(R.getEnd().getRawEncoding()), BitOffset(BitOffset) {}

      SourceLocation getBegin() const {
        return SourceLocation::getFromRawEncoding(Begin);
      }

      SourceLocation getEnd() const {
        return SourceLocation::getFromRawEncoding(End);
      }
    };

    /// Source range of a skipped preprocessor region
    struct PPSkippedRange {
      /// Raw source location of beginning of range.
      unsigned Begin;
      /// Raw source location of end of range.
      unsigned End;

      PPSkippedRange(SourceRange R)
        : Begin(R.getBegin().getRawEncoding()),
          End(R.getEnd().getRawEncoding()) { }

      SourceLocation getBegin() const {
        return SourceLocation::getFromRawEncoding(Begin);
      }
      SourceLocation getEnd() const {
        return SourceLocation::getFromRawEncoding(End);
      }
    };

    /// Offset in the AST file. Use splitted 64-bit integer into low/high
    /// parts to keep structure alignment 32-bit (it is important because
    /// blobs in bitstream are 32-bit aligned). This structure is serialized
    /// "as is" to the AST file.
    struct UnderalignedInt64 {
      uint32_t BitOffsetLow = 0;
      uint32_t BitOffsetHigh = 0;

      UnderalignedInt64() = default;
      UnderalignedInt64(uint64_t BitOffset) { setBitOffset(BitOffset); }

      void setBitOffset(uint64_t Offset) {
        BitOffsetLow = Offset;
        BitOffsetHigh = Offset >> 32;
      }

      uint64_t getBitOffset() const {
        return BitOffsetLow | (uint64_t(BitOffsetHigh) << 32);
      }
    };

    /// Source location and bit offset of a declaration.
    struct DeclOffset {
      /// Raw source location.
      unsigned Loc = 0;

      /// Offset in the AST file. Keep structure alignment 32-bit and avoid
      /// padding gap because undefined value in the padding affects AST hash.
      UnderalignedInt64 BitOffset;

      DeclOffset() = default;
      DeclOffset(SourceLocation Loc, uint64_t BitOffset) {
        setLocation(Loc);
        setBitOffset(BitOffset);
      }

      void setLocation(SourceLocation L) {
        Loc = L.getRawEncoding();
      }

      SourceLocation getLocation() const {
        return SourceLocation::getFromRawEncoding(Loc);
      }

      void setBitOffset(uint64_t Offset) {
        BitOffset.setBitOffset(Offset);
      }

      uint64_t getBitOffset() const {
        return BitOffset.getBitOffset();
      }
    };

    /// The number of predefined preprocessed entity IDs.
    const unsigned int NUM_PREDEF_PP_ENTITY_IDS = 1;

    /// Describes the various kinds of blocks that occur within
    /// an AST file.
    enum BlockIDs {
      /// The AST block, which acts as a container around the
      /// full AST block.
      AST_BLOCK_ID = llvm::bitc::FIRST_APPLICATION_BLOCKID,

      /// The block containing information about the source
      /// manager.
      SOURCE_MANAGER_BLOCK_ID,

      /// The block containing information about the
      /// preprocessor.
      PREPROCESSOR_BLOCK_ID,

      /// The block containing the definitions of all of the
      /// types and decls used within the AST file.
      DECLTYPES_BLOCK_ID,

      /// The block containing the detailed preprocessing record.
      PREPROCESSOR_DETAIL_BLOCK_ID,

      /// The block containing the submodule structure.
      SUBMODULE_BLOCK_ID,

      /// The block containing comments.
      COMMENTS_BLOCK_ID,

      /// The control block, which contains all of the
      /// information that needs to be validated prior to committing
      /// to loading the AST file.
      CONTROL_BLOCK_ID,

      /// The block of input files, which were used as inputs
      /// to create this AST file.
      ///
      /// This block is part of the control block.
      INPUT_FILES_BLOCK_ID,

      /// The block of configuration options, used to check that
      /// a module is being used in a configuration compatible with the
      /// configuration in which it was built.
      ///
      /// This block is part of the control block.
      OPTIONS_BLOCK_ID,

      /// A block containing a module file extension.
      EXTENSION_BLOCK_ID,

      /// A block with unhashed content.
      ///
      /// These records should not change the \a ASTFileSignature.  See \a
      /// UnhashedControlBlockRecordTypes for the list of records.
      UNHASHED_CONTROL_BLOCK_ID,
    };

    /// Record types that occur within the control block.
    enum ControlRecordTypes {
      /// AST file metadata, including the AST file version number
      /// and information about the compiler used to build this AST file.
      METADATA = 1,

      /// Record code for the list of other AST files imported by
      /// this AST file.
      IMPORTS,

      /// Record code for the original file that was used to
      /// generate the AST file, including both its file ID and its
      /// name.
      ORIGINAL_FILE,

      /// The directory that the PCH was originally created in.
      ORIGINAL_PCH_DIR,

      /// Record code for file ID of the file or buffer that was used to
      /// generate the AST file.
      ORIGINAL_FILE_ID,

      /// Offsets into the input-files block where input files
      /// reside.
      INPUT_FILE_OFFSETS,

      /// Record code for the module name.
      MODULE_NAME,

      /// Record code for the module map file that was used to build this
      /// AST file.
      MODULE_MAP_FILE,

      /// Record code for the module build directory.
      MODULE_DIRECTORY,
    };

    /// Record types that occur within the options block inside
    /// the control block.
    enum OptionsRecordTypes {
      /// Record code for the language options table.
      ///
      /// The record with this code contains the contents of the
      /// LangOptions structure. We serialize the entire contents of
      /// the structure, and let the reader decide which options are
      /// actually important to check.
      LANGUAGE_OPTIONS = 1,

      /// Record code for the target options table.
      TARGET_OPTIONS,

      /// Record code for the filesystem options table.
      FILE_SYSTEM_OPTIONS,

      /// Record code for the headers search options table.
      HEADER_SEARCH_OPTIONS,

      /// Record code for the preprocessor options table.
      PREPROCESSOR_OPTIONS,
    };

    /// Record codes for the unhashed control block.
    enum UnhashedControlBlockRecordTypes {
      /// Record code for the signature that identifiers this AST file.
      SIGNATURE = 1,

      /// Record code for the diagnostic options table.
      DIAGNOSTIC_OPTIONS,

      /// Record code for \#pragma diagnostic mappings.
      DIAG_PRAGMA_MAPPINGS,
    };

    /// Record code for extension blocks.
    enum ExtensionBlockRecordTypes {
      /// Metadata describing this particular extension.
      EXTENSION_METADATA = 1,

      /// The first record ID allocated to the extensions themselves.
      FIRST_EXTENSION_RECORD_ID = 4
    };

    /// Record types that occur within the input-files block
    /// inside the control block.
    enum InputFileRecordTypes {
      /// An input file.
      INPUT_FILE = 1,

      /// The input file content hash
      INPUT_FILE_HASH
    };

    /// Record types that occur within the AST block itself.
    enum ASTRecordTypes {
      /// Record code for the offsets of each type.
      ///
      /// The TYPE_OFFSET constant describes the record that occurs
      /// within the AST block. The record itself is an array of offsets that
      /// point into the declarations and types block (identified by
      /// DECLTYPES_BLOCK_ID). The index into the array is based on the ID
      /// of a type. For a given type ID @c T, the lower three bits of
      /// @c T are its qualifiers (const, volatile, restrict), as in
      /// the QualType class. The upper bits, after being shifted and
      /// subtracting NUM_PREDEF_TYPE_IDS, are used to index into the
      /// TYPE_OFFSET block to determine the offset of that type's
      /// corresponding record within the DECLTYPES_BLOCK_ID block.
      TYPE_OFFSET = 1,

      /// Record code for the offsets of each decl.
      ///
      /// The DECL_OFFSET constant describes the record that occurs
      /// within the block identified by DECL_OFFSETS_BLOCK_ID within
      /// the AST block. The record itself is an array of offsets that
      /// point into the declarations and types block (identified by
      /// DECLTYPES_BLOCK_ID). The declaration ID is an index into this
      /// record, after subtracting one to account for the use of
      /// declaration ID 0 for a NULL declaration pointer. Index 0 is
      /// reserved for the translation unit declaration.
      DECL_OFFSET = 2,

      /// Record code for the table of offsets of each
      /// identifier ID.
      ///
      /// The offset table contains offsets into the blob stored in
      /// the IDENTIFIER_TABLE record. Each offset points to the
      /// NULL-terminated string that corresponds to that identifier.
      IDENTIFIER_OFFSET = 3,

      /// This is so that older clang versions, before the introduction
      /// of the control block, can read and reject the newer PCH format.
      /// *DON'T CHANGE THIS NUMBER*.
      METADATA_OLD_FORMAT = 4,

      /// Record code for the identifier table.
      ///
      /// The identifier table is a simple blob that contains
      /// NULL-terminated strings for all of the identifiers
      /// referenced by the AST file. The IDENTIFIER_OFFSET table
      /// contains the mapping from identifier IDs to the characters
      /// in this blob. Note that the starting offsets of all of the
      /// identifiers are odd, so that, when the identifier offset
      /// table is loaded in, we can use the low bit to distinguish
      /// between offsets (for unresolved identifier IDs) and
      /// IdentifierInfo pointers (for already-resolved identifier
      /// IDs).
      IDENTIFIER_TABLE = 5,

      /// Record code for the array of eagerly deserialized decls.
      ///
      /// The AST file contains a list of all of the declarations that should be
      /// eagerly deserialized present within the parsed headers, stored as an
      /// array of declaration IDs. These declarations will be
      /// reported to the AST consumer after the AST file has been
      /// read, since their presence can affect the semantics of the
      /// program (e.g., for code generation).
      EAGERLY_DESERIALIZED_DECLS = 6,

      /// Record code for the set of non-builtin, special
      /// types.
      ///
      /// This record contains the type IDs for the various type nodes
      /// that are constructed during semantic analysis (e.g.,
      /// __builtin_va_list). The SPECIAL_TYPE_* constants provide
      /// offsets into this record.
      SPECIAL_TYPES = 7,

      /// Record code for the extra statistics we gather while
      /// generating an AST file.
      STATISTICS = 8,

      /// Record code for the array of tentative definitions.
      TENTATIVE_DEFINITIONS = 9,

      // ID 10 used to be for a list of extern "C" declarations.

      /// Record code for the table of offsets into the
      /// Objective-C method pool.
      SELECTOR_OFFSETS = 11,

      /// Record code for the Objective-C method pool,
      METHOD_POOL = 12,

      /// The value of the next __COUNTER__ to dispense.
      /// [PP_COUNTER_VALUE, Val]
      PP_COUNTER_VALUE = 13,

      /// Record code for the table of offsets into the block
      /// of source-location information.
      SOURCE_LOCATION_OFFSETS = 14,

      /// Record code for the set of source location entries
      /// that need to be preloaded by the AST reader.
      ///
      /// This set contains the source location entry for the
      /// predefines buffer and for any file entries that need to be
      /// preloaded.
      SOURCE_LOCATION_PRELOADS = 15,

      /// Record code for the set of ext_vector type names.
      EXT_VECTOR_DECLS = 16,

      /// Record code for the array of unused file scoped decls.
      UNUSED_FILESCOPED_DECLS = 17,

      /// Record code for the table of offsets to entries in the
      /// preprocessing record.
      PPD_ENTITIES_OFFSETS = 18,

      /// Record code for the array of VTable uses.
      VTABLE_USES = 19,

      // ID 20 used to be for a list of dynamic classes.

      /// Record code for referenced selector pool.
      REFERENCED_SELECTOR_POOL = 21,

      /// Record code for an update to the TU's lexically contained
      /// declarations.
      TU_UPDATE_LEXICAL = 22,

      // ID 23 used to be for a list of local redeclarations.

      /// Record code for declarations that Sema keeps references of.
      SEMA_DECL_REFS = 24,

      /// Record code for weak undeclared identifiers.
      WEAK_UNDECLARED_IDENTIFIERS = 25,

      /// Record code for pending implicit instantiations.
      PENDING_IMPLICIT_INSTANTIATIONS = 26,

      // ID 27 used to be for a list of replacement decls.

      /// Record code for an update to a decl context's lookup table.
      ///
      /// In practice, this should only be used for the TU and namespaces.
      UPDATE_VISIBLE = 28,

      /// Record for offsets of DECL_UPDATES records for declarations
      /// that were modified after being deserialized and need updates.
      DECL_UPDATE_OFFSETS = 29,

      // ID 30 used to be a decl update record. These are now in the DECLTYPES
      // block.

      // ID 31 used to be a list of offsets to DECL_CXX_BASE_SPECIFIERS records.

      // ID 32 used to be the code for \#pragma diagnostic mappings.

      /// Record code for special CUDA declarations.
      CUDA_SPECIAL_DECL_REFS = 33,

      /// Record code for header search information.
      HEADER_SEARCH_TABLE = 34,

      /// Record code for floating point \#pragma options.
      FP_PRAGMA_OPTIONS = 35,

      /// Record code for enabled OpenCL extensions.
      OPENCL_EXTENSIONS = 36,

      /// The list of delegating constructor declarations.
      DELEGATING_CTORS = 37,

      /// Record code for the set of known namespaces, which are used
      /// for typo correction.
      KNOWN_NAMESPACES = 38,

      /// Record code for the remapping information used to relate
      /// loaded modules to the various offsets and IDs(e.g., source location
      /// offests, declaration and type IDs) that are used in that module to
      /// refer to other modules.
      MODULE_OFFSET_MAP = 39,

      /// Record code for the source manager line table information,
      /// which stores information about \#line directives.
      SOURCE_MANAGER_LINE_TABLE = 40,

      /// Record code for map of Objective-C class definition IDs to the
      /// ObjC categories in a module that are attached to that class.
      OBJC_CATEGORIES_MAP = 41,

      /// Record code for a file sorted array of DeclIDs in a module.
      FILE_SORTED_DECLS = 42,

      /// Record code for an array of all of the (sub)modules that were
      /// imported by the AST file.
      IMPORTED_MODULES = 43,

      // ID 44 used to be a table of merged canonical declarations.
      // ID 45 used to be a list of declaration IDs of local redeclarations.

      /// Record code for the array of Objective-C categories (including
      /// extensions).
      ///
      /// This array can only be interpreted properly using the Objective-C
      /// categories map.
      OBJC_CATEGORIES = 46,

      /// Record code for the table of offsets of each macro ID.
      ///
      /// The offset table contains offsets into the blob stored in
      /// the preprocessor block. Each offset points to the corresponding
      /// macro definition.
      MACRO_OFFSET = 47,

      /// A list of "interesting" identifiers. Only used in C++ (where we
      /// don't normally do lookups into the serialized identifier table). These
      /// are eagerly deserialized.
      INTERESTING_IDENTIFIERS = 48,

      /// Record code for undefined but used functions and variables that
      /// need a definition in this TU.
      UNDEFINED_BUT_USED = 49,

      /// Record code for late parsed template functions.
      LATE_PARSED_TEMPLATE = 50,

      /// Record code for \#pragma optimize options.
      OPTIMIZE_PRAGMA_OPTIONS = 51,

      /// Record code for potentially unused local typedef names.
      UNUSED_LOCAL_TYPEDEF_NAME_CANDIDATES = 52,

      // ID 53 used to be a table of constructor initializer records.

      /// Delete expressions that will be analyzed later.
      DELETE_EXPRS_TO_ANALYZE = 54,

      /// Record code for \#pragma ms_struct options.
      MSSTRUCT_PRAGMA_OPTIONS = 55,

      /// Record code for \#pragma ms_struct options.
      POINTERS_TO_MEMBERS_PRAGMA_OPTIONS = 56,

      /// Number of unmatched #pragma clang cuda_force_host_device begin
      /// directives we've seen.
      CUDA_PRAGMA_FORCE_HOST_DEVICE_DEPTH = 57,

      /// Record code for types associated with OpenCL extensions.
      OPENCL_EXTENSION_TYPES = 58,

      /// Record code for declarations associated with OpenCL extensions.
      OPENCL_EXTENSION_DECLS = 59,

      MODULAR_CODEGEN_DECLS = 60,

      /// Record code for \#pragma pack options.
      PACK_PRAGMA_OPTIONS = 61,

      /// The stack of open #ifs/#ifdefs recorded in a preamble.
      PP_CONDITIONAL_STACK = 62,

      /// A table of skipped ranges within the preprocessing record.
      PPD_SKIPPED_RANGES = 63,

      /// Record code for the Decls to be checked for deferred diags.
      DECLS_TO_CHECK_FOR_DEFERRED_DIAGS = 64,
    };

    /// Record types used within a source manager block.
    enum SourceManagerRecordTypes {
      /// Describes a source location entry (SLocEntry) for a
      /// file.
      SM_SLOC_FILE_ENTRY = 1,

      /// Describes a source location entry (SLocEntry) for a
      /// buffer.
      SM_SLOC_BUFFER_ENTRY = 2,

      /// Describes a blob that contains the data for a buffer
      /// entry. This kind of record always directly follows a
      /// SM_SLOC_BUFFER_ENTRY record or a SM_SLOC_FILE_ENTRY with an
      /// overridden buffer.
      SM_SLOC_BUFFER_BLOB = 3,

      /// Describes a zlib-compressed blob that contains the data for
      /// a buffer entry.
      SM_SLOC_BUFFER_BLOB_COMPRESSED = 4,

      /// Describes a source location entry (SLocEntry) for a
      /// macro expansion.
      SM_SLOC_EXPANSION_ENTRY = 5
    };

    /// Record types used within a preprocessor block.
    enum PreprocessorRecordTypes {
      // The macros in the PP section are a PP_MACRO_* instance followed by a
      // list of PP_TOKEN instances for each token in the definition.

      /// An object-like macro definition.
      /// [PP_MACRO_OBJECT_LIKE, IdentInfoID, SLoc, IsUsed]
      PP_MACRO_OBJECT_LIKE = 1,

      /// A function-like macro definition.
      /// [PP_MACRO_FUNCTION_LIKE, \<ObjectLikeStuff>, IsC99Varargs,
      /// IsGNUVarars, NumArgs, ArgIdentInfoID* ]
      PP_MACRO_FUNCTION_LIKE = 2,

      /// Describes one token.
      /// [PP_TOKEN, SLoc, Length, IdentInfoID, Kind, Flags]
      PP_TOKEN = 3,

      /// The macro directives history for a particular identifier.
      PP_MACRO_DIRECTIVE_HISTORY = 4,

      /// A macro directive exported by a module.
      /// [PP_MODULE_MACRO, SubmoduleID, MacroID, (Overridden SubmoduleID)*]
      PP_MODULE_MACRO = 5,
    };

    /// Record types used within a preprocessor detail block.
    enum PreprocessorDetailRecordTypes {
      /// Describes a macro expansion within the preprocessing record.
      PPD_MACRO_EXPANSION = 0,

      /// Describes a macro definition within the preprocessing record.
      PPD_MACRO_DEFINITION = 1,

      /// Describes an inclusion directive within the preprocessing
      /// record.
      PPD_INCLUSION_DIRECTIVE = 2
    };

    /// Record types used within a submodule description block.
    enum SubmoduleRecordTypes {
      /// Metadata for submodules as a whole.
      SUBMODULE_METADATA = 0,

      /// Defines the major attributes of a submodule, including its
      /// name and parent.
      SUBMODULE_DEFINITION = 1,

      /// Specifies the umbrella header used to create this module,
      /// if any.
      SUBMODULE_UMBRELLA_HEADER = 2,

      /// Specifies a header that falls into this (sub)module.
      SUBMODULE_HEADER = 3,

      /// Specifies a top-level header that falls into this (sub)module.
      SUBMODULE_TOPHEADER = 4,

      /// Specifies an umbrella directory.
      SUBMODULE_UMBRELLA_DIR = 5,

      /// Specifies the submodules that are imported by this
      /// submodule.
      SUBMODULE_IMPORTS = 6,

      /// Specifies the submodules that are re-exported from this
      /// submodule.
      SUBMODULE_EXPORTS = 7,

      /// Specifies a required feature.
      SUBMODULE_REQUIRES = 8,

      /// Specifies a header that has been explicitly excluded
      /// from this submodule.
      SUBMODULE_EXCLUDED_HEADER = 9,

      /// Specifies a library or framework to link against.
      SUBMODULE_LINK_LIBRARY = 10,

      /// Specifies a configuration macro for this module.
      SUBMODULE_CONFIG_MACRO = 11,

      /// Specifies a conflict with another module.
      SUBMODULE_CONFLICT = 12,

      /// Specifies a header that is private to this submodule.
      SUBMODULE_PRIVATE_HEADER = 13,

      /// Specifies a header that is part of the module but must be
      /// textually included.
      SUBMODULE_TEXTUAL_HEADER = 14,

      /// Specifies a header that is private to this submodule but
      /// must be textually included.
      SUBMODULE_PRIVATE_TEXTUAL_HEADER = 15,

      /// Specifies some declarations with initializers that must be
      /// emitted to initialize the module.
      SUBMODULE_INITIALIZERS = 16,

      /// Specifies the name of the module that will eventually
      /// re-export the entities in this module.
      SUBMODULE_EXPORT_AS = 17,
    };

    /// Record types used within a comments block.
    enum CommentRecordTypes {
      COMMENTS_RAW_COMMENT = 0
    };

    /// \defgroup ASTAST AST file AST constants
    ///
    /// The constants in this group describe various components of the
    /// abstract syntax tree within an AST file.
    ///
    /// @{

    /// Predefined type IDs.
    ///
    /// These type IDs correspond to predefined types in the AST
    /// context, such as built-in types (int) and special place-holder
    /// types (the \<overload> and \<dependent> type markers). Such
    /// types are never actually serialized, since they will be built
    /// by the AST context when it is created.
    enum PredefinedTypeIDs {
      /// The NULL type.
      PREDEF_TYPE_NULL_ID       = 0,

      /// The void type.
      PREDEF_TYPE_VOID_ID       = 1,

      /// The 'bool' or '_Bool' type.
      PREDEF_TYPE_BOOL_ID       = 2,

      /// The 'char' type, when it is unsigned.
      PREDEF_TYPE_CHAR_U_ID     = 3,

      /// The 'unsigned char' type.
      PREDEF_TYPE_UCHAR_ID      = 4,

      /// The 'unsigned short' type.
      PREDEF_TYPE_USHORT_ID     = 5,

      /// The 'unsigned int' type.
      PREDEF_TYPE_UINT_ID       = 6,

      /// The 'unsigned long' type.
      PREDEF_TYPE_ULONG_ID      = 7,

      /// The 'unsigned long long' type.
      PREDEF_TYPE_ULONGLONG_ID  = 8,

      /// The 'char' type, when it is signed.
      PREDEF_TYPE_CHAR_S_ID     = 9,

      /// The 'signed char' type.
      PREDEF_TYPE_SCHAR_ID      = 10,

      /// The C++ 'wchar_t' type.
      PREDEF_TYPE_WCHAR_ID      = 11,

      /// The (signed) 'short' type.
      PREDEF_TYPE_SHORT_ID      = 12,

      /// The (signed) 'int' type.
      PREDEF_TYPE_INT_ID        = 13,

      /// The (signed) 'long' type.
      PREDEF_TYPE_LONG_ID       = 14,

      /// The (signed) 'long long' type.
      PREDEF_TYPE_LONGLONG_ID   = 15,

      /// The 'float' type.
      PREDEF_TYPE_FLOAT_ID      = 16,

      /// The 'double' type.
      PREDEF_TYPE_DOUBLE_ID     = 17,

      /// The 'long double' type.
      PREDEF_TYPE_LONGDOUBLE_ID = 18,

      /// The placeholder type for overloaded function sets.
      PREDEF_TYPE_OVERLOAD_ID   = 19,

      /// The placeholder type for dependent types.
      PREDEF_TYPE_DEPENDENT_ID  = 20,

      /// The '__uint128_t' type.
      PREDEF_TYPE_UINT128_ID    = 21,

      /// The '__int128_t' type.
      PREDEF_TYPE_INT128_ID     = 22,

      /// The type of 'nullptr'.
      PREDEF_TYPE_NULLPTR_ID    = 23,

      /// The C++ 'char16_t' type.
      PREDEF_TYPE_CHAR16_ID     = 24,

      /// The C++ 'char32_t' type.
      PREDEF_TYPE_CHAR32_ID     = 25,

      /// The ObjC 'id' type.
      PREDEF_TYPE_OBJC_ID       = 26,

      /// The ObjC 'Class' type.
      PREDEF_TYPE_OBJC_CLASS    = 27,

      /// The ObjC 'SEL' type.
      PREDEF_TYPE_OBJC_SEL      = 28,

      /// The 'unknown any' placeholder type.
      PREDEF_TYPE_UNKNOWN_ANY   = 29,

      /// The placeholder type for bound member functions.
      PREDEF_TYPE_BOUND_MEMBER  = 30,

      /// The "auto" deduction type.
      PREDEF_TYPE_AUTO_DEDUCT   = 31,

      /// The "auto &&" deduction type.
      PREDEF_TYPE_AUTO_RREF_DEDUCT = 32,

      /// The OpenCL 'half' / ARM NEON __fp16 type.
      PREDEF_TYPE_HALF_ID       = 33,

      /// ARC's unbridged-cast placeholder type.
      PREDEF_TYPE_ARC_UNBRIDGED_CAST = 34,

      /// The pseudo-object placeholder type.
      PREDEF_TYPE_PSEUDO_OBJECT = 35,

      /// The placeholder type for builtin functions.
      PREDEF_TYPE_BUILTIN_FN = 36,

      /// OpenCL event type.
      PREDEF_TYPE_EVENT_ID      = 37,

      /// OpenCL clk event type.
      PREDEF_TYPE_CLK_EVENT_ID  = 38,

      /// OpenCL sampler type.
      PREDEF_TYPE_SAMPLER_ID    = 39,

      /// OpenCL queue type.
      PREDEF_TYPE_QUEUE_ID      = 40,

      /// OpenCL reserve_id type.
      PREDEF_TYPE_RESERVE_ID_ID = 41,

      /// The placeholder type for OpenMP array section.
      PREDEF_TYPE_OMP_ARRAY_SECTION = 42,

      /// The '__float128' type
      PREDEF_TYPE_FLOAT128_ID = 43,

      /// The '_Float16' type
      PREDEF_TYPE_FLOAT16_ID = 44,

      /// The C++ 'char8_t' type.
      PREDEF_TYPE_CHAR8_ID = 45,

      /// \brief The 'short _Accum' type
      PREDEF_TYPE_SHORT_ACCUM_ID    = 46,

      /// \brief The '_Accum' type
      PREDEF_TYPE_ACCUM_ID      = 47,

      /// \brief The 'long _Accum' type
      PREDEF_TYPE_LONG_ACCUM_ID = 48,

      /// \brief The 'unsigned short _Accum' type
      PREDEF_TYPE_USHORT_ACCUM_ID   = 49,

      /// \brief The 'unsigned _Accum' type
      PREDEF_TYPE_UACCUM_ID     = 50,

      /// \brief The 'unsigned long _Accum' type
      PREDEF_TYPE_ULONG_ACCUM_ID    = 51,

      /// \brief The 'short _Fract' type
      PREDEF_TYPE_SHORT_FRACT_ID = 52,

      /// \brief The '_Fract' type
      PREDEF_TYPE_FRACT_ID = 53,

      /// \brief The 'long _Fract' type
      PREDEF_TYPE_LONG_FRACT_ID = 54,

      /// \brief The 'unsigned short _Fract' type
      PREDEF_TYPE_USHORT_FRACT_ID = 55,

      /// \brief The 'unsigned _Fract' type
      PREDEF_TYPE_UFRACT_ID = 56,

      /// \brief The 'unsigned long _Fract' type
      PREDEF_TYPE_ULONG_FRACT_ID = 57,

      /// \brief The '_Sat short _Accum' type
      PREDEF_TYPE_SAT_SHORT_ACCUM_ID = 58,

      /// \brief The '_Sat _Accum' type
      PREDEF_TYPE_SAT_ACCUM_ID = 59,

      /// \brief The '_Sat long _Accum' type
      PREDEF_TYPE_SAT_LONG_ACCUM_ID = 60,

      /// \brief The '_Sat unsigned short _Accum' type
      PREDEF_TYPE_SAT_USHORT_ACCUM_ID = 61,

      /// \brief The '_Sat unsigned _Accum' type
      PREDEF_TYPE_SAT_UACCUM_ID = 62,

      /// \brief The '_Sat unsigned long _Accum' type
      PREDEF_TYPE_SAT_ULONG_ACCUM_ID = 63,

      /// \brief The '_Sat short _Fract' type
      PREDEF_TYPE_SAT_SHORT_FRACT_ID = 64,

      /// \brief The '_Sat _Fract' type
      PREDEF_TYPE_SAT_FRACT_ID = 65,

      /// \brief The '_Sat long _Fract' type
      PREDEF_TYPE_SAT_LONG_FRACT_ID = 66,

      /// \brief The '_Sat unsigned short _Fract' type
      PREDEF_TYPE_SAT_USHORT_FRACT_ID = 67,

      /// \brief The '_Sat unsigned _Fract' type
      PREDEF_TYPE_SAT_UFRACT_ID = 68,

      /// \brief The '_Sat unsigned long _Fract' type
      PREDEF_TYPE_SAT_ULONG_FRACT_ID = 69,

<<<<<<< HEAD
      /// \brief C++ meta::info type
      PREDEF_TYPE_META_INFO_ID = 70,
=======
      /// The placeholder type for OpenMP array shaping operation.
      PREDEF_TYPE_OMP_ARRAY_SHAPING = 70,

      /// The placeholder type for OpenMP iterator expression.
      PREDEF_TYPE_OMP_ITERATOR = 71,
>>>>>>> dbb03567

      /// OpenCL image types with auto numeration
#define IMAGE_TYPE(ImgType, Id, SingletonId, Access, Suffix) \
      PREDEF_TYPE_##Id##_ID,
#include "clang/Basic/OpenCLImageTypes.def"
      /// \brief OpenCL extension types with auto numeration
#define EXT_OPAQUE_TYPE(ExtType, Id, Ext) \
      PREDEF_TYPE_##Id##_ID,
#include "clang/Basic/OpenCLExtensionTypes.def"
      // \brief SVE types with auto numeration
#define SVE_TYPE(Name, Id, SingletonId) PREDEF_TYPE_##Id##_ID,
#include "clang/Basic/AArch64SVEACLETypes.def"
    };

    /// The number of predefined type IDs that are reserved for
    /// the PREDEF_TYPE_* constants.
    ///
    /// Type IDs for non-predefined types will start at
    /// NUM_PREDEF_TYPE_IDs.
    const unsigned NUM_PREDEF_TYPE_IDS = 201;

    /// Record codes for each kind of type.
    ///
    /// These constants describe the type records that can occur within a
    /// block identified by DECLTYPES_BLOCK_ID in the AST file. Each
    /// constant describes a record for a specific type class in the
    /// AST. Note that DeclCode values share this code space.
    enum TypeCode {
#define TYPE_BIT_CODE(CLASS_ID, CODE_ID, CODE_VALUE) \
      TYPE_##CODE_ID = CODE_VALUE,
#include "clang/Serialization/TypeBitCodes.def"

      /// An ExtQualType record.
      TYPE_EXT_QUAL = 1
    };

    /// The type IDs for special types constructed by semantic
    /// analysis.
    ///
    /// The constants in this enumeration are indices into the
    /// SPECIAL_TYPES record.
    enum SpecialTypeIDs {
      /// CFConstantString type
      SPECIAL_TYPE_CF_CONSTANT_STRING          = 0,

      /// C FILE typedef type
      SPECIAL_TYPE_FILE                        = 1,

      /// C jmp_buf typedef type
      SPECIAL_TYPE_JMP_BUF                     = 2,

      /// C sigjmp_buf typedef type
      SPECIAL_TYPE_SIGJMP_BUF                  = 3,

      /// Objective-C "id" redefinition type
      SPECIAL_TYPE_OBJC_ID_REDEFINITION        = 4,

      /// Objective-C "Class" redefinition type
      SPECIAL_TYPE_OBJC_CLASS_REDEFINITION     = 5,

      /// Objective-C "SEL" redefinition type
      SPECIAL_TYPE_OBJC_SEL_REDEFINITION       = 6,

      /// C ucontext_t typedef type
      SPECIAL_TYPE_UCONTEXT_T                  = 7
    };

    /// The number of special type IDs.
    const unsigned NumSpecialTypeIDs = 8;

    /// Predefined declaration IDs.
    ///
    /// These declaration IDs correspond to predefined declarations in the AST
    /// context, such as the NULL declaration ID. Such declarations are never
    /// actually serialized, since they will be built by the AST context when
    /// it is created.
    enum PredefinedDeclIDs {
      /// The NULL declaration.
      PREDEF_DECL_NULL_ID = 0,

      /// The translation unit.
      PREDEF_DECL_TRANSLATION_UNIT_ID = 1,

      /// The Objective-C 'id' type.
      PREDEF_DECL_OBJC_ID_ID = 2,

      /// The Objective-C 'SEL' type.
      PREDEF_DECL_OBJC_SEL_ID = 3,

      /// The Objective-C 'Class' type.
      PREDEF_DECL_OBJC_CLASS_ID = 4,

      /// The Objective-C 'Protocol' type.
      PREDEF_DECL_OBJC_PROTOCOL_ID = 5,

      /// The signed 128-bit integer type.
      PREDEF_DECL_INT_128_ID = 6,

      /// The unsigned 128-bit integer type.
      PREDEF_DECL_UNSIGNED_INT_128_ID = 7,

      /// The internal 'instancetype' typedef.
      PREDEF_DECL_OBJC_INSTANCETYPE_ID = 8,

      /// The internal '__builtin_va_list' typedef.
      PREDEF_DECL_BUILTIN_VA_LIST_ID = 9,

      /// The internal '__va_list_tag' struct, if any.
      PREDEF_DECL_VA_LIST_TAG = 10,

      /// The internal '__builtin_ms_va_list' typedef.
      PREDEF_DECL_BUILTIN_MS_VA_LIST_ID = 11,

      /// The predeclared '_GUID' struct.
      PREDEF_DECL_BUILTIN_MS_GUID_ID = 12,

      /// The extern "C" context.
      PREDEF_DECL_EXTERN_C_CONTEXT_ID = 13,

      /// The internal '__make_integer_seq' template.
      PREDEF_DECL_MAKE_INTEGER_SEQ_ID = 14,

      /// The internal '__NSConstantString' typedef.
      PREDEF_DECL_CF_CONSTANT_STRING_ID = 15,

      /// The internal '__NSConstantString' tag type.
      PREDEF_DECL_CF_CONSTANT_STRING_TAG_ID = 16,

      /// The internal '__type_pack_element' template.
      PREDEF_DECL_TYPE_PACK_ELEMENT_ID = 17,
    };

    /// The number of declaration IDs that are predefined.
    ///
    /// For more information about predefined declarations, see the
    /// \c PredefinedDeclIDs type and the PREDEF_DECL_*_ID constants.
    const unsigned int NUM_PREDEF_DECL_IDS = 18;

    /// Record of updates for a declaration that was modified after
    /// being deserialized. This can occur within DECLTYPES_BLOCK_ID.
    const unsigned int DECL_UPDATES = 49;

    /// Record code for a list of local redeclarations of a declaration.
    /// This can occur within DECLTYPES_BLOCK_ID.
    const unsigned int LOCAL_REDECLARATIONS = 50;

    /// Record codes for each kind of declaration.
    ///
    /// These constants describe the declaration records that can occur within
    /// a declarations block (identified by DECLTYPES_BLOCK_ID). Each
    /// constant describes a record for a specific declaration class
    /// in the AST. Note that TypeCode values share this code space.
    enum DeclCode {
      /// A TypedefDecl record.
      DECL_TYPEDEF = 51,
      /// A TypeAliasDecl record.

      DECL_TYPEALIAS,

      /// An EnumDecl record.
      DECL_ENUM,

      /// A RecordDecl record.
      DECL_RECORD,

      /// An EnumConstantDecl record.
      DECL_ENUM_CONSTANT,

      /// A FunctionDecl record.
      DECL_FUNCTION,

      /// A ObjCMethodDecl record.
      DECL_OBJC_METHOD,

      /// A ObjCInterfaceDecl record.
      DECL_OBJC_INTERFACE,

      /// A ObjCProtocolDecl record.
      DECL_OBJC_PROTOCOL,

      /// A ObjCIvarDecl record.
      DECL_OBJC_IVAR,

      /// A ObjCAtDefsFieldDecl record.
      DECL_OBJC_AT_DEFS_FIELD,

      /// A ObjCCategoryDecl record.
      DECL_OBJC_CATEGORY,

      /// A ObjCCategoryImplDecl record.
      DECL_OBJC_CATEGORY_IMPL,

      /// A ObjCImplementationDecl record.
      DECL_OBJC_IMPLEMENTATION,

      /// A ObjCCompatibleAliasDecl record.
      DECL_OBJC_COMPATIBLE_ALIAS,

      /// A ObjCPropertyDecl record.
      DECL_OBJC_PROPERTY,

      /// A ObjCPropertyImplDecl record.
      DECL_OBJC_PROPERTY_IMPL,

      /// A FieldDecl record.
      DECL_FIELD,

      /// A MSPropertyDecl record.
      DECL_MS_PROPERTY,

      /// A MSGuidDecl record.
      DECL_MS_GUID,

      /// A VarDecl record.
      DECL_VAR,

      /// An ImplicitParamDecl record.
      DECL_IMPLICIT_PARAM,

      /// A ParmVarDecl record.
      DECL_PARM_VAR,

      /// A DecompositionDecl record.
      DECL_DECOMPOSITION,

      /// A BindingDecl record.
      DECL_BINDING,

      /// A FileScopeAsmDecl record.
      DECL_FILE_SCOPE_ASM,

      /// A BlockDecl record.
      DECL_BLOCK,

      /// A CapturedDecl record.
      DECL_CAPTURED,

      /// A record that stores the set of declarations that are
      /// lexically stored within a given DeclContext.
      ///
      /// The record itself is a blob that is an array of declaration IDs,
      /// in the order in which those declarations were added to the
      /// declaration context. This data is used when iterating over
      /// the contents of a DeclContext, e.g., via
      /// DeclContext::decls_begin() and DeclContext::decls_end().
      DECL_CONTEXT_LEXICAL,

      /// A record that stores the set of declarations that are
      /// visible from a given DeclContext.
      ///
      /// The record itself stores a set of mappings, each of which
      /// associates a declaration name with one or more declaration
      /// IDs. This data is used when performing qualified name lookup
      /// into a DeclContext via DeclContext::lookup.
      DECL_CONTEXT_VISIBLE,

      /// A LabelDecl record.
      DECL_LABEL,

      /// A NamespaceDecl record.
      DECL_NAMESPACE,

      /// A NamespaceAliasDecl record.
      DECL_NAMESPACE_ALIAS,

      /// A UsingDecl record.
      DECL_USING,

      /// A UsingPackDecl record.
      DECL_USING_PACK,

      /// A UsingShadowDecl record.
      DECL_USING_SHADOW,

      /// A ConstructorUsingShadowDecl record.
      DECL_CONSTRUCTOR_USING_SHADOW,

      /// A UsingDirecitveDecl record.
      DECL_USING_DIRECTIVE,

      /// An UnresolvedUsingValueDecl record.
      DECL_UNRESOLVED_USING_VALUE,

      /// An UnresolvedUsingTypenameDecl record.
      DECL_UNRESOLVED_USING_TYPENAME,

      /// A LinkageSpecDecl record.
      DECL_LINKAGE_SPEC,

      /// An ExportDecl record.
      DECL_EXPORT,

      /// A CXXRecordDecl record.
      DECL_CXX_RECORD,

      /// A CXXDeductionGuideDecl record.
      DECL_CXX_DEDUCTION_GUIDE,

      /// A CXXMethodDecl record.
      DECL_CXX_METHOD,

      /// A CXXConstructorDecl record.
      DECL_CXX_CONSTRUCTOR,

      /// A CXXDestructorDecl record.
      DECL_CXX_DESTRUCTOR,

      /// A CXXConversionDecl record.
      DECL_CXX_CONVERSION,

      /// An AccessSpecDecl record.
      DECL_ACCESS_SPEC,

      /// A FriendDecl record.
      DECL_FRIEND,

      /// A FriendTemplateDecl record.
      DECL_FRIEND_TEMPLATE,

      /// A ClassTemplateDecl record.
      DECL_CLASS_TEMPLATE,

      /// A ClassTemplateSpecializationDecl record.
      DECL_CLASS_TEMPLATE_SPECIALIZATION,

      /// A ClassTemplatePartialSpecializationDecl record.
      DECL_CLASS_TEMPLATE_PARTIAL_SPECIALIZATION,

      /// A VarTemplateDecl record.
      DECL_VAR_TEMPLATE,

      /// A VarTemplateSpecializationDecl record.
      DECL_VAR_TEMPLATE_SPECIALIZATION,

      /// A VarTemplatePartialSpecializationDecl record.
      DECL_VAR_TEMPLATE_PARTIAL_SPECIALIZATION,

      /// A FunctionTemplateDecl record.
      DECL_FUNCTION_TEMPLATE,

      /// A TemplateTypeParmDecl record.
      DECL_TEMPLATE_TYPE_PARM,

      /// A NonTypeTemplateParmDecl record.
      DECL_NON_TYPE_TEMPLATE_PARM,

      /// A TemplateTemplateParmDecl record.
      DECL_TEMPLATE_TEMPLATE_PARM,

      /// A TypeAliasTemplateDecl record.
      DECL_TYPE_ALIAS_TEMPLATE,

      /// \brief A ConceptDecl record.
      DECL_CONCEPT,

      /// \brief A StaticAssertDecl record.
      DECL_STATIC_ASSERT,

      /// A record containing CXXBaseSpecifiers.
      DECL_CXX_BASE_SPECIFIERS,

      /// A record containing CXXCtorInitializers.
      DECL_CXX_CTOR_INITIALIZERS,

      /// A IndirectFieldDecl record.
      DECL_INDIRECTFIELD,

      /// A NonTypeTemplateParmDecl record that stores an expanded
      /// non-type template parameter pack.
      DECL_EXPANDED_NON_TYPE_TEMPLATE_PARM_PACK,

      /// A TemplateTemplateParmDecl record that stores an expanded
      /// template template parameter pack.
      DECL_EXPANDED_TEMPLATE_TEMPLATE_PARM_PACK,

      /// A ClassScopeFunctionSpecializationDecl record a class scope
      /// function specialization. (Microsoft extension).
      DECL_CLASS_SCOPE_FUNCTION_SPECIALIZATION,

      /// An ImportDecl recording a module import.
      DECL_IMPORT,

      /// An OMPThreadPrivateDecl record.
      DECL_OMP_THREADPRIVATE,

      /// An OMPRequiresDecl record.
      DECL_OMP_REQUIRES,

      /// An OMPAllocateDcl record.
      DECL_OMP_ALLOCATE,

      /// An EmptyDecl record.
      DECL_EMPTY,

      /// An LifetimeExtendedTemporaryDecl record.
      DECL_LIFETIME_EXTENDED_TEMPORARY,

      /// A RequiresExprBodyDecl record.
      DECL_REQUIRES_EXPR_BODY,

      /// An ObjCTypeParamDecl record.
      DECL_OBJC_TYPE_PARAM,

      /// An OMPCapturedExprDecl record.
      DECL_OMP_CAPTUREDEXPR,

      /// A PragmaCommentDecl record.
      DECL_PRAGMA_COMMENT,

      /// A PragmaDetectMismatchDecl record.
      DECL_PRAGMA_DETECT_MISMATCH,

      /// An OMPDeclareMapperDecl record.
      DECL_OMP_DECLARE_MAPPER,

      /// An OMPDeclareReductionDecl record.
      DECL_OMP_DECLARE_REDUCTION,

      DECL_LAST = DECL_OMP_DECLARE_REDUCTION
    };

    /// Record codes for each kind of statement or expression.
    ///
    /// These constants describe the records that describe statements
    /// or expressions. These records  occur within type and declarations
    /// block, so they begin with record values of 128.  Each constant
    /// describes a record for a specific statement or expression class in the
    /// AST.
    enum StmtCode {
      /// A marker record that indicates that we are at the end
      /// of an expression.
      STMT_STOP = DECL_LAST + 1,

      /// A NULL expression.
      STMT_NULL_PTR,

      /// A reference to a previously [de]serialized Stmt record.
      STMT_REF_PTR,

      /// A NullStmt record.
      STMT_NULL,

      /// A CompoundStmt record.
      STMT_COMPOUND,

      /// A CaseStmt record.
      STMT_CASE,

      /// A DefaultStmt record.
      STMT_DEFAULT,

      /// A LabelStmt record.
      STMT_LABEL,

      /// An AttributedStmt record.
      STMT_ATTRIBUTED,

      /// An IfStmt record.
      STMT_IF,

      /// A SwitchStmt record.
      STMT_SWITCH,

      /// A WhileStmt record.
      STMT_WHILE,

      /// A DoStmt record.
      STMT_DO,

      /// A ForStmt record.
      STMT_FOR,

      /// A GotoStmt record.
      STMT_GOTO,

      /// An IndirectGotoStmt record.
      STMT_INDIRECT_GOTO,

      /// A ContinueStmt record.
      STMT_CONTINUE,

      /// A BreakStmt record.
      STMT_BREAK,

      /// A ReturnStmt record.
      STMT_RETURN,

      /// A DeclStmt record.
      STMT_DECL,

      /// A CapturedStmt record.
      STMT_CAPTURED,

      /// A GCC-style AsmStmt record.
      STMT_GCCASM,

      /// A MS-style AsmStmt record.
      STMT_MSASM,

      /// A constant expression context.
      EXPR_CONSTANT,

      /// A PredefinedExpr record.
      EXPR_PREDEFINED,

      /// A DeclRefExpr record.
      EXPR_DECL_REF,

      /// An IntegerLiteral record.
      EXPR_INTEGER_LITERAL,

      /// A FloatingLiteral record.
      EXPR_FLOATING_LITERAL,

      /// An ImaginaryLiteral record.
      EXPR_IMAGINARY_LITERAL,

      /// A StringLiteral record.
      EXPR_STRING_LITERAL,

      /// A CharacterLiteral record.
      EXPR_CHARACTER_LITERAL,

      /// A ParenExpr record.
      EXPR_PAREN,

      /// A ParenListExpr record.
      EXPR_PAREN_LIST,

      /// A UnaryOperator record.
      EXPR_UNARY_OPERATOR,

      /// An OffsetOfExpr record.
      EXPR_OFFSETOF,

      /// A SizefAlignOfExpr record.
      EXPR_SIZEOF_ALIGN_OF,

      /// An ArraySubscriptExpr record.
      EXPR_ARRAY_SUBSCRIPT,

      /// A CallExpr record.
      EXPR_CALL,

      /// A MemberExpr record.
      EXPR_MEMBER,

      /// A BinaryOperator record.
      EXPR_BINARY_OPERATOR,

      /// A CompoundAssignOperator record.
      EXPR_COMPOUND_ASSIGN_OPERATOR,

      /// A ConditionOperator record.
      EXPR_CONDITIONAL_OPERATOR,

      /// An ImplicitCastExpr record.
      EXPR_IMPLICIT_CAST,

      /// A CStyleCastExpr record.
      EXPR_CSTYLE_CAST,

      /// A CompoundLiteralExpr record.
      EXPR_COMPOUND_LITERAL,

      /// An ExtVectorElementExpr record.
      EXPR_EXT_VECTOR_ELEMENT,

      /// An InitListExpr record.
      EXPR_INIT_LIST,

      /// A DesignatedInitExpr record.
      EXPR_DESIGNATED_INIT,

      /// A DesignatedInitUpdateExpr record.
      EXPR_DESIGNATED_INIT_UPDATE,

      /// An NoInitExpr record.
      EXPR_NO_INIT,

      /// An ArrayInitLoopExpr record.
      EXPR_ARRAY_INIT_LOOP,

      /// An ArrayInitIndexExpr record.
      EXPR_ARRAY_INIT_INDEX,

      /// An ImplicitValueInitExpr record.
      EXPR_IMPLICIT_VALUE_INIT,

      /// A VAArgExpr record.
      EXPR_VA_ARG,

      /// An AddrLabelExpr record.
      EXPR_ADDR_LABEL,

      /// A StmtExpr record.
      EXPR_STMT,

      /// A ChooseExpr record.
      EXPR_CHOOSE,

      /// A GNUNullExpr record.
      EXPR_GNU_NULL,

      /// A SourceLocExpr record.
      EXPR_SOURCE_LOC,

      /// A ShuffleVectorExpr record.
      EXPR_SHUFFLE_VECTOR,

      /// A ConvertVectorExpr record.
      EXPR_CONVERT_VECTOR,

      /// BlockExpr
      EXPR_BLOCK,

      /// A GenericSelectionExpr record.
      EXPR_GENERIC_SELECTION,

      /// A PseudoObjectExpr record.
      EXPR_PSEUDO_OBJECT,

      /// An AtomicExpr record.
      EXPR_ATOMIC,

      /// A RecoveryExpr record.
      EXPR_RECOVERY,

      // Objective-C

      /// An ObjCStringLiteral record.
      EXPR_OBJC_STRING_LITERAL,

      EXPR_OBJC_BOXED_EXPRESSION,
      EXPR_OBJC_ARRAY_LITERAL,
      EXPR_OBJC_DICTIONARY_LITERAL,

      /// An ObjCEncodeExpr record.
      EXPR_OBJC_ENCODE,

      /// An ObjCSelectorExpr record.
      EXPR_OBJC_SELECTOR_EXPR,

      /// An ObjCProtocolExpr record.
      EXPR_OBJC_PROTOCOL_EXPR,

      /// An ObjCIvarRefExpr record.
      EXPR_OBJC_IVAR_REF_EXPR,

      /// An ObjCPropertyRefExpr record.
      EXPR_OBJC_PROPERTY_REF_EXPR,

      /// An ObjCSubscriptRefExpr record.
      EXPR_OBJC_SUBSCRIPT_REF_EXPR,

      /// UNUSED
      EXPR_OBJC_KVC_REF_EXPR,

      /// An ObjCMessageExpr record.
      EXPR_OBJC_MESSAGE_EXPR,

      /// An ObjCIsa Expr record.
      EXPR_OBJC_ISA,

      /// An ObjCIndirectCopyRestoreExpr record.
      EXPR_OBJC_INDIRECT_COPY_RESTORE,

      /// An ObjCForCollectionStmt record.
      STMT_OBJC_FOR_COLLECTION,

      /// An ObjCAtCatchStmt record.
      STMT_OBJC_CATCH,

      /// An ObjCAtFinallyStmt record.
      STMT_OBJC_FINALLY,

      /// An ObjCAtTryStmt record.
      STMT_OBJC_AT_TRY,

      /// An ObjCAtSynchronizedStmt record.
      STMT_OBJC_AT_SYNCHRONIZED,

      /// An ObjCAtThrowStmt record.
      STMT_OBJC_AT_THROW,

      /// An ObjCAutoreleasePoolStmt record.
      STMT_OBJC_AUTORELEASE_POOL,

      /// An ObjCBoolLiteralExpr record.
      EXPR_OBJC_BOOL_LITERAL,

      /// An ObjCAvailabilityCheckExpr record.
      EXPR_OBJC_AVAILABILITY_CHECK,

      // C++

      /// A CXXCatchStmt record.
      STMT_CXX_CATCH,

      /// A CXXTryStmt record.
      STMT_CXX_TRY,

      /// A CXXForRangeStmt record.
      STMT_CXX_FOR_RANGE,

      /// A CXXCompositeExpansionStmt record.
      STMT_CXX_PACK_EXPANSION,

      /// A CXXCompositeExpansionStmt record.
      STMT_CXX_COMP_EXPANSION,

      /// A CXXOperatorCallExpr record.
      EXPR_CXX_OPERATOR_CALL,

      /// A CXXMemberCallExpr record.
      EXPR_CXX_MEMBER_CALL,

      /// A CXXRewrittenBinaryOperator record.
      EXPR_CXX_REWRITTEN_BINARY_OPERATOR,

      /// A CXXConstructExpr record.
      EXPR_CXX_CONSTRUCT,

      /// A CXXInheritedCtorInitExpr record.
      EXPR_CXX_INHERITED_CTOR_INIT,

      /// A CXXTemporaryObjectExpr record.
      EXPR_CXX_TEMPORARY_OBJECT,

      /// A CXXStaticCastExpr record.
      EXPR_CXX_STATIC_CAST,

      /// A CXXDynamicCastExpr record.
      EXPR_CXX_DYNAMIC_CAST,

      /// A CXXReinterpretCastExpr record.
      EXPR_CXX_REINTERPRET_CAST,

      /// A CXXConstCastExpr record.
      EXPR_CXX_CONST_CAST,

      /// A CXXFunctionalCastExpr record.
      EXPR_CXX_FUNCTIONAL_CAST,

      /// A UserDefinedLiteral record.
      EXPR_USER_DEFINED_LITERAL,

      /// A CXXStdInitializerListExpr record.
      EXPR_CXX_STD_INITIALIZER_LIST,

      /// A CXXBoolLiteralExpr record.
      EXPR_CXX_BOOL_LITERAL,

      EXPR_CXX_NULL_PTR_LITERAL,  // CXXNullPtrLiteralExpr
      EXPR_CXX_TYPEID_EXPR,       // CXXTypeidExpr (of expr).
      EXPR_CXX_TYPEID_TYPE,       // CXXTypeidExpr (of type).
      EXPR_CXX_THIS,              // CXXThisExpr
      EXPR_CXX_THROW,             // CXXThrowExpr
      EXPR_CXX_DEFAULT_ARG,       // CXXDefaultArgExpr
      EXPR_CXX_DEFAULT_INIT,      // CXXDefaultInitExpr
      EXPR_CXX_BIND_TEMPORARY,    // CXXBindTemporaryExpr

      EXPR_CXX_SCALAR_VALUE_INIT, // CXXScalarValueInitExpr
      EXPR_CXX_NEW,               // CXXNewExpr
      EXPR_CXX_DELETE,            // CXXDeleteExpr
      EXPR_CXX_PSEUDO_DESTRUCTOR, // CXXPseudoDestructorExpr

      EXPR_EXPR_WITH_CLEANUPS,    // ExprWithCleanups

      EXPR_CXX_DEPENDENT_SCOPE_MEMBER,   // CXXDependentScopeMemberExpr
      EXPR_CXX_DEPENDENT_SCOPE_DECL_REF, // DependentScopeDeclRefExpr
      EXPR_CXX_UNRESOLVED_CONSTRUCT,     // CXXUnresolvedConstructExpr
      EXPR_CXX_UNRESOLVED_MEMBER,        // UnresolvedMemberExpr
      EXPR_CXX_UNRESOLVED_LOOKUP,        // UnresolvedLookupExpr

      EXPR_CXX_EXPRESSION_TRAIT,  // ExpressionTraitExpr
      EXPR_CXX_NOEXCEPT,          // CXXNoexceptExpr

      EXPR_OPAQUE_VALUE,          // OpaqueValueExpr
      EXPR_BINARY_CONDITIONAL_OPERATOR,  // BinaryConditionalOperator
      EXPR_TYPE_TRAIT,            // TypeTraitExpr
      EXPR_ARRAY_TYPE_TRAIT,      // ArrayTypeTraitIntExpr

      EXPR_PACK_EXPANSION,        // PackExpansionExpr
      EXPR_SIZEOF_PACK,           // SizeOfPackExpr
      EXPR_SUBST_NON_TYPE_TEMPLATE_PARM, // SubstNonTypeTemplateParmExpr
      EXPR_SUBST_NON_TYPE_TEMPLATE_PARM_PACK,// SubstNonTypeTemplateParmPackExpr
      EXPR_FUNCTION_PARM_PACK,    // FunctionParmPackExpr
      EXPR_MATERIALIZE_TEMPORARY, // MaterializeTemporaryExpr
      EXPR_CXX_FOLD,              // CXXFoldExpr
      EXPR_CONCEPT_SPECIALIZATION,// ConceptSpecializationExpr
      EXPR_REQUIRES,              // RequiresExpr

      // CUDA
      EXPR_CUDA_KERNEL_CALL,       // CUDAKernelCallExpr

      // OpenCL
      EXPR_ASTYPE,                 // AsTypeExpr

      // Microsoft
      EXPR_CXX_PROPERTY_REF_EXPR, // MSPropertyRefExpr
      EXPR_CXX_PROPERTY_SUBSCRIPT_EXPR, // MSPropertySubscriptExpr
      EXPR_CXX_UUIDOF_EXPR,       // CXXUuidofExpr (of expr).
      EXPR_CXX_UUIDOF_TYPE,       // CXXUuidofExpr (of type).
      STMT_SEH_LEAVE,             // SEHLeaveStmt
      STMT_SEH_EXCEPT,            // SEHExceptStmt
      STMT_SEH_FINALLY,           // SEHFinallyStmt
      STMT_SEH_TRY,               // SEHTryStmt

      // OpenMP directives
      STMT_OMP_PARALLEL_DIRECTIVE,
      STMT_OMP_SIMD_DIRECTIVE,
      STMT_OMP_FOR_DIRECTIVE,
      STMT_OMP_FOR_SIMD_DIRECTIVE,
      STMT_OMP_SECTIONS_DIRECTIVE,
      STMT_OMP_SECTION_DIRECTIVE,
      STMT_OMP_SINGLE_DIRECTIVE,
      STMT_OMP_MASTER_DIRECTIVE,
      STMT_OMP_CRITICAL_DIRECTIVE,
      STMT_OMP_PARALLEL_FOR_DIRECTIVE,
      STMT_OMP_PARALLEL_FOR_SIMD_DIRECTIVE,
      STMT_OMP_PARALLEL_MASTER_DIRECTIVE,
      STMT_OMP_PARALLEL_SECTIONS_DIRECTIVE,
      STMT_OMP_TASK_DIRECTIVE,
      STMT_OMP_TASKYIELD_DIRECTIVE,
      STMT_OMP_BARRIER_DIRECTIVE,
      STMT_OMP_TASKWAIT_DIRECTIVE,
      STMT_OMP_FLUSH_DIRECTIVE,
      STMT_OMP_DEPOBJ_DIRECTIVE,
      STMT_OMP_SCAN_DIRECTIVE,
      STMT_OMP_ORDERED_DIRECTIVE,
      STMT_OMP_ATOMIC_DIRECTIVE,
      STMT_OMP_TARGET_DIRECTIVE,
      STMT_OMP_TARGET_DATA_DIRECTIVE,
      STMT_OMP_TARGET_ENTER_DATA_DIRECTIVE,
      STMT_OMP_TARGET_EXIT_DATA_DIRECTIVE,
      STMT_OMP_TARGET_PARALLEL_DIRECTIVE,
      STMT_OMP_TARGET_PARALLEL_FOR_DIRECTIVE,
      STMT_OMP_TEAMS_DIRECTIVE,
      STMT_OMP_TASKGROUP_DIRECTIVE,
      STMT_OMP_CANCELLATION_POINT_DIRECTIVE,
      STMT_OMP_CANCEL_DIRECTIVE,
      STMT_OMP_TASKLOOP_DIRECTIVE,
      STMT_OMP_TASKLOOP_SIMD_DIRECTIVE,
      STMT_OMP_MASTER_TASKLOOP_DIRECTIVE,
      STMT_OMP_MASTER_TASKLOOP_SIMD_DIRECTIVE,
      STMT_OMP_PARALLEL_MASTER_TASKLOOP_DIRECTIVE,
      STMT_OMP_PARALLEL_MASTER_TASKLOOP_SIMD_DIRECTIVE,
      STMT_OMP_DISTRIBUTE_DIRECTIVE,
      STMT_OMP_TARGET_UPDATE_DIRECTIVE,
      STMT_OMP_DISTRIBUTE_PARALLEL_FOR_DIRECTIVE,
      STMT_OMP_DISTRIBUTE_PARALLEL_FOR_SIMD_DIRECTIVE,
      STMT_OMP_DISTRIBUTE_SIMD_DIRECTIVE,
      STMT_OMP_TARGET_PARALLEL_FOR_SIMD_DIRECTIVE,
      STMT_OMP_TARGET_SIMD_DIRECTIVE,
      STMT_OMP_TEAMS_DISTRIBUTE_DIRECTIVE,
      STMT_OMP_TEAMS_DISTRIBUTE_SIMD_DIRECTIVE,
      STMT_OMP_TEAMS_DISTRIBUTE_PARALLEL_FOR_SIMD_DIRECTIVE,
      STMT_OMP_TEAMS_DISTRIBUTE_PARALLEL_FOR_DIRECTIVE,
      STMT_OMP_TARGET_TEAMS_DIRECTIVE,
      STMT_OMP_TARGET_TEAMS_DISTRIBUTE_DIRECTIVE,
      STMT_OMP_TARGET_TEAMS_DISTRIBUTE_PARALLEL_FOR_DIRECTIVE,
      STMT_OMP_TARGET_TEAMS_DISTRIBUTE_PARALLEL_FOR_SIMD_DIRECTIVE,
      STMT_OMP_TARGET_TEAMS_DISTRIBUTE_SIMD_DIRECTIVE,
      EXPR_OMP_ARRAY_SECTION,
      EXPR_OMP_ARRAY_SHAPING,
      EXPR_OMP_ITERATOR,

      // ARC
      EXPR_OBJC_BRIDGED_CAST,     // ObjCBridgedCastExpr

      STMT_MS_DEPENDENT_EXISTS,   // MSDependentExistsStmt
      EXPR_LAMBDA,                // LambdaExpr
      STMT_COROUTINE_BODY,
      STMT_CORETURN,
      EXPR_COAWAIT,
      EXPR_COYIELD,
      EXPR_DEPENDENT_COAWAIT,

      // FixedPointLiteral
      EXPR_FIXEDPOINT_LITERAL,
    };

    /// The kinds of designators that can occur in a
    /// DesignatedInitExpr.
    enum DesignatorTypes {
      /// Field designator where only the field name is known.
      DESIG_FIELD_NAME  = 0,

      /// Field designator where the field has been resolved to
      /// a declaration.
      DESIG_FIELD_DECL  = 1,

      /// Array designator.
      DESIG_ARRAY       = 2,

      /// GNU array range designator.
      DESIG_ARRAY_RANGE = 3
    };

    /// The different kinds of data that can occur in a
    /// CtorInitializer.
    enum CtorInitializerType {
      CTOR_INITIALIZER_BASE,
      CTOR_INITIALIZER_DELEGATING,
      CTOR_INITIALIZER_MEMBER,
      CTOR_INITIALIZER_INDIRECT_MEMBER
    };

    /// Kinds of cleanup objects owned by ExprWithCleanups.
    enum CleanupObjectKind { COK_Block, COK_CompoundLiteral };

    /// Describes the redeclarations of a declaration.
    struct LocalRedeclarationsInfo {
      // The ID of the first declaration
      DeclID FirstID;

      // Offset into the array of redeclaration chains.
      unsigned Offset;

      friend bool operator<(const LocalRedeclarationsInfo &X,
                            const LocalRedeclarationsInfo &Y) {
        return X.FirstID < Y.FirstID;
      }

      friend bool operator>(const LocalRedeclarationsInfo &X,
                            const LocalRedeclarationsInfo &Y) {
        return X.FirstID > Y.FirstID;
      }

      friend bool operator<=(const LocalRedeclarationsInfo &X,
                             const LocalRedeclarationsInfo &Y) {
        return X.FirstID <= Y.FirstID;
      }

      friend bool operator>=(const LocalRedeclarationsInfo &X,
                             const LocalRedeclarationsInfo &Y) {
        return X.FirstID >= Y.FirstID;
      }
    };

    /// Describes the categories of an Objective-C class.
    struct ObjCCategoriesInfo {
      // The ID of the definition
      DeclID DefinitionID;

      // Offset into the array of category lists.
      unsigned Offset;

      friend bool operator<(const ObjCCategoriesInfo &X,
                            const ObjCCategoriesInfo &Y) {
        return X.DefinitionID < Y.DefinitionID;
      }

      friend bool operator>(const ObjCCategoriesInfo &X,
                            const ObjCCategoriesInfo &Y) {
        return X.DefinitionID > Y.DefinitionID;
      }

      friend bool operator<=(const ObjCCategoriesInfo &X,
                             const ObjCCategoriesInfo &Y) {
        return X.DefinitionID <= Y.DefinitionID;
      }

      friend bool operator>=(const ObjCCategoriesInfo &X,
                             const ObjCCategoriesInfo &Y) {
        return X.DefinitionID >= Y.DefinitionID;
      }
    };

    /// A key used when looking up entities by \ref DeclarationName.
    ///
    /// Different \ref DeclarationNames are mapped to different keys, but the
    /// same key can occasionally represent multiple names (for names that
    /// contain types, in particular).
    class DeclarationNameKey {
      using NameKind = unsigned;

      NameKind Kind = 0;
      uint64_t Data = 0;

    public:
      DeclarationNameKey() = default;
      DeclarationNameKey(DeclarationName Name);
      DeclarationNameKey(NameKind Kind, uint64_t Data)
          : Kind(Kind), Data(Data) {}

      NameKind getKind() const { return Kind; }

      IdentifierInfo *getIdentifier() const {
        assert(Kind == DeclarationName::Identifier ||
               Kind == DeclarationName::CXXLiteralOperatorName ||
               Kind == DeclarationName::CXXDeductionGuideName);
        return (IdentifierInfo *)Data;
      }

      Selector getSelector() const {
        assert(Kind == DeclarationName::ObjCZeroArgSelector ||
               Kind == DeclarationName::ObjCOneArgSelector ||
               Kind == DeclarationName::ObjCMultiArgSelector);
        return Selector(Data);
      }

      OverloadedOperatorKind getOperatorKind() const {
        assert(Kind == DeclarationName::CXXOperatorName);
        return (OverloadedOperatorKind)Data;
      }

      /// Compute a fingerprint of this key for use in on-disk hash table.
      unsigned getHash() const;

      friend bool operator==(const DeclarationNameKey &A,
                             const DeclarationNameKey &B) {
        return A.Kind == B.Kind && A.Data == B.Data;
      }
    };

    /// @}

} // namespace serialization
} // namespace clang

namespace llvm {

  template <> struct DenseMapInfo<clang::serialization::DeclarationNameKey> {
    static clang::serialization::DeclarationNameKey getEmptyKey() {
      return clang::serialization::DeclarationNameKey(-1, 1);
    }

    static clang::serialization::DeclarationNameKey getTombstoneKey() {
      return clang::serialization::DeclarationNameKey(-1, 2);
    }

    static unsigned
    getHashValue(const clang::serialization::DeclarationNameKey &Key) {
      return Key.getHash();
    }

    static bool isEqual(const clang::serialization::DeclarationNameKey &L,
                        const clang::serialization::DeclarationNameKey &R) {
      return L == R;
    }
  };

} // namespace llvm

#endif // LLVM_CLANG_SERIALIZATION_ASTBITCODES_H<|MERGE_RESOLUTION|>--- conflicted
+++ resolved
@@ -1048,16 +1048,14 @@
       /// \brief The '_Sat unsigned long _Fract' type
       PREDEF_TYPE_SAT_ULONG_FRACT_ID = 69,
 
-<<<<<<< HEAD
-      /// \brief C++ meta::info type
-      PREDEF_TYPE_META_INFO_ID = 70,
-=======
       /// The placeholder type for OpenMP array shaping operation.
       PREDEF_TYPE_OMP_ARRAY_SHAPING = 70,
 
       /// The placeholder type for OpenMP iterator expression.
       PREDEF_TYPE_OMP_ITERATOR = 71,
->>>>>>> dbb03567
+
+      /// \brief C++ meta::info type
+      PREDEF_TYPE_META_INFO_ID = 72,
 
       /// OpenCL image types with auto numeration
 #define IMAGE_TYPE(ImgType, Id, SingletonId, Access, Suffix) \
