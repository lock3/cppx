--- conflicted
+++ resolved
@@ -1096,11 +1096,7 @@
     ///
     /// Type IDs for non-predefined types will start at
     /// NUM_PREDEF_TYPE_IDs.
-<<<<<<< HEAD
-    const unsigned NUM_PREDEF_TYPE_IDS = 201;
-=======
     const unsigned NUM_PREDEF_TYPE_IDS = 300;
->>>>>>> 7d09e1d7
 
     /// Record codes for each kind of type.
     ///
