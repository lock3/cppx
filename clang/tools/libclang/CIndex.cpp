//===- CIndex.cpp - Clang-C Source Indexing Library -----------------------===//
//
// Part of the LLVM Project, under the Apache License v2.0 with LLVM Exceptions.
// See https://llvm.org/LICENSE.txt for license information.
// SPDX-License-Identifier: Apache-2.0 WITH LLVM-exception
//
//===----------------------------------------------------------------------===//
//
// This file implements the main API hooks in the Clang-C Source Indexing
// library.
//
//===----------------------------------------------------------------------===//

#include "CIndexDiagnostic.h"
#include "CIndexer.h"
#include "CLog.h"
#include "CXCursor.h"
#include "CXSourceLocation.h"
#include "CXString.h"
#include "CXTranslationUnit.h"
#include "CXType.h"
#include "CursorVisitor.h"
#include "clang-c/FatalErrorHandler.h"
#include "clang/AST/Attr.h"
#include "clang/AST/DeclObjCCommon.h"
#include "clang/AST/Mangle.h"
#include "clang/AST/OpenMPClause.h"
#include "clang/AST/StmtVisitor.h"
#include "clang/Basic/Diagnostic.h"
#include "clang/Basic/DiagnosticCategories.h"
#include "clang/Basic/DiagnosticIDs.h"
#include "clang/Basic/Stack.h"
#include "clang/Basic/TargetInfo.h"
#include "clang/Basic/Version.h"
#include "clang/Frontend/ASTUnit.h"
#include "clang/Frontend/CompilerInstance.h"
#include "clang/Index/CommentToXML.h"
#include "clang/Lex/HeaderSearch.h"
#include "clang/Lex/Lexer.h"
#include "clang/Lex/PreprocessingRecord.h"
#include "clang/Lex/Preprocessor.h"
#include "llvm/ADT/Optional.h"
#include "llvm/ADT/STLExtras.h"
#include "llvm/ADT/StringSwitch.h"
#include "llvm/Config/llvm-config.h"
#include "llvm/Support/Compiler.h"
#include "llvm/Support/CrashRecoveryContext.h"
#include "llvm/Support/Format.h"
#include "llvm/Support/ManagedStatic.h"
#include "llvm/Support/MemoryBuffer.h"
#include "llvm/Support/Program.h"
#include "llvm/Support/SaveAndRestore.h"
#include "llvm/Support/Signals.h"
#include "llvm/Support/TargetSelect.h"
#include "llvm/Support/Threading.h"
#include "llvm/Support/Timer.h"
#include "llvm/Support/raw_ostream.h"
#include <mutex>

#if LLVM_ENABLE_THREADS != 0 && defined(__APPLE__)
#define USE_DARWIN_THREADS
#endif

#ifdef USE_DARWIN_THREADS
#include <pthread.h>
#endif

using namespace clang;
using namespace clang::cxcursor;
using namespace clang::cxtu;
using namespace clang::cxindex;

CXTranslationUnit cxtu::MakeCXTranslationUnit(CIndexer *CIdx,
                                              std::unique_ptr<ASTUnit> AU) {
  if (!AU)
    return nullptr;
  assert(CIdx);
  CXTranslationUnit D = new CXTranslationUnitImpl();
  D->CIdx = CIdx;
  D->TheASTUnit = AU.release();
  D->StringPool = new cxstring::CXStringPool();
  D->Diagnostics = nullptr;
  D->OverridenCursorsPool = createOverridenCXCursorsPool();
  D->CommentToXML = nullptr;
  D->ParsingOptions = 0;
  D->Arguments = {};
  return D;
}

bool cxtu::isASTReadError(ASTUnit *AU) {
  for (ASTUnit::stored_diag_iterator D = AU->stored_diag_begin(),
                                     DEnd = AU->stored_diag_end();
       D != DEnd; ++D) {
    if (D->getLevel() >= DiagnosticsEngine::Error &&
        DiagnosticIDs::getCategoryNumberForDiag(D->getID()) ==
            diag::DiagCat_AST_Deserialization_Issue)
      return true;
  }
  return false;
}

cxtu::CXTUOwner::~CXTUOwner() {
  if (TU)
    clang_disposeTranslationUnit(TU);
}

/// Compare two source ranges to determine their relative position in
/// the translation unit.
static RangeComparisonResult RangeCompare(SourceManager &SM, SourceRange R1,
                                          SourceRange R2) {
  assert(R1.isValid() && "First range is invalid?");
  assert(R2.isValid() && "Second range is invalid?");
  if (R1.getEnd() != R2.getBegin() &&
      SM.isBeforeInTranslationUnit(R1.getEnd(), R2.getBegin()))
    return RangeBefore;
  if (R2.getEnd() != R1.getBegin() &&
      SM.isBeforeInTranslationUnit(R2.getEnd(), R1.getBegin()))
    return RangeAfter;
  return RangeOverlap;
}

/// Determine if a source location falls within, before, or after a
///   a given source range.
static RangeComparisonResult LocationCompare(SourceManager &SM,
                                             SourceLocation L, SourceRange R) {
  assert(R.isValid() && "First range is invalid?");
  assert(L.isValid() && "Second range is invalid?");
  if (L == R.getBegin() || L == R.getEnd())
    return RangeOverlap;
  if (SM.isBeforeInTranslationUnit(L, R.getBegin()))
    return RangeBefore;
  if (SM.isBeforeInTranslationUnit(R.getEnd(), L))
    return RangeAfter;
  return RangeOverlap;
}

/// Translate a Clang source range into a CIndex source range.
///
/// Clang internally represents ranges where the end location points to the
/// start of the token at the end. However, for external clients it is more
/// useful to have a CXSourceRange be a proper half-open interval. This routine
/// does the appropriate translation.
CXSourceRange cxloc::translateSourceRange(const SourceManager &SM,
                                          const LangOptions &LangOpts,
                                          const CharSourceRange &R) {
  // We want the last character in this location, so we will adjust the
  // location accordingly.
  SourceLocation EndLoc = R.getEnd();
  bool IsTokenRange = R.isTokenRange();
  if (EndLoc.isValid() && EndLoc.isMacroID() &&
      !SM.isMacroArgExpansion(EndLoc)) {
    CharSourceRange Expansion = SM.getExpansionRange(EndLoc);
    EndLoc = Expansion.getEnd();
    IsTokenRange = Expansion.isTokenRange();
  }
  if (IsTokenRange && EndLoc.isValid()) {
    unsigned Length =
        Lexer::MeasureTokenLength(SM.getSpellingLoc(EndLoc), SM, LangOpts);
    EndLoc = EndLoc.getLocWithOffset(Length);
  }

  CXSourceRange Result = {
      {&SM, &LangOpts}, R.getBegin().getRawEncoding(), EndLoc.getRawEncoding()};
  return Result;
}

//===----------------------------------------------------------------------===//
// Cursor visitor.
//===----------------------------------------------------------------------===//

static SourceRange getRawCursorExtent(CXCursor C);
static SourceRange getFullCursorExtent(CXCursor C, SourceManager &SrcMgr);

RangeComparisonResult CursorVisitor::CompareRegionOfInterest(SourceRange R) {
  return RangeCompare(AU->getSourceManager(), R, RegionOfInterest);
}

/// Visit the given cursor and, if requested by the visitor,
/// its children.
///
/// \param Cursor the cursor to visit.
///
/// \param CheckedRegionOfInterest if true, then the caller already checked
/// that this cursor is within the region of interest.
///
/// \returns true if the visitation should be aborted, false if it
/// should continue.
bool CursorVisitor::Visit(CXCursor Cursor, bool CheckedRegionOfInterest) {
  if (clang_isInvalid(Cursor.kind))
    return false;

  if (clang_isDeclaration(Cursor.kind)) {
    const Decl *D = getCursorDecl(Cursor);
    if (!D) {
      assert(0 && "Invalid declaration cursor");
      return true; // abort.
    }

    // Ignore implicit declarations, unless it's an objc method because
    // currently we should report implicit methods for properties when indexing.
    if (D->isImplicit() && !isa<ObjCMethodDecl>(D))
      return false;
  }

  // If we have a range of interest, and this cursor doesn't intersect with it,
  // we're done.
  if (RegionOfInterest.isValid() && !CheckedRegionOfInterest) {
    SourceRange Range = getRawCursorExtent(Cursor);
    if (Range.isInvalid() || CompareRegionOfInterest(Range))
      return false;
  }

  switch (Visitor(Cursor, Parent, ClientData)) {
  case CXChildVisit_Break:
    return true;

  case CXChildVisit_Continue:
    return false;

  case CXChildVisit_Recurse: {
    bool ret = VisitChildren(Cursor);
    if (PostChildrenVisitor)
      if (PostChildrenVisitor(Cursor, ClientData))
        return true;
    return ret;
  }
  }

  llvm_unreachable("Invalid CXChildVisitResult!");
}

static bool visitPreprocessedEntitiesInRange(SourceRange R,
                                             PreprocessingRecord &PPRec,
                                             CursorVisitor &Visitor) {
  SourceManager &SM = Visitor.getASTUnit()->getSourceManager();
  FileID FID;

  if (!Visitor.shouldVisitIncludedEntities()) {
    // If the begin/end of the range lie in the same FileID, do the optimization
    // where we skip preprocessed entities that do not come from the same
    // FileID.
    FID = SM.getFileID(SM.getFileLoc(R.getBegin()));
    if (FID != SM.getFileID(SM.getFileLoc(R.getEnd())))
      FID = FileID();
  }

  const auto &Entities = PPRec.getPreprocessedEntitiesInRange(R);
  return Visitor.visitPreprocessedEntities(Entities.begin(), Entities.end(),
                                           PPRec, FID);
}

bool CursorVisitor::visitFileRegion() {
  if (RegionOfInterest.isInvalid())
    return false;

  ASTUnit *Unit = cxtu::getASTUnit(TU);
  SourceManager &SM = Unit->getSourceManager();

<<<<<<< HEAD
  std::pair<FileID, unsigned>
    Begin = SM.getDecomposedLoc(SM.getFileLoc(RegionOfInterest.getBegin())),
    End = SM.getDecomposedLoc(SM.getFileLoc(RegionOfInterest.getEnd()));
=======
  std::pair<FileID, unsigned> Begin = SM.getDecomposedLoc(
                                  SM.getFileLoc(RegionOfInterest.getBegin())),
                              End = SM.getDecomposedLoc(
                                  SM.getFileLoc(RegionOfInterest.getEnd()));
>>>>>>> 43647391

  if (End.first != Begin.first) {
    // If the end does not reside in the same file, try to recover by
    // picking the end of the file of begin location.
    End.first = Begin.first;
    End.second = SM.getFileIDSize(Begin.first);
  }

  assert(Begin.first == End.first);
  if (Begin.second > End.second)
    return false;

  FileID File = Begin.first;
  unsigned Offset = Begin.second;
  unsigned Length = End.second - Begin.second;

  if (!VisitDeclsOnly && !VisitPreprocessorLast)
    if (visitPreprocessedEntitiesInRegion())
      return true; // visitation break.

  if (visitDeclsFromFileRegion(File, Offset, Length))
    return true; // visitation break.

  if (!VisitDeclsOnly && VisitPreprocessorLast)
    return visitPreprocessedEntitiesInRegion();

  return false;
}

static bool isInLexicalContext(Decl *D, DeclContext *DC) {
  if (!DC)
    return false;

  for (DeclContext *DeclDC = D->getLexicalDeclContext(); DeclDC;
       DeclDC = DeclDC->getLexicalParent()) {
    if (DeclDC == DC)
      return true;
  }
  return false;
}

bool CursorVisitor::visitDeclsFromFileRegion(FileID File, unsigned Offset,
                                             unsigned Length) {
  ASTUnit *Unit = cxtu::getASTUnit(TU);
  SourceManager &SM = Unit->getSourceManager();
  SourceRange Range = RegionOfInterest;

  SmallVector<Decl *, 16> Decls;
  Unit->findFileRegionDecls(File, Offset, Length, Decls);

  // If we didn't find any file level decls for the file, try looking at the
  // file that it was included from.
  while (Decls.empty() || Decls.front()->isTopLevelDeclInObjCContainer()) {
    bool Invalid = false;
    const SrcMgr::SLocEntry &SLEntry = SM.getSLocEntry(File, &Invalid);
    if (Invalid)
      return false;

    SourceLocation Outer;
    if (SLEntry.isFile())
      Outer = SLEntry.getFile().getIncludeLoc();
    else
      Outer = SLEntry.getExpansion().getExpansionLocStart();
    if (Outer.isInvalid())
      return false;

    std::tie(File, Offset) = SM.getDecomposedExpansionLoc(Outer);
    Length = 0;
    Unit->findFileRegionDecls(File, Offset, Length, Decls);
  }

  assert(!Decls.empty());

  bool VisitedAtLeastOnce = false;
  DeclContext *CurDC = nullptr;
  SmallVectorImpl<Decl *>::iterator DIt = Decls.begin();
  for (SmallVectorImpl<Decl *>::iterator DE = Decls.end(); DIt != DE; ++DIt) {
    Decl *D = *DIt;
    if (D->getSourceRange().isInvalid())
      continue;

    if (isInLexicalContext(D, CurDC))
      continue;

    CurDC = dyn_cast<DeclContext>(D);

    if (TagDecl *TD = dyn_cast<TagDecl>(D))
      if (!TD->isFreeStanding())
        continue;

    RangeComparisonResult CompRes =
        RangeCompare(SM, D->getSourceRange(), Range);
    if (CompRes == RangeBefore)
      continue;
    if (CompRes == RangeAfter)
      break;

    assert(CompRes == RangeOverlap);
    VisitedAtLeastOnce = true;

    if (isa<ObjCContainerDecl>(D)) {
      FileDI_current = &DIt;
      FileDE_current = DE;
    } else {
      FileDI_current = nullptr;
    }

    if (Visit(MakeCXCursor(D, TU, Range), /*CheckedRegionOfInterest=*/true))
      return true; // visitation break.
  }

  if (VisitedAtLeastOnce)
    return false;

  // No Decls overlapped with the range. Move up the lexical context until there
  // is a context that contains the range or we reach the translation unit
  // level.
  DeclContext *DC = DIt == Decls.begin()
                        ? (*DIt)->getLexicalDeclContext()
                        : (*(DIt - 1))->getLexicalDeclContext();

  while (DC && !DC->isTranslationUnit()) {
    Decl *D = cast<Decl>(DC);
    SourceRange CurDeclRange = D->getSourceRange();
    if (CurDeclRange.isInvalid())
      break;

    if (RangeCompare(SM, CurDeclRange, Range) == RangeOverlap) {
      if (Visit(MakeCXCursor(D, TU, Range), /*CheckedRegionOfInterest=*/true))
        return true; // visitation break.
    }

    DC = D->getLexicalDeclContext();
  }

  return false;
}

bool CursorVisitor::visitPreprocessedEntitiesInRegion() {
  if (!AU->getPreprocessor().getPreprocessingRecord())
    return false;

  PreprocessingRecord &PPRec = *AU->getPreprocessor().getPreprocessingRecord();
  SourceManager &SM = AU->getSourceManager();

  if (RegionOfInterest.isValid()) {
    SourceRange MappedRange = AU->mapRangeToPreamble(RegionOfInterest);
    SourceLocation B = MappedRange.getBegin();
    SourceLocation E = MappedRange.getEnd();

    if (AU->isInPreambleFileID(B)) {
      if (SM.isLoadedSourceLocation(E))
        return visitPreprocessedEntitiesInRange(SourceRange(B, E), PPRec,
                                                *this);

      // Beginning of range lies in the preamble but it also extends beyond
      // it into the main file. Split the range into 2 parts, one covering
      // the preamble and another covering the main file. This allows subsequent
      // calls to visitPreprocessedEntitiesInRange to accept a source range that
      // lies in the same FileID, allowing it to skip preprocessed entities that
      // do not come from the same FileID.
      bool breaked = visitPreprocessedEntitiesInRange(
          SourceRange(B, AU->getEndOfPreambleFileID()), PPRec, *this);
      if (breaked)
        return true;
      return visitPreprocessedEntitiesInRange(
          SourceRange(AU->getStartOfMainFileID(), E), PPRec, *this);
    }

    return visitPreprocessedEntitiesInRange(SourceRange(B, E), PPRec, *this);
  }

<<<<<<< HEAD
  bool OnlyLocalDecls
    = !AU->isMainFileAST() && AU->getOnlyLocalDecls();
=======
  bool OnlyLocalDecls = !AU->isMainFileAST() && AU->getOnlyLocalDecls();
>>>>>>> 43647391

  if (OnlyLocalDecls)
    return visitPreprocessedEntities(PPRec.local_begin(), PPRec.local_end(),
                                     PPRec);

  return visitPreprocessedEntities(PPRec.begin(), PPRec.end(), PPRec);
}

template <typename InputIterator>
bool CursorVisitor::visitPreprocessedEntities(InputIterator First,
                                              InputIterator Last,
                                              PreprocessingRecord &PPRec,
                                              FileID FID) {
  for (; First != Last; ++First) {
    if (!FID.isInvalid() && !PPRec.isEntityInFileID(First, FID))
      continue;

    PreprocessedEntity *PPE = *First;
    if (!PPE)
      continue;

    if (MacroExpansion *ME = dyn_cast<MacroExpansion>(PPE)) {
      if (Visit(MakeMacroExpansionCursor(ME, TU)))
        return true;

      continue;
    }

    if (MacroDefinitionRecord *MD = dyn_cast<MacroDefinitionRecord>(PPE)) {
      if (Visit(MakeMacroDefinitionCursor(MD, TU)))
        return true;

      continue;
    }

    if (InclusionDirective *ID = dyn_cast<InclusionDirective>(PPE)) {
      if (Visit(MakeInclusionDirectiveCursor(ID, TU)))
        return true;

      continue;
    }
  }

  return false;
}

/// Visit the children of the given cursor.
///
/// \returns true if the visitation should be aborted, false if it
/// should continue.
bool CursorVisitor::VisitChildren(CXCursor Cursor) {
  if (clang_isReference(Cursor.kind) &&
      Cursor.kind != CXCursor_CXXBaseSpecifier) {
    // By definition, references have no children.
    return false;
  }

  // Set the Parent field to Cursor, then back to its old value once we're
  // done.
  SetParentRAII SetParent(Parent, StmtParent, Cursor);

  if (clang_isDeclaration(Cursor.kind)) {
    Decl *D = const_cast<Decl *>(getCursorDecl(Cursor));
    if (!D)
      return false;

    return VisitAttributes(D) || Visit(D);
  }

  if (clang_isStatement(Cursor.kind)) {
    if (const Stmt *S = getCursorStmt(Cursor))
      return Visit(S);

    return false;
  }

  if (clang_isExpression(Cursor.kind)) {
    if (const Expr *E = getCursorExpr(Cursor))
      return Visit(E);

    return false;
  }

  if (clang_isTranslationUnit(Cursor.kind)) {
    CXTranslationUnit TU = getCursorTU(Cursor);
    ASTUnit *CXXUnit = cxtu::getASTUnit(TU);

<<<<<<< HEAD
    int VisitOrder[2] = { VisitPreprocessorLast, !VisitPreprocessorLast };
=======
    int VisitOrder[2] = {VisitPreprocessorLast, !VisitPreprocessorLast};
>>>>>>> 43647391
    for (unsigned I = 0; I != 2; ++I) {
      if (VisitOrder[I]) {
        if (!CXXUnit->isMainFileAST() && CXXUnit->getOnlyLocalDecls() &&
            RegionOfInterest.isInvalid()) {
          for (ASTUnit::top_level_iterator TL = CXXUnit->top_level_begin(),
                                           TLEnd = CXXUnit->top_level_end();
               TL != TLEnd; ++TL) {
            const Optional<bool> V = handleDeclForVisitation(*TL);
            if (!V.hasValue())
              continue;
            return V.getValue();
          }
        } else if (VisitDeclContext(
                       CXXUnit->getASTContext().getTranslationUnitDecl()))
          return true;
        continue;
      }

      // Walk the preprocessing record.
      if (CXXUnit->getPreprocessor().getPreprocessingRecord())
        visitPreprocessedEntitiesInRegion();
    }

    return false;
  }

  if (Cursor.kind == CXCursor_CXXBaseSpecifier) {
    if (const CXXBaseSpecifier *Base = getCursorCXXBaseSpecifier(Cursor)) {
      if (TypeSourceInfo *BaseTSInfo = Base->getTypeSourceInfo()) {
        return Visit(BaseTSInfo->getTypeLoc());
      }
    }
  }

  if (Cursor.kind == CXCursor_IBOutletCollectionAttr) {
    const IBOutletCollectionAttr *A =
        cast<IBOutletCollectionAttr>(cxcursor::getCursorAttr(Cursor));
    if (const ObjCObjectType *ObjT = A->getInterface()->getAs<ObjCObjectType>())
      return Visit(cxcursor::MakeCursorObjCClassRef(
          ObjT->getInterface(),
          A->getInterfaceLoc()->getTypeLoc().getBeginLoc(), TU));
  }

  // If pointing inside a macro definition, check if the token is an identifier
  // that was ever defined as a macro. In such a case, create a "pseudo" macro
  // expansion cursor for that token.
  SourceLocation BeginLoc = RegionOfInterest.getBegin();
  if (Cursor.kind == CXCursor_MacroDefinition &&
      BeginLoc == RegionOfInterest.getEnd()) {
    SourceLocation Loc = AU->mapLocationToPreamble(BeginLoc);
    const MacroInfo *MI =
        getMacroInfo(cxcursor::getCursorMacroDefinition(Cursor), TU);
    if (MacroDefinitionRecord *MacroDef =
            checkForMacroInMacroDefinition(MI, Loc, TU))
      return Visit(cxcursor::MakeMacroExpansionCursor(MacroDef, BeginLoc, TU));
  }

  // Nothing to visit at the moment.
  return false;
}

bool CursorVisitor::VisitBlockDecl(BlockDecl *B) {
  if (TypeSourceInfo *TSInfo = B->getSignatureAsWritten())
    if (Visit(TSInfo->getTypeLoc()))
      return true;

  if (Stmt *Body = B->getBody())
    return Visit(MakeCXCursor(Body, StmtParent, TU, RegionOfInterest));

  return false;
}

Optional<bool> CursorVisitor::shouldVisitCursor(CXCursor Cursor) {
  if (RegionOfInterest.isValid()) {
    SourceRange Range = getFullCursorExtent(Cursor, AU->getSourceManager());
    if (Range.isInvalid())
      return None;

    switch (CompareRegionOfInterest(Range)) {
    case RangeBefore:
      // This declaration comes before the region of interest; skip it.
      return None;

    case RangeAfter:
      // This declaration comes after the region of interest; we're done.
      return false;

    case RangeOverlap:
      // This declaration overlaps the region of interest; visit it.
      break;
    }
  }
  return true;
}

bool CursorVisitor::VisitDeclContext(DeclContext *DC) {
  DeclContext::decl_iterator I = DC->decls_begin(), E = DC->decls_end();

  // FIXME: Eventually remove.  This part of a hack to support proper
  // iteration over all Decls contained lexically within an ObjC container.
  SaveAndRestore<DeclContext::decl_iterator *> DI_saved(DI_current, &I);
  SaveAndRestore<DeclContext::decl_iterator> DE_saved(DE_current, E);

  for (; I != E; ++I) {
    Decl *D = *I;
    if (D->getLexicalDeclContext() != DC)
      continue;
    // Filter out synthesized property accessor redeclarations.
    if (isa<ObjCImplDecl>(DC))
      if (auto *OMD = dyn_cast<ObjCMethodDecl>(D))
        if (OMD->isSynthesizedAccessorStub())
          continue;
    const Optional<bool> V = handleDeclForVisitation(D);
    if (!V.hasValue())
      continue;
    return V.getValue();
  }
  return false;
}

Optional<bool> CursorVisitor::handleDeclForVisitation(const Decl *D) {
  CXCursor Cursor = MakeCXCursor(D, TU, RegionOfInterest);

  // Ignore synthesized ivars here, otherwise if we have something like:
  //   @synthesize prop = _prop;
  // and '_prop' is not declared, we will encounter a '_prop' ivar before
  // encountering the 'prop' synthesize declaration and we will think that
  // we passed the region-of-interest.
  if (auto *ivarD = dyn_cast<ObjCIvarDecl>(D)) {
    if (ivarD->getSynthesize())
      return None;
  }

  // FIXME: ObjCClassRef/ObjCProtocolRef for forward class/protocol
  // declarations is a mismatch with the compiler semantics.
  if (Cursor.kind == CXCursor_ObjCInterfaceDecl) {
    auto *ID = cast<ObjCInterfaceDecl>(D);
    if (!ID->isThisDeclarationADefinition())
      Cursor = MakeCursorObjCClassRef(ID, ID->getLocation(), TU);

  } else if (Cursor.kind == CXCursor_ObjCProtocolDecl) {
    auto *PD = cast<ObjCProtocolDecl>(D);
    if (!PD->isThisDeclarationADefinition())
      Cursor = MakeCursorObjCProtocolRef(PD, PD->getLocation(), TU);
  }

  const Optional<bool> V = shouldVisitCursor(Cursor);
  if (!V.hasValue())
    return None;
  if (!V.getValue())
    return false;
  if (Visit(Cursor, true))
    return true;
  return None;
}

bool CursorVisitor::VisitTranslationUnitDecl(TranslationUnitDecl *D) {
  llvm_unreachable("Translation units are visited directly by Visit()");
}

bool CursorVisitor::VisitTypeAliasTemplateDecl(TypeAliasTemplateDecl *D) {
  if (VisitTemplateParameters(D->getTemplateParameters()))
    return true;

  return Visit(MakeCXCursor(D->getTemplatedDecl(), TU, RegionOfInterest));
}

bool CursorVisitor::VisitTypeAliasDecl(TypeAliasDecl *D) {
  if (TypeSourceInfo *TSInfo = D->getTypeSourceInfo())
    return Visit(TSInfo->getTypeLoc());

  return false;
}

bool CursorVisitor::VisitTypedefDecl(TypedefDecl *D) {
  if (TypeSourceInfo *TSInfo = D->getTypeSourceInfo())
    return Visit(TSInfo->getTypeLoc());

  return false;
}

bool CursorVisitor::VisitTagDecl(TagDecl *D) { return VisitDeclContext(D); }

bool CursorVisitor::VisitClassTemplateSpecializationDecl(
    ClassTemplateSpecializationDecl *D) {
  bool ShouldVisitBody = false;
  switch (D->getSpecializationKind()) {
  case TSK_Undeclared:
  case TSK_ImplicitInstantiation:
    // Nothing to visit
    return false;

  case TSK_ExplicitInstantiationDeclaration:
  case TSK_ExplicitInstantiationDefinition:
    break;

  case TSK_ExplicitSpecialization:
    ShouldVisitBody = true;
    break;
  }

  // Visit the template arguments used in the specialization.
  if (TypeSourceInfo *SpecType = D->getTypeAsWritten()) {
    TypeLoc TL = SpecType->getTypeLoc();
    if (TemplateSpecializationTypeLoc TSTLoc =
            TL.getAs<TemplateSpecializationTypeLoc>()) {
      for (unsigned I = 0, N = TSTLoc.getNumArgs(); I != N; ++I)
        if (VisitTemplateArgumentLoc(TSTLoc.getArgLoc(I)))
          return true;
    }
  }

  return ShouldVisitBody && VisitCXXRecordDecl(D);
}

bool CursorVisitor::VisitClassTemplatePartialSpecializationDecl(
    ClassTemplatePartialSpecializationDecl *D) {
  // FIXME: Visit the "outer" template parameter lists on the TagDecl
  // before visiting these template parameters.
  if (VisitTemplateParameters(D->getTemplateParameters()))
    return true;

  // Visit the partial specialization arguments.
  const ASTTemplateArgumentListInfo *Info = D->getTemplateArgsAsWritten();
  const TemplateArgumentLoc *TemplateArgs = Info->getTemplateArgs();
  for (unsigned I = 0, N = Info->NumTemplateArgs; I != N; ++I)
    if (VisitTemplateArgumentLoc(TemplateArgs[I]))
      return true;

  return VisitCXXRecordDecl(D);
}

bool CursorVisitor::VisitTemplateTypeParmDecl(TemplateTypeParmDecl *D) {
  if (const auto *TC = D->getTypeConstraint())
    if (Visit(MakeCXCursor(TC->getImmediatelyDeclaredConstraint(), StmtParent,
                           TU, RegionOfInterest)))
      return true;

  // Visit the default argument.
  if (D->hasDefaultArgument() && !D->defaultArgumentWasInherited())
    if (TypeSourceInfo *DefArg = D->getDefaultArgumentInfo())
      if (Visit(DefArg->getTypeLoc()))
        return true;

  return false;
}

bool CursorVisitor::VisitEnumConstantDecl(EnumConstantDecl *D) {
  if (Expr *Init = D->getInitExpr())
    return Visit(MakeCXCursor(Init, StmtParent, TU, RegionOfInterest));
  return false;
}

bool CursorVisitor::VisitDeclaratorDecl(DeclaratorDecl *DD) {
  unsigned NumParamList = DD->getNumTemplateParameterLists();
  for (unsigned i = 0; i < NumParamList; i++) {
    TemplateParameterList *Params = DD->getTemplateParameterList(i);
    if (VisitTemplateParameters(Params))
      return true;
  }

  if (TypeSourceInfo *TSInfo = DD->getTypeSourceInfo())
    if (Visit(TSInfo->getTypeLoc()))
      return true;

  // Visit the nested-name-specifier, if present.
  if (NestedNameSpecifierLoc QualifierLoc = DD->getQualifierLoc())
    if (VisitNestedNameSpecifierLoc(QualifierLoc))
      return true;

  return false;
}

static bool HasTrailingReturnType(FunctionDecl *ND) {
  const QualType Ty = ND->getType();
  if (const FunctionType *AFT = Ty->getAs<FunctionType>()) {
    if (const FunctionProtoType *FT = dyn_cast<FunctionProtoType>(AFT))
      return FT->hasTrailingReturn();
  }

  return false;
}

/// Compare two base or member initializers based on their source order.
static int CompareCXXCtorInitializers(CXXCtorInitializer *const *X,
                                      CXXCtorInitializer *const *Y) {
  return (*X)->getSourceOrder() - (*Y)->getSourceOrder();
}

bool CursorVisitor::VisitFunctionDecl(FunctionDecl *ND) {
  unsigned NumParamList = ND->getNumTemplateParameterLists();
  for (unsigned i = 0; i < NumParamList; i++) {
    TemplateParameterList *Params = ND->getTemplateParameterList(i);
    if (VisitTemplateParameters(Params))
      return true;
  }

  if (TypeSourceInfo *TSInfo = ND->getTypeSourceInfo()) {
    // Visit the function declaration's syntactic components in the order
    // written. This requires a bit of work.
    TypeLoc TL = TSInfo->getTypeLoc().IgnoreParens();
    FunctionTypeLoc FTL = TL.getAs<FunctionTypeLoc>();
    const bool HasTrailingRT = HasTrailingReturnType(ND);

    // If we have a function declared directly (without the use of a typedef),
    // visit just the return type. Otherwise, just visit the function's type
    // now.
    if ((FTL && !isa<CXXConversionDecl>(ND) && !HasTrailingRT &&
         Visit(FTL.getReturnLoc())) ||
        (!FTL && Visit(TL)))
      return true;

    // Visit the nested-name-specifier, if present.
    if (NestedNameSpecifierLoc QualifierLoc = ND->getQualifierLoc())
      if (VisitNestedNameSpecifierLoc(QualifierLoc))
        return true;

    // Visit the declaration name.
    if (!isa<CXXDestructorDecl>(ND))
      if (VisitDeclarationNameInfo(ND->getNameInfo()))
        return true;

    // FIXME: Visit explicitly-specified template arguments!

    // Visit the function parameters, if we have a function type.
    if (FTL && VisitFunctionTypeLoc(FTL, true))
      return true;

    // Visit the function's trailing return type.
    if (FTL && HasTrailingRT && Visit(FTL.getReturnLoc()))
      return true;

    // FIXME: Attributes?
  }

  if (ND->doesThisDeclarationHaveABody() && !ND->isLateTemplateParsed()) {
    if (CXXConstructorDecl *Constructor = dyn_cast<CXXConstructorDecl>(ND)) {
      // Find the initializers that were written in the source.
      SmallVector<CXXCtorInitializer *, 4> WrittenInits;
      for (auto *I : Constructor->inits()) {
        if (!I->isWritten())
          continue;

        WrittenInits.push_back(I);
      }

      // Sort the initializers in source order
      llvm::array_pod_sort(WrittenInits.begin(), WrittenInits.end(),
                           &CompareCXXCtorInitializers);

      // Visit the initializers in source order
      for (unsigned I = 0, N = WrittenInits.size(); I != N; ++I) {
        CXXCtorInitializer *Init = WrittenInits[I];
        if (Init->isAnyMemberInitializer()) {
          if (Visit(MakeCursorMemberRef(Init->getAnyMember(),
                                        Init->getMemberLocation(), TU)))
            return true;
        } else if (TypeSourceInfo *TInfo = Init->getTypeSourceInfo()) {
          if (Visit(TInfo->getTypeLoc()))
            return true;
        }

        // Visit the initializer value.
        if (Expr *Initializer = Init->getInit())
          if (Visit(MakeCXCursor(Initializer, ND, TU, RegionOfInterest)))
            return true;
      }
    }

    if (Visit(MakeCXCursor(ND->getBody(), StmtParent, TU, RegionOfInterest)))
      return true;
  }

  return false;
}

bool CursorVisitor::VisitFieldDecl(FieldDecl *D) {
  if (VisitDeclaratorDecl(D))
    return true;

  if (Expr *BitWidth = D->getBitWidth())
    return Visit(MakeCXCursor(BitWidth, StmtParent, TU, RegionOfInterest));

  if (Expr *Init = D->getInClassInitializer())
    return Visit(MakeCXCursor(Init, StmtParent, TU, RegionOfInterest));

  return false;
}

bool CursorVisitor::VisitVarDecl(VarDecl *D) {
  if (VisitDeclaratorDecl(D))
    return true;

  if (Expr *Init = D->getInit())
    return Visit(MakeCXCursor(Init, StmtParent, TU, RegionOfInterest));

  return false;
}

bool CursorVisitor::VisitNonTypeTemplateParmDecl(NonTypeTemplateParmDecl *D) {
  if (VisitDeclaratorDecl(D))
    return true;

  if (D->hasDefaultArgument() && !D->defaultArgumentWasInherited())
    if (Expr *DefArg = D->getDefaultArgument())
      return Visit(MakeCXCursor(DefArg, StmtParent, TU, RegionOfInterest));

  return false;
}

bool CursorVisitor::VisitFunctionTemplateDecl(FunctionTemplateDecl *D) {
  // FIXME: Visit the "outer" template parameter lists on the FunctionDecl
  // before visiting these template parameters.
  if (VisitTemplateParameters(D->getTemplateParameters()))
    return true;

<<<<<<< HEAD
  auto* FD = D->getTemplatedDecl();
=======
  auto *FD = D->getTemplatedDecl();
>>>>>>> 43647391
  return VisitAttributes(FD) || VisitFunctionDecl(FD);
}

bool CursorVisitor::VisitClassTemplateDecl(ClassTemplateDecl *D) {
  // FIXME: Visit the "outer" template parameter lists on the TagDecl
  // before visiting these template parameters.
  if (VisitTemplateParameters(D->getTemplateParameters()))
    return true;

<<<<<<< HEAD
  auto* CD = D->getTemplatedDecl();
=======
  auto *CD = D->getTemplatedDecl();
>>>>>>> 43647391
  return VisitAttributes(CD) || VisitCXXRecordDecl(CD);
}

bool CursorVisitor::VisitTemplateTemplateParmDecl(TemplateTemplateParmDecl *D) {
  if (VisitTemplateParameters(D->getTemplateParameters()))
    return true;

  if (D->hasDefaultArgument() && !D->defaultArgumentWasInherited() &&
      VisitTemplateArgumentLoc(D->getDefaultArgument()))
    return true;

  return false;
}

bool CursorVisitor::VisitObjCTypeParamDecl(ObjCTypeParamDecl *D) {
  // Visit the bound, if it's explicit.
  if (D->hasExplicitBound()) {
    if (auto TInfo = D->getTypeSourceInfo()) {
      if (Visit(TInfo->getTypeLoc()))
        return true;
    }
  }

  return false;
}

bool CursorVisitor::VisitObjCMethodDecl(ObjCMethodDecl *ND) {
  if (TypeSourceInfo *TSInfo = ND->getReturnTypeSourceInfo())
    if (Visit(TSInfo->getTypeLoc()))
      return true;

  for (const auto *P : ND->parameters()) {
    if (Visit(MakeCXCursor(P, TU, RegionOfInterest)))
      return true;
  }

  return ND->isThisDeclarationADefinition() &&
         Visit(MakeCXCursor(ND->getBody(), StmtParent, TU, RegionOfInterest));
}

template <typename DeclIt>
static void addRangedDeclsInContainer(DeclIt *DI_current, DeclIt DE_current,
                                      SourceManager &SM, SourceLocation EndLoc,
                                      SmallVectorImpl<Decl *> &Decls) {
  DeclIt next = *DI_current;
  while (++next != DE_current) {
    Decl *D_next = *next;
    if (!D_next)
      break;
    SourceLocation L = D_next->getBeginLoc();
    if (!L.isValid())
      break;
    if (SM.isBeforeInTranslationUnit(L, EndLoc)) {
      *DI_current = next;
      Decls.push_back(D_next);
      continue;
    }
    break;
  }
}

bool CursorVisitor::VisitObjCContainerDecl(ObjCContainerDecl *D) {
  // FIXME: Eventually convert back to just 'VisitDeclContext()'.  Essentially
  // an @implementation can lexically contain Decls that are not properly
  // nested in the AST.  When we identify such cases, we need to retrofit
  // this nesting here.
  if (!DI_current && !FileDI_current)
    return VisitDeclContext(D);

  // Scan the Decls that immediately come after the container
  // in the current DeclContext.  If any fall within the
  // container's lexical region, stash them into a vector
  // for later processing.
  SmallVector<Decl *, 24> DeclsInContainer;
  SourceLocation EndLoc = D->getSourceRange().getEnd();
  SourceManager &SM = AU->getSourceManager();
  if (EndLoc.isValid()) {
    if (DI_current) {
      addRangedDeclsInContainer(DI_current, DE_current, SM, EndLoc,
                                DeclsInContainer);
    } else {
      addRangedDeclsInContainer(FileDI_current, FileDE_current, SM, EndLoc,
                                DeclsInContainer);
    }
  }

  // The common case.
  if (DeclsInContainer.empty())
    return VisitDeclContext(D);

  // Get all the Decls in the DeclContext, and sort them with the
  // additional ones we've collected.  Then visit them.
  for (auto *SubDecl : D->decls()) {
    if (!SubDecl || SubDecl->getLexicalDeclContext() != D ||
        SubDecl->getBeginLoc().isInvalid())
      continue;
    DeclsInContainer.push_back(SubDecl);
  }

  // Now sort the Decls so that they appear in lexical order.
  llvm::sort(DeclsInContainer, [&SM](Decl *A, Decl *B) {
    SourceLocation L_A = A->getBeginLoc();
    SourceLocation L_B = B->getBeginLoc();
    return L_A != L_B
               ? SM.isBeforeInTranslationUnit(L_A, L_B)
               : SM.isBeforeInTranslationUnit(A->getEndLoc(), B->getEndLoc());
  });

  // Now visit the decls.
  for (SmallVectorImpl<Decl *>::iterator I = DeclsInContainer.begin(),
                                         E = DeclsInContainer.end();
       I != E; ++I) {
    CXCursor Cursor = MakeCXCursor(*I, TU, RegionOfInterest);
    const Optional<bool> &V = shouldVisitCursor(Cursor);
    if (!V.hasValue())
      continue;
    if (!V.getValue())
      return false;
    if (Visit(Cursor, true))
      return true;
  }
  return false;
}

bool CursorVisitor::VisitObjCCategoryDecl(ObjCCategoryDecl *ND) {
  if (Visit(MakeCursorObjCClassRef(ND->getClassInterface(), ND->getLocation(),
                                   TU)))
    return true;

  if (VisitObjCTypeParamList(ND->getTypeParamList()))
    return true;

  ObjCCategoryDecl::protocol_loc_iterator PL = ND->protocol_loc_begin();
  for (ObjCCategoryDecl::protocol_iterator I = ND->protocol_begin(),
                                           E = ND->protocol_end();
       I != E; ++I, ++PL)
    if (Visit(MakeCursorObjCProtocolRef(*I, *PL, TU)))
      return true;

  return VisitObjCContainerDecl(ND);
}

bool CursorVisitor::VisitObjCProtocolDecl(ObjCProtocolDecl *PID) {
  if (!PID->isThisDeclarationADefinition())
    return Visit(MakeCursorObjCProtocolRef(PID, PID->getLocation(), TU));

  ObjCProtocolDecl::protocol_loc_iterator PL = PID->protocol_loc_begin();
  for (ObjCProtocolDecl::protocol_iterator I = PID->protocol_begin(),
                                           E = PID->protocol_end();
       I != E; ++I, ++PL)
    if (Visit(MakeCursorObjCProtocolRef(*I, *PL, TU)))
      return true;

  return VisitObjCContainerDecl(PID);
}

bool CursorVisitor::VisitObjCPropertyDecl(ObjCPropertyDecl *PD) {
  if (PD->getTypeSourceInfo() && Visit(PD->getTypeSourceInfo()->getTypeLoc()))
    return true;

  // FIXME: This implements a workaround with @property declarations also being
  // installed in the DeclContext for the @interface.  Eventually this code
  // should be removed.
  ObjCCategoryDecl *CDecl = dyn_cast<ObjCCategoryDecl>(PD->getDeclContext());
  if (!CDecl || !CDecl->IsClassExtension())
    return false;

  ObjCInterfaceDecl *ID = CDecl->getClassInterface();
  if (!ID)
    return false;

  IdentifierInfo *PropertyId = PD->getIdentifier();
  ObjCPropertyDecl *prevDecl = ObjCPropertyDecl::findPropertyDecl(
      cast<DeclContext>(ID), PropertyId, PD->getQueryKind());

  if (!prevDecl)
    return false;

  // Visit synthesized methods since they will be skipped when visiting
  // the @interface.
  if (ObjCMethodDecl *MD = prevDecl->getGetterMethodDecl())
    if (MD->isPropertyAccessor() && MD->getLexicalDeclContext() == CDecl)
      if (Visit(MakeCXCursor(MD, TU, RegionOfInterest)))
        return true;

  if (ObjCMethodDecl *MD = prevDecl->getSetterMethodDecl())
    if (MD->isPropertyAccessor() && MD->getLexicalDeclContext() == CDecl)
      if (Visit(MakeCXCursor(MD, TU, RegionOfInterest)))
        return true;

  return false;
}

bool CursorVisitor::VisitObjCTypeParamList(ObjCTypeParamList *typeParamList) {
  if (!typeParamList)
    return false;

  for (auto *typeParam : *typeParamList) {
    // Visit the type parameter.
    if (Visit(MakeCXCursor(typeParam, TU, RegionOfInterest)))
      return true;
  }

  return false;
}

bool CursorVisitor::VisitObjCInterfaceDecl(ObjCInterfaceDecl *D) {
  if (!D->isThisDeclarationADefinition()) {
    // Forward declaration is treated like a reference.
    return Visit(MakeCursorObjCClassRef(D, D->getLocation(), TU));
  }

  // Objective-C type parameters.
  if (VisitObjCTypeParamList(D->getTypeParamListAsWritten()))
    return true;

  // Issue callbacks for super class.
  if (D->getSuperClass() && Visit(MakeCursorObjCSuperClassRef(
                                D->getSuperClass(), D->getSuperClassLoc(), TU)))
    return true;

  if (TypeSourceInfo *SuperClassTInfo = D->getSuperClassTInfo())
    if (Visit(SuperClassTInfo->getTypeLoc()))
      return true;

  ObjCInterfaceDecl::protocol_loc_iterator PL = D->protocol_loc_begin();
  for (ObjCInterfaceDecl::protocol_iterator I = D->protocol_begin(),
                                            E = D->protocol_end();
       I != E; ++I, ++PL)
    if (Visit(MakeCursorObjCProtocolRef(*I, *PL, TU)))
      return true;

  return VisitObjCContainerDecl(D);
}

bool CursorVisitor::VisitObjCImplDecl(ObjCImplDecl *D) {
  return VisitObjCContainerDecl(D);
}

bool CursorVisitor::VisitObjCCategoryImplDecl(ObjCCategoryImplDecl *D) {
  // 'ID' could be null when dealing with invalid code.
  if (ObjCInterfaceDecl *ID = D->getClassInterface())
    if (Visit(MakeCursorObjCClassRef(ID, D->getLocation(), TU)))
      return true;

  return VisitObjCImplDecl(D);
}

bool CursorVisitor::VisitObjCImplementationDecl(ObjCImplementationDecl *D) {
#if 0
  // Issue callbacks for super class.
  // FIXME: No source location information!
  if (D->getSuperClass() &&
      Visit(MakeCursorObjCSuperClassRef(D->getSuperClass(),
                                        D->getSuperClassLoc(),
                                        TU)))
    return true;
#endif

  return VisitObjCImplDecl(D);
}

bool CursorVisitor::VisitObjCPropertyImplDecl(ObjCPropertyImplDecl *PD) {
  if (ObjCIvarDecl *Ivar = PD->getPropertyIvarDecl())
    if (PD->isIvarNameSpecified())
      return Visit(MakeCursorMemberRef(Ivar, PD->getPropertyIvarDeclLoc(), TU));

  return false;
}

bool CursorVisitor::VisitNamespaceDecl(NamespaceDecl *D) {
  return VisitDeclContext(D);
}

bool CursorVisitor::VisitNamespaceAliasDecl(NamespaceAliasDecl *D) {
  // Visit nested-name-specifier.
  if (NestedNameSpecifierLoc QualifierLoc = D->getQualifierLoc())
    if (VisitNestedNameSpecifierLoc(QualifierLoc))
      return true;

  return Visit(MakeCursorNamespaceRef(D->getAliasedNamespace(),
                                      D->getTargetNameLoc(), TU));
}

bool CursorVisitor::VisitUsingDecl(UsingDecl *D) {
  // Visit nested-name-specifier.
  if (NestedNameSpecifierLoc QualifierLoc = D->getQualifierLoc()) {
    if (VisitNestedNameSpecifierLoc(QualifierLoc))
      return true;
  }

  if (Visit(MakeCursorOverloadedDeclRef(D, D->getLocation(), TU)))
    return true;

  return VisitDeclarationNameInfo(D->getNameInfo());
}

bool CursorVisitor::VisitUsingDirectiveDecl(UsingDirectiveDecl *D) {
  // Visit nested-name-specifier.
  if (NestedNameSpecifierLoc QualifierLoc = D->getQualifierLoc())
    if (VisitNestedNameSpecifierLoc(QualifierLoc))
      return true;

  return Visit(MakeCursorNamespaceRef(D->getNominatedNamespaceAsWritten(),
                                      D->getIdentLocation(), TU));
}

bool CursorVisitor::VisitUnresolvedUsingValueDecl(UnresolvedUsingValueDecl *D) {
  // Visit nested-name-specifier.
  if (NestedNameSpecifierLoc QualifierLoc = D->getQualifierLoc()) {
    if (VisitNestedNameSpecifierLoc(QualifierLoc))
      return true;
  }

  return VisitDeclarationNameInfo(D->getNameInfo());
}

bool CursorVisitor::VisitUnresolvedUsingTypenameDecl(
    UnresolvedUsingTypenameDecl *D) {
  // Visit nested-name-specifier.
  if (NestedNameSpecifierLoc QualifierLoc = D->getQualifierLoc())
    if (VisitNestedNameSpecifierLoc(QualifierLoc))
      return true;

  return false;
}

bool CursorVisitor::VisitStaticAssertDecl(StaticAssertDecl *D) {
  if (Visit(MakeCXCursor(D->getAssertExpr(), StmtParent, TU, RegionOfInterest)))
    return true;
  if (StringLiteral *Message = D->getMessage())
    if (Visit(MakeCXCursor(Message, StmtParent, TU, RegionOfInterest)))
      return true;
  return false;
}

bool CursorVisitor::VisitFriendDecl(FriendDecl *D) {
  if (NamedDecl *FriendD = D->getFriendDecl()) {
    if (Visit(MakeCXCursor(FriendD, TU, RegionOfInterest)))
      return true;
  } else if (TypeSourceInfo *TI = D->getFriendType()) {
    if (Visit(TI->getTypeLoc()))
      return true;
  }
  return false;
}

bool CursorVisitor::VisitDeclarationNameInfo(DeclarationNameInfo Name) {
  switch (Name.getName().getNameKind()) {
  case clang::DeclarationName::Identifier:
  case clang::DeclarationName::CXXLiteralOperatorName:
  case clang::DeclarationName::CXXDeductionGuideName:
  case clang::DeclarationName::CXXOperatorName:
  case clang::DeclarationName::CXXUsingDirective:
  case clang::DeclarationName::CXXReflectedIdName:
    return false;

  case clang::DeclarationName::CXXConstructorName:
  case clang::DeclarationName::CXXDestructorName:
  case clang::DeclarationName::CXXConversionFunctionName:
    if (TypeSourceInfo *TSInfo = Name.getNamedTypeInfo())
      return Visit(TSInfo->getTypeLoc());
    return false;

  case clang::DeclarationName::ObjCZeroArgSelector:
  case clang::DeclarationName::ObjCOneArgSelector:
  case clang::DeclarationName::ObjCMultiArgSelector:
    // FIXME: Per-identifier location info?
    return false;
  }

  llvm_unreachable("Invalid DeclarationName::Kind!");
}

bool CursorVisitor::VisitNestedNameSpecifier(NestedNameSpecifier *NNS,
                                             SourceRange Range) {
  // FIXME: This whole routine is a hack to work around the lack of proper
  // source information in nested-name-specifiers (PR5791). Since we do have
  // a beginning source location, we can visit the first component of the
  // nested-name-specifier, if it's a single-token component.
  if (!NNS)
    return false;

  // Get the first component in the nested-name-specifier.
  while (NestedNameSpecifier *Prefix = NNS->getPrefix())
    NNS = Prefix;

  switch (NNS->getKind()) {
  case NestedNameSpecifier::Namespace:
    return Visit(
        MakeCursorNamespaceRef(NNS->getAsNamespace(), Range.getBegin(), TU));

  case NestedNameSpecifier::NamespaceAlias:
    return Visit(MakeCursorNamespaceRef(NNS->getAsNamespaceAlias(),
                                        Range.getBegin(), TU));

  case NestedNameSpecifier::TypeSpec: {
    // If the type has a form where we know that the beginning of the source
    // range matches up with a reference cursor. Visit the appropriate reference
    // cursor.
    const Type *T = NNS->getAsType();
    if (const TypedefType *Typedef = dyn_cast<TypedefType>(T))
      return Visit(MakeCursorTypeRef(Typedef->getDecl(), Range.getBegin(), TU));
    if (const TagType *Tag = dyn_cast<TagType>(T))
      return Visit(MakeCursorTypeRef(Tag->getDecl(), Range.getBegin(), TU));
    if (const TemplateSpecializationType *TST =
            dyn_cast<TemplateSpecializationType>(T))
      return VisitTemplateName(TST->getTemplateName(), Range.getBegin());
    break;
  }

  case NestedNameSpecifier::TypeSpecWithTemplate:
  case NestedNameSpecifier::Global:
  case NestedNameSpecifier::Identifier:
  case NestedNameSpecifier::Super:
    break;
  }

  return false;
}

<<<<<<< HEAD
bool
CursorVisitor::VisitNestedNameSpecifierLoc(NestedNameSpecifierLoc Qualifier) {
=======
bool CursorVisitor::VisitNestedNameSpecifierLoc(
    NestedNameSpecifierLoc Qualifier) {
>>>>>>> 43647391
  SmallVector<NestedNameSpecifierLoc, 4> Qualifiers;
  for (; Qualifier; Qualifier = Qualifier.getPrefix())
    Qualifiers.push_back(Qualifier);

  while (!Qualifiers.empty()) {
    NestedNameSpecifierLoc Q = Qualifiers.pop_back_val();
    NestedNameSpecifier *NNS = Q.getNestedNameSpecifier();
    switch (NNS->getKind()) {
    case NestedNameSpecifier::Namespace:
      if (Visit(MakeCursorNamespaceRef(NNS->getAsNamespace(),
<<<<<<< HEAD
                                       Q.getLocalBeginLoc(),
                                       TU)))
=======
                                       Q.getLocalBeginLoc(), TU)))
>>>>>>> 43647391
        return true;

      break;

    case NestedNameSpecifier::NamespaceAlias:
      if (Visit(MakeCursorNamespaceRef(NNS->getAsNamespaceAlias(),
<<<<<<< HEAD
                                       Q.getLocalBeginLoc(),
                                       TU)))
=======
                                       Q.getLocalBeginLoc(), TU)))
>>>>>>> 43647391
        return true;

      break;

    case NestedNameSpecifier::TypeSpec:
    case NestedNameSpecifier::TypeSpecWithTemplate:
      if (Visit(Q.getTypeLoc()))
        return true;

      break;

    case NestedNameSpecifier::Global:
    case NestedNameSpecifier::Identifier:
    case NestedNameSpecifier::Super:
      break;
    }
  }

  return false;
}

bool CursorVisitor::VisitTemplateParameters(
    const TemplateParameterList *Params) {
  if (!Params)
    return false;

  for (TemplateParameterList::const_iterator P = Params->begin(),
                                             PEnd = Params->end();
       P != PEnd; ++P) {
    if (Visit(MakeCXCursor(*P, TU, RegionOfInterest)))
      return true;
  }

  return false;
}

bool CursorVisitor::VisitTemplateName(TemplateName Name, SourceLocation Loc) {
  switch (Name.getKind()) {
  case TemplateName::Template:
    return Visit(MakeCursorTemplateRef(Name.getAsTemplateDecl(), Loc, TU));

  case TemplateName::OverloadedTemplate:
    // Visit the overloaded template set.
    if (Visit(MakeCursorOverloadedDeclRef(Name, Loc, TU)))
      return true;

    return false;

  case TemplateName::AssumedTemplate:
    // FIXME: Visit DeclarationName?
    return false;

  case TemplateName::DependentTemplate:
    // FIXME: Visit nested-name-specifier.
    return false;

  case TemplateName::QualifiedTemplate:
    // FIXME: Visit nested-name-specifier.
    return Visit(MakeCursorTemplateRef(
<<<<<<< HEAD
                                  Name.getAsQualifiedTemplateName()->getDecl(),
                                       Loc, TU));

  case TemplateName::SubstTemplateTemplateParm:
    return Visit(MakeCursorTemplateRef(
                         Name.getAsSubstTemplateTemplateParm()->getParameter(),
                                       Loc, TU));
=======
        Name.getAsQualifiedTemplateName()->getDecl(), Loc, TU));

  case TemplateName::SubstTemplateTemplateParm:
    return Visit(MakeCursorTemplateRef(
        Name.getAsSubstTemplateTemplateParm()->getParameter(), Loc, TU));
>>>>>>> 43647391

  case TemplateName::SubstTemplateTemplateParmPack:
    return Visit(MakeCursorTemplateRef(
        Name.getAsSubstTemplateTemplateParmPack()->getParameterPack(), Loc,
        TU));
  }

  llvm_unreachable("Invalid TemplateName::Kind!");
}

bool CursorVisitor::VisitTemplateArgumentLoc(const TemplateArgumentLoc &TAL) {
  switch (TAL.getArgument().getKind()) {
  case TemplateArgument::Null:
  case TemplateArgument::Integral:
  case TemplateArgument::Pack:
    return false;

  case TemplateArgument::Type:
    if (TypeSourceInfo *TSInfo = TAL.getTypeSourceInfo())
      return Visit(TSInfo->getTypeLoc());
    return false;

  case TemplateArgument::Declaration:
    if (Expr *E = TAL.getSourceDeclExpression())
      return Visit(MakeCXCursor(E, StmtParent, TU, RegionOfInterest));
    return false;

  case TemplateArgument::NullPtr:
    if (Expr *E = TAL.getSourceNullPtrExpression())
      return Visit(MakeCXCursor(E, StmtParent, TU, RegionOfInterest));
    return false;

  case TemplateArgument::Reflected:
  case TemplateArgument::Expression:
    if (Expr *E = TAL.getSourceExpression())
      return Visit(MakeCXCursor(E, StmtParent, TU, RegionOfInterest));
    return false;

  case TemplateArgument::Template:
  case TemplateArgument::TemplateExpansion:
    if (VisitNestedNameSpecifierLoc(TAL.getTemplateQualifierLoc()))
      return true;

<<<<<<< HEAD

=======
>>>>>>> 43647391
    return VisitTemplateName(TAL.getArgument().getAsTemplateOrTemplatePattern(),
                             TAL.getTemplateNameLoc());
  }

  llvm_unreachable("Invalid TemplateArgument::Kind!");
}

bool CursorVisitor::VisitLinkageSpecDecl(LinkageSpecDecl *D) {
  return VisitDeclContext(D);
}

bool CursorVisitor::VisitQualifiedTypeLoc(QualifiedTypeLoc TL) {
  return Visit(TL.getUnqualifiedLoc());
}

bool CursorVisitor::VisitBuiltinTypeLoc(BuiltinTypeLoc TL) {
  ASTContext &Context = AU->getASTContext();

  // Some builtin types (such as Objective-C's "id", "sel", and
  // "Class") have associated declarations. Create cursors for those.
  QualType VisitType;
  switch (TL.getTypePtr()->getKind()) {

  case BuiltinType::Void:
  case BuiltinType::NullPtr:
  case BuiltinType::MetaInfo:
  case BuiltinType::Dependent:
#define IMAGE_TYPE(ImgType, Id, SingletonId, Access, Suffix)                   \
  case BuiltinType::Id:
#include "clang/Basic/OpenCLImageTypes.def"
#define EXT_OPAQUE_TYPE(ExtTYpe, Id, Ext) case BuiltinType::Id:
#include "clang/Basic/OpenCLExtensionTypes.def"
  case BuiltinType::OCLSampler:
  case BuiltinType::OCLEvent:
  case BuiltinType::OCLClkEvent:
  case BuiltinType::OCLQueue:
  case BuiltinType::OCLReserveID:
#define SVE_TYPE(Name, Id, SingletonId) case BuiltinType::Id:
#include "clang/Basic/AArch64SVEACLETypes.def"
#define BUILTIN_TYPE(Id, SingletonId)
#define SIGNED_TYPE(Id, SingletonId) case BuiltinType::Id:
#define UNSIGNED_TYPE(Id, SingletonId) case BuiltinType::Id:
#define FLOATING_TYPE(Id, SingletonId) case BuiltinType::Id:
#define PLACEHOLDER_TYPE(Id, SingletonId) case BuiltinType::Id:
#include "clang/AST/BuiltinTypes.def"
    break;

  case BuiltinType::ObjCId:
    VisitType = Context.getObjCIdType();
    break;

  case BuiltinType::ObjCClass:
    VisitType = Context.getObjCClassType();
    break;

  case BuiltinType::ObjCSel:
    VisitType = Context.getObjCSelType();
    break;
  }

  if (!VisitType.isNull()) {
    if (const TypedefType *Typedef = VisitType->getAs<TypedefType>())
      return Visit(
          MakeCursorTypeRef(Typedef->getDecl(), TL.getBuiltinLoc(), TU));
  }

  return false;
}

bool CursorVisitor::VisitTypedefTypeLoc(TypedefTypeLoc TL) {
  return Visit(MakeCursorTypeRef(TL.getTypedefNameDecl(), TL.getNameLoc(), TU));
}

bool CursorVisitor::VisitUnresolvedUsingTypeLoc(UnresolvedUsingTypeLoc TL) {
  return Visit(MakeCursorTypeRef(TL.getDecl(), TL.getNameLoc(), TU));
}

bool CursorVisitor::VisitCXXRequiredTypeTypeLoc(CXXRequiredTypeTypeLoc TL) {
  return Visit(MakeCursorTypeRef(TL.getDecl(), TL.getNameLoc(), TU));
}

bool CursorVisitor::VisitTagTypeLoc(TagTypeLoc TL) {
  if (TL.isDefinition())
    return Visit(MakeCXCursor(TL.getDecl(), TU, RegionOfInterest));

  return Visit(MakeCursorTypeRef(TL.getDecl(), TL.getNameLoc(), TU));
}

bool CursorVisitor::VisitTemplateTypeParmTypeLoc(TemplateTypeParmTypeLoc TL) {
  return Visit(MakeCursorTypeRef(TL.getDecl(), TL.getNameLoc(), TU));
}

bool CursorVisitor::VisitObjCInterfaceTypeLoc(ObjCInterfaceTypeLoc TL) {
  return Visit(MakeCursorObjCClassRef(TL.getIFaceDecl(), TL.getNameLoc(), TU));
}

bool CursorVisitor::VisitObjCTypeParamTypeLoc(ObjCTypeParamTypeLoc TL) {
  if (Visit(MakeCursorTypeRef(TL.getDecl(), TL.getBeginLoc(), TU)))
    return true;
  for (unsigned I = 0, N = TL.getNumProtocols(); I != N; ++I) {
    if (Visit(MakeCursorObjCProtocolRef(TL.getProtocol(I), TL.getProtocolLoc(I),
                                        TU)))
      return true;
  }

  return false;
}

bool CursorVisitor::VisitObjCObjectTypeLoc(ObjCObjectTypeLoc TL) {
  if (TL.hasBaseTypeAsWritten() && Visit(TL.getBaseLoc()))
    return true;

  for (unsigned I = 0, N = TL.getNumTypeArgs(); I != N; ++I) {
    if (Visit(TL.getTypeArgTInfo(I)->getTypeLoc()))
      return true;
  }

  for (unsigned I = 0, N = TL.getNumProtocols(); I != N; ++I) {
    if (Visit(MakeCursorObjCProtocolRef(TL.getProtocol(I), TL.getProtocolLoc(I),
                                        TU)))
      return true;
  }

  return false;
}

bool CursorVisitor::VisitObjCObjectPointerTypeLoc(ObjCObjectPointerTypeLoc TL) {
  return Visit(TL.getPointeeLoc());
}

bool CursorVisitor::VisitParenTypeLoc(ParenTypeLoc TL) {
  return Visit(TL.getInnerLoc());
}

bool CursorVisitor::VisitMacroQualifiedTypeLoc(MacroQualifiedTypeLoc TL) {
  return Visit(TL.getInnerLoc());
}

bool CursorVisitor::VisitPointerTypeLoc(PointerTypeLoc TL) {
  return Visit(TL.getPointeeLoc());
}

bool CursorVisitor::VisitBlockPointerTypeLoc(BlockPointerTypeLoc TL) {
  return Visit(TL.getPointeeLoc());
}

bool CursorVisitor::VisitMemberPointerTypeLoc(MemberPointerTypeLoc TL) {
  return Visit(TL.getPointeeLoc());
}

bool CursorVisitor::VisitLValueReferenceTypeLoc(LValueReferenceTypeLoc TL) {
  return Visit(TL.getPointeeLoc());
}

bool CursorVisitor::VisitRValueReferenceTypeLoc(RValueReferenceTypeLoc TL) {
  return Visit(TL.getPointeeLoc());
}

bool CursorVisitor::VisitAttributedTypeLoc(AttributedTypeLoc TL) {
  return Visit(TL.getModifiedLoc());
}

bool CursorVisitor::VisitFunctionTypeLoc(FunctionTypeLoc TL,
                                         bool SkipResultType) {
  if (!SkipResultType && Visit(TL.getReturnLoc()))
    return true;

  for (unsigned I = 0, N = TL.getNumParams(); I != N; ++I)
    if (Decl *D = TL.getParam(I))
      if (Visit(MakeCXCursor(D, TU, RegionOfInterest)))
        return true;

  return false;
}

bool CursorVisitor::VisitArrayTypeLoc(ArrayTypeLoc TL) {
  if (Visit(TL.getElementLoc()))
    return true;

  if (Expr *Size = TL.getSizeExpr())
    return Visit(MakeCXCursor(Size, StmtParent, TU, RegionOfInterest));

  return false;
}

bool CursorVisitor::VisitDecayedTypeLoc(DecayedTypeLoc TL) {
  return Visit(TL.getOriginalLoc());
}

bool CursorVisitor::VisitAdjustedTypeLoc(AdjustedTypeLoc TL) {
  return Visit(TL.getOriginalLoc());
}

bool CursorVisitor::VisitDeducedTemplateSpecializationTypeLoc(
    DeducedTemplateSpecializationTypeLoc TL) {
  if (VisitTemplateName(TL.getTypePtr()->getTemplateName(),
                        TL.getTemplateNameLoc()))
    return true;

  return false;
}

bool CursorVisitor::VisitTemplateSpecializationTypeLoc(
    TemplateSpecializationTypeLoc TL) {
  // Visit the template name.
  if (VisitTemplateName(TL.getTypePtr()->getTemplateName(),
                        TL.getTemplateNameLoc()))
    return true;

  // Visit the template arguments.
  for (unsigned I = 0, N = TL.getNumArgs(); I != N; ++I)
    if (VisitTemplateArgumentLoc(TL.getArgLoc(I)))
      return true;

  return false;
}

bool CursorVisitor::VisitTypeOfExprTypeLoc(TypeOfExprTypeLoc TL) {
  return Visit(MakeCXCursor(TL.getUnderlyingExpr(), StmtParent, TU));
}

bool CursorVisitor::VisitTypeOfTypeLoc(TypeOfTypeLoc TL) {
  if (TypeSourceInfo *TSInfo = TL.getUnderlyingTInfo())
    return Visit(TSInfo->getTypeLoc());

  return false;
}

bool CursorVisitor::VisitUnaryTransformTypeLoc(UnaryTransformTypeLoc TL) {
  if (TypeSourceInfo *TSInfo = TL.getUnderlyingTInfo())
    return Visit(TSInfo->getTypeLoc());

  return false;
}

bool CursorVisitor::VisitDependentNameTypeLoc(DependentNameTypeLoc TL) {
  return VisitNestedNameSpecifierLoc(TL.getQualifierLoc());
}

bool CursorVisitor::VisitDependentTemplateSpecializationTypeLoc(
    DependentTemplateSpecializationTypeLoc TL) {
  // Visit the nested-name-specifier, if there is one.
  if (TL.getQualifierLoc() && VisitNestedNameSpecifierLoc(TL.getQualifierLoc()))
    return true;

  // Visit the template arguments.
  for (unsigned I = 0, N = TL.getNumArgs(); I != N; ++I)
    if (VisitTemplateArgumentLoc(TL.getArgLoc(I)))
      return true;

  return false;
}

bool CursorVisitor::VisitElaboratedTypeLoc(ElaboratedTypeLoc TL) {
  if (VisitNestedNameSpecifierLoc(TL.getQualifierLoc()))
    return true;

  return Visit(TL.getNamedTypeLoc());
}

bool CursorVisitor::VisitPackExpansionTypeLoc(PackExpansionTypeLoc TL) {
  return Visit(TL.getPatternLoc());
}

bool CursorVisitor::VisitCXXDependentVariadicReifierTypeLoc
(CXXDependentVariadicReifierTypeLoc TL) {
  return Visit(TL.getPatternLoc());
}

bool CursorVisitor::VisitDecltypeTypeLoc(DecltypeTypeLoc TL) {
  if (Expr *E = TL.getUnderlyingExpr())
    return Visit(MakeCXCursor(E, StmtParent, TU));

  return false;
}

bool CursorVisitor::VisitReflectedTypeLoc(ReflectedTypeLoc TL) {
  if (Expr *E = TL.getReflection())
    return Visit(MakeCXCursor(E, StmtParent, TU));

  return false;
}

bool CursorVisitor::VisitInjectedClassNameTypeLoc(InjectedClassNameTypeLoc TL) {
  return Visit(MakeCursorTypeRef(TL.getDecl(), TL.getNameLoc(), TU));
}

bool CursorVisitor::VisitAtomicTypeLoc(AtomicTypeLoc TL) {
  return Visit(TL.getValueLoc());
}

bool CursorVisitor::VisitPipeTypeLoc(PipeTypeLoc TL) {
  return Visit(TL.getValueLoc());
}

#define DEFAULT_TYPELOC_IMPL(CLASS, PARENT)                                    \
  bool CursorVisitor::Visit##CLASS##TypeLoc(CLASS##TypeLoc TL) {               \
    return Visit##PARENT##Loc(TL);                                             \
  }

DEFAULT_TYPELOC_IMPL(Complex, Type)
DEFAULT_TYPELOC_IMPL(ConstantArray, ArrayType)
DEFAULT_TYPELOC_IMPL(IncompleteArray, ArrayType)
DEFAULT_TYPELOC_IMPL(VariableArray, ArrayType)
DEFAULT_TYPELOC_IMPL(DependentSizedArray, ArrayType)
DEFAULT_TYPELOC_IMPL(DependentAddressSpace, Type)
DEFAULT_TYPELOC_IMPL(DependentVector, Type)
DEFAULT_TYPELOC_IMPL(DependentSizedExtVector, Type)
DEFAULT_TYPELOC_IMPL(Vector, Type)
DEFAULT_TYPELOC_IMPL(ExtVector, VectorType)
DEFAULT_TYPELOC_IMPL(FunctionProto, FunctionType)
DEFAULT_TYPELOC_IMPL(FunctionNoProto, FunctionType)
DEFAULT_TYPELOC_IMPL(Record, TagType)
DEFAULT_TYPELOC_IMPL(Enum, TagType)
DEFAULT_TYPELOC_IMPL(SubstTemplateTypeParm, Type)
DEFAULT_TYPELOC_IMPL(SubstTemplateTypeParmPack, Type)
DEFAULT_TYPELOC_IMPL(Auto, Type)
DEFAULT_TYPELOC_IMPL(ExtInt, Type)
DEFAULT_TYPELOC_IMPL(DependentExtInt, Type)

bool CursorVisitor::VisitCXXRecordDecl(CXXRecordDecl *D) {
  // Visit the nested-name-specifier, if present.
  if (NestedNameSpecifierLoc QualifierLoc = D->getQualifierLoc())
    if (VisitNestedNameSpecifierLoc(QualifierLoc))
      return true;

  if (D->isCompleteDefinition()) {
    for (const auto &I : D->bases()) {
      if (Visit(cxcursor::MakeCursorCXXBaseSpecifier(&I, TU)))
        return true;
    }
  }

  return VisitTagDecl(D);
}

bool CursorVisitor::VisitAttributes(Decl *D) {
  for (const auto *I : D->attrs())
    if ((TU->ParsingOptions & CXTranslationUnit_VisitImplicitAttributes ||
         !I->isImplicit()) &&
        Visit(MakeCXCursor(I, D, TU)))
      return true;

  return false;
}

//===----------------------------------------------------------------------===//
// Data-recursive visitor methods.
//===----------------------------------------------------------------------===//

namespace {
#define DEF_JOB(NAME, DATA, KIND)                                              \
  class NAME : public VisitorJob {                                             \
  public:                                                                      \
    NAME(const DATA *d, CXCursor parent)                                       \
        : VisitorJob(parent, VisitorJob::KIND, d) {}                           \
    static bool classof(const VisitorJob *VJ) {                                \
      return VJ->getKind() == KIND;                                            \
    }                                                                          \
    const DATA *get() const { return static_cast<const DATA *>(data[0]); }     \
  };

DEF_JOB(StmtVisit, Stmt, StmtVisitKind)
DEF_JOB(MemberExprParts, MemberExpr, MemberExprPartsKind)
DEF_JOB(DeclRefExprParts, DeclRefExpr, DeclRefExprPartsKind)
DEF_JOB(OverloadExprParts, OverloadExpr, OverloadExprPartsKind)
DEF_JOB(SizeOfPackExprParts, SizeOfPackExpr, SizeOfPackExprPartsKind)
DEF_JOB(LambdaExprParts, LambdaExpr, LambdaExprPartsKind)
DEF_JOB(PostChildrenVisit, void, PostChildrenVisitKind)
#undef DEF_JOB

class ExplicitTemplateArgsVisit : public VisitorJob {
public:
  ExplicitTemplateArgsVisit(const TemplateArgumentLoc *Begin,
                            const TemplateArgumentLoc *End, CXCursor parent)
      : VisitorJob(parent, VisitorJob::ExplicitTemplateArgsVisitKind, Begin,
                   End) {}
  static bool classof(const VisitorJob *VJ) {
    return VJ->getKind() == ExplicitTemplateArgsVisitKind;
  }
  const TemplateArgumentLoc *begin() const {
    return static_cast<const TemplateArgumentLoc *>(data[0]);
  }
  const TemplateArgumentLoc *end() {
    return static_cast<const TemplateArgumentLoc *>(data[1]);
  }
};
class DeclVisit : public VisitorJob {
public:
  DeclVisit(const Decl *D, CXCursor parent, bool isFirst)
      : VisitorJob(parent, VisitorJob::DeclVisitKind, D,
                   isFirst ? (void *)1 : (void *)nullptr) {}
  static bool classof(const VisitorJob *VJ) {
    return VJ->getKind() == DeclVisitKind;
  }
  const Decl *get() const { return static_cast<const Decl *>(data[0]); }
  bool isFirst() const { return data[1] != nullptr; }
};
class TypeLocVisit : public VisitorJob {
public:
  TypeLocVisit(TypeLoc tl, CXCursor parent)
      : VisitorJob(parent, VisitorJob::TypeLocVisitKind,
                   tl.getType().getAsOpaquePtr(), tl.getOpaqueData()) {}

  static bool classof(const VisitorJob *VJ) {
    return VJ->getKind() == TypeLocVisitKind;
  }

  TypeLoc get() const {
    QualType T = QualType::getFromOpaquePtr(data[0]);
    return TypeLoc(T, const_cast<void *>(data[1]));
  }
};

class LabelRefVisit : public VisitorJob {
public:
  LabelRefVisit(LabelDecl *LD, SourceLocation labelLoc, CXCursor parent)
<<<<<<< HEAD
    : VisitorJob(parent, VisitorJob::LabelRefVisitKind, LD,
                 labelLoc.getPtrEncoding()) {}
=======
      : VisitorJob(parent, VisitorJob::LabelRefVisitKind, LD,
                   labelLoc.getPtrEncoding()) {}
>>>>>>> 43647391

  static bool classof(const VisitorJob *VJ) {
    return VJ->getKind() == VisitorJob::LabelRefVisitKind;
  }
  const LabelDecl *get() const {
    return static_cast<const LabelDecl *>(data[0]);
  }
  SourceLocation getLoc() const {
<<<<<<< HEAD
    return SourceLocation::getFromPtrEncoding(data[1]); }
=======
    return SourceLocation::getFromPtrEncoding(data[1]);
  }
>>>>>>> 43647391
};

class NestedNameSpecifierLocVisit : public VisitorJob {
public:
  NestedNameSpecifierLocVisit(NestedNameSpecifierLoc Qualifier, CXCursor parent)
<<<<<<< HEAD
    : VisitorJob(parent, VisitorJob::NestedNameSpecifierLocVisitKind,
                 Qualifier.getNestedNameSpecifier(),
                 Qualifier.getOpaqueData()) { }
=======
      : VisitorJob(parent, VisitorJob::NestedNameSpecifierLocVisitKind,
                   Qualifier.getNestedNameSpecifier(),
                   Qualifier.getOpaqueData()) {}
>>>>>>> 43647391

  static bool classof(const VisitorJob *VJ) {
    return VJ->getKind() == VisitorJob::NestedNameSpecifierLocVisitKind;
  }

  NestedNameSpecifierLoc get() const {
    return NestedNameSpecifierLoc(
        const_cast<NestedNameSpecifier *>(
            static_cast<const NestedNameSpecifier *>(data[0])),
        const_cast<void *>(data[1]));
  }
};

class DeclarationNameInfoVisit : public VisitorJob {
public:
  DeclarationNameInfoVisit(const Stmt *S, CXCursor parent)
      : VisitorJob(parent, VisitorJob::DeclarationNameInfoVisitKind, S) {}
  static bool classof(const VisitorJob *VJ) {
    return VJ->getKind() == VisitorJob::DeclarationNameInfoVisitKind;
  }
  DeclarationNameInfo get() const {
    const Stmt *S = static_cast<const Stmt *>(data[0]);
    switch (S->getStmtClass()) {
    default:
      llvm_unreachable("Unhandled Stmt");
    case clang::Stmt::MSDependentExistsStmtClass:
      return cast<MSDependentExistsStmt>(S)->getNameInfo();
    case Stmt::CXXDependentScopeMemberExprClass:
      return cast<CXXDependentScopeMemberExpr>(S)->getMemberNameInfo();
    case Stmt::DependentScopeDeclRefExprClass:
      return cast<DependentScopeDeclRefExpr>(S)->getNameInfo();
    case Stmt::OMPCriticalDirectiveClass:
      return cast<OMPCriticalDirective>(S)->getDirectiveName();
    }
  }
};
class MemberRefVisit : public VisitorJob {
public:
  MemberRefVisit(const FieldDecl *D, SourceLocation L, CXCursor parent)
      : VisitorJob(parent, VisitorJob::MemberRefVisitKind, D,
                   L.getPtrEncoding()) {}
  static bool classof(const VisitorJob *VJ) {
    return VJ->getKind() == VisitorJob::MemberRefVisitKind;
  }
  const FieldDecl *get() const {
    return static_cast<const FieldDecl *>(data[0]);
  }
  SourceLocation getLoc() const {
    return SourceLocation::getFromRawEncoding((unsigned)(uintptr_t)data[1]);
  }
};
class EnqueueVisitor : public ConstStmtVisitor<EnqueueVisitor, void> {
  friend class OMPClauseEnqueue;
  VisitorWorkList &WL;
  CXCursor Parent;

public:
  EnqueueVisitor(VisitorWorkList &wl, CXCursor parent)
      : WL(wl), Parent(parent) {}

  void VisitAddrLabelExpr(const AddrLabelExpr *E);
  void VisitBlockExpr(const BlockExpr *B);
  void VisitCompoundLiteralExpr(const CompoundLiteralExpr *E);
  void VisitCompoundStmt(const CompoundStmt *S);
  void VisitCXXDefaultArgExpr(const CXXDefaultArgExpr *E) { /* Do nothing. */
  }
  void VisitMSDependentExistsStmt(const MSDependentExistsStmt *S);
  void VisitCXXDependentScopeMemberExpr(const CXXDependentScopeMemberExpr *E);
  void VisitCXXNewExpr(const CXXNewExpr *E);
  void VisitCXXScalarValueInitExpr(const CXXScalarValueInitExpr *E);
  void VisitCXXOperatorCallExpr(const CXXOperatorCallExpr *E);
  void VisitCXXPseudoDestructorExpr(const CXXPseudoDestructorExpr *E);
  void VisitCXXTemporaryObjectExpr(const CXXTemporaryObjectExpr *E);
  void VisitCXXTypeidExpr(const CXXTypeidExpr *E);
  void VisitCXXUnresolvedConstructExpr(const CXXUnresolvedConstructExpr *E);
  void VisitCXXUuidofExpr(const CXXUuidofExpr *E);
  void VisitCXXCatchStmt(const CXXCatchStmt *S);
  void VisitCXXForRangeStmt(const CXXForRangeStmt *S);
  void VisitDeclRefExpr(const DeclRefExpr *D);
  void VisitDeclStmt(const DeclStmt *S);
  void VisitDependentScopeDeclRefExpr(const DependentScopeDeclRefExpr *E);
  void VisitDesignatedInitExpr(const DesignatedInitExpr *E);
  void VisitExplicitCastExpr(const ExplicitCastExpr *E);
  void VisitForStmt(const ForStmt *FS);
  void VisitGotoStmt(const GotoStmt *GS);
  void VisitIfStmt(const IfStmt *If);
  void VisitInitListExpr(const InitListExpr *IE);
  void VisitMemberExpr(const MemberExpr *M);
  void VisitOffsetOfExpr(const OffsetOfExpr *E);
  void VisitObjCEncodeExpr(const ObjCEncodeExpr *E);
  void VisitObjCMessageExpr(const ObjCMessageExpr *M);
  void VisitOverloadExpr(const OverloadExpr *E);
  void VisitUnaryExprOrTypeTraitExpr(const UnaryExprOrTypeTraitExpr *E);
  void VisitStmt(const Stmt *S);
  void VisitSwitchStmt(const SwitchStmt *S);
  void VisitWhileStmt(const WhileStmt *W);
  void VisitTypeTraitExpr(const TypeTraitExpr *E);
  void VisitArrayTypeTraitExpr(const ArrayTypeTraitExpr *E);
  void VisitExpressionTraitExpr(const ExpressionTraitExpr *E);
  void VisitUnresolvedMemberExpr(const UnresolvedMemberExpr *U);
  void VisitVAArgExpr(const VAArgExpr *E);
  void VisitSizeOfPackExpr(const SizeOfPackExpr *E);
  void VisitPseudoObjectExpr(const PseudoObjectExpr *E);
  void VisitOpaqueValueExpr(const OpaqueValueExpr *E);
  void VisitLambdaExpr(const LambdaExpr *E);
  void VisitOMPExecutableDirective(const OMPExecutableDirective *D);
  void VisitOMPLoopDirective(const OMPLoopDirective *D);
  void VisitOMPParallelDirective(const OMPParallelDirective *D);
  void VisitOMPSimdDirective(const OMPSimdDirective *D);
  void VisitOMPForDirective(const OMPForDirective *D);
  void VisitOMPForSimdDirective(const OMPForSimdDirective *D);
  void VisitOMPSectionsDirective(const OMPSectionsDirective *D);
  void VisitOMPSectionDirective(const OMPSectionDirective *D);
  void VisitOMPSingleDirective(const OMPSingleDirective *D);
  void VisitOMPMasterDirective(const OMPMasterDirective *D);
  void VisitOMPCriticalDirective(const OMPCriticalDirective *D);
  void VisitOMPParallelForDirective(const OMPParallelForDirective *D);
  void VisitOMPParallelForSimdDirective(const OMPParallelForSimdDirective *D);
  void VisitOMPParallelMasterDirective(const OMPParallelMasterDirective *D);
  void VisitOMPParallelSectionsDirective(const OMPParallelSectionsDirective *D);
  void VisitOMPTaskDirective(const OMPTaskDirective *D);
  void VisitOMPTaskyieldDirective(const OMPTaskyieldDirective *D);
  void VisitOMPBarrierDirective(const OMPBarrierDirective *D);
  void VisitOMPTaskwaitDirective(const OMPTaskwaitDirective *D);
  void VisitOMPTaskgroupDirective(const OMPTaskgroupDirective *D);
  void
  VisitOMPCancellationPointDirective(const OMPCancellationPointDirective *D);
  void VisitOMPCancelDirective(const OMPCancelDirective *D);
  void VisitOMPFlushDirective(const OMPFlushDirective *D);
  void VisitOMPDepobjDirective(const OMPDepobjDirective *D);
  void VisitOMPScanDirective(const OMPScanDirective *D);
  void VisitOMPOrderedDirective(const OMPOrderedDirective *D);
  void VisitOMPAtomicDirective(const OMPAtomicDirective *D);
  void VisitOMPTargetDirective(const OMPTargetDirective *D);
  void VisitOMPTargetDataDirective(const OMPTargetDataDirective *D);
  void VisitOMPTargetEnterDataDirective(const OMPTargetEnterDataDirective *D);
  void VisitOMPTargetExitDataDirective(const OMPTargetExitDataDirective *D);
  void VisitOMPTargetParallelDirective(const OMPTargetParallelDirective *D);
  void
  VisitOMPTargetParallelForDirective(const OMPTargetParallelForDirective *D);
  void VisitOMPTeamsDirective(const OMPTeamsDirective *D);
  void VisitOMPTaskLoopDirective(const OMPTaskLoopDirective *D);
  void VisitOMPTaskLoopSimdDirective(const OMPTaskLoopSimdDirective *D);
  void VisitOMPMasterTaskLoopDirective(const OMPMasterTaskLoopDirective *D);
  void
  VisitOMPMasterTaskLoopSimdDirective(const OMPMasterTaskLoopSimdDirective *D);
  void VisitOMPParallelMasterTaskLoopDirective(
      const OMPParallelMasterTaskLoopDirective *D);
  void VisitOMPParallelMasterTaskLoopSimdDirective(
      const OMPParallelMasterTaskLoopSimdDirective *D);
  void VisitOMPDistributeDirective(const OMPDistributeDirective *D);
  void VisitOMPDistributeParallelForDirective(
      const OMPDistributeParallelForDirective *D);
  void VisitOMPDistributeParallelForSimdDirective(
      const OMPDistributeParallelForSimdDirective *D);
  void VisitOMPDistributeSimdDirective(const OMPDistributeSimdDirective *D);
  void VisitOMPTargetParallelForSimdDirective(
      const OMPTargetParallelForSimdDirective *D);
  void VisitOMPTargetSimdDirective(const OMPTargetSimdDirective *D);
  void VisitOMPTeamsDistributeDirective(const OMPTeamsDistributeDirective *D);
  void VisitOMPTeamsDistributeSimdDirective(
      const OMPTeamsDistributeSimdDirective *D);
  void VisitOMPTeamsDistributeParallelForSimdDirective(
      const OMPTeamsDistributeParallelForSimdDirective *D);
  void VisitOMPTeamsDistributeParallelForDirective(
      const OMPTeamsDistributeParallelForDirective *D);
  void VisitOMPTargetTeamsDirective(const OMPTargetTeamsDirective *D);
  void VisitOMPTargetTeamsDistributeDirective(
      const OMPTargetTeamsDistributeDirective *D);
  void VisitOMPTargetTeamsDistributeParallelForDirective(
      const OMPTargetTeamsDistributeParallelForDirective *D);
  void VisitOMPTargetTeamsDistributeParallelForSimdDirective(
      const OMPTargetTeamsDistributeParallelForSimdDirective *D);
  void VisitOMPTargetTeamsDistributeSimdDirective(
      const OMPTargetTeamsDistributeSimdDirective *D);

private:
  void AddDeclarationNameInfo(const Stmt *S);
  void AddNestedNameSpecifierLoc(NestedNameSpecifierLoc Qualifier);
  void AddExplicitTemplateArgs(const TemplateArgumentLoc *A,
                               unsigned NumTemplateArgs);
  void AddMemberRef(const FieldDecl *D, SourceLocation L);
  void AddStmt(const Stmt *S);
  void AddDecl(const Decl *D, bool isFirst = true);
  void AddTypeLoc(TypeSourceInfo *TI);
  void EnqueueChildren(const Stmt *S);
  void EnqueueChildren(const OMPClause *S);
};
} // namespace

void EnqueueVisitor::AddDeclarationNameInfo(const Stmt *S) {
  // 'S' should always be non-null, since it comes from the
  // statement we are visiting.
  WL.push_back(DeclarationNameInfoVisit(S, Parent));
}

<<<<<<< HEAD
void
EnqueueVisitor::AddNestedNameSpecifierLoc(NestedNameSpecifierLoc Qualifier) {
=======
void EnqueueVisitor::AddNestedNameSpecifierLoc(
    NestedNameSpecifierLoc Qualifier) {
>>>>>>> 43647391
  if (Qualifier)
    WL.push_back(NestedNameSpecifierLocVisit(Qualifier, Parent));
}

void EnqueueVisitor::AddStmt(const Stmt *S) {
  if (S)
    WL.push_back(StmtVisit(S, Parent));
}
void EnqueueVisitor::AddDecl(const Decl *D, bool isFirst) {
  if (D)
    WL.push_back(DeclVisit(D, Parent, isFirst));
}
void EnqueueVisitor::AddExplicitTemplateArgs(const TemplateArgumentLoc *A,
                                             unsigned NumTemplateArgs) {
  WL.push_back(ExplicitTemplateArgsVisit(A, A + NumTemplateArgs, Parent));
}
void EnqueueVisitor::AddMemberRef(const FieldDecl *D, SourceLocation L) {
  if (D)
    WL.push_back(MemberRefVisit(D, L, Parent));
}
void EnqueueVisitor::AddTypeLoc(TypeSourceInfo *TI) {
  if (TI)
    WL.push_back(TypeLocVisit(TI->getTypeLoc(), Parent));
}
void EnqueueVisitor::EnqueueChildren(const Stmt *S) {
  unsigned size = WL.size();
  for (const Stmt *SubStmt : S->children()) {
    AddStmt(SubStmt);
  }
  if (size == WL.size())
    return;
  // Now reverse the entries we just added.  This will match the DFS
  // ordering performed by the worklist.
  VisitorWorkList::iterator I = WL.begin() + size, E = WL.end();
  std::reverse(I, E);
}
namespace {
class OMPClauseEnqueue : public ConstOMPClauseVisitor<OMPClauseEnqueue> {
  EnqueueVisitor *Visitor;
  /// Process clauses with list of variables.
  template <typename T> void VisitOMPClauseList(T *Node);

public:
  OMPClauseEnqueue(EnqueueVisitor *Visitor) : Visitor(Visitor) {}
#define OMP_CLAUSE_CLASS(Enum, Str, Class) void Visit##Class(const Class *C);
#include "llvm/Frontend/OpenMP/OMPKinds.def"
  void VisitOMPClauseWithPreInit(const OMPClauseWithPreInit *C);
  void VisitOMPClauseWithPostUpdate(const OMPClauseWithPostUpdate *C);
};

void OMPClauseEnqueue::VisitOMPClauseWithPreInit(
    const OMPClauseWithPreInit *C) {
  Visitor->AddStmt(C->getPreInitStmt());
}

void OMPClauseEnqueue::VisitOMPClauseWithPostUpdate(
    const OMPClauseWithPostUpdate *C) {
  VisitOMPClauseWithPreInit(C);
  Visitor->AddStmt(C->getPostUpdateExpr());
}

void OMPClauseEnqueue::VisitOMPIfClause(const OMPIfClause *C) {
  VisitOMPClauseWithPreInit(C);
  Visitor->AddStmt(C->getCondition());
}

void OMPClauseEnqueue::VisitOMPFinalClause(const OMPFinalClause *C) {
  Visitor->AddStmt(C->getCondition());
}

void OMPClauseEnqueue::VisitOMPNumThreadsClause(const OMPNumThreadsClause *C) {
  VisitOMPClauseWithPreInit(C);
  Visitor->AddStmt(C->getNumThreads());
}

void OMPClauseEnqueue::VisitOMPSafelenClause(const OMPSafelenClause *C) {
  Visitor->AddStmt(C->getSafelen());
}

void OMPClauseEnqueue::VisitOMPSimdlenClause(const OMPSimdlenClause *C) {
  Visitor->AddStmt(C->getSimdlen());
}

void OMPClauseEnqueue::VisitOMPAllocatorClause(const OMPAllocatorClause *C) {
  Visitor->AddStmt(C->getAllocator());
}

void OMPClauseEnqueue::VisitOMPCollapseClause(const OMPCollapseClause *C) {
  Visitor->AddStmt(C->getNumForLoops());
}

void OMPClauseEnqueue::VisitOMPDefaultClause(const OMPDefaultClause *C) {}

void OMPClauseEnqueue::VisitOMPProcBindClause(const OMPProcBindClause *C) {}

void OMPClauseEnqueue::VisitOMPScheduleClause(const OMPScheduleClause *C) {
  VisitOMPClauseWithPreInit(C);
  Visitor->AddStmt(C->getChunkSize());
}

void OMPClauseEnqueue::VisitOMPOrderedClause(const OMPOrderedClause *C) {
  Visitor->AddStmt(C->getNumForLoops());
}

void OMPClauseEnqueue::VisitOMPDetachClause(const OMPDetachClause *C) {
  Visitor->AddStmt(C->getEventHandler());
}

void OMPClauseEnqueue::VisitOMPNowaitClause(const OMPNowaitClause *) {}

void OMPClauseEnqueue::VisitOMPUntiedClause(const OMPUntiedClause *) {}

void OMPClauseEnqueue::VisitOMPMergeableClause(const OMPMergeableClause *) {}

void OMPClauseEnqueue::VisitOMPReadClause(const OMPReadClause *) {}

void OMPClauseEnqueue::VisitOMPWriteClause(const OMPWriteClause *) {}

void OMPClauseEnqueue::VisitOMPUpdateClause(const OMPUpdateClause *) {}

void OMPClauseEnqueue::VisitOMPCaptureClause(const OMPCaptureClause *) {}

void OMPClauseEnqueue::VisitOMPSeqCstClause(const OMPSeqCstClause *) {}

void OMPClauseEnqueue::VisitOMPAcqRelClause(const OMPAcqRelClause *) {}

void OMPClauseEnqueue::VisitOMPAcquireClause(const OMPAcquireClause *) {}

void OMPClauseEnqueue::VisitOMPReleaseClause(const OMPReleaseClause *) {}

void OMPClauseEnqueue::VisitOMPRelaxedClause(const OMPRelaxedClause *) {}

void OMPClauseEnqueue::VisitOMPThreadsClause(const OMPThreadsClause *) {}

void OMPClauseEnqueue::VisitOMPSIMDClause(const OMPSIMDClause *) {}

void OMPClauseEnqueue::VisitOMPNogroupClause(const OMPNogroupClause *) {}

void OMPClauseEnqueue::VisitOMPDestroyClause(const OMPDestroyClause *) {}

void OMPClauseEnqueue::VisitOMPUnifiedAddressClause(
    const OMPUnifiedAddressClause *) {}

void OMPClauseEnqueue::VisitOMPUnifiedSharedMemoryClause(
    const OMPUnifiedSharedMemoryClause *) {}

void OMPClauseEnqueue::VisitOMPReverseOffloadClause(
    const OMPReverseOffloadClause *) {}

void OMPClauseEnqueue::VisitOMPDynamicAllocatorsClause(
    const OMPDynamicAllocatorsClause *) {}

void OMPClauseEnqueue::VisitOMPAtomicDefaultMemOrderClause(
    const OMPAtomicDefaultMemOrderClause *) {}

void OMPClauseEnqueue::VisitOMPDeviceClause(const OMPDeviceClause *C) {
  Visitor->AddStmt(C->getDevice());
}

void OMPClauseEnqueue::VisitOMPNumTeamsClause(const OMPNumTeamsClause *C) {
  VisitOMPClauseWithPreInit(C);
  Visitor->AddStmt(C->getNumTeams());
}

void OMPClauseEnqueue::VisitOMPThreadLimitClause(
    const OMPThreadLimitClause *C) {
  VisitOMPClauseWithPreInit(C);
  Visitor->AddStmt(C->getThreadLimit());
}

void OMPClauseEnqueue::VisitOMPPriorityClause(const OMPPriorityClause *C) {
  Visitor->AddStmt(C->getPriority());
}

void OMPClauseEnqueue::VisitOMPGrainsizeClause(const OMPGrainsizeClause *C) {
  Visitor->AddStmt(C->getGrainsize());
}

void OMPClauseEnqueue::VisitOMPNumTasksClause(const OMPNumTasksClause *C) {
  Visitor->AddStmt(C->getNumTasks());
}

void OMPClauseEnqueue::VisitOMPHintClause(const OMPHintClause *C) {
  Visitor->AddStmt(C->getHint());
}

template <typename T> void OMPClauseEnqueue::VisitOMPClauseList(T *Node) {
  for (const auto *I : Node->varlists()) {
    Visitor->AddStmt(I);
  }
}

void OMPClauseEnqueue::VisitOMPInclusiveClause(const OMPInclusiveClause *C) {
  VisitOMPClauseList(C);
}
void OMPClauseEnqueue::VisitOMPExclusiveClause(const OMPExclusiveClause *C) {
  VisitOMPClauseList(C);
}
void OMPClauseEnqueue::VisitOMPAllocateClause(const OMPAllocateClause *C) {
  VisitOMPClauseList(C);
  Visitor->AddStmt(C->getAllocator());
}
void OMPClauseEnqueue::VisitOMPPrivateClause(const OMPPrivateClause *C) {
  VisitOMPClauseList(C);
  for (const auto *E : C->private_copies()) {
    Visitor->AddStmt(E);
  }
}
void OMPClauseEnqueue::VisitOMPFirstprivateClause(
    const OMPFirstprivateClause *C) {
  VisitOMPClauseList(C);
  VisitOMPClauseWithPreInit(C);
  for (const auto *E : C->private_copies()) {
    Visitor->AddStmt(E);
  }
  for (const auto *E : C->inits()) {
    Visitor->AddStmt(E);
  }
}
void OMPClauseEnqueue::VisitOMPLastprivateClause(
    const OMPLastprivateClause *C) {
  VisitOMPClauseList(C);
  VisitOMPClauseWithPostUpdate(C);
  for (auto *E : C->private_copies()) {
    Visitor->AddStmt(E);
  }
  for (auto *E : C->source_exprs()) {
    Visitor->AddStmt(E);
  }
  for (auto *E : C->destination_exprs()) {
    Visitor->AddStmt(E);
  }
  for (auto *E : C->assignment_ops()) {
    Visitor->AddStmt(E);
  }
}
void OMPClauseEnqueue::VisitOMPSharedClause(const OMPSharedClause *C) {
  VisitOMPClauseList(C);
}
void OMPClauseEnqueue::VisitOMPReductionClause(const OMPReductionClause *C) {
  VisitOMPClauseList(C);
  VisitOMPClauseWithPostUpdate(C);
  for (auto *E : C->privates()) {
    Visitor->AddStmt(E);
  }
  for (auto *E : C->lhs_exprs()) {
    Visitor->AddStmt(E);
  }
  for (auto *E : C->rhs_exprs()) {
    Visitor->AddStmt(E);
  }
  for (auto *E : C->reduction_ops()) {
    Visitor->AddStmt(E);
  }
}
void OMPClauseEnqueue::VisitOMPTaskReductionClause(
    const OMPTaskReductionClause *C) {
  VisitOMPClauseList(C);
  VisitOMPClauseWithPostUpdate(C);
  for (auto *E : C->privates()) {
    Visitor->AddStmt(E);
  }
  for (auto *E : C->lhs_exprs()) {
    Visitor->AddStmt(E);
  }
  for (auto *E : C->rhs_exprs()) {
    Visitor->AddStmt(E);
  }
  for (auto *E : C->reduction_ops()) {
    Visitor->AddStmt(E);
  }
}
void OMPClauseEnqueue::VisitOMPInReductionClause(
    const OMPInReductionClause *C) {
  VisitOMPClauseList(C);
  VisitOMPClauseWithPostUpdate(C);
  for (auto *E : C->privates()) {
    Visitor->AddStmt(E);
  }
  for (auto *E : C->lhs_exprs()) {
    Visitor->AddStmt(E);
  }
  for (auto *E : C->rhs_exprs()) {
    Visitor->AddStmt(E);
  }
  for (auto *E : C->reduction_ops()) {
    Visitor->AddStmt(E);
  }
  for (auto *E : C->taskgroup_descriptors())
    Visitor->AddStmt(E);
}
void OMPClauseEnqueue::VisitOMPLinearClause(const OMPLinearClause *C) {
  VisitOMPClauseList(C);
  VisitOMPClauseWithPostUpdate(C);
  for (const auto *E : C->privates()) {
    Visitor->AddStmt(E);
  }
  for (const auto *E : C->inits()) {
    Visitor->AddStmt(E);
  }
  for (const auto *E : C->updates()) {
    Visitor->AddStmt(E);
  }
  for (const auto *E : C->finals()) {
    Visitor->AddStmt(E);
  }
  Visitor->AddStmt(C->getStep());
  Visitor->AddStmt(C->getCalcStep());
}
void OMPClauseEnqueue::VisitOMPAlignedClause(const OMPAlignedClause *C) {
  VisitOMPClauseList(C);
  Visitor->AddStmt(C->getAlignment());
}
void OMPClauseEnqueue::VisitOMPCopyinClause(const OMPCopyinClause *C) {
  VisitOMPClauseList(C);
  for (auto *E : C->source_exprs()) {
    Visitor->AddStmt(E);
  }
  for (auto *E : C->destination_exprs()) {
    Visitor->AddStmt(E);
  }
  for (auto *E : C->assignment_ops()) {
    Visitor->AddStmt(E);
  }
}
void OMPClauseEnqueue::VisitOMPCopyprivateClause(
    const OMPCopyprivateClause *C) {
  VisitOMPClauseList(C);
  for (auto *E : C->source_exprs()) {
    Visitor->AddStmt(E);
  }
  for (auto *E : C->destination_exprs()) {
    Visitor->AddStmt(E);
  }
  for (auto *E : C->assignment_ops()) {
    Visitor->AddStmt(E);
  }
}
void OMPClauseEnqueue::VisitOMPFlushClause(const OMPFlushClause *C) {
  VisitOMPClauseList(C);
}
void OMPClauseEnqueue::VisitOMPDepobjClause(const OMPDepobjClause *C) {
  Visitor->AddStmt(C->getDepobj());
}
void OMPClauseEnqueue::VisitOMPDependClause(const OMPDependClause *C) {
  VisitOMPClauseList(C);
}
void OMPClauseEnqueue::VisitOMPMapClause(const OMPMapClause *C) {
  VisitOMPClauseList(C);
}
void OMPClauseEnqueue::VisitOMPDistScheduleClause(
    const OMPDistScheduleClause *C) {
  VisitOMPClauseWithPreInit(C);
  Visitor->AddStmt(C->getChunkSize());
}
void OMPClauseEnqueue::VisitOMPDefaultmapClause(
    const OMPDefaultmapClause * /*C*/) {}
void OMPClauseEnqueue::VisitOMPToClause(const OMPToClause *C) {
  VisitOMPClauseList(C);
}
void OMPClauseEnqueue::VisitOMPFromClause(const OMPFromClause *C) {
  VisitOMPClauseList(C);
}
void OMPClauseEnqueue::VisitOMPUseDevicePtrClause(
    const OMPUseDevicePtrClause *C) {
  VisitOMPClauseList(C);
}
void OMPClauseEnqueue::VisitOMPIsDevicePtrClause(
    const OMPIsDevicePtrClause *C) {
  VisitOMPClauseList(C);
}
void OMPClauseEnqueue::VisitOMPNontemporalClause(
    const OMPNontemporalClause *C) {
  VisitOMPClauseList(C);
  for (const auto *E : C->private_refs())
    Visitor->AddStmt(E);
}
void OMPClauseEnqueue::VisitOMPOrderClause(const OMPOrderClause *C) {}
} // namespace

void EnqueueVisitor::EnqueueChildren(const OMPClause *S) {
  unsigned size = WL.size();
  OMPClauseEnqueue Visitor(this);
  Visitor.Visit(S);
  if (size == WL.size())
    return;
  // Now reverse the entries we just added.  This will match the DFS
  // ordering performed by the worklist.
  VisitorWorkList::iterator I = WL.begin() + size, E = WL.end();
  std::reverse(I, E);
}
void EnqueueVisitor::VisitAddrLabelExpr(const AddrLabelExpr *E) {
  WL.push_back(LabelRefVisit(E->getLabel(), E->getLabelLoc(), Parent));
}
void EnqueueVisitor::VisitBlockExpr(const BlockExpr *B) {
  AddDecl(B->getBlockDecl());
}
void EnqueueVisitor::VisitCompoundLiteralExpr(const CompoundLiteralExpr *E) {
  EnqueueChildren(E);
  AddTypeLoc(E->getTypeSourceInfo());
}
void EnqueueVisitor::VisitCompoundStmt(const CompoundStmt *S) {
  for (auto &I : llvm::reverse(S->body()))
    AddStmt(I);
}
void EnqueueVisitor::VisitMSDependentExistsStmt(
    const MSDependentExistsStmt *S) {
  AddStmt(S->getSubStmt());
  AddDeclarationNameInfo(S);
  if (NestedNameSpecifierLoc QualifierLoc = S->getQualifierLoc())
    AddNestedNameSpecifierLoc(QualifierLoc);
}

void EnqueueVisitor::VisitCXXDependentScopeMemberExpr(
    const CXXDependentScopeMemberExpr *E) {
  if (E->hasExplicitTemplateArgs())
    AddExplicitTemplateArgs(E->getTemplateArgs(), E->getNumTemplateArgs());
  AddDeclarationNameInfo(E);
  if (NestedNameSpecifierLoc QualifierLoc = E->getQualifierLoc())
    AddNestedNameSpecifierLoc(QualifierLoc);
  if (!E->isImplicitAccess())
    AddStmt(E->getBase());
}
void EnqueueVisitor::VisitCXXNewExpr(const CXXNewExpr *E) {
  // Enqueue the initializer , if any.
  AddStmt(E->getInitializer());
  // Enqueue the array size, if any.
  AddStmt(E->getArraySize().getValueOr(nullptr));
  // Enqueue the allocated type.
  AddTypeLoc(E->getAllocatedTypeSourceInfo());
  // Enqueue the placement arguments.
  for (unsigned I = E->getNumPlacementArgs(); I > 0; --I)
    AddStmt(E->getPlacementArg(I - 1));
}
void EnqueueVisitor::VisitCXXOperatorCallExpr(const CXXOperatorCallExpr *CE) {
  for (unsigned I = CE->getNumArgs(); I > 1 /* Yes, this is 1 */; --I)
    AddStmt(CE->getArg(I - 1));
  AddStmt(CE->getCallee());
  AddStmt(CE->getArg(0));
}
void EnqueueVisitor::VisitCXXPseudoDestructorExpr(
    const CXXPseudoDestructorExpr *E) {
  // Visit the name of the type being destroyed.
  AddTypeLoc(E->getDestroyedTypeInfo());
  // Visit the scope type that looks disturbingly like the nested-name-specifier
  // but isn't.
  AddTypeLoc(E->getScopeTypeInfo());
  // Visit the nested-name-specifier.
  if (NestedNameSpecifierLoc QualifierLoc = E->getQualifierLoc())
    AddNestedNameSpecifierLoc(QualifierLoc);
  // Visit base expression.
  AddStmt(E->getBase());
}
void EnqueueVisitor::VisitCXXScalarValueInitExpr(
    const CXXScalarValueInitExpr *E) {
  AddTypeLoc(E->getTypeSourceInfo());
}
void EnqueueVisitor::VisitCXXTemporaryObjectExpr(
    const CXXTemporaryObjectExpr *E) {
  EnqueueChildren(E);
  AddTypeLoc(E->getTypeSourceInfo());
}
void EnqueueVisitor::VisitCXXTypeidExpr(const CXXTypeidExpr *E) {
  EnqueueChildren(E);
  if (E->isTypeOperand())
    AddTypeLoc(E->getTypeOperandSourceInfo());
}

void EnqueueVisitor::VisitCXXUnresolvedConstructExpr(
    const CXXUnresolvedConstructExpr *E) {
  EnqueueChildren(E);
  AddTypeLoc(E->getTypeSourceInfo());
}
void EnqueueVisitor::VisitCXXUuidofExpr(const CXXUuidofExpr *E) {
  EnqueueChildren(E);
  if (E->isTypeOperand())
    AddTypeLoc(E->getTypeOperandSourceInfo());
}

void EnqueueVisitor::VisitCXXCatchStmt(const CXXCatchStmt *S) {
  EnqueueChildren(S);
  AddDecl(S->getExceptionDecl());
}

void EnqueueVisitor::VisitCXXForRangeStmt(const CXXForRangeStmt *S) {
  AddStmt(S->getBody());
  AddStmt(S->getRangeInit());
  AddDecl(S->getLoopVariable());
}

void EnqueueVisitor::VisitDeclRefExpr(const DeclRefExpr *DR) {
  if (DR->hasExplicitTemplateArgs())
    AddExplicitTemplateArgs(DR->getTemplateArgs(), DR->getNumTemplateArgs());
  WL.push_back(DeclRefExprParts(DR, Parent));
}
void EnqueueVisitor::VisitDependentScopeDeclRefExpr(
    const DependentScopeDeclRefExpr *E) {
  if (E->hasExplicitTemplateArgs())
    AddExplicitTemplateArgs(E->getTemplateArgs(), E->getNumTemplateArgs());
  AddDeclarationNameInfo(E);
  AddNestedNameSpecifierLoc(E->getQualifierLoc());
}
void EnqueueVisitor::VisitDeclStmt(const DeclStmt *S) {
  unsigned size = WL.size();
  bool isFirst = true;
  for (const auto *D : S->decls()) {
    AddDecl(D, isFirst);
    isFirst = false;
  }
  if (size == WL.size())
    return;
  // Now reverse the entries we just added.  This will match the DFS
  // ordering performed by the worklist.
  VisitorWorkList::iterator I = WL.begin() + size, E = WL.end();
  std::reverse(I, E);
}
void EnqueueVisitor::VisitDesignatedInitExpr(const DesignatedInitExpr *E) {
  AddStmt(E->getInit());
  for (const DesignatedInitExpr::Designator &D :
       llvm::reverse(E->designators())) {
    if (D.isFieldDesignator()) {
      if (FieldDecl *Field = D.getField())
        AddMemberRef(Field, D.getFieldLoc());
      continue;
    }
    if (D.isArrayDesignator()) {
      AddStmt(E->getArrayIndex(D));
      continue;
    }
    assert(D.isArrayRangeDesignator() && "Unknown designator kind");
    AddStmt(E->getArrayRangeEnd(D));
    AddStmt(E->getArrayRangeStart(D));
  }
}
void EnqueueVisitor::VisitExplicitCastExpr(const ExplicitCastExpr *E) {
  EnqueueChildren(E);
  AddTypeLoc(E->getTypeInfoAsWritten());
}
void EnqueueVisitor::VisitForStmt(const ForStmt *FS) {
  AddStmt(FS->getBody());
  AddStmt(FS->getInc());
  AddStmt(FS->getCond());
  AddDecl(FS->getConditionVariable());
  AddStmt(FS->getInit());
}
void EnqueueVisitor::VisitGotoStmt(const GotoStmt *GS) {
  WL.push_back(LabelRefVisit(GS->getLabel(), GS->getLabelLoc(), Parent));
}
void EnqueueVisitor::VisitIfStmt(const IfStmt *If) {
  AddStmt(If->getElse());
  AddStmt(If->getThen());
  AddStmt(If->getCond());
  AddDecl(If->getConditionVariable());
}
void EnqueueVisitor::VisitInitListExpr(const InitListExpr *IE) {
  // We care about the syntactic form of the initializer list, only.
  if (InitListExpr *Syntactic = IE->getSyntacticForm())
    IE = Syntactic;
  EnqueueChildren(IE);
}
void EnqueueVisitor::VisitMemberExpr(const MemberExpr *M) {
  WL.push_back(MemberExprParts(M, Parent));

  // If the base of the member access expression is an implicit 'this', don't
  // visit it.
  // FIXME: If we ever want to show these implicit accesses, this will be
  // unfortunate. However, clang_getCursor() relies on this behavior.
  if (M->isImplicitAccess())
    return;

  // Ignore base anonymous struct/union fields, otherwise they will shadow the
  // real field that we are interested in.
  if (auto *SubME = dyn_cast<MemberExpr>(M->getBase())) {
    if (auto *FD = dyn_cast_or_null<FieldDecl>(SubME->getMemberDecl())) {
      if (FD->isAnonymousStructOrUnion()) {
        AddStmt(SubME->getBase());
        return;
      }
    }
  }

  AddStmt(M->getBase());
}
void EnqueueVisitor::VisitObjCEncodeExpr(const ObjCEncodeExpr *E) {
  AddTypeLoc(E->getEncodedTypeSourceInfo());
}
void EnqueueVisitor::VisitObjCMessageExpr(const ObjCMessageExpr *M) {
  EnqueueChildren(M);
  AddTypeLoc(M->getClassReceiverTypeInfo());
}
void EnqueueVisitor::VisitOffsetOfExpr(const OffsetOfExpr *E) {
  // Visit the components of the offsetof expression.
  for (unsigned N = E->getNumComponents(), I = N; I > 0; --I) {
    const OffsetOfNode &Node = E->getComponent(I - 1);
    switch (Node.getKind()) {
    case OffsetOfNode::Array:
      AddStmt(E->getIndexExpr(Node.getArrayExprIndex()));
      break;
    case OffsetOfNode::Field:
      AddMemberRef(Node.getField(), Node.getSourceRange().getEnd());
      break;
    case OffsetOfNode::Identifier:
    case OffsetOfNode::Base:
      continue;
    }
  }
  // Visit the type into which we're computing the offset.
  AddTypeLoc(E->getTypeSourceInfo());
}
void EnqueueVisitor::VisitOverloadExpr(const OverloadExpr *E) {
  if (E->hasExplicitTemplateArgs())
    AddExplicitTemplateArgs(E->getTemplateArgs(), E->getNumTemplateArgs());
  WL.push_back(OverloadExprParts(E, Parent));
}
void EnqueueVisitor::VisitUnaryExprOrTypeTraitExpr(
    const UnaryExprOrTypeTraitExpr *E) {
  EnqueueChildren(E);
  if (E->isArgumentType())
    AddTypeLoc(E->getArgumentTypeInfo());
}
void EnqueueVisitor::VisitStmt(const Stmt *S) { EnqueueChildren(S); }
void EnqueueVisitor::VisitSwitchStmt(const SwitchStmt *S) {
  AddStmt(S->getBody());
  AddStmt(S->getCond());
  AddDecl(S->getConditionVariable());
}

void EnqueueVisitor::VisitWhileStmt(const WhileStmt *W) {
  AddStmt(W->getBody());
  AddStmt(W->getCond());
  AddDecl(W->getConditionVariable());
}

void EnqueueVisitor::VisitTypeTraitExpr(const TypeTraitExpr *E) {
  for (unsigned I = E->getNumArgs(); I > 0; --I)
    AddTypeLoc(E->getArg(I - 1));
}

void EnqueueVisitor::VisitArrayTypeTraitExpr(const ArrayTypeTraitExpr *E) {
  AddTypeLoc(E->getQueriedTypeSourceInfo());
}

void EnqueueVisitor::VisitExpressionTraitExpr(const ExpressionTraitExpr *E) {
  EnqueueChildren(E);
}

void EnqueueVisitor::VisitUnresolvedMemberExpr(const UnresolvedMemberExpr *U) {
  VisitOverloadExpr(U);
  if (!U->isImplicitAccess())
    AddStmt(U->getBase());
}
void EnqueueVisitor::VisitVAArgExpr(const VAArgExpr *E) {
  AddStmt(E->getSubExpr());
  AddTypeLoc(E->getWrittenTypeInfo());
}
void EnqueueVisitor::VisitSizeOfPackExpr(const SizeOfPackExpr *E) {
  WL.push_back(SizeOfPackExprParts(E, Parent));
}
void EnqueueVisitor::VisitOpaqueValueExpr(const OpaqueValueExpr *E) {
  // If the opaque value has a source expression, just transparently
  // visit that.  This is useful for (e.g.) pseudo-object expressions.
  if (Expr *SourceExpr = E->getSourceExpr())
    return Visit(SourceExpr);
}
void EnqueueVisitor::VisitLambdaExpr(const LambdaExpr *E) {
  AddStmt(E->getBody());
  WL.push_back(LambdaExprParts(E, Parent));
}
void EnqueueVisitor::VisitPseudoObjectExpr(const PseudoObjectExpr *E) {
  // Treat the expression like its syntactic form.
  Visit(E->getSyntacticForm());
}

void EnqueueVisitor::VisitOMPExecutableDirective(
    const OMPExecutableDirective *D) {
  EnqueueChildren(D);
  for (ArrayRef<OMPClause *>::iterator I = D->clauses().begin(),
                                       E = D->clauses().end();
       I != E; ++I)
    EnqueueChildren(*I);
}

void EnqueueVisitor::VisitOMPLoopDirective(const OMPLoopDirective *D) {
  VisitOMPExecutableDirective(D);
}

void EnqueueVisitor::VisitOMPParallelDirective(const OMPParallelDirective *D) {
  VisitOMPExecutableDirective(D);
}

void EnqueueVisitor::VisitOMPSimdDirective(const OMPSimdDirective *D) {
  VisitOMPLoopDirective(D);
}

void EnqueueVisitor::VisitOMPForDirective(const OMPForDirective *D) {
  VisitOMPLoopDirective(D);
}

void EnqueueVisitor::VisitOMPForSimdDirective(const OMPForSimdDirective *D) {
  VisitOMPLoopDirective(D);
}

void EnqueueVisitor::VisitOMPSectionsDirective(const OMPSectionsDirective *D) {
  VisitOMPExecutableDirective(D);
}

void EnqueueVisitor::VisitOMPSectionDirective(const OMPSectionDirective *D) {
  VisitOMPExecutableDirective(D);
}

void EnqueueVisitor::VisitOMPSingleDirective(const OMPSingleDirective *D) {
  VisitOMPExecutableDirective(D);
}

void EnqueueVisitor::VisitOMPMasterDirective(const OMPMasterDirective *D) {
  VisitOMPExecutableDirective(D);
}

void EnqueueVisitor::VisitOMPCriticalDirective(const OMPCriticalDirective *D) {
  VisitOMPExecutableDirective(D);
  AddDeclarationNameInfo(D);
}

void EnqueueVisitor::VisitOMPParallelForDirective(
    const OMPParallelForDirective *D) {
  VisitOMPLoopDirective(D);
}

void EnqueueVisitor::VisitOMPParallelForSimdDirective(
    const OMPParallelForSimdDirective *D) {
  VisitOMPLoopDirective(D);
}

void EnqueueVisitor::VisitOMPParallelMasterDirective(
    const OMPParallelMasterDirective *D) {
  VisitOMPExecutableDirective(D);
}

void EnqueueVisitor::VisitOMPParallelSectionsDirective(
    const OMPParallelSectionsDirective *D) {
  VisitOMPExecutableDirective(D);
}

void EnqueueVisitor::VisitOMPTaskDirective(const OMPTaskDirective *D) {
  VisitOMPExecutableDirective(D);
}

void EnqueueVisitor::VisitOMPTaskyieldDirective(
    const OMPTaskyieldDirective *D) {
  VisitOMPExecutableDirective(D);
}

void EnqueueVisitor::VisitOMPBarrierDirective(const OMPBarrierDirective *D) {
  VisitOMPExecutableDirective(D);
}

void EnqueueVisitor::VisitOMPTaskwaitDirective(const OMPTaskwaitDirective *D) {
  VisitOMPExecutableDirective(D);
}

void EnqueueVisitor::VisitOMPTaskgroupDirective(
    const OMPTaskgroupDirective *D) {
  VisitOMPExecutableDirective(D);
  if (const Expr *E = D->getReductionRef())
    VisitStmt(E);
}

void EnqueueVisitor::VisitOMPFlushDirective(const OMPFlushDirective *D) {
  VisitOMPExecutableDirective(D);
}

void EnqueueVisitor::VisitOMPDepobjDirective(const OMPDepobjDirective *D) {
  VisitOMPExecutableDirective(D);
}

void EnqueueVisitor::VisitOMPScanDirective(const OMPScanDirective *D) {
  VisitOMPExecutableDirective(D);
}

void EnqueueVisitor::VisitOMPOrderedDirective(const OMPOrderedDirective *D) {
  VisitOMPExecutableDirective(D);
}

void EnqueueVisitor::VisitOMPAtomicDirective(const OMPAtomicDirective *D) {
  VisitOMPExecutableDirective(D);
}

void EnqueueVisitor::VisitOMPTargetDirective(const OMPTargetDirective *D) {
  VisitOMPExecutableDirective(D);
}

void EnqueueVisitor::VisitOMPTargetDataDirective(
    const OMPTargetDataDirective *D) {
  VisitOMPExecutableDirective(D);
}

void EnqueueVisitor::VisitOMPTargetEnterDataDirective(
    const OMPTargetEnterDataDirective *D) {
  VisitOMPExecutableDirective(D);
}

void EnqueueVisitor::VisitOMPTargetExitDataDirective(
    const OMPTargetExitDataDirective *D) {
  VisitOMPExecutableDirective(D);
}

void EnqueueVisitor::VisitOMPTargetParallelDirective(
    const OMPTargetParallelDirective *D) {
  VisitOMPExecutableDirective(D);
}

void EnqueueVisitor::VisitOMPTargetParallelForDirective(
    const OMPTargetParallelForDirective *D) {
  VisitOMPLoopDirective(D);
}

void EnqueueVisitor::VisitOMPTeamsDirective(const OMPTeamsDirective *D) {
  VisitOMPExecutableDirective(D);
}

void EnqueueVisitor::VisitOMPCancellationPointDirective(
    const OMPCancellationPointDirective *D) {
  VisitOMPExecutableDirective(D);
}

void EnqueueVisitor::VisitOMPCancelDirective(const OMPCancelDirective *D) {
  VisitOMPExecutableDirective(D);
}

void EnqueueVisitor::VisitOMPTaskLoopDirective(const OMPTaskLoopDirective *D) {
  VisitOMPLoopDirective(D);
}

void EnqueueVisitor::VisitOMPTaskLoopSimdDirective(
    const OMPTaskLoopSimdDirective *D) {
  VisitOMPLoopDirective(D);
}

void EnqueueVisitor::VisitOMPMasterTaskLoopDirective(
    const OMPMasterTaskLoopDirective *D) {
  VisitOMPLoopDirective(D);
}

void EnqueueVisitor::VisitOMPMasterTaskLoopSimdDirective(
    const OMPMasterTaskLoopSimdDirective *D) {
  VisitOMPLoopDirective(D);
}

void EnqueueVisitor::VisitOMPParallelMasterTaskLoopDirective(
    const OMPParallelMasterTaskLoopDirective *D) {
  VisitOMPLoopDirective(D);
}

void EnqueueVisitor::VisitOMPParallelMasterTaskLoopSimdDirective(
    const OMPParallelMasterTaskLoopSimdDirective *D) {
  VisitOMPLoopDirective(D);
}

void EnqueueVisitor::VisitOMPDistributeDirective(
    const OMPDistributeDirective *D) {
  VisitOMPLoopDirective(D);
}

void EnqueueVisitor::VisitOMPDistributeParallelForDirective(
    const OMPDistributeParallelForDirective *D) {
  VisitOMPLoopDirective(D);
}

void EnqueueVisitor::VisitOMPDistributeParallelForSimdDirective(
    const OMPDistributeParallelForSimdDirective *D) {
  VisitOMPLoopDirective(D);
}

void EnqueueVisitor::VisitOMPDistributeSimdDirective(
    const OMPDistributeSimdDirective *D) {
  VisitOMPLoopDirective(D);
}

void EnqueueVisitor::VisitOMPTargetParallelForSimdDirective(
    const OMPTargetParallelForSimdDirective *D) {
  VisitOMPLoopDirective(D);
}

void EnqueueVisitor::VisitOMPTargetSimdDirective(
    const OMPTargetSimdDirective *D) {
  VisitOMPLoopDirective(D);
}

void EnqueueVisitor::VisitOMPTeamsDistributeDirective(
    const OMPTeamsDistributeDirective *D) {
  VisitOMPLoopDirective(D);
}

void EnqueueVisitor::VisitOMPTeamsDistributeSimdDirective(
    const OMPTeamsDistributeSimdDirective *D) {
  VisitOMPLoopDirective(D);
}

void EnqueueVisitor::VisitOMPTeamsDistributeParallelForSimdDirective(
    const OMPTeamsDistributeParallelForSimdDirective *D) {
  VisitOMPLoopDirective(D);
}

void EnqueueVisitor::VisitOMPTeamsDistributeParallelForDirective(
    const OMPTeamsDistributeParallelForDirective *D) {
  VisitOMPLoopDirective(D);
}

void EnqueueVisitor::VisitOMPTargetTeamsDirective(
    const OMPTargetTeamsDirective *D) {
  VisitOMPExecutableDirective(D);
}

void EnqueueVisitor::VisitOMPTargetTeamsDistributeDirective(
    const OMPTargetTeamsDistributeDirective *D) {
  VisitOMPLoopDirective(D);
}

void EnqueueVisitor::VisitOMPTargetTeamsDistributeParallelForDirective(
    const OMPTargetTeamsDistributeParallelForDirective *D) {
  VisitOMPLoopDirective(D);
}

void EnqueueVisitor::VisitOMPTargetTeamsDistributeParallelForSimdDirective(
    const OMPTargetTeamsDistributeParallelForSimdDirective *D) {
  VisitOMPLoopDirective(D);
}

void EnqueueVisitor::VisitOMPTargetTeamsDistributeSimdDirective(
    const OMPTargetTeamsDistributeSimdDirective *D) {
  VisitOMPLoopDirective(D);
}

void CursorVisitor::EnqueueWorkList(VisitorWorkList &WL, const Stmt *S) {
  EnqueueVisitor(WL, MakeCXCursor(S, StmtParent, TU, RegionOfInterest))
      .Visit(S);
}

bool CursorVisitor::IsInRegionOfInterest(CXCursor C) {
  if (RegionOfInterest.isValid()) {
    SourceRange Range = getRawCursorExtent(C);
    if (Range.isInvalid() || CompareRegionOfInterest(Range))
      return false;
  }
  return true;
}

bool CursorVisitor::RunVisitorWorkList(VisitorWorkList &WL) {
  while (!WL.empty()) {
    // Dequeue the worklist item.
    VisitorJob LI = WL.pop_back_val();

    // Set the Parent field, then back to its old value once we're done.
    SetParentRAII SetParent(Parent, StmtParent, LI.getParent());

    switch (LI.getKind()) {
    case VisitorJob::DeclVisitKind: {
      const Decl *D = cast<DeclVisit>(&LI)->get();
      if (!D)
        continue;

      // For now, perform default visitation for Decls.
      if (Visit(MakeCXCursor(D, TU, RegionOfInterest,
                             cast<DeclVisit>(&LI)->isFirst())))
        return true;

      continue;
    }
    case VisitorJob::ExplicitTemplateArgsVisitKind: {
      for (const TemplateArgumentLoc &Arg :
           *cast<ExplicitTemplateArgsVisit>(&LI)) {
        if (VisitTemplateArgumentLoc(Arg))
          return true;
      }
      continue;
    }
    case VisitorJob::TypeLocVisitKind: {
      // Perform default visitation for TypeLocs.
      if (Visit(cast<TypeLocVisit>(&LI)->get()))
        return true;
      continue;
    }
    case VisitorJob::LabelRefVisitKind: {
      const LabelDecl *LS = cast<LabelRefVisit>(&LI)->get();
      if (LabelStmt *stmt = LS->getStmt()) {
        if (Visit(MakeCursorLabelRef(stmt, cast<LabelRefVisit>(&LI)->getLoc(),
                                     TU))) {
          return true;
        }
      }
      continue;
    }

    case VisitorJob::NestedNameSpecifierLocVisitKind: {
      NestedNameSpecifierLocVisit *V = cast<NestedNameSpecifierLocVisit>(&LI);
      if (VisitNestedNameSpecifierLoc(V->get()))
        return true;
      continue;
    }

    case VisitorJob::DeclarationNameInfoVisitKind: {
      if (VisitDeclarationNameInfo(cast<DeclarationNameInfoVisit>(&LI)->get()))
        return true;
      continue;
    }
    case VisitorJob::MemberRefVisitKind: {
      MemberRefVisit *V = cast<MemberRefVisit>(&LI);
      if (Visit(MakeCursorMemberRef(V->get(), V->getLoc(), TU)))
        return true;
      continue;
    }
    case VisitorJob::StmtVisitKind: {
      const Stmt *S = cast<StmtVisit>(&LI)->get();
      if (!S)
        continue;
<<<<<<< HEAD
      }

      case VisitorJob::DeclarationNameInfoVisitKind: {
        if (VisitDeclarationNameInfo(cast<DeclarationNameInfoVisit>(&LI)
                                     ->get()))
          return true;
=======

      // Update the current cursor.
      CXCursor Cursor = MakeCXCursor(S, StmtParent, TU, RegionOfInterest);
      if (!IsInRegionOfInterest(Cursor))
>>>>>>> 43647391
        continue;
      switch (Visitor(Cursor, Parent, ClientData)) {
      case CXChildVisit_Break:
        return true;
      case CXChildVisit_Continue:
        break;
      case CXChildVisit_Recurse:
        if (PostChildrenVisitor)
          WL.push_back(PostChildrenVisit(nullptr, Cursor));
        EnqueueWorkList(WL, S);
        break;
      }
      continue;
    }
    case VisitorJob::MemberExprPartsKind: {
      // Handle the other pieces in the MemberExpr besides the base.
      const MemberExpr *M = cast<MemberExprParts>(&LI)->get();

      // Visit the nested-name-specifier
      if (NestedNameSpecifierLoc QualifierLoc = M->getQualifierLoc())
        if (VisitNestedNameSpecifierLoc(QualifierLoc))
          return true;

<<<<<<< HEAD
        // Update the current cursor.
        CXCursor Cursor = MakeCXCursor(S, StmtParent, TU, RegionOfInterest);
        if (!IsInRegionOfInterest(Cursor))
          continue;
        switch (Visitor(Cursor, Parent, ClientData)) {
          case CXChildVisit_Break: return true;
          case CXChildVisit_Continue: break;
          case CXChildVisit_Recurse:
            if (PostChildrenVisitor)
              WL.push_back(PostChildrenVisit(nullptr, Cursor));
            EnqueueWorkList(WL, S);
            break;
        }
        continue;
      }
      case VisitorJob::MemberExprPartsKind: {
        // Handle the other pieces in the MemberExpr besides the base.
        const MemberExpr *M = cast<MemberExprParts>(&LI)->get();

        // Visit the nested-name-specifier
        if (NestedNameSpecifierLoc QualifierLoc = M->getQualifierLoc())
          if (VisitNestedNameSpecifierLoc(QualifierLoc))
            return true;

        // Visit the declaration name.
        if (VisitDeclarationNameInfo(M->getMemberNameInfo()))
          return true;

        // Visit the explicitly-specified template arguments, if any.
        if (M->hasExplicitTemplateArgs()) {
          for (const TemplateArgumentLoc *Arg = M->getTemplateArgs(),
               *ArgEnd = Arg + M->getNumTemplateArgs();
               Arg != ArgEnd; ++Arg) {
            if (VisitTemplateArgumentLoc(*Arg))
              return true;
          }
=======
      // Visit the declaration name.
      if (VisitDeclarationNameInfo(M->getMemberNameInfo()))
        return true;

      // Visit the explicitly-specified template arguments, if any.
      if (M->hasExplicitTemplateArgs()) {
        for (const TemplateArgumentLoc *Arg = M->getTemplateArgs(),
                                       *ArgEnd = Arg + M->getNumTemplateArgs();
             Arg != ArgEnd; ++Arg) {
          if (VisitTemplateArgumentLoc(*Arg))
            return true;
>>>>>>> 43647391
        }
      }
      continue;
    }
    case VisitorJob::DeclRefExprPartsKind: {
      const DeclRefExpr *DR = cast<DeclRefExprParts>(&LI)->get();
      // Visit nested-name-specifier, if present.
      if (NestedNameSpecifierLoc QualifierLoc = DR->getQualifierLoc())
        if (VisitNestedNameSpecifierLoc(QualifierLoc))
          return true;
      // Visit declaration name.
      if (VisitDeclarationNameInfo(DR->getNameInfo()))
        return true;
      continue;
    }
    case VisitorJob::OverloadExprPartsKind: {
      const OverloadExpr *O = cast<OverloadExprParts>(&LI)->get();
      // Visit the nested-name-specifier.
      if (NestedNameSpecifierLoc QualifierLoc = O->getQualifierLoc())
        if (VisitNestedNameSpecifierLoc(QualifierLoc))
          return true;
      // Visit the declaration name.
      if (VisitDeclarationNameInfo(O->getNameInfo()))
        return true;
      // Visit the overloaded declaration reference.
      if (Visit(MakeCursorOverloadedDeclRef(O, TU)))
        return true;
      continue;
    }
    case VisitorJob::SizeOfPackExprPartsKind: {
      const SizeOfPackExpr *E = cast<SizeOfPackExprParts>(&LI)->get();
      NamedDecl *Pack = E->getPack();
      if (isa<TemplateTypeParmDecl>(Pack)) {
        if (Visit(MakeCursorTypeRef(cast<TemplateTypeParmDecl>(Pack),
                                    E->getPackLoc(), TU)))
          return true;

        continue;
      }

      if (isa<TemplateTemplateParmDecl>(Pack)) {
        if (Visit(MakeCursorTemplateRef(cast<TemplateTemplateParmDecl>(Pack),
                                        E->getPackLoc(), TU)))
          return true;

        continue;
      }
<<<<<<< HEAD
      case VisitorJob::SizeOfPackExprPartsKind: {
        const SizeOfPackExpr *E = cast<SizeOfPackExprParts>(&LI)->get();
        NamedDecl *Pack = E->getPack();
        if (isa<TemplateTypeParmDecl>(Pack)) {
          if (Visit(MakeCursorTypeRef(cast<TemplateTypeParmDecl>(Pack),
                                      E->getPackLoc(), TU)))
            return true;

          continue;
        }

        if (isa<TemplateTemplateParmDecl>(Pack)) {
          if (Visit(MakeCursorTemplateRef(cast<TemplateTemplateParmDecl>(Pack),
                                          E->getPackLoc(), TU)))
            return true;

          continue;
        }

        // Non-type template parameter packs and function parameter packs are
        // treated like DeclRefExpr cursors.
        continue;
      }

      case VisitorJob::LambdaExprPartsKind: {
        // Visit non-init captures.
        const LambdaExpr *E = cast<LambdaExprParts>(&LI)->get();
        for (LambdaExpr::capture_iterator C = E->explicit_capture_begin(),
                                       CEnd = E->explicit_capture_end();
             C != CEnd; ++C) {
          if (!C->capturesVariable())
            continue;

          if (Visit(MakeCursorVariableRef(C->getCapturedVar(),
                                          C->getLocation(),
                                          TU)))
            return true;
        }

        // Visit init captures
        for (auto InitExpr : E->capture_inits()) {
          if (Visit(InitExpr))
            return true;
        }

        TypeLoc TL = E->getCallOperator()->getTypeSourceInfo()->getTypeLoc();
        // Visit parameters and return type, if present.
        if (FunctionTypeLoc Proto = TL.getAs<FunctionProtoTypeLoc>()) {
          if (E->hasExplicitParameters()) {
            // Visit parameters.
            for (unsigned I = 0, N = Proto.getNumParams(); I != N; ++I)
              if (Visit(MakeCXCursor(Proto.getParam(I), TU)))
                return true;
          }
          if (E->hasExplicitResultType()) {
            // Visit result type.
            if (Visit(Proto.getReturnLoc()))
              return true;
          }
        }
        break;
=======

      // Non-type template parameter packs and function parameter packs are
      // treated like DeclRefExpr cursors.
      continue;
    }

    case VisitorJob::LambdaExprPartsKind: {
      // Visit non-init captures.
      const LambdaExpr *E = cast<LambdaExprParts>(&LI)->get();
      for (LambdaExpr::capture_iterator C = E->explicit_capture_begin(),
                                        CEnd = E->explicit_capture_end();
           C != CEnd; ++C) {
        if (!C->capturesVariable())
          continue;

        if (Visit(MakeCursorVariableRef(C->getCapturedVar(), C->getLocation(),
                                        TU)))
          return true;
      }
      // Visit init captures
      for (auto InitExpr : E->capture_inits()) {
        if (Visit(InitExpr))
          return true;
      }

      TypeLoc TL = E->getCallOperator()->getTypeSourceInfo()->getTypeLoc();
      // Visit parameters and return type, if present.
      if (FunctionTypeLoc Proto = TL.getAs<FunctionProtoTypeLoc>()) {
        if (E->hasExplicitParameters()) {
          // Visit parameters.
          for (unsigned I = 0, N = Proto.getNumParams(); I != N; ++I)
            if (Visit(MakeCXCursor(Proto.getParam(I), TU)))
              return true;
        }
        if (E->hasExplicitResultType()) {
          // Visit result type.
          if (Visit(Proto.getReturnLoc()))
            return true;
        }
>>>>>>> 43647391
      }
      break;
    }

    case VisitorJob::PostChildrenVisitKind:
      if (PostChildrenVisitor(Parent, ClientData))
        return true;
      break;
    }
  }
  return false;
}

bool CursorVisitor::Visit(const Stmt *S) {
  VisitorWorkList *WL = nullptr;
  if (!WorkListFreeList.empty()) {
    WL = WorkListFreeList.back();
    WL->clear();
    WorkListFreeList.pop_back();
  } else {
    WL = new VisitorWorkList();
    WorkListCache.push_back(WL);
  }
  EnqueueWorkList(*WL, S);
  bool result = RunVisitorWorkList(*WL);
  WorkListFreeList.push_back(WL);
  return result;
}

namespace {
typedef SmallVector<SourceRange, 4> RefNamePieces;
RefNamePieces buildPieces(unsigned NameFlags, bool IsMemberRefExpr,
                          const DeclarationNameInfo &NI, SourceRange QLoc,
                          const SourceRange *TemplateArgsLoc = nullptr) {
  const bool WantQualifier = NameFlags & CXNameRange_WantQualifier;
  const bool WantTemplateArgs = NameFlags & CXNameRange_WantTemplateArgs;
  const bool WantSinglePiece = NameFlags & CXNameRange_WantSinglePiece;

  const DeclarationName::NameKind Kind = NI.getName().getNameKind();

  RefNamePieces Pieces;

  if (WantQualifier && QLoc.isValid())
    Pieces.push_back(QLoc);

  if (Kind != DeclarationName::CXXOperatorName || IsMemberRefExpr)
    Pieces.push_back(NI.getLoc());

  if (WantTemplateArgs && TemplateArgsLoc && TemplateArgsLoc->isValid())
    Pieces.push_back(*TemplateArgsLoc);

  if (Kind == DeclarationName::CXXOperatorName) {
    Pieces.push_back(SourceLocation::getFromRawEncoding(
        NI.getInfo().CXXOperatorName.BeginOpNameLoc));
    Pieces.push_back(SourceLocation::getFromRawEncoding(
        NI.getInfo().CXXOperatorName.EndOpNameLoc));
  }

  if (WantSinglePiece) {
    SourceRange R(Pieces.front().getBegin(), Pieces.back().getEnd());
    Pieces.clear();
    Pieces.push_back(R);
  }

  return Pieces;
<<<<<<< HEAD
}
=======
>>>>>>> 43647391
}
} // namespace

//===----------------------------------------------------------------------===//
// Misc. API hooks.
//===----------------------------------------------------------------------===//

namespace {
struct RegisterFatalErrorHandler {
  RegisterFatalErrorHandler() {
    clang_install_aborting_llvm_fatal_error_handler();
  }
};
} // namespace

static llvm::ManagedStatic<RegisterFatalErrorHandler>
    RegisterFatalErrorHandlerOnce;

CXIndex clang_createIndex(int excludeDeclarationsFromPCH,
                          int displayDiagnostics) {
  // We use crash recovery to make some of our APIs more reliable, implicitly
  // enable it.
  if (!getenv("LIBCLANG_DISABLE_CRASH_RECOVERY"))
    llvm::CrashRecoveryContext::Enable();

  // Look through the managed static to trigger construction of the managed
  // static which registers our fatal error handler. This ensures it is only
  // registered once.
  (void)*RegisterFatalErrorHandlerOnce;

  // Initialize targets for clang module support.
  llvm::InitializeAllTargets();
  llvm::InitializeAllTargetMCs();
  llvm::InitializeAllAsmPrinters();
  llvm::InitializeAllAsmParsers();

  CIndexer *CIdxr = new CIndexer();

  if (excludeDeclarationsFromPCH)
    CIdxr->setOnlyLocalDecls();
  if (displayDiagnostics)
    CIdxr->setDisplayDiagnostics();

  if (getenv("LIBCLANG_BGPRIO_INDEX"))
    CIdxr->setCXGlobalOptFlags(CIdxr->getCXGlobalOptFlags() |
                               CXGlobalOpt_ThreadBackgroundPriorityForIndexing);
  if (getenv("LIBCLANG_BGPRIO_EDIT"))
    CIdxr->setCXGlobalOptFlags(CIdxr->getCXGlobalOptFlags() |
                               CXGlobalOpt_ThreadBackgroundPriorityForEditing);

  return CIdxr;
}

void clang_disposeIndex(CXIndex CIdx) {
  if (CIdx)
    delete static_cast<CIndexer *>(CIdx);
}

void clang_CXIndex_setGlobalOptions(CXIndex CIdx, unsigned options) {
  if (CIdx)
    static_cast<CIndexer *>(CIdx)->setCXGlobalOptFlags(options);
}

unsigned clang_CXIndex_getGlobalOptions(CXIndex CIdx) {
  if (CIdx)
    return static_cast<CIndexer *>(CIdx)->getCXGlobalOptFlags();
  return 0;
}

void clang_CXIndex_setInvocationEmissionPathOption(CXIndex CIdx,
                                                   const char *Path) {
  if (CIdx)
    static_cast<CIndexer *>(CIdx)->setInvocationEmissionPath(Path ? Path : "");
}

void clang_toggleCrashRecovery(unsigned isEnabled) {
  if (isEnabled)
    llvm::CrashRecoveryContext::Enable();
  else
    llvm::CrashRecoveryContext::Disable();
}

CXTranslationUnit clang_createTranslationUnit(CXIndex CIdx,
                                              const char *ast_filename) {
  CXTranslationUnit TU;
  enum CXErrorCode Result =
      clang_createTranslationUnit2(CIdx, ast_filename, &TU);
  (void)Result;
  assert((TU && Result == CXError_Success) ||
         (!TU && Result != CXError_Success));
  return TU;
}

enum CXErrorCode clang_createTranslationUnit2(CXIndex CIdx,
                                              const char *ast_filename,
                                              CXTranslationUnit *out_TU) {
  if (out_TU)
    *out_TU = nullptr;

  if (!CIdx || !ast_filename || !out_TU)
    return CXError_InvalidArguments;

  LOG_FUNC_SECTION { *Log << ast_filename; }

  CIndexer *CXXIdx = static_cast<CIndexer *>(CIdx);
  FileSystemOptions FileSystemOpts;

  IntrusiveRefCntPtr<DiagnosticsEngine> Diags =
      CompilerInstance::createDiagnostics(new DiagnosticOptions());
  std::unique_ptr<ASTUnit> AU = ASTUnit::LoadFromASTFile(
      ast_filename, CXXIdx->getPCHContainerOperations()->getRawReader(),
      ASTUnit::LoadEverything, Diags, FileSystemOpts, /*UseDebugInfo=*/false,
      CXXIdx->getOnlyLocalDecls(), None, CaptureDiagsKind::All,
      /*AllowPCHWithCompilerErrors=*/true,
      /*UserFilesAreVolatile=*/true);
  *out_TU = MakeCXTranslationUnit(CXXIdx, std::move(AU));
  return *out_TU ? CXError_Success : CXError_Failure;
}

unsigned clang_defaultEditingTranslationUnitOptions() {
  return CXTranslationUnit_PrecompiledPreamble |
         CXTranslationUnit_CacheCompletionResults;
}

CXTranslationUnit clang_createTranslationUnitFromSourceFile(
    CXIndex CIdx, const char *source_filename, int num_command_line_args,
    const char *const *command_line_args, unsigned num_unsaved_files,
    struct CXUnsavedFile *unsaved_files) {
  unsigned Options = CXTranslationUnit_DetailedPreprocessingRecord;
  return clang_parseTranslationUnit(CIdx, source_filename, command_line_args,
                                    num_command_line_args, unsaved_files,
                                    num_unsaved_files, Options);
}

static CXErrorCode
clang_parseTranslationUnit_Impl(CXIndex CIdx, const char *source_filename,
                                const char *const *command_line_args,
                                int num_command_line_args,
                                ArrayRef<CXUnsavedFile> unsaved_files,
                                unsigned options, CXTranslationUnit *out_TU) {
  // Set up the initial return values.
  if (out_TU)
    *out_TU = nullptr;

  // Check arguments.
  if (!CIdx || !out_TU)
    return CXError_InvalidArguments;

  CIndexer *CXXIdx = static_cast<CIndexer *>(CIdx);

  if (CXXIdx->isOptEnabled(CXGlobalOpt_ThreadBackgroundPriorityForIndexing))
    setThreadBackgroundPriority();

  bool PrecompilePreamble = options & CXTranslationUnit_PrecompiledPreamble;
  bool CreatePreambleOnFirstParse =
      options & CXTranslationUnit_CreatePreambleOnFirstParse;
  // FIXME: Add a flag for modules.
  TranslationUnitKind TUKind = (options & (CXTranslationUnit_Incomplete |
                                           CXTranslationUnit_SingleFileParse))
                                   ? TU_Prefix
                                   : TU_Complete;
  bool CacheCodeCompletionResults =
      options & CXTranslationUnit_CacheCompletionResults;
  bool IncludeBriefCommentsInCodeCompletion =
      options & CXTranslationUnit_IncludeBriefCommentsInCodeCompletion;
  bool SingleFileParse = options & CXTranslationUnit_SingleFileParse;
  bool ForSerialization = options & CXTranslationUnit_ForSerialization;
  bool RetainExcludedCB =
      options & CXTranslationUnit_RetainExcludedConditionalBlocks;
  SkipFunctionBodiesScope SkipFunctionBodies = SkipFunctionBodiesScope::None;
  if (options & CXTranslationUnit_SkipFunctionBodies) {
    SkipFunctionBodies =
        (options & CXTranslationUnit_LimitSkipFunctionBodiesToPreamble)
            ? SkipFunctionBodiesScope::Preamble
            : SkipFunctionBodiesScope::PreambleAndMainFile;
  }

  // Configure the diagnostics.
  IntrusiveRefCntPtr<DiagnosticsEngine> Diags(
      CompilerInstance::createDiagnostics(new DiagnosticOptions));

  if (options & CXTranslationUnit_KeepGoing)
    Diags->setFatalsAsError(true);

  CaptureDiagsKind CaptureDiagnostics = CaptureDiagsKind::All;
  if (options & CXTranslationUnit_IgnoreNonErrorsFromIncludedFiles)
    CaptureDiagnostics = CaptureDiagsKind::AllWithoutNonErrorsFromIncludes;

  // Recover resources if we crash before exiting this function.
  llvm::CrashRecoveryContextCleanupRegistrar<
      DiagnosticsEngine,
      llvm::CrashRecoveryContextReleaseRefCleanup<DiagnosticsEngine>>
      DiagCleanup(Diags.get());

  std::unique_ptr<std::vector<ASTUnit::RemappedFile>> RemappedFiles(
      new std::vector<ASTUnit::RemappedFile>());

  // Recover resources if we crash before exiting this function.
  llvm::CrashRecoveryContextCleanupRegistrar<std::vector<ASTUnit::RemappedFile>>
      RemappedCleanup(RemappedFiles.get());

  for (auto &UF : unsaved_files) {
    std::unique_ptr<llvm::MemoryBuffer> MB =
        llvm::MemoryBuffer::getMemBufferCopy(getContents(UF), UF.Filename);
    RemappedFiles->push_back(std::make_pair(UF.Filename, MB.release()));
  }

  std::unique_ptr<std::vector<const char *>> Args(
      new std::vector<const char *>());

  // Recover resources if we crash before exiting this method.
  llvm::CrashRecoveryContextCleanupRegistrar<std::vector<const char *>>
      ArgsCleanup(Args.get());

  // Since the Clang C library is primarily used by batch tools dealing with
  // (often very broken) source code, where spell-checking can have a
  // significant negative impact on performance (particularly when
  // precompiled headers are involved), we disable it by default.
  // Only do this if we haven't found a spell-checking-related argument.
  bool FoundSpellCheckingArgument = false;
  for (int I = 0; I != num_command_line_args; ++I) {
    if (strcmp(command_line_args[I], "-fno-spell-checking") == 0 ||
        strcmp(command_line_args[I], "-fspell-checking") == 0) {
      FoundSpellCheckingArgument = true;
      break;
    }
  }
  Args->insert(Args->end(), command_line_args,
               command_line_args + num_command_line_args);

  if (!FoundSpellCheckingArgument)
    Args->insert(Args->begin() + 1, "-fno-spell-checking");

  // The 'source_filename' argument is optional.  If the caller does not
  // specify it then it is assumed that the source file is specified
  // in the actual argument list.
  // Put the source file after command_line_args otherwise if '-x' flag is
  // present it will be unused.
  if (source_filename)
    Args->push_back(source_filename);

  // Do we need the detailed preprocessing record?
  if (options & CXTranslationUnit_DetailedPreprocessingRecord) {
    Args->push_back("-Xclang");
    Args->push_back("-detailed-preprocessing-record");
  }

  // Suppress any editor placeholder diagnostics.
  Args->push_back("-fallow-editor-placeholders");

  unsigned NumErrors = Diags->getClient()->getNumErrors();
  std::unique_ptr<ASTUnit> ErrUnit;
  // Unless the user specified that they want the preamble on the first parse
  // set it up to be created on the first reparse. This makes the first parse
  // faster, trading for a slower (first) reparse.
  unsigned PrecompilePreambleAfterNParses =
      !PrecompilePreamble ? 0 : 2 - CreatePreambleOnFirstParse;

  LibclangInvocationReporter InvocationReporter(
      *CXXIdx, LibclangInvocationReporter::OperationKind::ParseOperation,
      options, llvm::makeArrayRef(*Args), /*InvocationArgs=*/None,
      unsaved_files);
  std::unique_ptr<ASTUnit> Unit(ASTUnit::LoadFromCommandLine(
      Args->data(), Args->data() + Args->size(),
      CXXIdx->getPCHContainerOperations(), Diags,
      CXXIdx->getClangResourcesPath(), CXXIdx->getOnlyLocalDecls(),
      CaptureDiagnostics, *RemappedFiles.get(),
      /*RemappedFilesKeepOriginalName=*/true, PrecompilePreambleAfterNParses,
      TUKind, CacheCodeCompletionResults, IncludeBriefCommentsInCodeCompletion,
      /*AllowPCHWithCompilerErrors=*/true, SkipFunctionBodies, SingleFileParse,
      /*UserFilesAreVolatile=*/true, ForSerialization, RetainExcludedCB,
      CXXIdx->getPCHContainerOperations()->getRawReader().getFormat(),
      &ErrUnit));

  // Early failures in LoadFromCommandLine may return with ErrUnit unset.
  if (!Unit && !ErrUnit)
    return CXError_ASTReadError;

  if (NumErrors != Diags->getClient()->getNumErrors()) {
    // Make sure to check that 'Unit' is non-NULL.
    if (CXXIdx->getDisplayDiagnostics())
      printDiagsToStderr(Unit ? Unit.get() : ErrUnit.get());
  }

  if (isASTReadError(Unit ? Unit.get() : ErrUnit.get()))
    return CXError_ASTReadError;

  *out_TU = MakeCXTranslationUnit(CXXIdx, std::move(Unit));
  if (CXTranslationUnitImpl *TU = *out_TU) {
    TU->ParsingOptions = options;
    TU->Arguments.reserve(Args->size());
    for (const char *Arg : *Args)
      TU->Arguments.push_back(Arg);
    return CXError_Success;
  }
  return CXError_Failure;
}

CXTranslationUnit
clang_parseTranslationUnit(CXIndex CIdx, const char *source_filename,
                           const char *const *command_line_args,
                           int num_command_line_args,
                           struct CXUnsavedFile *unsaved_files,
                           unsigned num_unsaved_files, unsigned options) {
  CXTranslationUnit TU;
  enum CXErrorCode Result = clang_parseTranslationUnit2(
      CIdx, source_filename, command_line_args, num_command_line_args,
      unsaved_files, num_unsaved_files, options, &TU);
  (void)Result;
  assert((TU && Result == CXError_Success) ||
         (!TU && Result != CXError_Success));
  return TU;
}

enum CXErrorCode clang_parseTranslationUnit2(
    CXIndex CIdx, const char *source_filename,
    const char *const *command_line_args, int num_command_line_args,
    struct CXUnsavedFile *unsaved_files, unsigned num_unsaved_files,
    unsigned options, CXTranslationUnit *out_TU) {
  noteBottomOfStack();
  SmallVector<const char *, 4> Args;
  Args.push_back("clang");
  Args.append(command_line_args, command_line_args + num_command_line_args);
  return clang_parseTranslationUnit2FullArgv(
      CIdx, source_filename, Args.data(), Args.size(), unsaved_files,
      num_unsaved_files, options, out_TU);
}

enum CXErrorCode clang_parseTranslationUnit2FullArgv(
    CXIndex CIdx, const char *source_filename,
    const char *const *command_line_args, int num_command_line_args,
    struct CXUnsavedFile *unsaved_files, unsigned num_unsaved_files,
    unsigned options, CXTranslationUnit *out_TU) {
  LOG_FUNC_SECTION {
    *Log << source_filename << ": ";
    for (int i = 0; i != num_command_line_args; ++i)
      *Log << command_line_args[i] << " ";
  }

  if (num_unsaved_files && !unsaved_files)
    return CXError_InvalidArguments;

  CXErrorCode result = CXError_Failure;
  auto ParseTranslationUnitImpl = [=, &result] {
    noteBottomOfStack();
    result = clang_parseTranslationUnit_Impl(
        CIdx, source_filename, command_line_args, num_command_line_args,
        llvm::makeArrayRef(unsaved_files, num_unsaved_files), options, out_TU);
  };

  llvm::CrashRecoveryContext CRC;

  if (!RunSafely(CRC, ParseTranslationUnitImpl)) {
    fprintf(stderr, "libclang: crash detected during parsing: {\n");
    fprintf(stderr, "  'source_filename' : '%s'\n", source_filename);
    fprintf(stderr, "  'command_line_args' : [");
    for (int i = 0; i != num_command_line_args; ++i) {
      if (i)
        fprintf(stderr, ", ");
      fprintf(stderr, "'%s'", command_line_args[i]);
    }
    fprintf(stderr, "],\n");
    fprintf(stderr, "  'unsaved_files' : [");
    for (unsigned i = 0; i != num_unsaved_files; ++i) {
      if (i)
        fprintf(stderr, ", ");
      fprintf(stderr, "('%s', '...', %ld)", unsaved_files[i].Filename,
              unsaved_files[i].Length);
    }
    fprintf(stderr, "],\n");
    fprintf(stderr, "  'options' : %d,\n", options);
    fprintf(stderr, "}\n");

    return CXError_Crashed;
  } else if (getenv("LIBCLANG_RESOURCE_USAGE")) {
    if (CXTranslationUnit *TU = out_TU)
      PrintLibclangResourceUsage(*TU);
  }

  return result;
}

CXString clang_Type_getObjCEncoding(CXType CT) {
  CXTranslationUnit tu = static_cast<CXTranslationUnit>(CT.data[1]);
  ASTContext &Ctx = getASTUnit(tu)->getASTContext();
  std::string encoding;
  Ctx.getObjCEncodingForType(QualType::getFromOpaquePtr(CT.data[0]), encoding);

  return cxstring::createDup(encoding);
}

static const IdentifierInfo *getMacroIdentifier(CXCursor C) {
  if (C.kind == CXCursor_MacroDefinition) {
    if (const MacroDefinitionRecord *MDR = getCursorMacroDefinition(C))
      return MDR->getName();
  } else if (C.kind == CXCursor_MacroExpansion) {
    MacroExpansionCursor ME = getCursorMacroExpansion(C);
    return ME.getName();
  }
  return nullptr;
}

unsigned clang_Cursor_isMacroFunctionLike(CXCursor C) {
  const IdentifierInfo *II = getMacroIdentifier(C);
  if (!II) {
    return false;
  }
  ASTUnit *ASTU = getCursorASTUnit(C);
  Preprocessor &PP = ASTU->getPreprocessor();
  if (const MacroInfo *MI = PP.getMacroInfo(II))
    return MI->isFunctionLike();
  return false;
}

unsigned clang_Cursor_isMacroBuiltin(CXCursor C) {
  const IdentifierInfo *II = getMacroIdentifier(C);
  if (!II) {
    return false;
  }
  ASTUnit *ASTU = getCursorASTUnit(C);
  Preprocessor &PP = ASTU->getPreprocessor();
  if (const MacroInfo *MI = PP.getMacroInfo(II))
    return MI->isBuiltinMacro();
  return false;
}

unsigned clang_Cursor_isFunctionInlined(CXCursor C) {
  const Decl *D = getCursorDecl(C);
  const FunctionDecl *FD = dyn_cast_or_null<FunctionDecl>(D);
  if (!FD) {
    return false;
  }
  return FD->isInlined();
}

static StringLiteral *getCFSTR_value(CallExpr *callExpr) {
  if (callExpr->getNumArgs() != 1) {
    return nullptr;
  }

  StringLiteral *S = nullptr;
  auto *arg = callExpr->getArg(0);
  if (arg->getStmtClass() == Stmt::ImplicitCastExprClass) {
    ImplicitCastExpr *I = static_cast<ImplicitCastExpr *>(arg);
    auto *subExpr = I->getSubExprAsWritten();

    if (subExpr->getStmtClass() != Stmt::StringLiteralClass) {
      return nullptr;
    }

    S = static_cast<StringLiteral *>(I->getSubExprAsWritten());
  } else if (arg->getStmtClass() == Stmt::StringLiteralClass) {
    S = static_cast<StringLiteral *>(callExpr->getArg(0));
  } else {
    return nullptr;
  }
  return S;
}

struct ExprEvalResult {
  CXEvalResultKind EvalType;
  union {
    unsigned long long unsignedVal;
    long long intVal;
    double floatVal;
    char *stringVal;
  } EvalData;
  bool IsUnsignedInt;
  ~ExprEvalResult() {
    if (EvalType != CXEval_UnExposed && EvalType != CXEval_Float &&
        EvalType != CXEval_Int) {
      delete[] EvalData.stringVal;
    }
  }
};

void clang_EvalResult_dispose(CXEvalResult E) {
  delete static_cast<ExprEvalResult *>(E);
}

CXEvalResultKind clang_EvalResult_getKind(CXEvalResult E) {
  if (!E) {
    return CXEval_UnExposed;
  }
  return ((ExprEvalResult *)E)->EvalType;
}

int clang_EvalResult_getAsInt(CXEvalResult E) {
  return clang_EvalResult_getAsLongLong(E);
}

long long clang_EvalResult_getAsLongLong(CXEvalResult E) {
  if (!E) {
    return 0;
  }
  ExprEvalResult *Result = (ExprEvalResult *)E;
  if (Result->IsUnsignedInt)
    return Result->EvalData.unsignedVal;
  return Result->EvalData.intVal;
}

unsigned clang_EvalResult_isUnsignedInt(CXEvalResult E) {
  return ((ExprEvalResult *)E)->IsUnsignedInt;
}

unsigned long long clang_EvalResult_getAsUnsigned(CXEvalResult E) {
  if (!E) {
    return 0;
  }

  ExprEvalResult *Result = (ExprEvalResult *)E;
  if (Result->IsUnsignedInt)
    return Result->EvalData.unsignedVal;
  return Result->EvalData.intVal;
}

double clang_EvalResult_getAsDouble(CXEvalResult E) {
  if (!E) {
    return 0;
  }
  return ((ExprEvalResult *)E)->EvalData.floatVal;
}

const char *clang_EvalResult_getAsStr(CXEvalResult E) {
  if (!E) {
    return nullptr;
  }
  return ((ExprEvalResult *)E)->EvalData.stringVal;
}

static const ExprEvalResult *evaluateExpr(Expr *expr, CXCursor C) {
  Expr::EvalResult ER;
  ASTContext &ctx = getCursorContext(C);
  if (!expr)
    return nullptr;

  expr = expr->IgnoreParens();
  if (expr->isValueDependent())
    return nullptr;
  Expr::EvalContext EvalCtx(ctx, nullptr);
  if (!expr->EvaluateAsRValue(ER, EvalCtx))
    return nullptr;

  QualType rettype;
  CallExpr *callExpr;
  auto result = std::make_unique<ExprEvalResult>();
  result->EvalType = CXEval_UnExposed;
  result->IsUnsignedInt = false;

  if (ER.Val.isInt()) {
    result->EvalType = CXEval_Int;

    auto &val = ER.Val.getInt();
    if (val.isUnsigned()) {
      result->IsUnsignedInt = true;
      result->EvalData.unsignedVal = val.getZExtValue();
    } else {
      result->EvalData.intVal = val.getExtValue();
    }

    return result.release();
  }

  if (ER.Val.isFloat()) {
    llvm::SmallVector<char, 100> Buffer;
    ER.Val.getFloat().toString(Buffer);
    std::string floatStr(Buffer.data(), Buffer.size());
    result->EvalType = CXEval_Float;
    bool ignored;
    llvm::APFloat apFloat = ER.Val.getFloat();
    apFloat.convert(llvm::APFloat::IEEEdouble(),
                    llvm::APFloat::rmNearestTiesToEven, &ignored);
    result->EvalData.floatVal = apFloat.convertToDouble();
    return result.release();
  }

  if (expr->getStmtClass() == Stmt::ImplicitCastExprClass) {
    const ImplicitCastExpr *I = dyn_cast<ImplicitCastExpr>(expr);
    auto *subExpr = I->getSubExprAsWritten();
    if (subExpr->getStmtClass() == Stmt::StringLiteralClass ||
        subExpr->getStmtClass() == Stmt::ObjCStringLiteralClass) {
      const StringLiteral *StrE = nullptr;
      const ObjCStringLiteral *ObjCExpr;
      ObjCExpr = dyn_cast<ObjCStringLiteral>(subExpr);

      if (ObjCExpr) {
        StrE = ObjCExpr->getString();
        result->EvalType = CXEval_ObjCStrLiteral;
      } else {
        StrE = cast<StringLiteral>(I->getSubExprAsWritten());
        result->EvalType = CXEval_StrLiteral;
      }

      std::string strRef(StrE->getString().str());
      result->EvalData.stringVal = new char[strRef.size() + 1];
      strncpy((char *)result->EvalData.stringVal, strRef.c_str(),
              strRef.size());
      result->EvalData.stringVal[strRef.size()] = '\0';
      return result.release();
    }
  } else if (expr->getStmtClass() == Stmt::ObjCStringLiteralClass ||
             expr->getStmtClass() == Stmt::StringLiteralClass) {
    const StringLiteral *StrE = nullptr;
    const ObjCStringLiteral *ObjCExpr;
    ObjCExpr = dyn_cast<ObjCStringLiteral>(expr);

    if (ObjCExpr) {
      StrE = ObjCExpr->getString();
      result->EvalType = CXEval_ObjCStrLiteral;
    } else {
      StrE = cast<StringLiteral>(expr);
      result->EvalType = CXEval_StrLiteral;
    }

    std::string strRef(StrE->getString().str());
    result->EvalData.stringVal = new char[strRef.size() + 1];
    strncpy((char *)result->EvalData.stringVal, strRef.c_str(), strRef.size());
    result->EvalData.stringVal[strRef.size()] = '\0';
    return result.release();
  }

  if (expr->getStmtClass() == Stmt::CStyleCastExprClass) {
    CStyleCastExpr *CC = static_cast<CStyleCastExpr *>(expr);

    rettype = CC->getType();
    if (rettype.getAsString() == "CFStringRef" &&
        CC->getSubExpr()->getStmtClass() == Stmt::CallExprClass) {

      callExpr = static_cast<CallExpr *>(CC->getSubExpr());
      StringLiteral *S = getCFSTR_value(callExpr);
      if (S) {
        std::string strLiteral(S->getString().str());
        result->EvalType = CXEval_CFStr;

        result->EvalData.stringVal = new char[strLiteral.size() + 1];
        strncpy((char *)result->EvalData.stringVal, strLiteral.c_str(),
                strLiteral.size());
        result->EvalData.stringVal[strLiteral.size()] = '\0';
        return result.release();
      }
    }

  } else if (expr->getStmtClass() == Stmt::CallExprClass) {
    callExpr = static_cast<CallExpr *>(expr);
    rettype = callExpr->getCallReturnType(ctx);

    if (rettype->isVectorType() || callExpr->getNumArgs() > 1)
      return nullptr;

    if (rettype->isIntegralType(ctx) || rettype->isRealFloatingType()) {
      if (callExpr->getNumArgs() == 1 &&
          !callExpr->getArg(0)->getType()->isIntegralType(ctx))
        return nullptr;
    } else if (rettype.getAsString() == "CFStringRef") {

      StringLiteral *S = getCFSTR_value(callExpr);
      if (S) {
        std::string strLiteral(S->getString().str());
        result->EvalType = CXEval_CFStr;
        result->EvalData.stringVal = new char[strLiteral.size() + 1];
        strncpy((char *)result->EvalData.stringVal, strLiteral.c_str(),
                strLiteral.size());
        result->EvalData.stringVal[strLiteral.size()] = '\0';
        return result.release();
      }
    }
  } else if (expr->getStmtClass() == Stmt::DeclRefExprClass) {
    DeclRefExpr *D = static_cast<DeclRefExpr *>(expr);
    ValueDecl *V = D->getDecl();
    if (V->getKind() == Decl::Function) {
      std::string strName = V->getNameAsString();
      result->EvalType = CXEval_Other;
      result->EvalData.stringVal = new char[strName.size() + 1];
      strncpy(result->EvalData.stringVal, strName.c_str(), strName.size());
      result->EvalData.stringVal[strName.size()] = '\0';
      return result.release();
    }
  }

  return nullptr;
}

static const Expr *evaluateDeclExpr(const Decl *D) {
  if (!D)
    return nullptr;
  if (auto *Var = dyn_cast<VarDecl>(D))
    return Var->getInit();
  else if (auto *Field = dyn_cast<FieldDecl>(D))
    return Field->getInClassInitializer();
  return nullptr;
}

static const Expr *evaluateCompoundStmtExpr(const CompoundStmt *CS) {
  assert(CS && "invalid compound statement");
  for (auto *bodyIterator : CS->body()) {
    if (const auto *E = dyn_cast<Expr>(bodyIterator))
      return E;
  }
  return nullptr;
}

CXEvalResult clang_Cursor_Evaluate(CXCursor C) {
  if (const Expr *E =
          clang_getCursorKind(C) == CXCursor_CompoundStmt
              ? evaluateCompoundStmtExpr(cast<CompoundStmt>(getCursorStmt(C)))
              : evaluateDeclExpr(getCursorDecl(C)))
    return const_cast<CXEvalResult>(
        reinterpret_cast<const void *>(evaluateExpr(const_cast<Expr *>(E), C)));
  return nullptr;
}

unsigned clang_Cursor_hasAttrs(CXCursor C) {
  const Decl *D = getCursorDecl(C);
  if (!D) {
    return 0;
  }

  if (D->hasAttrs()) {
    return 1;
  }

  return 0;
}
unsigned clang_defaultSaveOptions(CXTranslationUnit TU) {
  return CXSaveTranslationUnit_None;
}

static CXSaveError clang_saveTranslationUnit_Impl(CXTranslationUnit TU,
                                                  const char *FileName,
                                                  unsigned options) {
  CIndexer *CXXIdx = TU->CIdx;
  if (CXXIdx->isOptEnabled(CXGlobalOpt_ThreadBackgroundPriorityForIndexing))
    setThreadBackgroundPriority();

  bool hadError = cxtu::getASTUnit(TU)->Save(FileName);
  return hadError ? CXSaveError_Unknown : CXSaveError_None;
}

int clang_saveTranslationUnit(CXTranslationUnit TU, const char *FileName,
                              unsigned options) {
  LOG_FUNC_SECTION { *Log << TU << ' ' << FileName; }

  if (isNotUsableTU(TU)) {
    LOG_BAD_TU(TU);
    return CXSaveError_InvalidTU;
  }

  ASTUnit *CXXUnit = cxtu::getASTUnit(TU);
  ASTUnit::ConcurrencyCheck Check(*CXXUnit);
  if (!CXXUnit->hasSema())
    return CXSaveError_InvalidTU;

  CXSaveError result;
  auto SaveTranslationUnitImpl = [=, &result]() {
    result = clang_saveTranslationUnit_Impl(TU, FileName, options);
  };

  if (!CXXUnit->getDiagnostics().hasUnrecoverableErrorOccurred()) {
    SaveTranslationUnitImpl();

    if (getenv("LIBCLANG_RESOURCE_USAGE"))
      PrintLibclangResourceUsage(TU);

    return result;
  }

  // We have an AST that has invalid nodes due to compiler errors.
  // Use a crash recovery thread for protection.

  llvm::CrashRecoveryContext CRC;

  if (!RunSafely(CRC, SaveTranslationUnitImpl)) {
    fprintf(stderr, "libclang: crash detected during AST saving: {\n");
    fprintf(stderr, "  'filename' : '%s'\n", FileName);
    fprintf(stderr, "  'options' : %d,\n", options);
    fprintf(stderr, "}\n");

    return CXSaveError_Unknown;

  } else if (getenv("LIBCLANG_RESOURCE_USAGE")) {
    PrintLibclangResourceUsage(TU);
  }

  return result;
}

void clang_disposeTranslationUnit(CXTranslationUnit CTUnit) {
  if (CTUnit) {
    // If the translation unit has been marked as unsafe to free, just discard
    // it.
    ASTUnit *Unit = cxtu::getASTUnit(CTUnit);
    if (Unit && Unit->isUnsafeToFree())
      return;

    delete cxtu::getASTUnit(CTUnit);
    delete CTUnit->StringPool;
    delete static_cast<CXDiagnosticSetImpl *>(CTUnit->Diagnostics);
    disposeOverridenCXCursorsPool(CTUnit->OverridenCursorsPool);
    delete CTUnit->CommentToXML;
    delete CTUnit;
  }
}

unsigned clang_suspendTranslationUnit(CXTranslationUnit CTUnit) {
  if (CTUnit) {
    ASTUnit *Unit = cxtu::getASTUnit(CTUnit);

    if (Unit && Unit->isUnsafeToFree())
      return false;

    Unit->ResetForParse();
    return true;
  }

  return false;
}

unsigned clang_defaultReparseOptions(CXTranslationUnit TU) {
  return CXReparse_None;
}

static CXErrorCode
clang_reparseTranslationUnit_Impl(CXTranslationUnit TU,
                                  ArrayRef<CXUnsavedFile> unsaved_files,
                                  unsigned options) {
  // Check arguments.
  if (isNotUsableTU(TU)) {
    LOG_BAD_TU(TU);
    return CXError_InvalidArguments;
  }

  // Reset the associated diagnostics.
  delete static_cast<CXDiagnosticSetImpl *>(TU->Diagnostics);
  TU->Diagnostics = nullptr;

  CIndexer *CXXIdx = TU->CIdx;
  if (CXXIdx->isOptEnabled(CXGlobalOpt_ThreadBackgroundPriorityForEditing))
    setThreadBackgroundPriority();

  ASTUnit *CXXUnit = cxtu::getASTUnit(TU);
  ASTUnit::ConcurrencyCheck Check(*CXXUnit);

  std::unique_ptr<std::vector<ASTUnit::RemappedFile>> RemappedFiles(
      new std::vector<ASTUnit::RemappedFile>());

  // Recover resources if we crash before exiting this function.
  llvm::CrashRecoveryContextCleanupRegistrar<std::vector<ASTUnit::RemappedFile>>
      RemappedCleanup(RemappedFiles.get());

  for (auto &UF : unsaved_files) {
    std::unique_ptr<llvm::MemoryBuffer> MB =
        llvm::MemoryBuffer::getMemBufferCopy(getContents(UF), UF.Filename);
    RemappedFiles->push_back(std::make_pair(UF.Filename, MB.release()));
  }

  if (!CXXUnit->Reparse(CXXIdx->getPCHContainerOperations(),
                        *RemappedFiles.get()))
    return CXError_Success;
  if (isASTReadError(CXXUnit))
    return CXError_ASTReadError;
  return CXError_Failure;
}

int clang_reparseTranslationUnit(CXTranslationUnit TU,
                                 unsigned num_unsaved_files,
                                 struct CXUnsavedFile *unsaved_files,
                                 unsigned options) {
  LOG_FUNC_SECTION { *Log << TU; }

  if (num_unsaved_files && !unsaved_files)
    return CXError_InvalidArguments;

  CXErrorCode result;
  auto ReparseTranslationUnitImpl = [=, &result]() {
    result = clang_reparseTranslationUnit_Impl(
        TU, llvm::makeArrayRef(unsaved_files, num_unsaved_files), options);
  };

  llvm::CrashRecoveryContext CRC;

  if (!RunSafely(CRC, ReparseTranslationUnitImpl)) {
    fprintf(stderr, "libclang: crash detected during reparsing\n");
    cxtu::getASTUnit(TU)->setUnsafeToFree(true);
    return CXError_Crashed;
  } else if (getenv("LIBCLANG_RESOURCE_USAGE"))
    PrintLibclangResourceUsage(TU);

  return result;
}

CXString clang_getTranslationUnitSpelling(CXTranslationUnit CTUnit) {
  if (isNotUsableTU(CTUnit)) {
    LOG_BAD_TU(CTUnit);
    return cxstring::createEmpty();
  }

  ASTUnit *CXXUnit = cxtu::getASTUnit(CTUnit);
  return cxstring::createDup(CXXUnit->getOriginalSourceFileName());
}

CXCursor clang_getTranslationUnitCursor(CXTranslationUnit TU) {
  if (isNotUsableTU(TU)) {
    LOG_BAD_TU(TU);
    return clang_getNullCursor();
  }

  ASTUnit *CXXUnit = cxtu::getASTUnit(TU);
  return MakeCXCursor(CXXUnit->getASTContext().getTranslationUnitDecl(), TU);
}

CXTargetInfo clang_getTranslationUnitTargetInfo(CXTranslationUnit CTUnit) {
  if (isNotUsableTU(CTUnit)) {
    LOG_BAD_TU(CTUnit);
    return nullptr;
  }

  CXTargetInfoImpl *impl = new CXTargetInfoImpl();
  impl->TranslationUnit = CTUnit;
  return impl;
}

CXString clang_TargetInfo_getTriple(CXTargetInfo TargetInfo) {
  if (!TargetInfo)
    return cxstring::createEmpty();

  CXTranslationUnit CTUnit = TargetInfo->TranslationUnit;
  assert(!isNotUsableTU(CTUnit) &&
         "Unexpected unusable translation unit in TargetInfo");

  ASTUnit *CXXUnit = cxtu::getASTUnit(CTUnit);
  std::string Triple =
      CXXUnit->getASTContext().getTargetInfo().getTriple().normalize();
  return cxstring::createDup(Triple);
}

int clang_TargetInfo_getPointerWidth(CXTargetInfo TargetInfo) {
  if (!TargetInfo)
    return -1;

  CXTranslationUnit CTUnit = TargetInfo->TranslationUnit;
  assert(!isNotUsableTU(CTUnit) &&
         "Unexpected unusable translation unit in TargetInfo");

  ASTUnit *CXXUnit = cxtu::getASTUnit(CTUnit);
  return CXXUnit->getASTContext().getTargetInfo().getMaxPointerWidth();
}

void clang_TargetInfo_dispose(CXTargetInfo TargetInfo) {
  if (!TargetInfo)
    return;

  delete TargetInfo;
}

//===----------------------------------------------------------------------===//
// CXFile Operations.
//===----------------------------------------------------------------------===//

CXString clang_getFileName(CXFile SFile) {
  if (!SFile)
    return cxstring::createNull();

  FileEntry *FEnt = static_cast<FileEntry *>(SFile);
  return cxstring::createRef(FEnt->getName());
}

time_t clang_getFileTime(CXFile SFile) {
  if (!SFile)
    return 0;

  FileEntry *FEnt = static_cast<FileEntry *>(SFile);
  return FEnt->getModificationTime();
}

CXFile clang_getFile(CXTranslationUnit TU, const char *file_name) {
  if (isNotUsableTU(TU)) {
    LOG_BAD_TU(TU);
    return nullptr;
  }

  ASTUnit *CXXUnit = cxtu::getASTUnit(TU);

  FileManager &FMgr = CXXUnit->getFileManager();
  auto File = FMgr.getFile(file_name);
  if (!File)
    return nullptr;
  return const_cast<FileEntry *>(*File);
}

const char *clang_getFileContents(CXTranslationUnit TU, CXFile file,
                                  size_t *size) {
  if (isNotUsableTU(TU)) {
    LOG_BAD_TU(TU);
    return nullptr;
  }

  const SourceManager &SM = cxtu::getASTUnit(TU)->getSourceManager();
  FileID fid = SM.translateFile(static_cast<FileEntry *>(file));
  bool Invalid = true;
  const llvm::MemoryBuffer *buf = SM.getBuffer(fid, &Invalid);
  if (Invalid) {
    if (size)
      *size = 0;
    return nullptr;
  }
  if (size)
    *size = buf->getBufferSize();
  return buf->getBufferStart();
}

unsigned clang_isFileMultipleIncludeGuarded(CXTranslationUnit TU, CXFile file) {
  if (isNotUsableTU(TU)) {
    LOG_BAD_TU(TU);
    return 0;
  }

  if (!file)
    return 0;

  ASTUnit *CXXUnit = cxtu::getASTUnit(TU);
  FileEntry *FEnt = static_cast<FileEntry *>(file);
  return CXXUnit->getPreprocessor()
      .getHeaderSearchInfo()
      .isFileMultipleIncludeGuarded(FEnt);
}

int clang_getFileUniqueID(CXFile file, CXFileUniqueID *outID) {
  if (!file || !outID)
    return 1;

  FileEntry *FEnt = static_cast<FileEntry *>(file);
  const llvm::sys::fs::UniqueID &ID = FEnt->getUniqueID();
  outID->data[0] = ID.getDevice();
  outID->data[1] = ID.getFile();
  outID->data[2] = FEnt->getModificationTime();
  return 0;
}

int clang_File_isEqual(CXFile file1, CXFile file2) {
  if (file1 == file2)
    return true;

  if (!file1 || !file2)
    return false;

  FileEntry *FEnt1 = static_cast<FileEntry *>(file1);
  FileEntry *FEnt2 = static_cast<FileEntry *>(file2);
  return FEnt1->getUniqueID() == FEnt2->getUniqueID();
}

CXString clang_File_tryGetRealPathName(CXFile SFile) {
  if (!SFile)
    return cxstring::createNull();

  FileEntry *FEnt = static_cast<FileEntry *>(SFile);
  return cxstring::createRef(FEnt->tryGetRealPathName());
}

//===----------------------------------------------------------------------===//
// CXCursor Operations.
//===----------------------------------------------------------------------===//

static const Decl *getDeclFromExpr(const Stmt *E) {
  if (const ImplicitCastExpr *CE = dyn_cast<ImplicitCastExpr>(E))
    return getDeclFromExpr(CE->getSubExpr());

  if (const DeclRefExpr *RefExpr = dyn_cast<DeclRefExpr>(E))
    return RefExpr->getDecl();
  if (const MemberExpr *ME = dyn_cast<MemberExpr>(E))
    return ME->getMemberDecl();
  if (const ObjCIvarRefExpr *RE = dyn_cast<ObjCIvarRefExpr>(E))
    return RE->getDecl();
  if (const ObjCPropertyRefExpr *PRE = dyn_cast<ObjCPropertyRefExpr>(E)) {
    if (PRE->isExplicitProperty())
      return PRE->getExplicitProperty();
    // It could be messaging both getter and setter as in:
    // ++myobj.myprop;
    // in which case prefer to associate the setter since it is less obvious
    // from inspecting the source that the setter is going to get called.
    if (PRE->isMessagingSetter())
      return PRE->getImplicitPropertySetter();
    return PRE->getImplicitPropertyGetter();
  }
  if (const PseudoObjectExpr *POE = dyn_cast<PseudoObjectExpr>(E))
    return getDeclFromExpr(POE->getSyntacticForm());
  if (const OpaqueValueExpr *OVE = dyn_cast<OpaqueValueExpr>(E))
    if (Expr *Src = OVE->getSourceExpr())
      return getDeclFromExpr(Src);

  if (const CallExpr *CE = dyn_cast<CallExpr>(E))
    return getDeclFromExpr(CE->getCallee());
  if (const CXXConstructExpr *CE = dyn_cast<CXXConstructExpr>(E))
    if (!CE->isElidable())
      return CE->getConstructor();
  if (const CXXInheritedCtorInitExpr *CE =
          dyn_cast<CXXInheritedCtorInitExpr>(E))
    return CE->getConstructor();
  if (const ObjCMessageExpr *OME = dyn_cast<ObjCMessageExpr>(E))
    return OME->getMethodDecl();

  if (const ObjCProtocolExpr *PE = dyn_cast<ObjCProtocolExpr>(E))
    return PE->getProtocol();
  if (const SubstNonTypeTemplateParmPackExpr *NTTP =
          dyn_cast<SubstNonTypeTemplateParmPackExpr>(E))
    return NTTP->getParameterPack();
  if (const SizeOfPackExpr *SizeOfPack = dyn_cast<SizeOfPackExpr>(E))
    if (isa<NonTypeTemplateParmDecl>(SizeOfPack->getPack()) ||
        isa<ParmVarDecl>(SizeOfPack->getPack()))
      return SizeOfPack->getPack();

  return nullptr;
}

static SourceLocation getLocationFromExpr(const Expr *E) {
  if (const ImplicitCastExpr *CE = dyn_cast<ImplicitCastExpr>(E))
    return getLocationFromExpr(CE->getSubExpr());

  if (const ObjCMessageExpr *Msg = dyn_cast<ObjCMessageExpr>(E))
    return /*FIXME:*/ Msg->getLeftLoc();
  if (const DeclRefExpr *DRE = dyn_cast<DeclRefExpr>(E))
    return DRE->getLocation();
  if (const MemberExpr *Member = dyn_cast<MemberExpr>(E))
    return Member->getMemberLoc();
  if (const ObjCIvarRefExpr *Ivar = dyn_cast<ObjCIvarRefExpr>(E))
    return Ivar->getLocation();
  if (const SizeOfPackExpr *SizeOfPack = dyn_cast<SizeOfPackExpr>(E))
    return SizeOfPack->getPackLoc();
  if (const ObjCPropertyRefExpr *PropRef = dyn_cast<ObjCPropertyRefExpr>(E))
    return PropRef->getLocation();

  return E->getBeginLoc();
}

extern "C" {

unsigned clang_visitChildren(CXCursor parent, CXCursorVisitor visitor,
                             CXClientData client_data) {
  CursorVisitor CursorVis(getCursorTU(parent), visitor, client_data,
                          /*VisitPreprocessorLast=*/false);
  return CursorVis.VisitChildren(parent);
}

#ifndef __has_feature
#define __has_feature(x) 0
#endif
#if __has_feature(blocks)
<<<<<<< HEAD
typedef enum CXChildVisitResult
     (^CXCursorVisitorBlock)(CXCursor cursor, CXCursor parent);
=======
typedef enum CXChildVisitResult (^CXCursorVisitorBlock)(CXCursor cursor,
                                                        CXCursor parent);
>>>>>>> 43647391

static enum CXChildVisitResult visitWithBlock(CXCursor cursor, CXCursor parent,
                                              CXClientData client_data) {
  CXCursorVisitorBlock block = (CXCursorVisitorBlock)client_data;
  return block(cursor, parent);
}
#else
// If we are compiled with a compiler that doesn't have native blocks support,
// define and call the block manually, so the
<<<<<<< HEAD
typedef struct _CXChildVisitResult
{
	void *isa;
	int flags;
	int reserved;
	enum CXChildVisitResult(*invoke)(struct _CXChildVisitResult*, CXCursor,
                                         CXCursor);
} *CXCursorVisitorBlock;
=======
typedef struct _CXChildVisitResult {
  void *isa;
  int flags;
  int reserved;
  enum CXChildVisitResult (*invoke)(struct _CXChildVisitResult *, CXCursor,
                                    CXCursor);
} * CXCursorVisitorBlock;
>>>>>>> 43647391

static enum CXChildVisitResult visitWithBlock(CXCursor cursor, CXCursor parent,
                                              CXClientData client_data) {
  CXCursorVisitorBlock block = (CXCursorVisitorBlock)client_data;
  return block->invoke(block, cursor, parent);
}
#endif

unsigned clang_visitChildrenWithBlock(CXCursor parent,
                                      CXCursorVisitorBlock block) {
  return clang_visitChildren(parent, visitWithBlock, block);
}

static CXString getDeclSpelling(const Decl *D) {
  if (!D)
    return cxstring::createEmpty();

  const NamedDecl *ND = dyn_cast<NamedDecl>(D);
  if (!ND) {
    if (const ObjCPropertyImplDecl *PropImpl =
            dyn_cast<ObjCPropertyImplDecl>(D))
      if (ObjCPropertyDecl *Property = PropImpl->getPropertyDecl())
        return cxstring::createDup(Property->getIdentifier()->getName());

    if (const ImportDecl *ImportD = dyn_cast<ImportDecl>(D))
      if (Module *Mod = ImportD->getImportedModule())
        return cxstring::createDup(Mod->getFullModuleName());

    return cxstring::createEmpty();
  }

  if (const ObjCMethodDecl *OMD = dyn_cast<ObjCMethodDecl>(ND))
    return cxstring::createDup(OMD->getSelector().getAsString());

  if (const ObjCCategoryImplDecl *CIMP = dyn_cast<ObjCCategoryImplDecl>(ND))
    // No, this isn't the same as the code below. getIdentifier() is non-virtual
    // and returns different names. NamedDecl returns the class name and
    // ObjCCategoryImplDecl returns the category name.
    return cxstring::createRef(CIMP->getIdentifier()->getNameStart());

  if (isa<UsingDirectiveDecl>(D))
    return cxstring::createEmpty();

  SmallString<1024> S;
  llvm::raw_svector_ostream os(S);
  ND->printName(os);

  return cxstring::createDup(os.str());
}

CXString clang_getCursorSpelling(CXCursor C) {
  if (clang_isTranslationUnit(C.kind))
    return clang_getTranslationUnitSpelling(getCursorTU(C));

  if (clang_isReference(C.kind)) {
    switch (C.kind) {
    case CXCursor_ObjCSuperClassRef: {
      const ObjCInterfaceDecl *Super = getCursorObjCSuperClassRef(C).first;
      return cxstring::createRef(Super->getIdentifier()->getNameStart());
    }
    case CXCursor_ObjCClassRef: {
      const ObjCInterfaceDecl *Class = getCursorObjCClassRef(C).first;
      return cxstring::createRef(Class->getIdentifier()->getNameStart());
    }
    case CXCursor_ObjCProtocolRef: {
      const ObjCProtocolDecl *OID = getCursorObjCProtocolRef(C).first;
      assert(OID && "getCursorSpelling(): Missing protocol decl");
      return cxstring::createRef(OID->getIdentifier()->getNameStart());
    }
    case CXCursor_CXXBaseSpecifier: {
      const CXXBaseSpecifier *B = getCursorCXXBaseSpecifier(C);
      return cxstring::createDup(B->getType().getAsString());
    }
    case CXCursor_TypeRef: {
      const TypeDecl *Type = getCursorTypeRef(C).first;
      assert(Type && "Missing type decl");

      return cxstring::createDup(
          getCursorContext(C).getTypeDeclType(Type).getAsString());
    }
    case CXCursor_TemplateRef: {
      const TemplateDecl *Template = getCursorTemplateRef(C).first;
      assert(Template && "Missing template decl");

      return cxstring::createDup(Template->getNameAsString());
    }

    case CXCursor_NamespaceRef: {
      const NamedDecl *NS = getCursorNamespaceRef(C).first;
      assert(NS && "Missing namespace decl");

      return cxstring::createDup(NS->getNameAsString());
    }

    case CXCursor_MemberRef: {
      const FieldDecl *Field = getCursorMemberRef(C).first;
      assert(Field && "Missing member decl");

      return cxstring::createDup(Field->getNameAsString());
    }

    case CXCursor_LabelRef: {
      const LabelStmt *Label = getCursorLabelRef(C).first;
      assert(Label && "Missing label");

      return cxstring::createRef(Label->getName());
    }

    case CXCursor_OverloadedDeclRef: {
      OverloadedDeclRefStorage Storage = getCursorOverloadedDeclRef(C).first;
      if (const Decl *D = Storage.dyn_cast<const Decl *>()) {
        if (const NamedDecl *ND = dyn_cast<NamedDecl>(D))
          return cxstring::createDup(ND->getNameAsString());
        return cxstring::createEmpty();
      }
      if (const OverloadExpr *E = Storage.dyn_cast<const OverloadExpr *>())
        return cxstring::createDup(E->getName().getAsString());
      OverloadedTemplateStorage *Ovl =
          Storage.get<OverloadedTemplateStorage *>();
      if (Ovl->size() == 0)
        return cxstring::createEmpty();
      return cxstring::createDup((*Ovl->begin())->getNameAsString());
    }

    case CXCursor_VariableRef: {
      const VarDecl *Var = getCursorVariableRef(C).first;
      assert(Var && "Missing variable decl");

      return cxstring::createDup(Var->getNameAsString());
    }

    default:
      return cxstring::createRef("<not implemented>");
    }
  }

  if (clang_isExpression(C.kind)) {
    const Expr *E = getCursorExpr(C);

    if (C.kind == CXCursor_ObjCStringLiteral ||
        C.kind == CXCursor_StringLiteral) {
      const StringLiteral *SLit;
      if (const ObjCStringLiteral *OSL = dyn_cast<ObjCStringLiteral>(E)) {
        SLit = OSL->getString();
      } else {
        SLit = cast<StringLiteral>(E);
      }
      SmallString<256> Buf;
      llvm::raw_svector_ostream OS(Buf);
      SLit->outputString(OS);
      return cxstring::createDup(OS.str());
    }

    const Decl *D = getDeclFromExpr(getCursorExpr(C));
    if (D)
      return getDeclSpelling(D);
    return cxstring::createEmpty();
  }

  if (clang_isStatement(C.kind)) {
    const Stmt *S = getCursorStmt(C);
    if (const LabelStmt *Label = dyn_cast_or_null<LabelStmt>(S))
      return cxstring::createRef(Label->getName());

    return cxstring::createEmpty();
  }

  if (C.kind == CXCursor_MacroExpansion)
    return cxstring::createRef(
        getCursorMacroExpansion(C).getName()->getNameStart());

  if (C.kind == CXCursor_MacroDefinition)
    return cxstring::createRef(
        getCursorMacroDefinition(C)->getName()->getNameStart());

  if (C.kind == CXCursor_InclusionDirective)
    return cxstring::createDup(getCursorInclusionDirective(C)->getFileName());

  if (clang_isDeclaration(C.kind))
    return getDeclSpelling(getCursorDecl(C));

  if (C.kind == CXCursor_AnnotateAttr) {
    const AnnotateAttr *AA = cast<AnnotateAttr>(cxcursor::getCursorAttr(C));
    return cxstring::createDup(AA->getAnnotation());
  }

  if (C.kind == CXCursor_AsmLabelAttr) {
    const AsmLabelAttr *AA = cast<AsmLabelAttr>(cxcursor::getCursorAttr(C));
    return cxstring::createDup(AA->getLabel());
  }

  if (C.kind == CXCursor_PackedAttr) {
    return cxstring::createRef("packed");
  }

  if (C.kind == CXCursor_VisibilityAttr) {
    const VisibilityAttr *AA = cast<VisibilityAttr>(cxcursor::getCursorAttr(C));
    switch (AA->getVisibility()) {
    case VisibilityAttr::VisibilityType::Default:
      return cxstring::createRef("default");
    case VisibilityAttr::VisibilityType::Hidden:
      return cxstring::createRef("hidden");
    case VisibilityAttr::VisibilityType::Protected:
      return cxstring::createRef("protected");
    }
    llvm_unreachable("unknown visibility type");
  }

  return cxstring::createEmpty();
}

CXSourceRange clang_Cursor_getSpellingNameRange(CXCursor C, unsigned pieceIndex,
                                                unsigned options) {
  if (clang_Cursor_isNull(C))
    return clang_getNullRange();

  ASTContext &Ctx = getCursorContext(C);

  if (clang_isStatement(C.kind)) {
    const Stmt *S = getCursorStmt(C);
    if (const LabelStmt *Label = dyn_cast_or_null<LabelStmt>(S)) {
      if (pieceIndex > 0)
        return clang_getNullRange();
      return cxloc::translateSourceRange(Ctx, Label->getIdentLoc());
    }

    return clang_getNullRange();
  }

  if (C.kind == CXCursor_ObjCMessageExpr) {
    if (const ObjCMessageExpr *ME =
            dyn_cast_or_null<ObjCMessageExpr>(getCursorExpr(C))) {
      if (pieceIndex >= ME->getNumSelectorLocs())
        return clang_getNullRange();
      return cxloc::translateSourceRange(Ctx, ME->getSelectorLoc(pieceIndex));
    }
  }

  if (C.kind == CXCursor_ObjCInstanceMethodDecl ||
      C.kind == CXCursor_ObjCClassMethodDecl) {
    if (const ObjCMethodDecl *MD =
            dyn_cast_or_null<ObjCMethodDecl>(getCursorDecl(C))) {
      if (pieceIndex >= MD->getNumSelectorLocs())
        return clang_getNullRange();
      return cxloc::translateSourceRange(Ctx, MD->getSelectorLoc(pieceIndex));
    }
  }

  if (C.kind == CXCursor_ObjCCategoryDecl ||
      C.kind == CXCursor_ObjCCategoryImplDecl) {
    if (pieceIndex > 0)
      return clang_getNullRange();
    if (const ObjCCategoryDecl *CD =
            dyn_cast_or_null<ObjCCategoryDecl>(getCursorDecl(C)))
      return cxloc::translateSourceRange(Ctx, CD->getCategoryNameLoc());
    if (const ObjCCategoryImplDecl *CID =
            dyn_cast_or_null<ObjCCategoryImplDecl>(getCursorDecl(C)))
      return cxloc::translateSourceRange(Ctx, CID->getCategoryNameLoc());
  }

  if (C.kind == CXCursor_ModuleImportDecl) {
    if (pieceIndex > 0)
      return clang_getNullRange();
    if (const ImportDecl *ImportD =
            dyn_cast_or_null<ImportDecl>(getCursorDecl(C))) {
      ArrayRef<SourceLocation> Locs = ImportD->getIdentifierLocs();
      if (!Locs.empty())
        return cxloc::translateSourceRange(
            Ctx, SourceRange(Locs.front(), Locs.back()));
    }
    return clang_getNullRange();
  }

  if (C.kind == CXCursor_CXXMethod || C.kind == CXCursor_Destructor ||
      C.kind == CXCursor_ConversionFunction ||
      C.kind == CXCursor_FunctionDecl) {
    if (pieceIndex > 0)
      return clang_getNullRange();
    if (const FunctionDecl *FD =
            dyn_cast_or_null<FunctionDecl>(getCursorDecl(C))) {
      DeclarationNameInfo FunctionName = FD->getNameInfo();
      return cxloc::translateSourceRange(Ctx, FunctionName.getSourceRange());
    }
    return clang_getNullRange();
  }

  // FIXME: A CXCursor_InclusionDirective should give the location of the
  // filename, but we don't keep track of this.

  // FIXME: A CXCursor_AnnotateAttr should give the location of the annotation
  // but we don't keep track of this.

  // FIXME: A CXCursor_AsmLabelAttr should give the location of the label
  // but we don't keep track of this.

  // Default handling, give the location of the cursor.

  if (pieceIndex > 0)
    return clang_getNullRange();

  CXSourceLocation CXLoc = clang_getCursorLocation(C);
  SourceLocation Loc = cxloc::translateSourceLocation(CXLoc);
  return cxloc::translateSourceRange(Ctx, Loc);
}

CXString clang_Cursor_getMangling(CXCursor C) {
  if (clang_isInvalid(C.kind) || !clang_isDeclaration(C.kind))
    return cxstring::createEmpty();

  // Mangling only works for functions and variables.
  const Decl *D = getCursorDecl(C);
  if (!D || !(isa<FunctionDecl>(D) || isa<VarDecl>(D)))
    return cxstring::createEmpty();

  ASTContext &Ctx = D->getASTContext();
  ASTNameGenerator ASTNameGen(Ctx);
  return cxstring::createDup(ASTNameGen.getName(D));
}

CXStringSet *clang_Cursor_getCXXManglings(CXCursor C) {
  if (clang_isInvalid(C.kind) || !clang_isDeclaration(C.kind))
    return nullptr;

  const Decl *D = getCursorDecl(C);
  if (!(isa<CXXRecordDecl>(D) || isa<CXXMethodDecl>(D)))
    return nullptr;

  ASTContext &Ctx = D->getASTContext();
  ASTNameGenerator ASTNameGen(Ctx);
  std::vector<std::string> Manglings = ASTNameGen.getAllManglings(D);
  return cxstring::createSet(Manglings);
}

CXStringSet *clang_Cursor_getObjCManglings(CXCursor C) {
  if (clang_isInvalid(C.kind) || !clang_isDeclaration(C.kind))
    return nullptr;

  const Decl *D = getCursorDecl(C);
  if (!(isa<ObjCInterfaceDecl>(D) || isa<ObjCImplementationDecl>(D)))
    return nullptr;

  ASTContext &Ctx = D->getASTContext();
  ASTNameGenerator ASTNameGen(Ctx);
  std::vector<std::string> Manglings = ASTNameGen.getAllManglings(D);
  return cxstring::createSet(Manglings);
}

CXPrintingPolicy clang_getCursorPrintingPolicy(CXCursor C) {
  if (clang_Cursor_isNull(C))
    return 0;
  return new PrintingPolicy(getCursorContext(C).getPrintingPolicy());
}

void clang_PrintingPolicy_dispose(CXPrintingPolicy Policy) {
  if (Policy)
    delete static_cast<PrintingPolicy *>(Policy);
}

unsigned
clang_PrintingPolicy_getProperty(CXPrintingPolicy Policy,
                                 enum CXPrintingPolicyProperty Property) {
  if (!Policy)
    return 0;

  PrintingPolicy *P = static_cast<PrintingPolicy *>(Policy);
  switch (Property) {
  case CXPrintingPolicy_Indentation:
    return P->Indentation;
  case CXPrintingPolicy_SuppressSpecifiers:
    return P->SuppressSpecifiers;
  case CXPrintingPolicy_SuppressTagKeyword:
    return P->SuppressTagKeyword;
  case CXPrintingPolicy_IncludeTagDefinition:
    return P->IncludeTagDefinition;
  case CXPrintingPolicy_SuppressScope:
    return P->SuppressScope;
  case CXPrintingPolicy_SuppressUnwrittenScope:
    return P->SuppressUnwrittenScope;
  case CXPrintingPolicy_SuppressInitializers:
    return P->SuppressInitializers;
  case CXPrintingPolicy_ConstantArraySizeAsWritten:
    return P->ConstantArraySizeAsWritten;
  case CXPrintingPolicy_AnonymousTagLocations:
    return P->AnonymousTagLocations;
  case CXPrintingPolicy_SuppressStrongLifetime:
    return P->SuppressStrongLifetime;
  case CXPrintingPolicy_SuppressLifetimeQualifiers:
    return P->SuppressLifetimeQualifiers;
  case CXPrintingPolicy_SuppressTemplateArgsInCXXConstructors:
    return P->SuppressTemplateArgsInCXXConstructors;
  case CXPrintingPolicy_Bool:
    return P->Bool;
  case CXPrintingPolicy_Restrict:
    return P->Restrict;
  case CXPrintingPolicy_Alignof:
    return P->Alignof;
  case CXPrintingPolicy_UnderscoreAlignof:
    return P->UnderscoreAlignof;
  case CXPrintingPolicy_UseVoidForZeroParams:
    return P->UseVoidForZeroParams;
  case CXPrintingPolicy_TerseOutput:
    return P->TerseOutput;
  case CXPrintingPolicy_PolishForDeclaration:
    return P->PolishForDeclaration;
  case CXPrintingPolicy_Half:
    return P->Half;
  case CXPrintingPolicy_MSWChar:
    return P->MSWChar;
  case CXPrintingPolicy_IncludeNewlines:
    return P->IncludeNewlines;
  case CXPrintingPolicy_MSVCFormatting:
    return P->MSVCFormatting;
  case CXPrintingPolicy_ConstantsAsWritten:
    return P->ConstantsAsWritten;
  case CXPrintingPolicy_SuppressImplicitBase:
    return P->SuppressImplicitBase;
  case CXPrintingPolicy_FullyQualifiedName:
    return P->FullyQualifiedName;
  }

  assert(false && "Invalid CXPrintingPolicyProperty");
  return 0;
}

void clang_PrintingPolicy_setProperty(CXPrintingPolicy Policy,
                                      enum CXPrintingPolicyProperty Property,
                                      unsigned Value) {
  if (!Policy)
    return;

  PrintingPolicy *P = static_cast<PrintingPolicy *>(Policy);
  switch (Property) {
  case CXPrintingPolicy_Indentation:
    P->Indentation = Value;
    return;
  case CXPrintingPolicy_SuppressSpecifiers:
    P->SuppressSpecifiers = Value;
    return;
  case CXPrintingPolicy_SuppressTagKeyword:
    P->SuppressTagKeyword = Value;
    return;
  case CXPrintingPolicy_IncludeTagDefinition:
    P->IncludeTagDefinition = Value;
    return;
  case CXPrintingPolicy_SuppressScope:
    P->SuppressScope = Value;
    return;
  case CXPrintingPolicy_SuppressUnwrittenScope:
    P->SuppressUnwrittenScope = Value;
    return;
  case CXPrintingPolicy_SuppressInitializers:
    P->SuppressInitializers = Value;
    return;
  case CXPrintingPolicy_ConstantArraySizeAsWritten:
    P->ConstantArraySizeAsWritten = Value;
    return;
  case CXPrintingPolicy_AnonymousTagLocations:
    P->AnonymousTagLocations = Value;
    return;
  case CXPrintingPolicy_SuppressStrongLifetime:
    P->SuppressStrongLifetime = Value;
    return;
  case CXPrintingPolicy_SuppressLifetimeQualifiers:
    P->SuppressLifetimeQualifiers = Value;
    return;
  case CXPrintingPolicy_SuppressTemplateArgsInCXXConstructors:
    P->SuppressTemplateArgsInCXXConstructors = Value;
    return;
  case CXPrintingPolicy_Bool:
    P->Bool = Value;
    return;
  case CXPrintingPolicy_Restrict:
    P->Restrict = Value;
    return;
  case CXPrintingPolicy_Alignof:
    P->Alignof = Value;
    return;
  case CXPrintingPolicy_UnderscoreAlignof:
    P->UnderscoreAlignof = Value;
    return;
  case CXPrintingPolicy_UseVoidForZeroParams:
    P->UseVoidForZeroParams = Value;
    return;
  case CXPrintingPolicy_TerseOutput:
    P->TerseOutput = Value;
    return;
  case CXPrintingPolicy_PolishForDeclaration:
    P->PolishForDeclaration = Value;
    return;
  case CXPrintingPolicy_Half:
    P->Half = Value;
    return;
  case CXPrintingPolicy_MSWChar:
    P->MSWChar = Value;
    return;
  case CXPrintingPolicy_IncludeNewlines:
    P->IncludeNewlines = Value;
    return;
  case CXPrintingPolicy_MSVCFormatting:
    P->MSVCFormatting = Value;
    return;
  case CXPrintingPolicy_ConstantsAsWritten:
    P->ConstantsAsWritten = Value;
    return;
  case CXPrintingPolicy_SuppressImplicitBase:
    P->SuppressImplicitBase = Value;
    return;
  case CXPrintingPolicy_FullyQualifiedName:
    P->FullyQualifiedName = Value;
    return;
  }

  assert(false && "Invalid CXPrintingPolicyProperty");
}

CXString clang_getCursorPrettyPrinted(CXCursor C, CXPrintingPolicy cxPolicy) {
  if (clang_Cursor_isNull(C))
    return cxstring::createEmpty();

  if (clang_isDeclaration(C.kind)) {
    const Decl *D = getCursorDecl(C);
    if (!D)
      return cxstring::createEmpty();

    SmallString<128> Str;
    llvm::raw_svector_ostream OS(Str);
    PrintingPolicy *UserPolicy = static_cast<PrintingPolicy *>(cxPolicy);
    D->print(OS, UserPolicy ? *UserPolicy
                            : getCursorContext(C).getPrintingPolicy());

    return cxstring::createDup(OS.str());
  }

  return cxstring::createEmpty();
}

CXString clang_getCursorDisplayName(CXCursor C) {
  if (!clang_isDeclaration(C.kind))
    return clang_getCursorSpelling(C);

  const Decl *D = getCursorDecl(C);
  if (!D)
    return cxstring::createEmpty();

  PrintingPolicy Policy = getCursorContext(C).getPrintingPolicy();
  if (const FunctionTemplateDecl *FunTmpl = dyn_cast<FunctionTemplateDecl>(D))
    D = FunTmpl->getTemplatedDecl();

  if (const FunctionDecl *Function = dyn_cast<FunctionDecl>(D)) {
    SmallString<64> Str;
    llvm::raw_svector_ostream OS(Str);
    OS << *Function;
    if (Function->getPrimaryTemplate())
      OS << "<>";
    OS << "(";
    for (unsigned I = 0, N = Function->getNumParams(); I != N; ++I) {
      if (I)
        OS << ", ";
      OS << Function->getParamDecl(I)->getType().getAsString(Policy);
    }

    if (Function->isVariadic()) {
      if (Function->getNumParams())
        OS << ", ";
      OS << "...";
    }
    OS << ")";
    return cxstring::createDup(OS.str());
  }

  if (const ClassTemplateDecl *ClassTemplate = dyn_cast<ClassTemplateDecl>(D)) {
    SmallString<64> Str;
    llvm::raw_svector_ostream OS(Str);
    OS << *ClassTemplate;
    OS << "<";
    TemplateParameterList *Params = ClassTemplate->getTemplateParameters();
    for (unsigned I = 0, N = Params->size(); I != N; ++I) {
      if (I)
        OS << ", ";

      NamedDecl *Param = Params->getParam(I);
      if (Param->getIdentifier()) {
        OS << Param->getIdentifier()->getName();
        continue;
      }

      // There is no parameter name, which makes this tricky. Try to come up
      // with something useful that isn't too long.
      if (TemplateTypeParmDecl *TTP = dyn_cast<TemplateTypeParmDecl>(Param))
        if (const auto *TC = TTP->getTypeConstraint()) {
          TC->getConceptNameInfo().printName(OS, Policy);
          if (TC->hasExplicitTemplateArgs())
            OS << "<...>";
        } else
          OS << (TTP->wasDeclaredWithTypename() ? "typename" : "class");
      else if (NonTypeTemplateParmDecl *NTTP =
                   dyn_cast<NonTypeTemplateParmDecl>(Param))
        OS << NTTP->getType().getAsString(Policy);
      else
        OS << "template<...> class";
    }

    OS << ">";
    return cxstring::createDup(OS.str());
  }

<<<<<<< HEAD
  if (const ClassTemplateSpecializationDecl *ClassSpec
                              = dyn_cast<ClassTemplateSpecializationDecl>(D)) {
=======
  if (const ClassTemplateSpecializationDecl *ClassSpec =
          dyn_cast<ClassTemplateSpecializationDecl>(D)) {
>>>>>>> 43647391
    // If the type was explicitly written, use that.
    if (TypeSourceInfo *TSInfo = ClassSpec->getTypeAsWritten())
      return cxstring::createDup(TSInfo->getType().getAsString(Policy));

    SmallString<128> Str;
    llvm::raw_svector_ostream OS(Str);
    OS << *ClassSpec;
    printTemplateArgumentList(OS, ClassSpec->getTemplateArgs().asArray(),
                              Policy);
    return cxstring::createDup(OS.str());
  }

  return clang_getCursorSpelling(C);
}

CXString clang_getCursorKindSpelling(enum CXCursorKind Kind) {
  switch (Kind) {
  case CXCursor_FunctionDecl:
    return cxstring::createRef("FunctionDecl");
  case CXCursor_TypedefDecl:
    return cxstring::createRef("TypedefDecl");
  case CXCursor_EnumDecl:
    return cxstring::createRef("EnumDecl");
  case CXCursor_EnumConstantDecl:
    return cxstring::createRef("EnumConstantDecl");
  case CXCursor_StructDecl:
    return cxstring::createRef("StructDecl");
  case CXCursor_UnionDecl:
    return cxstring::createRef("UnionDecl");
  case CXCursor_ClassDecl:
    return cxstring::createRef("ClassDecl");
  case CXCursor_FieldDecl:
    return cxstring::createRef("FieldDecl");
  case CXCursor_VarDecl:
    return cxstring::createRef("VarDecl");
  case CXCursor_ParmDecl:
    return cxstring::createRef("ParmDecl");
  case CXCursor_ObjCInterfaceDecl:
    return cxstring::createRef("ObjCInterfaceDecl");
  case CXCursor_ObjCCategoryDecl:
    return cxstring::createRef("ObjCCategoryDecl");
  case CXCursor_ObjCProtocolDecl:
    return cxstring::createRef("ObjCProtocolDecl");
  case CXCursor_ObjCPropertyDecl:
    return cxstring::createRef("ObjCPropertyDecl");
  case CXCursor_ObjCIvarDecl:
    return cxstring::createRef("ObjCIvarDecl");
  case CXCursor_ObjCInstanceMethodDecl:
    return cxstring::createRef("ObjCInstanceMethodDecl");
  case CXCursor_ObjCClassMethodDecl:
    return cxstring::createRef("ObjCClassMethodDecl");
  case CXCursor_ObjCImplementationDecl:
    return cxstring::createRef("ObjCImplementationDecl");
  case CXCursor_ObjCCategoryImplDecl:
    return cxstring::createRef("ObjCCategoryImplDecl");
  case CXCursor_CXXMethod:
    return cxstring::createRef("CXXMethod");
  case CXCursor_UnexposedDecl:
    return cxstring::createRef("UnexposedDecl");
  case CXCursor_ObjCSuperClassRef:
    return cxstring::createRef("ObjCSuperClassRef");
  case CXCursor_ObjCProtocolRef:
    return cxstring::createRef("ObjCProtocolRef");
  case CXCursor_ObjCClassRef:
    return cxstring::createRef("ObjCClassRef");
  case CXCursor_TypeRef:
    return cxstring::createRef("TypeRef");
  case CXCursor_TemplateRef:
    return cxstring::createRef("TemplateRef");
  case CXCursor_NamespaceRef:
    return cxstring::createRef("NamespaceRef");
  case CXCursor_MemberRef:
    return cxstring::createRef("MemberRef");
  case CXCursor_LabelRef:
    return cxstring::createRef("LabelRef");
  case CXCursor_OverloadedDeclRef:
    return cxstring::createRef("OverloadedDeclRef");
  case CXCursor_VariableRef:
    return cxstring::createRef("VariableRef");
  case CXCursor_IntegerLiteral:
    return cxstring::createRef("IntegerLiteral");
  case CXCursor_FixedPointLiteral:
    return cxstring::createRef("FixedPointLiteral");
  case CXCursor_FloatingLiteral:
    return cxstring::createRef("FloatingLiteral");
  case CXCursor_ImaginaryLiteral:
    return cxstring::createRef("ImaginaryLiteral");
  case CXCursor_StringLiteral:
    return cxstring::createRef("StringLiteral");
  case CXCursor_CharacterLiteral:
    return cxstring::createRef("CharacterLiteral");
  case CXCursor_ParenExpr:
    return cxstring::createRef("ParenExpr");
  case CXCursor_UnaryOperator:
    return cxstring::createRef("UnaryOperator");
  case CXCursor_ArraySubscriptExpr:
    return cxstring::createRef("ArraySubscriptExpr");
  case CXCursor_OMPArraySectionExpr:
    return cxstring::createRef("OMPArraySectionExpr");
  case CXCursor_OMPArrayShapingExpr:
    return cxstring::createRef("OMPArrayShapingExpr");
  case CXCursor_OMPIteratorExpr:
    return cxstring::createRef("OMPIteratorExpr");
  case CXCursor_BinaryOperator:
    return cxstring::createRef("BinaryOperator");
  case CXCursor_CompoundAssignOperator:
    return cxstring::createRef("CompoundAssignOperator");
  case CXCursor_ConditionalOperator:
    return cxstring::createRef("ConditionalOperator");
  case CXCursor_CStyleCastExpr:
    return cxstring::createRef("CStyleCastExpr");
  case CXCursor_CompoundLiteralExpr:
    return cxstring::createRef("CompoundLiteralExpr");
  case CXCursor_InitListExpr:
    return cxstring::createRef("InitListExpr");
  case CXCursor_AddrLabelExpr:
    return cxstring::createRef("AddrLabelExpr");
  case CXCursor_StmtExpr:
    return cxstring::createRef("StmtExpr");
  case CXCursor_GenericSelectionExpr:
    return cxstring::createRef("GenericSelectionExpr");
  case CXCursor_GNUNullExpr:
    return cxstring::createRef("GNUNullExpr");
  case CXCursor_CXXStaticCastExpr:
    return cxstring::createRef("CXXStaticCastExpr");
  case CXCursor_CXXDynamicCastExpr:
    return cxstring::createRef("CXXDynamicCastExpr");
  case CXCursor_CXXReinterpretCastExpr:
    return cxstring::createRef("CXXReinterpretCastExpr");
  case CXCursor_CXXConstCastExpr:
    return cxstring::createRef("CXXConstCastExpr");
  case CXCursor_CXXFunctionalCastExpr:
    return cxstring::createRef("CXXFunctionalCastExpr");
  case CXCursor_CXXTypeidExpr:
    return cxstring::createRef("CXXTypeidExpr");
  case CXCursor_CXXBoolLiteralExpr:
    return cxstring::createRef("CXXBoolLiteralExpr");
  case CXCursor_CXXNullPtrLiteralExpr:
    return cxstring::createRef("CXXNullPtrLiteralExpr");
  case CXCursor_CXXThisExpr:
    return cxstring::createRef("CXXThisExpr");
  case CXCursor_CXXThrowExpr:
    return cxstring::createRef("CXXThrowExpr");
  case CXCursor_CXXNewExpr:
    return cxstring::createRef("CXXNewExpr");
  case CXCursor_CXXDeleteExpr:
    return cxstring::createRef("CXXDeleteExpr");
  case CXCursor_UnaryExpr:
    return cxstring::createRef("UnaryExpr");
  case CXCursor_ObjCStringLiteral:
    return cxstring::createRef("ObjCStringLiteral");
  case CXCursor_ObjCBoolLiteralExpr:
    return cxstring::createRef("ObjCBoolLiteralExpr");
  case CXCursor_ObjCAvailabilityCheckExpr:
    return cxstring::createRef("ObjCAvailabilityCheckExpr");
  case CXCursor_ObjCSelfExpr:
    return cxstring::createRef("ObjCSelfExpr");
  case CXCursor_ObjCEncodeExpr:
    return cxstring::createRef("ObjCEncodeExpr");
  case CXCursor_ObjCSelectorExpr:
    return cxstring::createRef("ObjCSelectorExpr");
  case CXCursor_ObjCProtocolExpr:
    return cxstring::createRef("ObjCProtocolExpr");
  case CXCursor_ObjCBridgedCastExpr:
    return cxstring::createRef("ObjCBridgedCastExpr");
  case CXCursor_BlockExpr:
    return cxstring::createRef("BlockExpr");
  case CXCursor_PackExpansionExpr:
    return cxstring::createRef("PackExpansionExpr");
  case CXCursor_SizeOfPackExpr:
    return cxstring::createRef("SizeOfPackExpr");
  case CXCursor_LambdaExpr:
    return cxstring::createRef("LambdaExpr");
  case CXCursor_UnexposedExpr:
    return cxstring::createRef("UnexposedExpr");
  case CXCursor_DeclRefExpr:
    return cxstring::createRef("DeclRefExpr");
  case CXCursor_MemberRefExpr:
    return cxstring::createRef("MemberRefExpr");
  case CXCursor_CallExpr:
    return cxstring::createRef("CallExpr");
  case CXCursor_ObjCMessageExpr:
    return cxstring::createRef("ObjCMessageExpr");
  case CXCursor_BuiltinBitCastExpr:
    return cxstring::createRef("BuiltinBitCastExpr");
  case CXCursor_UnexposedStmt:
    return cxstring::createRef("UnexposedStmt");
  case CXCursor_DeclStmt:
    return cxstring::createRef("DeclStmt");
  case CXCursor_LabelStmt:
    return cxstring::createRef("LabelStmt");
  case CXCursor_CompoundStmt:
    return cxstring::createRef("CompoundStmt");
  case CXCursor_CaseStmt:
    return cxstring::createRef("CaseStmt");
  case CXCursor_DefaultStmt:
    return cxstring::createRef("DefaultStmt");
  case CXCursor_IfStmt:
    return cxstring::createRef("IfStmt");
  case CXCursor_SwitchStmt:
    return cxstring::createRef("SwitchStmt");
  case CXCursor_WhileStmt:
    return cxstring::createRef("WhileStmt");
  case CXCursor_DoStmt:
    return cxstring::createRef("DoStmt");
  case CXCursor_ForStmt:
    return cxstring::createRef("ForStmt");
  case CXCursor_GotoStmt:
    return cxstring::createRef("GotoStmt");
  case CXCursor_IndirectGotoStmt:
    return cxstring::createRef("IndirectGotoStmt");
  case CXCursor_ContinueStmt:
    return cxstring::createRef("ContinueStmt");
  case CXCursor_BreakStmt:
    return cxstring::createRef("BreakStmt");
  case CXCursor_ReturnStmt:
    return cxstring::createRef("ReturnStmt");
  case CXCursor_GCCAsmStmt:
    return cxstring::createRef("GCCAsmStmt");
  case CXCursor_MSAsmStmt:
    return cxstring::createRef("MSAsmStmt");
  case CXCursor_ObjCAtTryStmt:
    return cxstring::createRef("ObjCAtTryStmt");
  case CXCursor_ObjCAtCatchStmt:
    return cxstring::createRef("ObjCAtCatchStmt");
  case CXCursor_ObjCAtFinallyStmt:
    return cxstring::createRef("ObjCAtFinallyStmt");
  case CXCursor_ObjCAtThrowStmt:
    return cxstring::createRef("ObjCAtThrowStmt");
  case CXCursor_ObjCAtSynchronizedStmt:
    return cxstring::createRef("ObjCAtSynchronizedStmt");
  case CXCursor_ObjCAutoreleasePoolStmt:
    return cxstring::createRef("ObjCAutoreleasePoolStmt");
  case CXCursor_ObjCForCollectionStmt:
    return cxstring::createRef("ObjCForCollectionStmt");
  case CXCursor_CXXCatchStmt:
    return cxstring::createRef("CXXCatchStmt");
  case CXCursor_CXXTryStmt:
    return cxstring::createRef("CXXTryStmt");
  case CXCursor_CXXForRangeStmt:
    return cxstring::createRef("CXXForRangeStmt");
  case CXCursor_SEHTryStmt:
    return cxstring::createRef("SEHTryStmt");
  case CXCursor_SEHExceptStmt:
    return cxstring::createRef("SEHExceptStmt");
  case CXCursor_SEHFinallyStmt:
    return cxstring::createRef("SEHFinallyStmt");
  case CXCursor_SEHLeaveStmt:
    return cxstring::createRef("SEHLeaveStmt");
  case CXCursor_NullStmt:
    return cxstring::createRef("NullStmt");
  case CXCursor_InvalidFile:
    return cxstring::createRef("InvalidFile");
  case CXCursor_InvalidCode:
    return cxstring::createRef("InvalidCode");
  case CXCursor_NoDeclFound:
    return cxstring::createRef("NoDeclFound");
  case CXCursor_NotImplemented:
    return cxstring::createRef("NotImplemented");
  case CXCursor_TranslationUnit:
    return cxstring::createRef("TranslationUnit");
  case CXCursor_UnexposedAttr:
    return cxstring::createRef("UnexposedAttr");
  case CXCursor_IBActionAttr:
    return cxstring::createRef("attribute(ibaction)");
  case CXCursor_IBOutletAttr:
    return cxstring::createRef("attribute(iboutlet)");
  case CXCursor_IBOutletCollectionAttr:
    return cxstring::createRef("attribute(iboutletcollection)");
  case CXCursor_CXXFinalAttr:
    return cxstring::createRef("attribute(final)");
  case CXCursor_CXXOverrideAttr:
    return cxstring::createRef("attribute(override)");
  case CXCursor_AnnotateAttr:
    return cxstring::createRef("attribute(annotate)");
  case CXCursor_AsmLabelAttr:
    return cxstring::createRef("asm label");
  case CXCursor_PackedAttr:
    return cxstring::createRef("attribute(packed)");
  case CXCursor_PureAttr:
    return cxstring::createRef("attribute(pure)");
  case CXCursor_ConstAttr:
    return cxstring::createRef("attribute(const)");
  case CXCursor_NoDuplicateAttr:
    return cxstring::createRef("attribute(noduplicate)");
  case CXCursor_CUDAConstantAttr:
    return cxstring::createRef("attribute(constant)");
  case CXCursor_CUDADeviceAttr:
    return cxstring::createRef("attribute(device)");
  case CXCursor_CUDAGlobalAttr:
    return cxstring::createRef("attribute(global)");
  case CXCursor_CUDAHostAttr:
    return cxstring::createRef("attribute(host)");
  case CXCursor_CUDASharedAttr:
    return cxstring::createRef("attribute(shared)");
  case CXCursor_VisibilityAttr:
    return cxstring::createRef("attribute(visibility)");
  case CXCursor_DLLExport:
    return cxstring::createRef("attribute(dllexport)");
  case CXCursor_DLLImport:
    return cxstring::createRef("attribute(dllimport)");
  case CXCursor_NSReturnsRetained:
    return cxstring::createRef("attribute(ns_returns_retained)");
  case CXCursor_NSReturnsNotRetained:
    return cxstring::createRef("attribute(ns_returns_not_retained)");
  case CXCursor_NSReturnsAutoreleased:
    return cxstring::createRef("attribute(ns_returns_autoreleased)");
  case CXCursor_NSConsumesSelf:
    return cxstring::createRef("attribute(ns_consumes_self)");
  case CXCursor_NSConsumed:
    return cxstring::createRef("attribute(ns_consumed)");
  case CXCursor_ObjCException:
    return cxstring::createRef("attribute(objc_exception)");
  case CXCursor_ObjCNSObject:
    return cxstring::createRef("attribute(NSObject)");
  case CXCursor_ObjCIndependentClass:
    return cxstring::createRef("attribute(objc_independent_class)");
  case CXCursor_ObjCPreciseLifetime:
    return cxstring::createRef("attribute(objc_precise_lifetime)");
  case CXCursor_ObjCReturnsInnerPointer:
    return cxstring::createRef("attribute(objc_returns_inner_pointer)");
  case CXCursor_ObjCRequiresSuper:
    return cxstring::createRef("attribute(objc_requires_super)");
  case CXCursor_ObjCRootClass:
    return cxstring::createRef("attribute(objc_root_class)");
  case CXCursor_ObjCSubclassingRestricted:
    return cxstring::createRef("attribute(objc_subclassing_restricted)");
  case CXCursor_ObjCExplicitProtocolImpl:
    return cxstring::createRef(
        "attribute(objc_protocol_requires_explicit_implementation)");
  case CXCursor_ObjCDesignatedInitializer:
    return cxstring::createRef("attribute(objc_designated_initializer)");
  case CXCursor_ObjCRuntimeVisible:
    return cxstring::createRef("attribute(objc_runtime_visible)");
  case CXCursor_ObjCBoxable:
    return cxstring::createRef("attribute(objc_boxable)");
  case CXCursor_FlagEnum:
    return cxstring::createRef("attribute(flag_enum)");
  case CXCursor_PreprocessingDirective:
    return cxstring::createRef("preprocessing directive");
  case CXCursor_MacroDefinition:
    return cxstring::createRef("macro definition");
  case CXCursor_MacroExpansion:
    return cxstring::createRef("macro expansion");
  case CXCursor_InclusionDirective:
    return cxstring::createRef("inclusion directive");
  case CXCursor_Namespace:
    return cxstring::createRef("Namespace");
  case CXCursor_LinkageSpec:
    return cxstring::createRef("LinkageSpec");
  case CXCursor_CXXBaseSpecifier:
    return cxstring::createRef("C++ base class specifier");
  case CXCursor_Constructor:
    return cxstring::createRef("CXXConstructor");
  case CXCursor_Destructor:
    return cxstring::createRef("CXXDestructor");
  case CXCursor_ConversionFunction:
    return cxstring::createRef("CXXConversion");
  case CXCursor_TemplateTypeParameter:
    return cxstring::createRef("TemplateTypeParameter");
  case CXCursor_NonTypeTemplateParameter:
    return cxstring::createRef("NonTypeTemplateParameter");
  case CXCursor_TemplateTemplateParameter:
    return cxstring::createRef("TemplateTemplateParameter");
  case CXCursor_FunctionTemplate:
    return cxstring::createRef("FunctionTemplate");
  case CXCursor_ClassTemplate:
    return cxstring::createRef("ClassTemplate");
  case CXCursor_ClassTemplatePartialSpecialization:
    return cxstring::createRef("ClassTemplatePartialSpecialization");
  case CXCursor_NamespaceAlias:
    return cxstring::createRef("NamespaceAlias");
  case CXCursor_UsingDirective:
    return cxstring::createRef("UsingDirective");
  case CXCursor_UsingDeclaration:
    return cxstring::createRef("UsingDeclaration");
  case CXCursor_TypeAliasDecl:
    return cxstring::createRef("TypeAliasDecl");
  case CXCursor_ObjCSynthesizeDecl:
    return cxstring::createRef("ObjCSynthesizeDecl");
  case CXCursor_ObjCDynamicDecl:
    return cxstring::createRef("ObjCDynamicDecl");
  case CXCursor_CXXAccessSpecifier:
    return cxstring::createRef("CXXAccessSpecifier");
  case CXCursor_ModuleImportDecl:
    return cxstring::createRef("ModuleImport");
  case CXCursor_OMPParallelDirective:
    return cxstring::createRef("OMPParallelDirective");
  case CXCursor_OMPSimdDirective:
    return cxstring::createRef("OMPSimdDirective");
  case CXCursor_OMPForDirective:
    return cxstring::createRef("OMPForDirective");
  case CXCursor_OMPForSimdDirective:
    return cxstring::createRef("OMPForSimdDirective");
  case CXCursor_OMPSectionsDirective:
    return cxstring::createRef("OMPSectionsDirective");
  case CXCursor_OMPSectionDirective:
    return cxstring::createRef("OMPSectionDirective");
  case CXCursor_OMPSingleDirective:
    return cxstring::createRef("OMPSingleDirective");
  case CXCursor_OMPMasterDirective:
    return cxstring::createRef("OMPMasterDirective");
  case CXCursor_OMPCriticalDirective:
    return cxstring::createRef("OMPCriticalDirective");
  case CXCursor_OMPParallelForDirective:
    return cxstring::createRef("OMPParallelForDirective");
  case CXCursor_OMPParallelForSimdDirective:
    return cxstring::createRef("OMPParallelForSimdDirective");
  case CXCursor_OMPParallelMasterDirective:
    return cxstring::createRef("OMPParallelMasterDirective");
  case CXCursor_OMPParallelSectionsDirective:
    return cxstring::createRef("OMPParallelSectionsDirective");
  case CXCursor_OMPTaskDirective:
    return cxstring::createRef("OMPTaskDirective");
  case CXCursor_OMPTaskyieldDirective:
    return cxstring::createRef("OMPTaskyieldDirective");
  case CXCursor_OMPBarrierDirective:
    return cxstring::createRef("OMPBarrierDirective");
  case CXCursor_OMPTaskwaitDirective:
    return cxstring::createRef("OMPTaskwaitDirective");
  case CXCursor_OMPTaskgroupDirective:
    return cxstring::createRef("OMPTaskgroupDirective");
  case CXCursor_OMPFlushDirective:
    return cxstring::createRef("OMPFlushDirective");
  case CXCursor_OMPDepobjDirective:
    return cxstring::createRef("OMPDepobjDirective");
  case CXCursor_OMPScanDirective:
    return cxstring::createRef("OMPScanDirective");
  case CXCursor_OMPOrderedDirective:
    return cxstring::createRef("OMPOrderedDirective");
  case CXCursor_OMPAtomicDirective:
    return cxstring::createRef("OMPAtomicDirective");
  case CXCursor_OMPTargetDirective:
    return cxstring::createRef("OMPTargetDirective");
  case CXCursor_OMPTargetDataDirective:
    return cxstring::createRef("OMPTargetDataDirective");
  case CXCursor_OMPTargetEnterDataDirective:
    return cxstring::createRef("OMPTargetEnterDataDirective");
  case CXCursor_OMPTargetExitDataDirective:
    return cxstring::createRef("OMPTargetExitDataDirective");
  case CXCursor_OMPTargetParallelDirective:
    return cxstring::createRef("OMPTargetParallelDirective");
  case CXCursor_OMPTargetParallelForDirective:
    return cxstring::createRef("OMPTargetParallelForDirective");
  case CXCursor_OMPTargetUpdateDirective:
    return cxstring::createRef("OMPTargetUpdateDirective");
  case CXCursor_OMPTeamsDirective:
    return cxstring::createRef("OMPTeamsDirective");
  case CXCursor_OMPCancellationPointDirective:
    return cxstring::createRef("OMPCancellationPointDirective");
  case CXCursor_OMPCancelDirective:
    return cxstring::createRef("OMPCancelDirective");
  case CXCursor_OMPTaskLoopDirective:
    return cxstring::createRef("OMPTaskLoopDirective");
  case CXCursor_OMPTaskLoopSimdDirective:
    return cxstring::createRef("OMPTaskLoopSimdDirective");
  case CXCursor_OMPMasterTaskLoopDirective:
    return cxstring::createRef("OMPMasterTaskLoopDirective");
  case CXCursor_OMPMasterTaskLoopSimdDirective:
    return cxstring::createRef("OMPMasterTaskLoopSimdDirective");
  case CXCursor_OMPParallelMasterTaskLoopDirective:
    return cxstring::createRef("OMPParallelMasterTaskLoopDirective");
  case CXCursor_OMPParallelMasterTaskLoopSimdDirective:
    return cxstring::createRef("OMPParallelMasterTaskLoopSimdDirective");
  case CXCursor_OMPDistributeDirective:
    return cxstring::createRef("OMPDistributeDirective");
  case CXCursor_OMPDistributeParallelForDirective:
    return cxstring::createRef("OMPDistributeParallelForDirective");
  case CXCursor_OMPDistributeParallelForSimdDirective:
    return cxstring::createRef("OMPDistributeParallelForSimdDirective");
  case CXCursor_OMPDistributeSimdDirective:
    return cxstring::createRef("OMPDistributeSimdDirective");
  case CXCursor_OMPTargetParallelForSimdDirective:
    return cxstring::createRef("OMPTargetParallelForSimdDirective");
  case CXCursor_OMPTargetSimdDirective:
    return cxstring::createRef("OMPTargetSimdDirective");
  case CXCursor_OMPTeamsDistributeDirective:
    return cxstring::createRef("OMPTeamsDistributeDirective");
  case CXCursor_OMPTeamsDistributeSimdDirective:
    return cxstring::createRef("OMPTeamsDistributeSimdDirective");
  case CXCursor_OMPTeamsDistributeParallelForSimdDirective:
    return cxstring::createRef("OMPTeamsDistributeParallelForSimdDirective");
  case CXCursor_OMPTeamsDistributeParallelForDirective:
    return cxstring::createRef("OMPTeamsDistributeParallelForDirective");
  case CXCursor_OMPTargetTeamsDirective:
    return cxstring::createRef("OMPTargetTeamsDirective");
  case CXCursor_OMPTargetTeamsDistributeDirective:
    return cxstring::createRef("OMPTargetTeamsDistributeDirective");
  case CXCursor_OMPTargetTeamsDistributeParallelForDirective:
    return cxstring::createRef("OMPTargetTeamsDistributeParallelForDirective");
  case CXCursor_OMPTargetTeamsDistributeParallelForSimdDirective:
    return cxstring::createRef(
        "OMPTargetTeamsDistributeParallelForSimdDirective");
  case CXCursor_OMPTargetTeamsDistributeSimdDirective:
    return cxstring::createRef("OMPTargetTeamsDistributeSimdDirective");
  case CXCursor_OverloadCandidate:
    return cxstring::createRef("OverloadCandidate");
  case CXCursor_TypeAliasTemplateDecl:
    return cxstring::createRef("TypeAliasTemplateDecl");
  case CXCursor_StaticAssert:
    return cxstring::createRef("StaticAssert");
  case CXCursor_FriendDecl:
    return cxstring::createRef("FriendDecl");
  case CXCursor_ConvergentAttr:
    return cxstring::createRef("attribute(convergent)");
  case CXCursor_WarnUnusedAttr:
    return cxstring::createRef("attribute(warn_unused)");
  case CXCursor_WarnUnusedResultAttr:
    return cxstring::createRef("attribute(warn_unused_result)");
  case CXCursor_AlignedAttr:
    return cxstring::createRef("attribute(aligned)");
  }

  llvm_unreachable("Unhandled CXCursorKind");
}

struct GetCursorData {
  SourceLocation TokenBeginLoc;
  bool PointsAtMacroArgExpansion;
  bool VisitedObjCPropertyImplDecl;
  SourceLocation VisitedDeclaratorDeclStartLoc;
  CXCursor &BestCursor;

  GetCursorData(SourceManager &SM, SourceLocation tokenBegin,
                CXCursor &outputCursor)
      : TokenBeginLoc(tokenBegin), BestCursor(outputCursor) {
    PointsAtMacroArgExpansion = SM.isMacroArgExpansion(tokenBegin);
    VisitedObjCPropertyImplDecl = false;
  }
};

static enum CXChildVisitResult
GetCursorVisitor(CXCursor cursor, CXCursor parent, CXClientData client_data) {
  GetCursorData *Data = static_cast<GetCursorData *>(client_data);
  CXCursor *BestCursor = &Data->BestCursor;

  // If we point inside a macro argument we should provide info of what the
  // token is so use the actual cursor, don't replace it with a macro expansion
  // cursor.
  if (cursor.kind == CXCursor_MacroExpansion && Data->PointsAtMacroArgExpansion)
    return CXChildVisit_Recurse;

  if (clang_isDeclaration(cursor.kind)) {
    // Avoid having the implicit methods override the property decls.
    if (const ObjCMethodDecl *MD =
            dyn_cast_or_null<ObjCMethodDecl>(getCursorDecl(cursor))) {
      if (MD->isImplicit())
        return CXChildVisit_Break;

    } else if (const ObjCInterfaceDecl *ID =
                   dyn_cast_or_null<ObjCInterfaceDecl>(getCursorDecl(cursor))) {
      // Check that when we have multiple @class references in the same line,
      // that later ones do not override the previous ones.
      // If we have:
      // @class Foo, Bar;
      // source ranges for both start at '@', so 'Bar' will end up overriding
      // 'Foo' even though the cursor location was at 'Foo'.
      if (BestCursor->kind == CXCursor_ObjCInterfaceDecl ||
          BestCursor->kind == CXCursor_ObjCClassRef)
        if (const ObjCInterfaceDecl *PrevID =
                dyn_cast_or_null<ObjCInterfaceDecl>(
                    getCursorDecl(*BestCursor))) {
          if (PrevID != ID && !PrevID->isThisDeclarationADefinition() &&
              !ID->isThisDeclarationADefinition())
            return CXChildVisit_Break;
        }

    } else if (const DeclaratorDecl *DD =
                   dyn_cast_or_null<DeclaratorDecl>(getCursorDecl(cursor))) {
      SourceLocation StartLoc = DD->getSourceRange().getBegin();
      // Check that when we have multiple declarators in the same line,
      // that later ones do not override the previous ones.
      // If we have:
      // int Foo, Bar;
      // source ranges for both start at 'int', so 'Bar' will end up overriding
      // 'Foo' even though the cursor location was at 'Foo'.
      if (Data->VisitedDeclaratorDeclStartLoc == StartLoc)
        return CXChildVisit_Break;
      Data->VisitedDeclaratorDeclStartLoc = StartLoc;

    } else if (const ObjCPropertyImplDecl *PropImp =
                   dyn_cast_or_null<ObjCPropertyImplDecl>(
                       getCursorDecl(cursor))) {
      (void)PropImp;
      // Check that when we have multiple @synthesize in the same line,
      // that later ones do not override the previous ones.
      // If we have:
      // @synthesize Foo, Bar;
      // source ranges for both start at '@', so 'Bar' will end up overriding
      // 'Foo' even though the cursor location was at 'Foo'.
      if (Data->VisitedObjCPropertyImplDecl)
        return CXChildVisit_Break;
      Data->VisitedObjCPropertyImplDecl = true;
    }
  }

  if (clang_isExpression(cursor.kind) &&
      clang_isDeclaration(BestCursor->kind)) {
    if (const Decl *D = getCursorDecl(*BestCursor)) {
      // Avoid having the cursor of an expression replace the declaration cursor
      // when the expression source range overlaps the declaration range.
      // This can happen for C++ constructor expressions whose range generally
      // include the variable declaration, e.g.:
      //  MyCXXClass foo; // Make sure pointing at 'foo' returns a VarDecl
      //  cursor.
      if (D->getLocation().isValid() && Data->TokenBeginLoc.isValid() &&
          D->getLocation() == Data->TokenBeginLoc)
        return CXChildVisit_Break;
    }
  }

  // If our current best cursor is the construction of a temporary object,
  // don't replace that cursor with a type reference, because we want
  // clang_getCursor() to point at the constructor.
  if (clang_isExpression(BestCursor->kind) &&
      isa<CXXTemporaryObjectExpr>(getCursorExpr(*BestCursor)) &&
      cursor.kind == CXCursor_TypeRef) {
    // Keep the cursor pointing at CXXTemporaryObjectExpr but also mark it
    // as having the actual point on the type reference.
    *BestCursor = getTypeRefedCallExprCursor(*BestCursor);
    return CXChildVisit_Recurse;
  }

  // If we already have an Objective-C superclass reference, don't
  // update it further.
  if (BestCursor->kind == CXCursor_ObjCSuperClassRef)
    return CXChildVisit_Break;

  *BestCursor = cursor;
  return CXChildVisit_Recurse;
}

CXCursor clang_getCursor(CXTranslationUnit TU, CXSourceLocation Loc) {
  if (isNotUsableTU(TU)) {
    LOG_BAD_TU(TU);
    return clang_getNullCursor();
  }

  ASTUnit *CXXUnit = cxtu::getASTUnit(TU);
  ASTUnit::ConcurrencyCheck Check(*CXXUnit);

  SourceLocation SLoc = cxloc::translateSourceLocation(Loc);
  CXCursor Result = cxcursor::getCursor(TU, SLoc);

  LOG_FUNC_SECTION {
    CXFile SearchFile;
    unsigned SearchLine, SearchColumn;
    CXFile ResultFile;
    unsigned ResultLine, ResultColumn;
    CXString SearchFileName, ResultFileName, KindSpelling, USR;
    const char *IsDef = clang_isCursorDefinition(Result) ? " (Definition)" : "";
    CXSourceLocation ResultLoc = clang_getCursorLocation(Result);

    clang_getFileLocation(Loc, &SearchFile, &SearchLine, &SearchColumn,
                          nullptr);
    clang_getFileLocation(ResultLoc, &ResultFile, &ResultLine, &ResultColumn,
                          nullptr);
    SearchFileName = clang_getFileName(SearchFile);
    ResultFileName = clang_getFileName(ResultFile);
    KindSpelling = clang_getCursorKindSpelling(Result.kind);
    USR = clang_getCursorUSR(Result);
    *Log << llvm::format("(%s:%d:%d) = %s", clang_getCString(SearchFileName),
                         SearchLine, SearchColumn,
                         clang_getCString(KindSpelling))
         << llvm::format("(%s:%d:%d):%s%s", clang_getCString(ResultFileName),
                         ResultLine, ResultColumn, clang_getCString(USR),
                         IsDef);
    clang_disposeString(SearchFileName);
    clang_disposeString(ResultFileName);
    clang_disposeString(KindSpelling);
    clang_disposeString(USR);

    CXCursor Definition = clang_getCursorDefinition(Result);
    if (!clang_equalCursors(Definition, clang_getNullCursor())) {
      CXSourceLocation DefinitionLoc = clang_getCursorLocation(Definition);
      CXString DefinitionKindSpelling =
          clang_getCursorKindSpelling(Definition.kind);
      CXFile DefinitionFile;
      unsigned DefinitionLine, DefinitionColumn;
      clang_getFileLocation(DefinitionLoc, &DefinitionFile, &DefinitionLine,
                            &DefinitionColumn, nullptr);
      CXString DefinitionFileName = clang_getFileName(DefinitionFile);
      *Log << llvm::format("  -> %s(%s:%d:%d)",
                           clang_getCString(DefinitionKindSpelling),
                           clang_getCString(DefinitionFileName), DefinitionLine,
                           DefinitionColumn);
      clang_disposeString(DefinitionFileName);
      clang_disposeString(DefinitionKindSpelling);
    }
  }

  return Result;
}

CXCursor clang_getNullCursor(void) {
  return MakeCXCursorInvalid(CXCursor_InvalidFile);
}

unsigned clang_equalCursors(CXCursor X, CXCursor Y) {
  // Clear out the "FirstInDeclGroup" part in a declaration cursor, since we
  // can't set consistently. For example, when visiting a DeclStmt we will set
  // it but we don't set it on the result of clang_getCursorDefinition for
  // a reference of the same declaration.
  // FIXME: Setting "FirstInDeclGroup" in CXCursors is a hack that only works
  // when visiting a DeclStmt currently, the AST should be enhanced to be able
  // to provide that kind of info.
  if (clang_isDeclaration(X.kind))
    X.data[1] = nullptr;
  if (clang_isDeclaration(Y.kind))
    Y.data[1] = nullptr;

  return X == Y;
}

unsigned clang_hashCursor(CXCursor C) {
  unsigned Index = 0;
  if (clang_isExpression(C.kind) || clang_isStatement(C.kind))
    Index = 1;

<<<<<<< HEAD
  return llvm::DenseMapInfo<std::pair<unsigned, const void*> >::getHashValue(
                                        std::make_pair(C.kind, C.data[Index]));
=======
  return llvm::DenseMapInfo<std::pair<unsigned, const void *>>::getHashValue(
      std::make_pair(C.kind, C.data[Index]));
>>>>>>> 43647391
}

unsigned clang_isInvalid(enum CXCursorKind K) {
  return K >= CXCursor_FirstInvalid && K <= CXCursor_LastInvalid;
}

unsigned clang_isDeclaration(enum CXCursorKind K) {
  return (K >= CXCursor_FirstDecl && K <= CXCursor_LastDecl) ||
         (K >= CXCursor_FirstExtraDecl && K <= CXCursor_LastExtraDecl);
}

unsigned clang_isInvalidDeclaration(CXCursor C) {
  if (clang_isDeclaration(C.kind)) {
    if (const Decl *D = getCursorDecl(C))
      return D->isInvalidDecl();
  }

  return 0;
}

unsigned clang_isReference(enum CXCursorKind K) {
  return K >= CXCursor_FirstRef && K <= CXCursor_LastRef;
}

unsigned clang_isExpression(enum CXCursorKind K) {
  return K >= CXCursor_FirstExpr && K <= CXCursor_LastExpr;
}

unsigned clang_isStatement(enum CXCursorKind K) {
  return K >= CXCursor_FirstStmt && K <= CXCursor_LastStmt;
}

unsigned clang_isAttribute(enum CXCursorKind K) {
  return K >= CXCursor_FirstAttr && K <= CXCursor_LastAttr;
}

unsigned clang_isTranslationUnit(enum CXCursorKind K) {
  return K == CXCursor_TranslationUnit;
}

unsigned clang_isPreprocessing(enum CXCursorKind K) {
  return K >= CXCursor_FirstPreprocessing && K <= CXCursor_LastPreprocessing;
}

unsigned clang_isUnexposed(enum CXCursorKind K) {
  switch (K) {
  case CXCursor_UnexposedDecl:
  case CXCursor_UnexposedExpr:
  case CXCursor_UnexposedStmt:
  case CXCursor_UnexposedAttr:
    return true;
  default:
    return false;
  }
}

CXCursorKind clang_getCursorKind(CXCursor C) { return C.kind; }

CXSourceLocation clang_getCursorLocation(CXCursor C) {
  if (clang_isReference(C.kind)) {
    switch (C.kind) {
    case CXCursor_ObjCSuperClassRef: {
      std::pair<const ObjCInterfaceDecl *, SourceLocation> P =
          getCursorObjCSuperClassRef(C);
      return cxloc::translateSourceLocation(P.first->getASTContext(), P.second);
    }

    case CXCursor_ObjCProtocolRef: {
      std::pair<const ObjCProtocolDecl *, SourceLocation> P =
          getCursorObjCProtocolRef(C);
      return cxloc::translateSourceLocation(P.first->getASTContext(), P.second);
    }

    case CXCursor_ObjCClassRef: {
      std::pair<const ObjCInterfaceDecl *, SourceLocation> P =
          getCursorObjCClassRef(C);
      return cxloc::translateSourceLocation(P.first->getASTContext(), P.second);
    }

    case CXCursor_TypeRef: {
      std::pair<const TypeDecl *, SourceLocation> P = getCursorTypeRef(C);
      return cxloc::translateSourceLocation(P.first->getASTContext(), P.second);
    }

    case CXCursor_TemplateRef: {
      std::pair<const TemplateDecl *, SourceLocation> P =
          getCursorTemplateRef(C);
      return cxloc::translateSourceLocation(P.first->getASTContext(), P.second);
    }

    case CXCursor_NamespaceRef: {
      std::pair<const NamedDecl *, SourceLocation> P = getCursorNamespaceRef(C);
      return cxloc::translateSourceLocation(P.first->getASTContext(), P.second);
    }

    case CXCursor_MemberRef: {
      std::pair<const FieldDecl *, SourceLocation> P = getCursorMemberRef(C);
      return cxloc::translateSourceLocation(P.first->getASTContext(), P.second);
    }

    case CXCursor_VariableRef: {
      std::pair<const VarDecl *, SourceLocation> P = getCursorVariableRef(C);
      return cxloc::translateSourceLocation(P.first->getASTContext(), P.second);
    }

    case CXCursor_CXXBaseSpecifier: {
      const CXXBaseSpecifier *BaseSpec = getCursorCXXBaseSpecifier(C);
      if (!BaseSpec)
        return clang_getNullLocation();

      if (TypeSourceInfo *TSInfo = BaseSpec->getTypeSourceInfo())
        return cxloc::translateSourceLocation(
            getCursorContext(C), TSInfo->getTypeLoc().getBeginLoc());

      return cxloc::translateSourceLocation(getCursorContext(C),
                                            BaseSpec->getBeginLoc());
    }

    case CXCursor_LabelRef: {
      std::pair<const LabelStmt *, SourceLocation> P = getCursorLabelRef(C);
      return cxloc::translateSourceLocation(getCursorContext(C), P.second);
    }

    case CXCursor_OverloadedDeclRef:
      return cxloc::translateSourceLocation(
          getCursorContext(C), getCursorOverloadedDeclRef(C).second);

    default:
      // FIXME: Need a way to enumerate all non-reference cases.
      llvm_unreachable("Missed a reference kind");
    }
  }

  if (clang_isExpression(C.kind))
    return cxloc::translateSourceLocation(
        getCursorContext(C), getLocationFromExpr(getCursorExpr(C)));

  if (clang_isStatement(C.kind))
    return cxloc::translateSourceLocation(getCursorContext(C),
                                          getCursorStmt(C)->getBeginLoc());

  if (C.kind == CXCursor_PreprocessingDirective) {
    SourceLocation L = cxcursor::getCursorPreprocessingDirective(C).getBegin();
    return cxloc::translateSourceLocation(getCursorContext(C), L);
  }

  if (C.kind == CXCursor_MacroExpansion) {
    SourceLocation L =
        cxcursor::getCursorMacroExpansion(C).getSourceRange().getBegin();
    return cxloc::translateSourceLocation(getCursorContext(C), L);
  }

  if (C.kind == CXCursor_MacroDefinition) {
    SourceLocation L = cxcursor::getCursorMacroDefinition(C)->getLocation();
    return cxloc::translateSourceLocation(getCursorContext(C), L);
  }

  if (C.kind == CXCursor_InclusionDirective) {
    SourceLocation L =
        cxcursor::getCursorInclusionDirective(C)->getSourceRange().getBegin();
    return cxloc::translateSourceLocation(getCursorContext(C), L);
  }

  if (clang_isAttribute(C.kind)) {
    SourceLocation L = cxcursor::getCursorAttr(C)->getLocation();
    return cxloc::translateSourceLocation(getCursorContext(C), L);
  }

  if (!clang_isDeclaration(C.kind))
    return clang_getNullLocation();

  const Decl *D = getCursorDecl(C);
  if (!D)
    return clang_getNullLocation();

  SourceLocation Loc = D->getLocation();
  // FIXME: Multiple variables declared in a single declaration
  // currently lack the information needed to correctly determine their
  // ranges when accounting for the type-specifier.  We use context
  // stored in the CXCursor to determine if the VarDecl is in a DeclGroup,
  // and if so, whether it is the first decl.
  if (const VarDecl *VD = dyn_cast<VarDecl>(D)) {
    if (!cxcursor::isFirstInDeclGroup(C))
      Loc = VD->getLocation();
  }

  // For ObjC methods, give the start location of the method name.
  if (const ObjCMethodDecl *MD = dyn_cast<ObjCMethodDecl>(D))
    Loc = MD->getSelectorStartLoc();

  return cxloc::translateSourceLocation(getCursorContext(C), Loc);
}

} // end extern "C"

CXCursor cxcursor::getCursor(CXTranslationUnit TU, SourceLocation SLoc) {
  assert(TU);

  // Guard against an invalid SourceLocation, or we may assert in one
  // of the following calls.
  if (SLoc.isInvalid())
    return clang_getNullCursor();

  ASTUnit *CXXUnit = cxtu::getASTUnit(TU);

  // Translate the given source location to make it point at the beginning of
  // the token under the cursor.
  SLoc = Lexer::GetBeginningOfToken(SLoc, CXXUnit->getSourceManager(),
                                    CXXUnit->getASTContext().getLangOpts());

  CXCursor Result = MakeCXCursorInvalid(CXCursor_NoDeclFound);
  if (SLoc.isValid()) {
    GetCursorData ResultData(CXXUnit->getSourceManager(), SLoc, Result);
    CursorVisitor CursorVis(TU, GetCursorVisitor, &ResultData,
                            /*VisitPreprocessorLast=*/true,
                            /*VisitIncludedEntities=*/false,
                            SourceLocation(SLoc));
    CursorVis.visitFileRegion();
  }

  return Result;
}

static SourceRange getRawCursorExtent(CXCursor C) {
  if (clang_isReference(C.kind)) {
    switch (C.kind) {
    case CXCursor_ObjCSuperClassRef:
      return getCursorObjCSuperClassRef(C).second;

    case CXCursor_ObjCProtocolRef:
      return getCursorObjCProtocolRef(C).second;

    case CXCursor_ObjCClassRef:
      return getCursorObjCClassRef(C).second;

    case CXCursor_TypeRef:
      return getCursorTypeRef(C).second;

    case CXCursor_TemplateRef:
      return getCursorTemplateRef(C).second;

    case CXCursor_NamespaceRef:
      return getCursorNamespaceRef(C).second;

    case CXCursor_MemberRef:
      return getCursorMemberRef(C).second;

    case CXCursor_CXXBaseSpecifier:
      return getCursorCXXBaseSpecifier(C)->getSourceRange();

    case CXCursor_LabelRef:
      return getCursorLabelRef(C).second;

    case CXCursor_OverloadedDeclRef:
      return getCursorOverloadedDeclRef(C).second;

    case CXCursor_VariableRef:
      return getCursorVariableRef(C).second;

    default:
      // FIXME: Need a way to enumerate all non-reference cases.
      llvm_unreachable("Missed a reference kind");
    }
  }

  if (clang_isExpression(C.kind))
    return getCursorExpr(C)->getSourceRange();

  if (clang_isStatement(C.kind))
    return getCursorStmt(C)->getSourceRange();

  if (clang_isAttribute(C.kind))
    return getCursorAttr(C)->getRange();

  if (C.kind == CXCursor_PreprocessingDirective)
    return cxcursor::getCursorPreprocessingDirective(C);

  if (C.kind == CXCursor_MacroExpansion) {
    ASTUnit *TU = getCursorASTUnit(C);
    SourceRange Range = cxcursor::getCursorMacroExpansion(C).getSourceRange();
    return TU->mapRangeFromPreamble(Range);
  }

  if (C.kind == CXCursor_MacroDefinition) {
    ASTUnit *TU = getCursorASTUnit(C);
    SourceRange Range = cxcursor::getCursorMacroDefinition(C)->getSourceRange();
    return TU->mapRangeFromPreamble(Range);
  }

  if (C.kind == CXCursor_InclusionDirective) {
    ASTUnit *TU = getCursorASTUnit(C);
    SourceRange Range =
        cxcursor::getCursorInclusionDirective(C)->getSourceRange();
    return TU->mapRangeFromPreamble(Range);
  }

  if (C.kind == CXCursor_TranslationUnit) {
    ASTUnit *TU = getCursorASTUnit(C);
    FileID MainID = TU->getSourceManager().getMainFileID();
    SourceLocation Start = TU->getSourceManager().getLocForStartOfFile(MainID);
    SourceLocation End = TU->getSourceManager().getLocForEndOfFile(MainID);
    return SourceRange(Start, End);
  }

  if (clang_isDeclaration(C.kind)) {
    const Decl *D = cxcursor::getCursorDecl(C);
    if (!D)
      return SourceRange();

    SourceRange R = D->getSourceRange();
    // FIXME: Multiple variables declared in a single declaration
    // currently lack the information needed to correctly determine their
    // ranges when accounting for the type-specifier.  We use context
    // stored in the CXCursor to determine if the VarDecl is in a DeclGroup,
    // and if so, whether it is the first decl.
    if (const VarDecl *VD = dyn_cast<VarDecl>(D)) {
      if (!cxcursor::isFirstInDeclGroup(C))
        R.setBegin(VD->getLocation());
    }
    return R;
  }
  return SourceRange();
}

/// Retrieves the "raw" cursor extent, which is then extended to include
/// the decl-specifier-seq for declarations.
static SourceRange getFullCursorExtent(CXCursor C, SourceManager &SrcMgr) {
  if (clang_isDeclaration(C.kind)) {
    const Decl *D = cxcursor::getCursorDecl(C);
    if (!D)
      return SourceRange();

    SourceRange R = D->getSourceRange();

    // Adjust the start of the location for declarations preceded by
    // declaration specifiers.
    SourceLocation StartLoc;
    if (const DeclaratorDecl *DD = dyn_cast<DeclaratorDecl>(D)) {
      if (TypeSourceInfo *TI = DD->getTypeSourceInfo())
        StartLoc = TI->getTypeLoc().getBeginLoc();
    } else if (const TypedefDecl *Typedef = dyn_cast<TypedefDecl>(D)) {
      if (TypeSourceInfo *TI = Typedef->getTypeSourceInfo())
        StartLoc = TI->getTypeLoc().getBeginLoc();
    }

    if (StartLoc.isValid() && R.getBegin().isValid() &&
        SrcMgr.isBeforeInTranslationUnit(StartLoc, R.getBegin()))
      R.setBegin(StartLoc);

    // FIXME: Multiple variables declared in a single declaration
    // currently lack the information needed to correctly determine their
    // ranges when accounting for the type-specifier.  We use context
    // stored in the CXCursor to determine if the VarDecl is in a DeclGroup,
    // and if so, whether it is the first decl.
    if (const VarDecl *VD = dyn_cast<VarDecl>(D)) {
      if (!cxcursor::isFirstInDeclGroup(C))
        R.setBegin(VD->getLocation());
    }

    return R;
  }

  return getRawCursorExtent(C);
}

CXSourceRange clang_getCursorExtent(CXCursor C) {
  SourceRange R = getRawCursorExtent(C);
  if (R.isInvalid())
    return clang_getNullRange();

  return cxloc::translateSourceRange(getCursorContext(C), R);
}

CXCursor clang_getCursorReferenced(CXCursor C) {
  if (clang_isInvalid(C.kind))
    return clang_getNullCursor();

  CXTranslationUnit tu = getCursorTU(C);
  if (clang_isDeclaration(C.kind)) {
    const Decl *D = getCursorDecl(C);
    if (!D)
      return clang_getNullCursor();
    if (const UsingDecl *Using = dyn_cast<UsingDecl>(D))
      return MakeCursorOverloadedDeclRef(Using, D->getLocation(), tu);
    if (const ObjCPropertyImplDecl *PropImpl =
            dyn_cast<ObjCPropertyImplDecl>(D))
      if (ObjCPropertyDecl *Property = PropImpl->getPropertyDecl())
        return MakeCXCursor(Property, tu);

    return C;
  }

  if (clang_isExpression(C.kind)) {
    const Expr *E = getCursorExpr(C);
    const Decl *D = getDeclFromExpr(E);
    if (D) {
      CXCursor declCursor = MakeCXCursor(D, tu);
      declCursor = getSelectorIdentifierCursor(getSelectorIdentifierIndex(C),
                                               declCursor);
      return declCursor;
    }

    if (const OverloadExpr *Ovl = dyn_cast_or_null<OverloadExpr>(E))
      return MakeCursorOverloadedDeclRef(Ovl, tu);

    return clang_getNullCursor();
  }

  if (clang_isStatement(C.kind)) {
    const Stmt *S = getCursorStmt(C);
    if (const GotoStmt *Goto = dyn_cast_or_null<GotoStmt>(S))
      if (LabelDecl *label = Goto->getLabel())
        if (LabelStmt *labelS = label->getStmt())
          return MakeCXCursor(labelS, getCursorDecl(C), tu);

    return clang_getNullCursor();
  }

  if (C.kind == CXCursor_MacroExpansion) {
    if (const MacroDefinitionRecord *Def =
            getCursorMacroExpansion(C).getDefinition())
      return MakeMacroDefinitionCursor(Def, tu);
  }

  if (!clang_isReference(C.kind))
    return clang_getNullCursor();

  switch (C.kind) {
  case CXCursor_ObjCSuperClassRef:
    return MakeCXCursor(getCursorObjCSuperClassRef(C).first, tu);

  case CXCursor_ObjCProtocolRef: {
    const ObjCProtocolDecl *Prot = getCursorObjCProtocolRef(C).first;
    if (const ObjCProtocolDecl *Def = Prot->getDefinition())
      return MakeCXCursor(Def, tu);

    return MakeCXCursor(Prot, tu);
  }

  case CXCursor_ObjCClassRef: {
    const ObjCInterfaceDecl *Class = getCursorObjCClassRef(C).first;
    if (const ObjCInterfaceDecl *Def = Class->getDefinition())
      return MakeCXCursor(Def, tu);

    return MakeCXCursor(Class, tu);
  }

  case CXCursor_TypeRef:
    return MakeCXCursor(getCursorTypeRef(C).first, tu);

  case CXCursor_TemplateRef:
    return MakeCXCursor(getCursorTemplateRef(C).first, tu);

  case CXCursor_NamespaceRef:
    return MakeCXCursor(getCursorNamespaceRef(C).first, tu);

  case CXCursor_MemberRef:
    return MakeCXCursor(getCursorMemberRef(C).first, tu);

  case CXCursor_CXXBaseSpecifier: {
    const CXXBaseSpecifier *B = cxcursor::getCursorCXXBaseSpecifier(C);
    return clang_getTypeDeclaration(cxtype::MakeCXType(B->getType(), tu));
  }

  case CXCursor_LabelRef:
    // FIXME: We end up faking the "parent" declaration here because we
    // don't want to make CXCursor larger.
    return MakeCXCursor(
        getCursorLabelRef(C).first,
        cxtu::getASTUnit(tu)->getASTContext().getTranslationUnitDecl(), tu);

<<<<<<< HEAD
    case CXCursor_OverloadedDeclRef:
      return C;

    case CXCursor_VariableRef:
      return MakeCXCursor(getCursorVariableRef(C).first, tu);
=======
  case CXCursor_OverloadedDeclRef:
    return C;
>>>>>>> 43647391

  case CXCursor_VariableRef:
    return MakeCXCursor(getCursorVariableRef(C).first, tu);

  default:
    // We would prefer to enumerate all non-reference cursor kinds here.
    llvm_unreachable("Unhandled reference cursor kind");
  }
}

CXCursor clang_getCursorDefinition(CXCursor C) {
  if (clang_isInvalid(C.kind))
    return clang_getNullCursor();

  CXTranslationUnit TU = getCursorTU(C);

  bool WasReference = false;
  if (clang_isReference(C.kind) || clang_isExpression(C.kind)) {
    C = clang_getCursorReferenced(C);
    WasReference = true;
  }

  if (C.kind == CXCursor_MacroExpansion)
    return clang_getCursorReferenced(C);

  if (!clang_isDeclaration(C.kind))
    return clang_getNullCursor();

  const Decl *D = getCursorDecl(C);
  if (!D)
    return clang_getNullCursor();

  switch (D->getKind()) {
  // Declaration kinds that don't really separate the notions of
  // declaration and definition.
  case Decl::Namespace:
  case Decl::Typedef:
  case Decl::TypeAlias:
  case Decl::TypeAliasTemplate:
  case Decl::TemplateTypeParm:
  case Decl::EnumConstant:
  case Decl::Field:
  case Decl::Binding:
  case Decl::MSProperty:
  case Decl::MSGuid:
  case Decl::IndirectField:
  case Decl::ObjCIvar:
  case Decl::ObjCAtDefsField:
  case Decl::ImplicitParam:
  case Decl::ParmVar:
  case Decl::NonTypeTemplateParm:
  case Decl::TemplateTemplateParm:
  case Decl::ObjCCategoryImpl:
  case Decl::ObjCImplementation:
  case Decl::AccessSpec:
  case Decl::LinkageSpec:
  case Decl::Export:
  case Decl::ObjCPropertyImpl:
  case Decl::FileScopeAsm:
  case Decl::StaticAssert:
  case Decl::Block:
  case Decl::Captured:
  case Decl::OMPCapturedExpr:
  case Decl::Label: // FIXME: Is this right??
  case Decl::ClassScopeFunctionSpecialization:
  case Decl::CXXDeductionGuide:
  case Decl::Import:
  case Decl::OMPThreadPrivate:
  case Decl::OMPAllocate:
  case Decl::OMPDeclareReduction:
  case Decl::OMPDeclareMapper:
  case Decl::OMPRequires:
  case Decl::ObjCTypeParam:
  case Decl::BuiltinTemplate:
  case Decl::PragmaComment:
  case Decl::PragmaDetectMismatch:
  case Decl::UsingPack:
  case Decl::Concept:
  case Decl::LifetimeExtendedTemporary:
  case Decl::RequiresExprBody:
  case Decl::CXXFragment:
  case Decl::CXXMetaprogram:
  case Decl::CXXInjection:
  case Decl::CXXStmtFragment:
  case Decl::CXXRequiredType:
  case Decl::CXXRequiredDeclarator:
    return C;

  // Declaration kinds that don't make any sense here, but are
  // nonetheless harmless.
  case Decl::Empty:
  case Decl::TranslationUnit:
  case Decl::ExternCContext:
    break;

  // Declaration kinds for which the definition is not resolvable.
  case Decl::UnresolvedUsingTypename:
  case Decl::UnresolvedUsingValue:
    break;

  case Decl::UsingDirective:
    return MakeCXCursor(cast<UsingDirectiveDecl>(D)->getNominatedNamespace(),
                        TU);

  case Decl::NamespaceAlias:
    return MakeCXCursor(cast<NamespaceAliasDecl>(D)->getNamespace(), TU);

  case Decl::Enum:
  case Decl::Record:
  case Decl::CXXRecord:
  case Decl::ClassTemplateSpecialization:
  case Decl::ClassTemplatePartialSpecialization:
    if (TagDecl *Def = cast<TagDecl>(D)->getDefinition())
      return MakeCXCursor(Def, TU);
    return clang_getNullCursor();

  case Decl::Function:
  case Decl::CXXMethod:
  case Decl::CXXConstructor:
  case Decl::CXXDestructor:
  case Decl::CXXConversion: {
    const FunctionDecl *Def = nullptr;
    if (cast<FunctionDecl>(D)->getBody(Def))
      return MakeCXCursor(Def, TU);
    return clang_getNullCursor();
  }

  case Decl::Var:
  case Decl::VarTemplateSpecialization:
  case Decl::VarTemplatePartialSpecialization:
  case Decl::Decomposition: {
    // Ask the variable if it has a definition.
    if (const VarDecl *Def = cast<VarDecl>(D)->getDefinition())
      return MakeCXCursor(Def, TU);
    return clang_getNullCursor();
  }

  case Decl::FunctionTemplate: {
    const FunctionDecl *Def = nullptr;
    if (cast<FunctionTemplateDecl>(D)->getTemplatedDecl()->getBody(Def))
      return MakeCXCursor(Def->getDescribedFunctionTemplate(), TU);
    return clang_getNullCursor();
  }

  case Decl::ClassTemplate: {
    if (RecordDecl *Def =
            cast<ClassTemplateDecl>(D)->getTemplatedDecl()->getDefinition())
      return MakeCXCursor(cast<CXXRecordDecl>(Def)->getDescribedClassTemplate(),
                          TU);
    return clang_getNullCursor();
  }

  case Decl::VarTemplate: {
    if (VarDecl *Def =
            cast<VarTemplateDecl>(D)->getTemplatedDecl()->getDefinition())
      return MakeCXCursor(cast<VarDecl>(Def)->getDescribedVarTemplate(), TU);
    return clang_getNullCursor();
  }

  case Decl::Using:
<<<<<<< HEAD
    return MakeCursorOverloadedDeclRef(cast<UsingDecl>(D),
                                       D->getLocation(), TU);
=======
    return MakeCursorOverloadedDeclRef(cast<UsingDecl>(D), D->getLocation(),
                                       TU);
>>>>>>> 43647391

  case Decl::UsingShadow:
  case Decl::ConstructorUsingShadow:
    return clang_getCursorDefinition(
        MakeCXCursor(cast<UsingShadowDecl>(D)->getTargetDecl(), TU));

  case Decl::ObjCMethod: {
    const ObjCMethodDecl *Method = cast<ObjCMethodDecl>(D);
    if (Method->isThisDeclarationADefinition())
      return C;

    // Dig out the method definition in the associated
    // @implementation, if we have it.
    // FIXME: The ASTs should make finding the definition easier.
    if (const ObjCInterfaceDecl *Class =
            dyn_cast<ObjCInterfaceDecl>(Method->getDeclContext()))
      if (ObjCImplementationDecl *ClassImpl = Class->getImplementation())
        if (ObjCMethodDecl *Def = ClassImpl->getMethod(
                Method->getSelector(), Method->isInstanceMethod()))
          if (Def->isThisDeclarationADefinition())
            return MakeCXCursor(Def, TU);

    return clang_getNullCursor();
  }

  case Decl::ObjCCategory:
    if (ObjCCategoryImplDecl *Impl =
            cast<ObjCCategoryDecl>(D)->getImplementation())
      return MakeCXCursor(Impl, TU);
    return clang_getNullCursor();

  case Decl::ObjCProtocol:
    if (const ObjCProtocolDecl *Def =
            cast<ObjCProtocolDecl>(D)->getDefinition())
      return MakeCXCursor(Def, TU);
    return clang_getNullCursor();

  case Decl::ObjCInterface: {
    // There are two notions of a "definition" for an Objective-C
    // class: the interface and its implementation. When we resolved a
    // reference to an Objective-C class, produce the @interface as
    // the definition; when we were provided with the interface,
    // produce the @implementation as the definition.
    const ObjCInterfaceDecl *IFace = cast<ObjCInterfaceDecl>(D);
    if (WasReference) {
      if (const ObjCInterfaceDecl *Def = IFace->getDefinition())
        return MakeCXCursor(Def, TU);
    } else if (ObjCImplementationDecl *Impl = IFace->getImplementation())
      return MakeCXCursor(Impl, TU);
    return clang_getNullCursor();
  }

  case Decl::ObjCProperty:
    // FIXME: We don't really know where to find the
    // ObjCPropertyImplDecls that implement this property.
    return clang_getNullCursor();

  case Decl::ObjCCompatibleAlias:
    if (const ObjCInterfaceDecl *Class =
            cast<ObjCCompatibleAliasDecl>(D)->getClassInterface())
      if (const ObjCInterfaceDecl *Def = Class->getDefinition())
        return MakeCXCursor(Def, TU);

    return clang_getNullCursor();

  case Decl::Friend:
    if (NamedDecl *Friend = cast<FriendDecl>(D)->getFriendDecl())
      return clang_getCursorDefinition(MakeCXCursor(Friend, TU));
    return clang_getNullCursor();

  case Decl::FriendTemplate:
    if (NamedDecl *Friend = cast<FriendTemplateDecl>(D)->getFriendDecl())
      return clang_getCursorDefinition(MakeCXCursor(Friend, TU));
    return clang_getNullCursor();
  }

  return clang_getNullCursor();
}

unsigned clang_isCursorDefinition(CXCursor C) {
  if (!clang_isDeclaration(C.kind))
    return 0;

  return clang_getCursorDefinition(C) == C;
}

CXCursor clang_getCanonicalCursor(CXCursor C) {
  if (!clang_isDeclaration(C.kind))
    return C;

  if (const Decl *D = getCursorDecl(C)) {
    if (const ObjCCategoryImplDecl *CatImplD =
            dyn_cast<ObjCCategoryImplDecl>(D))
      if (ObjCCategoryDecl *CatD = CatImplD->getCategoryDecl())
        return MakeCXCursor(CatD, getCursorTU(C));

    if (const ObjCImplDecl *ImplD = dyn_cast<ObjCImplDecl>(D))
      if (const ObjCInterfaceDecl *IFD = ImplD->getClassInterface())
        return MakeCXCursor(IFD, getCursorTU(C));

    return MakeCXCursor(D->getCanonicalDecl(), getCursorTU(C));
  }

  return C;
}

int clang_Cursor_getObjCSelectorIndex(CXCursor cursor) {
  return cxcursor::getSelectorIdentifierIndexAndLoc(cursor).first;
}

unsigned clang_getNumOverloadedDecls(CXCursor C) {
  if (C.kind != CXCursor_OverloadedDeclRef)
    return 0;

  OverloadedDeclRefStorage Storage = getCursorOverloadedDeclRef(C).first;
  if (const OverloadExpr *E = Storage.dyn_cast<const OverloadExpr *>())
    return E->getNumDecls();

<<<<<<< HEAD
  if (OverloadedTemplateStorage *S
                              = Storage.dyn_cast<OverloadedTemplateStorage*>())
=======
  if (OverloadedTemplateStorage *S =
          Storage.dyn_cast<OverloadedTemplateStorage *>())
>>>>>>> 43647391
    return S->size();

  const Decl *D = Storage.get<const Decl *>();
  if (const UsingDecl *Using = dyn_cast<UsingDecl>(D))
    return Using->shadow_size();

  return 0;
}

CXCursor clang_getOverloadedDecl(CXCursor cursor, unsigned index) {
  if (cursor.kind != CXCursor_OverloadedDeclRef)
    return clang_getNullCursor();

  if (index >= clang_getNumOverloadedDecls(cursor))
    return clang_getNullCursor();

  CXTranslationUnit TU = getCursorTU(cursor);
  OverloadedDeclRefStorage Storage = getCursorOverloadedDeclRef(cursor).first;
  if (const OverloadExpr *E = Storage.dyn_cast<const OverloadExpr *>())
    return MakeCXCursor(E->decls_begin()[index], TU);

<<<<<<< HEAD
  if (OverloadedTemplateStorage *S
                              = Storage.dyn_cast<OverloadedTemplateStorage*>())
=======
  if (OverloadedTemplateStorage *S =
          Storage.dyn_cast<OverloadedTemplateStorage *>())
>>>>>>> 43647391
    return MakeCXCursor(S->begin()[index], TU);

  const Decl *D = Storage.get<const Decl *>();
  if (const UsingDecl *Using = dyn_cast<UsingDecl>(D)) {
    // FIXME: This is, unfortunately, linear time.
    UsingDecl::shadow_iterator Pos = Using->shadow_begin();
    std::advance(Pos, index);
    return MakeCXCursor(cast<UsingShadowDecl>(*Pos)->getTargetDecl(), TU);
  }

  return clang_getNullCursor();
}

<<<<<<< HEAD
void clang_getDefinitionSpellingAndExtent(CXCursor C,
                                          const char **startBuf,
                                          const char **endBuf,
                                          unsigned *startLine,
                                          unsigned *startColumn,
                                          unsigned *endLine,
                                          unsigned *endColumn) {
=======
void clang_getDefinitionSpellingAndExtent(
    CXCursor C, const char **startBuf, const char **endBuf, unsigned *startLine,
    unsigned *startColumn, unsigned *endLine, unsigned *endColumn) {
>>>>>>> 43647391
  assert(getCursorDecl(C) && "CXCursor has null decl");
  const FunctionDecl *FD = dyn_cast<FunctionDecl>(getCursorDecl(C));
  CompoundStmt *Body = dyn_cast<CompoundStmt>(FD->getBody());

  SourceManager &SM = FD->getASTContext().getSourceManager();
  *startBuf = SM.getCharacterData(Body->getLBracLoc());
  *endBuf = SM.getCharacterData(Body->getRBracLoc());
  *startLine = SM.getSpellingLineNumber(Body->getLBracLoc());
  *startColumn = SM.getSpellingColumnNumber(Body->getLBracLoc());
  *endLine = SM.getSpellingLineNumber(Body->getRBracLoc());
  *endColumn = SM.getSpellingColumnNumber(Body->getRBracLoc());
}

CXSourceRange clang_getCursorReferenceNameRange(CXCursor C, unsigned NameFlags,
                                                unsigned PieceIndex) {
  RefNamePieces Pieces;

  switch (C.kind) {
  case CXCursor_MemberRefExpr:
    if (const MemberExpr *E = dyn_cast<MemberExpr>(getCursorExpr(C)))
      Pieces = buildPieces(NameFlags, true, E->getMemberNameInfo(),
                           E->getQualifierLoc().getSourceRange());
    break;

  case CXCursor_DeclRefExpr:
    if (const DeclRefExpr *E = dyn_cast<DeclRefExpr>(getCursorExpr(C))) {
      SourceRange TemplateArgLoc(E->getLAngleLoc(), E->getRAngleLoc());
      Pieces =
          buildPieces(NameFlags, false, E->getNameInfo(),
                      E->getQualifierLoc().getSourceRange(), &TemplateArgLoc);
    }
    break;

  case CXCursor_CallExpr:
    if (const CXXOperatorCallExpr *OCE =
<<<<<<< HEAD
        dyn_cast<CXXOperatorCallExpr>(getCursorExpr(C))) {
=======
            dyn_cast<CXXOperatorCallExpr>(getCursorExpr(C))) {
>>>>>>> 43647391
      const Expr *Callee = OCE->getCallee();
      if (const ImplicitCastExpr *ICE = dyn_cast<ImplicitCastExpr>(Callee))
        Callee = ICE->getSubExpr();

      if (const DeclRefExpr *DRE = dyn_cast<DeclRefExpr>(Callee))
        Pieces = buildPieces(NameFlags, false, DRE->getNameInfo(),
                             DRE->getQualifierLoc().getSourceRange());
    }
    break;

  default:
    break;
  }

  if (Pieces.empty()) {
    if (PieceIndex == 0)
      return clang_getCursorExtent(C);
  } else if (PieceIndex < Pieces.size()) {
    SourceRange R = Pieces[PieceIndex];
    if (R.isValid())
      return cxloc::translateSourceRange(getCursorContext(C), R);
  }

  return clang_getNullRange();
}

void clang_enableStackTraces(void) {
  // FIXME: Provide an argv0 here so we can find llvm-symbolizer.
  llvm::sys::PrintStackTraceOnErrorSignal(StringRef());
}

void clang_executeOnThread(void (*fn)(void *), void *user_data,
                           unsigned stack_size) {
  llvm::llvm_execute_on_thread(fn, user_data,
                               stack_size == 0
                                   ? clang::DesiredStackSize
                                   : llvm::Optional<unsigned>(stack_size));
}

//===----------------------------------------------------------------------===//
// Token-based Operations.
//===----------------------------------------------------------------------===//

/* CXToken layout:
 *   int_data[0]: a CXTokenKind
 *   int_data[1]: starting token location
 *   int_data[2]: token length
 *   int_data[3]: reserved
 *   ptr_data: for identifiers and keywords, an IdentifierInfo*.
 *   otherwise unused.
 */
CXTokenKind clang_getTokenKind(CXToken CXTok) {
  return static_cast<CXTokenKind>(CXTok.int_data[0]);
}

CXString clang_getTokenSpelling(CXTranslationUnit TU, CXToken CXTok) {
  switch (clang_getTokenKind(CXTok)) {
  case CXToken_Identifier:
  case CXToken_Keyword:
    // We know we have an IdentifierInfo*, so use that.
    return cxstring::createRef(
        static_cast<IdentifierInfo *>(CXTok.ptr_data)->getNameStart());

  case CXToken_Literal: {
    // We have stashed the starting pointer in the ptr_data field. Use it.
    const char *Text = static_cast<const char *>(CXTok.ptr_data);
    return cxstring::createDup(StringRef(Text, CXTok.int_data[2]));
  }

  case CXToken_Punctuation:
  case CXToken_Comment:
    break;
  }

  if (isNotUsableTU(TU)) {
    LOG_BAD_TU(TU);
    return cxstring::createEmpty();
  }

  // We have to find the starting buffer pointer the hard way, by
  // deconstructing the source location.
  ASTUnit *CXXUnit = cxtu::getASTUnit(TU);
  if (!CXXUnit)
    return cxstring::createEmpty();

  SourceLocation Loc = SourceLocation::getFromRawEncoding(CXTok.int_data[1]);
  std::pair<FileID, unsigned> LocInfo =
      CXXUnit->getSourceManager().getDecomposedSpellingLoc(Loc);
  bool Invalid = false;
  StringRef Buffer =
      CXXUnit->getSourceManager().getBufferData(LocInfo.first, &Invalid);
  if (Invalid)
    return cxstring::createEmpty();

  return cxstring::createDup(Buffer.substr(LocInfo.second, CXTok.int_data[2]));
}

CXSourceLocation clang_getTokenLocation(CXTranslationUnit TU, CXToken CXTok) {
  if (isNotUsableTU(TU)) {
    LOG_BAD_TU(TU);
    return clang_getNullLocation();
  }

  ASTUnit *CXXUnit = cxtu::getASTUnit(TU);
  if (!CXXUnit)
    return clang_getNullLocation();

  return cxloc::translateSourceLocation(
      CXXUnit->getASTContext(),
      SourceLocation::getFromRawEncoding(CXTok.int_data[1]));
}

CXSourceRange clang_getTokenExtent(CXTranslationUnit TU, CXToken CXTok) {
  if (isNotUsableTU(TU)) {
    LOG_BAD_TU(TU);
    return clang_getNullRange();
  }

  ASTUnit *CXXUnit = cxtu::getASTUnit(TU);
  if (!CXXUnit)
    return clang_getNullRange();

  return cxloc::translateSourceRange(
      CXXUnit->getASTContext(),
      SourceLocation::getFromRawEncoding(CXTok.int_data[1]));
}

static void getTokens(ASTUnit *CXXUnit, SourceRange Range,
                      SmallVectorImpl<CXToken> &CXTokens) {
  SourceManager &SourceMgr = CXXUnit->getSourceManager();
  std::pair<FileID, unsigned> BeginLocInfo =
      SourceMgr.getDecomposedSpellingLoc(Range.getBegin());
  std::pair<FileID, unsigned> EndLocInfo =
      SourceMgr.getDecomposedSpellingLoc(Range.getEnd());

  // Cannot tokenize across files.
  if (BeginLocInfo.first != EndLocInfo.first)
    return;

  // Create a lexer
  bool Invalid = false;
  StringRef Buffer = SourceMgr.getBufferData(BeginLocInfo.first, &Invalid);
  if (Invalid)
    return;

  Lexer Lex(SourceMgr.getLocForStartOfFile(BeginLocInfo.first),
            CXXUnit->getASTContext().getLangOpts(), Buffer.begin(),
            Buffer.data() + BeginLocInfo.second, Buffer.end());
  Lex.SetCommentRetentionState(true);

  // Lex tokens until we hit the end of the range.
  const char *EffectiveBufferEnd = Buffer.data() + EndLocInfo.second;
  Token Tok;
  bool previousWasAt = false;
  do {
    // Lex the next token
    Lex.LexFromRawLexer(Tok);
    if (Tok.is(tok::eof))
      break;

    // Initialize the CXToken.
    CXToken CXTok;

    //   - Common fields
    CXTok.int_data[1] = Tok.getLocation().getRawEncoding();
    CXTok.int_data[2] = Tok.getLength();
    CXTok.int_data[3] = 0;

    //   - Kind-specific fields
    if (Tok.isLiteral()) {
      CXTok.int_data[0] = CXToken_Literal;
      CXTok.ptr_data = const_cast<char *>(Tok.getLiteralData());
    } else if (Tok.is(tok::raw_identifier)) {
      // Lookup the identifier to determine whether we have a keyword.
      IdentifierInfo *II = CXXUnit->getPreprocessor().LookUpIdentifierInfo(Tok);

      if ((II->getObjCKeywordID() != tok::objc_not_keyword) && previousWasAt) {
        CXTok.int_data[0] = CXToken_Keyword;
      } else {
        CXTok.int_data[0] =
            Tok.is(tok::identifier) ? CXToken_Identifier : CXToken_Keyword;
      }
      CXTok.ptr_data = II;
    } else if (Tok.is(tok::comment)) {
      CXTok.int_data[0] = CXToken_Comment;
      CXTok.ptr_data = nullptr;
    } else {
      CXTok.int_data[0] = CXToken_Punctuation;
      CXTok.ptr_data = nullptr;
    }
    CXTokens.push_back(CXTok);
    previousWasAt = Tok.is(tok::at);
  } while (Lex.getBufferLocation() < EffectiveBufferEnd);
}

CXToken *clang_getToken(CXTranslationUnit TU, CXSourceLocation Location) {
  LOG_FUNC_SECTION { *Log << TU << ' ' << Location; }

  if (isNotUsableTU(TU)) {
    LOG_BAD_TU(TU);
    return NULL;
  }

  ASTUnit *CXXUnit = cxtu::getASTUnit(TU);
  if (!CXXUnit)
    return NULL;

  SourceLocation Begin = cxloc::translateSourceLocation(Location);
  if (Begin.isInvalid())
    return NULL;
  SourceManager &SM = CXXUnit->getSourceManager();
  std::pair<FileID, unsigned> DecomposedEnd = SM.getDecomposedLoc(Begin);
  DecomposedEnd.second +=
      Lexer::MeasureTokenLength(Begin, SM, CXXUnit->getLangOpts());

  SourceLocation End =
      SM.getComposedLoc(DecomposedEnd.first, DecomposedEnd.second);

  SmallVector<CXToken, 32> CXTokens;
  getTokens(CXXUnit, SourceRange(Begin, End), CXTokens);

  if (CXTokens.empty())
    return NULL;

  CXTokens.resize(1);
  CXToken *Token = static_cast<CXToken *>(llvm::safe_malloc(sizeof(CXToken)));

  memmove(Token, CXTokens.data(), sizeof(CXToken));
  return Token;
}

void clang_tokenize(CXTranslationUnit TU, CXSourceRange Range, CXToken **Tokens,
                    unsigned *NumTokens) {
  LOG_FUNC_SECTION { *Log << TU << ' ' << Range; }

  if (Tokens)
    *Tokens = nullptr;
  if (NumTokens)
    *NumTokens = 0;

  if (isNotUsableTU(TU)) {
    LOG_BAD_TU(TU);
    return;
  }

  ASTUnit *CXXUnit = cxtu::getASTUnit(TU);
  if (!CXXUnit || !Tokens || !NumTokens)
    return;

  ASTUnit::ConcurrencyCheck Check(*CXXUnit);

  SourceRange R = cxloc::translateCXSourceRange(Range);
  if (R.isInvalid())
    return;

  SmallVector<CXToken, 32> CXTokens;
  getTokens(CXXUnit, R, CXTokens);

  if (CXTokens.empty())
    return;

  *Tokens = static_cast<CXToken *>(
      llvm::safe_malloc(sizeof(CXToken) * CXTokens.size()));
  memmove(*Tokens, CXTokens.data(), sizeof(CXToken) * CXTokens.size());
  *NumTokens = CXTokens.size();
}

void clang_disposeTokens(CXTranslationUnit TU, CXToken *Tokens,
                         unsigned NumTokens) {
  free(Tokens);
}

//===----------------------------------------------------------------------===//
// Token annotation APIs.
//===----------------------------------------------------------------------===//

static enum CXChildVisitResult AnnotateTokensVisitor(CXCursor cursor,
                                                     CXCursor parent,
                                                     CXClientData client_data);
static bool AnnotateTokensPostChildrenVisitor(CXCursor cursor,
                                              CXClientData client_data);

namespace {
class AnnotateTokensWorker {
  CXToken *Tokens;
  CXCursor *Cursors;
  unsigned NumTokens;
  unsigned TokIdx;
  unsigned PreprocessingTokIdx;
  CursorVisitor AnnotateVis;
  SourceManager &SrcMgr;
  bool HasContextSensitiveKeywords;

  struct PostChildrenAction {
    CXCursor cursor;
    enum Action { Invalid, Ignore, Postpone } action;
  };
  using PostChildrenActions = SmallVector<PostChildrenAction, 0>;

  struct PostChildrenInfo {
    CXCursor Cursor;
    SourceRange CursorRange;
    unsigned BeforeReachingCursorIdx;
    unsigned BeforeChildrenTokenIdx;
    PostChildrenActions ChildActions;
  };
  SmallVector<PostChildrenInfo, 8> PostChildrenInfos;

  CXToken &getTok(unsigned Idx) {
    assert(Idx < NumTokens);
    return Tokens[Idx];
  }
  const CXToken &getTok(unsigned Idx) const {
    assert(Idx < NumTokens);
    return Tokens[Idx];
  }
  bool MoreTokens() const { return TokIdx < NumTokens; }
  unsigned NextToken() const { return TokIdx; }
  void AdvanceToken() { ++TokIdx; }
  SourceLocation GetTokenLoc(unsigned tokI) {
    return SourceLocation::getFromRawEncoding(getTok(tokI).int_data[1]);
  }
  bool isFunctionMacroToken(unsigned tokI) const {
    return getTok(tokI).int_data[3] != 0;
  }
  SourceLocation getFunctionMacroTokenLoc(unsigned tokI) const {
    return SourceLocation::getFromRawEncoding(getTok(tokI).int_data[3]);
  }

  void annotateAndAdvanceTokens(CXCursor, RangeComparisonResult, SourceRange);
  bool annotateAndAdvanceFunctionMacroTokens(CXCursor, RangeComparisonResult,
                                             SourceRange);

public:
  AnnotateTokensWorker(CXToken *tokens, CXCursor *cursors, unsigned numTokens,
                       CXTranslationUnit TU, SourceRange RegionOfInterest)
      : Tokens(tokens), Cursors(cursors), NumTokens(numTokens), TokIdx(0),
        PreprocessingTokIdx(0),
        AnnotateVis(TU, AnnotateTokensVisitor, this,
                    /*VisitPreprocessorLast=*/true,
                    /*VisitIncludedEntities=*/false, RegionOfInterest,
                    /*VisitDeclsOnly=*/false,
                    AnnotateTokensPostChildrenVisitor),
        SrcMgr(cxtu::getASTUnit(TU)->getSourceManager()),
        HasContextSensitiveKeywords(false) {}

  void VisitChildren(CXCursor C) { AnnotateVis.VisitChildren(C); }
  enum CXChildVisitResult Visit(CXCursor cursor, CXCursor parent);
  bool IsIgnoredChildCursor(CXCursor cursor) const;
  PostChildrenActions DetermineChildActions(CXCursor Cursor) const;

  bool postVisitChildren(CXCursor cursor);
  void HandlePostPonedChildCursors(const PostChildrenInfo &Info);
  void HandlePostPonedChildCursor(CXCursor Cursor, unsigned StartTokenIndex);

  void AnnotateTokens();

  /// Determine whether the annotator saw any cursors that have
  /// context-sensitive keywords.
  bool hasContextSensitiveKeywords() const {
    return HasContextSensitiveKeywords;
  }

  ~AnnotateTokensWorker() { assert(PostChildrenInfos.empty()); }
};
} // namespace

void AnnotateTokensWorker::AnnotateTokens() {
  // Walk the AST within the region of interest, annotating tokens
  // along the way.
  AnnotateVis.visitFileRegion();
}

bool AnnotateTokensWorker::IsIgnoredChildCursor(CXCursor cursor) const {
  if (PostChildrenInfos.empty())
    return false;

  for (const auto &ChildAction : PostChildrenInfos.back().ChildActions) {
    if (ChildAction.cursor == cursor &&
        ChildAction.action == PostChildrenAction::Ignore) {
      return true;
    }
  }

  return false;
}

const CXXOperatorCallExpr *GetSubscriptOrCallOperator(CXCursor Cursor) {
  if (!clang_isExpression(Cursor.kind))
    return nullptr;

  const Expr *E = getCursorExpr(Cursor);
  if (const auto *OCE = dyn_cast<CXXOperatorCallExpr>(E)) {
    const OverloadedOperatorKind Kind = OCE->getOperator();
    if (Kind == OO_Call || Kind == OO_Subscript)
      return OCE;
  }

  return nullptr;
}

AnnotateTokensWorker::PostChildrenActions
AnnotateTokensWorker::DetermineChildActions(CXCursor Cursor) const {
  PostChildrenActions actions;

  // The DeclRefExpr of CXXOperatorCallExpr refering to the custom operator is
  // visited before the arguments to the operator call. For the Call and
  // Subscript operator the range of this DeclRefExpr includes the whole call
  // expression, so that all tokens in that range would be mapped to the
  // operator function, including the tokens of the arguments. To avoid that,
  // ensure to visit this DeclRefExpr as last node.
  if (const auto *OCE = GetSubscriptOrCallOperator(Cursor)) {
    const Expr *Callee = OCE->getCallee();
    if (const ImplicitCastExpr *ICE = dyn_cast<ImplicitCastExpr>(Callee)) {
      const Expr *SubExpr = ICE->getSubExpr();
      if (const DeclRefExpr *DRE = dyn_cast<DeclRefExpr>(SubExpr)) {
        const Decl *parentDecl = getCursorDecl(Cursor);
        CXTranslationUnit TU = clang_Cursor_getTranslationUnit(Cursor);

        // Visit the DeclRefExpr as last.
        CXCursor cxChild = MakeCXCursor(DRE, parentDecl, TU);
        actions.push_back({cxChild, PostChildrenAction::Postpone});

        // The parent of the DeclRefExpr, an ImplicitCastExpr, has an equally
        // wide range as the DeclRefExpr. We can skip visiting this entirely.
        cxChild = MakeCXCursor(ICE, parentDecl, TU);
        actions.push_back({cxChild, PostChildrenAction::Ignore});
      }
    }
  }

  return actions;
}

static inline void updateCursorAnnotation(CXCursor &Cursor,
                                          const CXCursor &updateC) {
  if (clang_isInvalid(updateC.kind) || !clang_isInvalid(Cursor.kind))
    return;
  Cursor = updateC;
}

/// It annotates and advances tokens with a cursor until the comparison
//// between the cursor location and the source range is the same as
/// \arg compResult.
///
/// Pass RangeBefore to annotate tokens with a cursor until a range is reached.
/// Pass RangeOverlap to annotate tokens inside a range.
void AnnotateTokensWorker::annotateAndAdvanceTokens(
    CXCursor updateC, RangeComparisonResult compResult, SourceRange range) {
  while (MoreTokens()) {
    const unsigned I = NextToken();
    if (isFunctionMacroToken(I))
      if (!annotateAndAdvanceFunctionMacroTokens(updateC, compResult, range))
        return;

    SourceLocation TokLoc = GetTokenLoc(I);
    if (LocationCompare(SrcMgr, TokLoc, range) == compResult) {
      updateCursorAnnotation(Cursors[I], updateC);
      AdvanceToken();
      continue;
    }
    break;
  }
}

/// Special annotation handling for macro argument tokens.
/// \returns true if it advanced beyond all macro tokens, false otherwise.
bool AnnotateTokensWorker::annotateAndAdvanceFunctionMacroTokens(
    CXCursor updateC, RangeComparisonResult compResult, SourceRange range) {
  assert(MoreTokens());
  assert(isFunctionMacroToken(NextToken()) &&
         "Should be called only for macro arg tokens");

  // This works differently than annotateAndAdvanceTokens; because expanded
  // macro arguments can have arbitrary translation-unit source order, we do not
  // advance the token index one by one until a token fails the range test.
  // We only advance once past all of the macro arg tokens if all of them
  // pass the range test. If one of them fails we keep the token index pointing
  // at the start of the macro arg tokens so that the failing token will be
  // annotated by a subsequent annotation try.

  bool atLeastOneCompFail = false;

  unsigned I = NextToken();
  for (; I < NumTokens && isFunctionMacroToken(I); ++I) {
    SourceLocation TokLoc = getFunctionMacroTokenLoc(I);
    if (TokLoc.isFileID())
      continue; // not macro arg token, it's parens or comma.
    if (LocationCompare(SrcMgr, TokLoc, range) == compResult) {
      if (clang_isInvalid(clang_getCursorKind(Cursors[I])))
        Cursors[I] = updateC;
    } else
      atLeastOneCompFail = true;
  }

  if (atLeastOneCompFail)
    return false;

  TokIdx = I; // All of the tokens were handled, advance beyond all of them.
  return true;
}

<<<<<<< HEAD
enum CXChildVisitResult
AnnotateTokensWorker::Visit(CXCursor cursor, CXCursor parent) {
=======
enum CXChildVisitResult AnnotateTokensWorker::Visit(CXCursor cursor,
                                                    CXCursor parent) {
>>>>>>> 43647391
  SourceRange cursorRange = getRawCursorExtent(cursor);
  if (cursorRange.isInvalid())
    return CXChildVisit_Recurse;

  if (IsIgnoredChildCursor(cursor))
    return CXChildVisit_Continue;

  if (!HasContextSensitiveKeywords) {
    // Objective-C properties can have context-sensitive keywords.
    if (cursor.kind == CXCursor_ObjCPropertyDecl) {
      if (const ObjCPropertyDecl *Property =
              dyn_cast_or_null<ObjCPropertyDecl>(getCursorDecl(cursor)))
        HasContextSensitiveKeywords =
            Property->getPropertyAttributesAsWritten() != 0;
    }
    // Objective-C methods can have context-sensitive keywords.
    else if (cursor.kind == CXCursor_ObjCInstanceMethodDecl ||
             cursor.kind == CXCursor_ObjCClassMethodDecl) {
      if (const ObjCMethodDecl *Method =
              dyn_cast_or_null<ObjCMethodDecl>(getCursorDecl(cursor))) {
        if (Method->getObjCDeclQualifier())
          HasContextSensitiveKeywords = true;
        else {
          for (const auto *P : Method->parameters()) {
            if (P->getObjCDeclQualifier()) {
              HasContextSensitiveKeywords = true;
              break;
            }
          }
        }
      }
    }
    // C++ methods can have context-sensitive keywords.
    else if (cursor.kind == CXCursor_CXXMethod) {
      if (const CXXMethodDecl *Method =
              dyn_cast_or_null<CXXMethodDecl>(getCursorDecl(cursor))) {
        if (Method->hasAttr<FinalAttr>() || Method->hasAttr<OverrideAttr>())
          HasContextSensitiveKeywords = true;
      }
    }
    // C++ classes can have context-sensitive keywords.
    else if (cursor.kind == CXCursor_StructDecl ||
             cursor.kind == CXCursor_ClassDecl ||
             cursor.kind == CXCursor_ClassTemplate ||
             cursor.kind == CXCursor_ClassTemplatePartialSpecialization) {
      if (const Decl *D = getCursorDecl(cursor))
        if (D->hasAttr<FinalAttr>())
          HasContextSensitiveKeywords = true;
    }
  }

  // Don't override a property annotation with its getter/setter method.
  if (cursor.kind == CXCursor_ObjCInstanceMethodDecl &&
      parent.kind == CXCursor_ObjCPropertyDecl)
    return CXChildVisit_Continue;

  if (clang_isPreprocessing(cursor.kind)) {
    // Items in the preprocessing record are kept separate from items in
    // declarations, so we keep a separate token index.
    unsigned SavedTokIdx = TokIdx;
    TokIdx = PreprocessingTokIdx;

    // Skip tokens up until we catch up to the beginning of the preprocessing
    // entry.
    while (MoreTokens()) {
      const unsigned I = NextToken();
      SourceLocation TokLoc = GetTokenLoc(I);
      switch (LocationCompare(SrcMgr, TokLoc, cursorRange)) {
      case RangeBefore:
        AdvanceToken();
        continue;
      case RangeAfter:
      case RangeOverlap:
        break;
      }
      break;
    }

    // Look at all of the tokens within this range.
    while (MoreTokens()) {
      const unsigned I = NextToken();
      SourceLocation TokLoc = GetTokenLoc(I);
      switch (LocationCompare(SrcMgr, TokLoc, cursorRange)) {
      case RangeBefore:
        llvm_unreachable("Infeasible");
      case RangeAfter:
        break;
      case RangeOverlap:
        // For macro expansions, just note where the beginning of the macro
        // expansion occurs.
        if (cursor.kind == CXCursor_MacroExpansion) {
          if (TokLoc == cursorRange.getBegin())
            Cursors[I] = cursor;
          AdvanceToken();
          break;
        }
        // We may have already annotated macro names inside macro definitions.
        if (Cursors[I].kind != CXCursor_MacroExpansion)
          Cursors[I] = cursor;
        AdvanceToken();
        continue;
      }
      break;
    }

    // Save the preprocessing token index; restore the non-preprocessing
    // token index.
    PreprocessingTokIdx = TokIdx;
    TokIdx = SavedTokIdx;
    return CXChildVisit_Recurse;
  }

  if (cursorRange.isInvalid())
    return CXChildVisit_Continue;

  unsigned BeforeReachingCursorIdx = NextToken();
  const enum CXCursorKind cursorK = clang_getCursorKind(cursor);
  const enum CXCursorKind K = clang_getCursorKind(parent);
  const CXCursor updateC =
      (clang_isInvalid(K) || K == CXCursor_TranslationUnit ||
       // Attributes are annotated out-of-order, skip tokens until we reach it.
       clang_isAttribute(cursor.kind))
          ? clang_getNullCursor()
          : parent;

  annotateAndAdvanceTokens(updateC, RangeBefore, cursorRange);

  // Avoid having the cursor of an expression "overwrite" the annotation of the
  // variable declaration that it belongs to.
  // This can happen for C++ constructor expressions whose range generally
  // include the variable declaration, e.g.:
  //  MyCXXClass foo; // Make sure we don't annotate 'foo' as a CallExpr cursor.
  if (clang_isExpression(cursorK) && MoreTokens()) {
    const Expr *E = getCursorExpr(cursor);
    if (const Decl *D = getCursorDecl(cursor)) {
      const unsigned I = NextToken();
      if (E->getBeginLoc().isValid() && D->getLocation().isValid() &&
          E->getBeginLoc() == D->getLocation() &&
          E->getBeginLoc() == GetTokenLoc(I)) {
        updateCursorAnnotation(Cursors[I], updateC);
        AdvanceToken();
      }
    }
  }

  // Before recursing into the children keep some state that we are going
  // to use in the AnnotateTokensWorker::postVisitChildren callback to do some
  // extra work after the child nodes are visited.
  // Note that we don't call VisitChildren here to avoid traversing statements
  // code-recursively which can blow the stack.

  PostChildrenInfo Info;
  Info.Cursor = cursor;
  Info.CursorRange = cursorRange;
  Info.BeforeReachingCursorIdx = BeforeReachingCursorIdx;
  Info.BeforeChildrenTokenIdx = NextToken();
  Info.ChildActions = DetermineChildActions(cursor);
  PostChildrenInfos.push_back(Info);

  return CXChildVisit_Recurse;
}

bool AnnotateTokensWorker::postVisitChildren(CXCursor cursor) {
  if (PostChildrenInfos.empty())
    return false;
  const PostChildrenInfo &Info = PostChildrenInfos.back();
  if (!clang_equalCursors(Info.Cursor, cursor))
    return false;

  HandlePostPonedChildCursors(Info);

  const unsigned BeforeChildren = Info.BeforeChildrenTokenIdx;
  const unsigned AfterChildren = NextToken();
  SourceRange cursorRange = Info.CursorRange;

  // Scan the tokens that are at the end of the cursor, but are not captured
  // but the child cursors.
  annotateAndAdvanceTokens(cursor, RangeOverlap, cursorRange);

  // Scan the tokens that are at the beginning of the cursor, but are not
  // capture by the child cursors.
  for (unsigned I = BeforeChildren; I != AfterChildren; ++I) {
    if (!clang_isInvalid(clang_getCursorKind(Cursors[I])))
      break;

    Cursors[I] = cursor;
  }

  // Attributes are annotated out-of-order, rewind TokIdx to when we first
  // encountered the attribute cursor.
  if (clang_isAttribute(cursor.kind))
    TokIdx = Info.BeforeReachingCursorIdx;

  PostChildrenInfos.pop_back();
  return false;
}

void AnnotateTokensWorker::HandlePostPonedChildCursors(
    const PostChildrenInfo &Info) {
  for (const auto &ChildAction : Info.ChildActions) {
    if (ChildAction.action == PostChildrenAction::Postpone) {
      HandlePostPonedChildCursor(ChildAction.cursor,
                                 Info.BeforeChildrenTokenIdx);
    }
  }
}

void AnnotateTokensWorker::HandlePostPonedChildCursor(
    CXCursor Cursor, unsigned StartTokenIndex) {
  unsigned I = StartTokenIndex;

  // The bracket tokens of a Call or Subscript operator are mapped to
  // CallExpr/CXXOperatorCallExpr because we skipped visiting the corresponding
  // DeclRefExpr. Remap these tokens to the DeclRefExpr cursors.
  for (unsigned RefNameRangeNr = 0; I < NumTokens; RefNameRangeNr++) {
    const CXSourceRange CXRefNameRange = clang_getCursorReferenceNameRange(
        Cursor, CXNameRange_WantQualifier, RefNameRangeNr);
    if (clang_Range_isNull(CXRefNameRange))
      break; // All ranges handled.

    SourceRange RefNameRange = cxloc::translateCXSourceRange(CXRefNameRange);
    while (I < NumTokens) {
      const SourceLocation TokenLocation = GetTokenLoc(I);
      if (!TokenLocation.isValid())
        break;

      // Adapt the end range, because LocationCompare() reports
      // RangeOverlap even for the not-inclusive end location.
      const SourceLocation fixedEnd =
          RefNameRange.getEnd().getLocWithOffset(-1);
      RefNameRange = SourceRange(RefNameRange.getBegin(), fixedEnd);

      const RangeComparisonResult ComparisonResult =
          LocationCompare(SrcMgr, TokenLocation, RefNameRange);

      if (ComparisonResult == RangeOverlap) {
        Cursors[I++] = Cursor;
      } else if (ComparisonResult == RangeBefore) {
        ++I; // Not relevant token, check next one.
      } else if (ComparisonResult == RangeAfter) {
        break; // All tokens updated for current range, check next.
      }
    }
  }
}

static enum CXChildVisitResult AnnotateTokensVisitor(CXCursor cursor,
                                                     CXCursor parent,
                                                     CXClientData client_data) {
  return static_cast<AnnotateTokensWorker *>(client_data)
      ->Visit(cursor, parent);
}

static bool AnnotateTokensPostChildrenVisitor(CXCursor cursor,
                                              CXClientData client_data) {
  return static_cast<AnnotateTokensWorker *>(client_data)
      ->postVisitChildren(cursor);
}

namespace {

/// Uses the macro expansions in the preprocessing record to find
/// and mark tokens that are macro arguments. This info is used by the
/// AnnotateTokensWorker.
class MarkMacroArgTokensVisitor {
  SourceManager &SM;
  CXToken *Tokens;
  unsigned NumTokens;
  unsigned CurIdx;

public:
  MarkMacroArgTokensVisitor(SourceManager &SM, CXToken *tokens,
                            unsigned numTokens)
      : SM(SM), Tokens(tokens), NumTokens(numTokens), CurIdx(0) {}

  CXChildVisitResult visit(CXCursor cursor, CXCursor parent) {
    if (cursor.kind != CXCursor_MacroExpansion)
      return CXChildVisit_Continue;

    SourceRange macroRange = getCursorMacroExpansion(cursor).getSourceRange();
    if (macroRange.getBegin() == macroRange.getEnd())
      return CXChildVisit_Continue; // it's not a function macro.

    for (; CurIdx < NumTokens; ++CurIdx) {
      if (!SM.isBeforeInTranslationUnit(getTokenLoc(CurIdx),
                                        macroRange.getBegin()))
        break;
    }

    if (CurIdx == NumTokens)
      return CXChildVisit_Break;

    for (; CurIdx < NumTokens; ++CurIdx) {
      SourceLocation tokLoc = getTokenLoc(CurIdx);
      if (!SM.isBeforeInTranslationUnit(tokLoc, macroRange.getEnd()))
        break;

      setFunctionMacroTokenLoc(CurIdx, SM.getMacroArgExpandedLocation(tokLoc));
    }

    if (CurIdx == NumTokens)
      return CXChildVisit_Break;

    return CXChildVisit_Continue;
  }

private:
  CXToken &getTok(unsigned Idx) {
    assert(Idx < NumTokens);
    return Tokens[Idx];
  }
  const CXToken &getTok(unsigned Idx) const {
    assert(Idx < NumTokens);
    return Tokens[Idx];
  }

  SourceLocation getTokenLoc(unsigned tokI) {
    return SourceLocation::getFromRawEncoding(getTok(tokI).int_data[1]);
  }

  void setFunctionMacroTokenLoc(unsigned tokI, SourceLocation loc) {
    // The third field is reserved and currently not used. Use it here
    // to mark macro arg expanded tokens with their expanded locations.
    getTok(tokI).int_data[3] = loc.getRawEncoding();
  }
};

} // end anonymous namespace

static CXChildVisitResult
MarkMacroArgTokensVisitorDelegate(CXCursor cursor, CXCursor parent,
                                  CXClientData client_data) {
  return static_cast<MarkMacroArgTokensVisitor *>(client_data)
      ->visit(cursor, parent);
}

/// Used by \c annotatePreprocessorTokens.
/// \returns true if lexing was finished, false otherwise.
static bool lexNext(Lexer &Lex, Token &Tok, unsigned &NextIdx,
                    unsigned NumTokens) {
  if (NextIdx >= NumTokens)
    return true;

  ++NextIdx;
  Lex.LexFromRawLexer(Tok);
  return Tok.is(tok::eof);
}

static void annotatePreprocessorTokens(CXTranslationUnit TU,
                                       SourceRange RegionOfInterest,
                                       CXCursor *Cursors, CXToken *Tokens,
                                       unsigned NumTokens) {
  ASTUnit *CXXUnit = cxtu::getASTUnit(TU);

  Preprocessor &PP = CXXUnit->getPreprocessor();
  SourceManager &SourceMgr = CXXUnit->getSourceManager();
  std::pair<FileID, unsigned> BeginLocInfo =
      SourceMgr.getDecomposedSpellingLoc(RegionOfInterest.getBegin());
  std::pair<FileID, unsigned> EndLocInfo =
      SourceMgr.getDecomposedSpellingLoc(RegionOfInterest.getEnd());

  if (BeginLocInfo.first != EndLocInfo.first)
    return;

  StringRef Buffer;
  bool Invalid = false;
  Buffer = SourceMgr.getBufferData(BeginLocInfo.first, &Invalid);
  if (Buffer.empty() || Invalid)
    return;

  Lexer Lex(SourceMgr.getLocForStartOfFile(BeginLocInfo.first),
            CXXUnit->getASTContext().getLangOpts(), Buffer.begin(),
            Buffer.data() + BeginLocInfo.second, Buffer.end());
  Lex.SetCommentRetentionState(true);

  unsigned NextIdx = 0;
  // Lex tokens in raw mode until we hit the end of the range, to avoid
  // entering #includes or expanding macros.
  while (true) {
    Token Tok;
    if (lexNext(Lex, Tok, NextIdx, NumTokens))
      break;
    unsigned TokIdx = NextIdx - 1;
    assert(Tok.getLocation() ==
<<<<<<< HEAD
             SourceLocation::getFromRawEncoding(Tokens[TokIdx].int_data[1]));
=======
           SourceLocation::getFromRawEncoding(Tokens[TokIdx].int_data[1]));
>>>>>>> 43647391

  reprocess:
    if (Tok.is(tok::hash) && Tok.isAtStartOfLine()) {
      // We have found a preprocessing directive. Annotate the tokens
      // appropriately.
      //
      // FIXME: Some simple tests here could identify macro definitions and
      // #undefs, to provide specific cursor kinds for those.

      SourceLocation BeginLoc = Tok.getLocation();
      if (lexNext(Lex, Tok, NextIdx, NumTokens))
        break;

      MacroInfo *MI = nullptr;
      if (Tok.is(tok::raw_identifier) && Tok.getRawIdentifier() == "define") {
        if (lexNext(Lex, Tok, NextIdx, NumTokens))
          break;

        if (Tok.is(tok::raw_identifier)) {
          IdentifierInfo &II =
              PP.getIdentifierTable().get(Tok.getRawIdentifier());
          SourceLocation MappedTokLoc =
              CXXUnit->mapLocationToPreamble(Tok.getLocation());
          MI = getMacroInfo(II, MappedTokLoc, TU);
        }
      }

      bool finished = false;
      do {
        if (lexNext(Lex, Tok, NextIdx, NumTokens)) {
          finished = true;
          break;
        }
        // If we are in a macro definition, check if the token was ever a
        // macro name and annotate it if that's the case.
        if (MI) {
          SourceLocation SaveLoc = Tok.getLocation();
          Tok.setLocation(CXXUnit->mapLocationToPreamble(SaveLoc));
          MacroDefinitionRecord *MacroDef =
              checkForMacroInMacroDefinition(MI, Tok, TU);
          Tok.setLocation(SaveLoc);
          if (MacroDef)
            Cursors[NextIdx - 1] =
                MakeMacroExpansionCursor(MacroDef, Tok.getLocation(), TU);
        }
      } while (!Tok.isAtStartOfLine());

      unsigned LastIdx = finished ? NextIdx - 1 : NextIdx - 2;
      assert(TokIdx <= LastIdx);
      SourceLocation EndLoc =
          SourceLocation::getFromRawEncoding(Tokens[LastIdx].int_data[1]);
      CXCursor Cursor =
          MakePreprocessingDirectiveCursor(SourceRange(BeginLoc, EndLoc), TU);

      for (; TokIdx <= LastIdx; ++TokIdx)
        updateCursorAnnotation(Cursors[TokIdx], Cursor);

      if (finished)
        break;
      goto reprocess;
    }
  }
}

// This gets run a separate thread to avoid stack blowout.
static void clang_annotateTokensImpl(CXTranslationUnit TU, ASTUnit *CXXUnit,
                                     CXToken *Tokens, unsigned NumTokens,
                                     CXCursor *Cursors) {
  CIndexer *CXXIdx = TU->CIdx;
  if (CXXIdx->isOptEnabled(CXGlobalOpt_ThreadBackgroundPriorityForEditing))
    setThreadBackgroundPriority();

  // Determine the region of interest, which contains all of the tokens.
  SourceRange RegionOfInterest;
  RegionOfInterest.setBegin(
      cxloc::translateSourceLocation(clang_getTokenLocation(TU, Tokens[0])));
  RegionOfInterest.setEnd(cxloc::translateSourceLocation(
      clang_getTokenLocation(TU, Tokens[NumTokens - 1])));

  // Relex the tokens within the source range to look for preprocessing
  // directives.
  annotatePreprocessorTokens(TU, RegionOfInterest, Cursors, Tokens, NumTokens);

  // If begin location points inside a macro argument, set it to the expansion
  // location so we can have the full context when annotating semantically.
  {
    SourceManager &SM = CXXUnit->getSourceManager();
    SourceLocation Loc =
        SM.getMacroArgExpandedLocation(RegionOfInterest.getBegin());
    if (Loc.isMacroID())
      RegionOfInterest.setBegin(SM.getExpansionLoc(Loc));
  }

  if (CXXUnit->getPreprocessor().getPreprocessingRecord()) {
    // Search and mark tokens that are macro argument expansions.
    MarkMacroArgTokensVisitor Visitor(CXXUnit->getSourceManager(), Tokens,
                                      NumTokens);
    CursorVisitor MacroArgMarker(
        TU, MarkMacroArgTokensVisitorDelegate, &Visitor,
        /*VisitPreprocessorLast=*/true,
        /*VisitIncludedEntities=*/false, RegionOfInterest);
    MacroArgMarker.visitPreprocessedEntitiesInRegion();
  }

  // Annotate all of the source locations in the region of interest that map to
  // a specific cursor.
  AnnotateTokensWorker W(Tokens, Cursors, NumTokens, TU, RegionOfInterest);

  // FIXME: We use a ridiculous stack size here because the data-recursion
  // algorithm uses a large stack frame than the non-data recursive version,
  // and AnnotationTokensWorker currently transforms the data-recursion
  // algorithm back into a traditional recursion by explicitly calling
  // VisitChildren().  We will need to remove this explicit recursive call.
  W.AnnotateTokens();

  // If we ran into any entities that involve context-sensitive keywords,
  // take another pass through the tokens to mark them as such.
  if (W.hasContextSensitiveKeywords()) {
    for (unsigned I = 0; I != NumTokens; ++I) {
      if (clang_getTokenKind(Tokens[I]) != CXToken_Identifier)
        continue;

      if (Cursors[I].kind == CXCursor_ObjCPropertyDecl) {
        IdentifierInfo *II = static_cast<IdentifierInfo *>(Tokens[I].ptr_data);
        if (const ObjCPropertyDecl *Property =
                dyn_cast_or_null<ObjCPropertyDecl>(getCursorDecl(Cursors[I]))) {
          if (Property->getPropertyAttributesAsWritten() != 0 &&
              llvm::StringSwitch<bool>(II->getName())
                  .Case("readonly", true)
                  .Case("assign", true)
                  .Case("unsafe_unretained", true)
                  .Case("readwrite", true)
                  .Case("retain", true)
                  .Case("copy", true)
                  .Case("nonatomic", true)
                  .Case("atomic", true)
                  .Case("getter", true)
                  .Case("setter", true)
                  .Case("strong", true)
                  .Case("weak", true)
                  .Case("class", true)
                  .Default(false))
            Tokens[I].int_data[0] = CXToken_Keyword;
        }
        continue;
      }

      if (Cursors[I].kind == CXCursor_ObjCInstanceMethodDecl ||
          Cursors[I].kind == CXCursor_ObjCClassMethodDecl) {
        IdentifierInfo *II = static_cast<IdentifierInfo *>(Tokens[I].ptr_data);
        if (llvm::StringSwitch<bool>(II->getName())
                .Case("in", true)
                .Case("out", true)
                .Case("inout", true)
                .Case("oneway", true)
                .Case("bycopy", true)
                .Case("byref", true)
                .Default(false))
          Tokens[I].int_data[0] = CXToken_Keyword;
        continue;
      }

      if (Cursors[I].kind == CXCursor_CXXFinalAttr ||
          Cursors[I].kind == CXCursor_CXXOverrideAttr) {
        Tokens[I].int_data[0] = CXToken_Keyword;
        continue;
      }
    }
  }
}

void clang_annotateTokens(CXTranslationUnit TU, CXToken *Tokens,
                          unsigned NumTokens, CXCursor *Cursors) {
  if (isNotUsableTU(TU)) {
    LOG_BAD_TU(TU);
    return;
  }
  if (NumTokens == 0 || !Tokens || !Cursors) {
    LOG_FUNC_SECTION { *Log << "<null input>"; }
    return;
  }

  LOG_FUNC_SECTION {
    *Log << TU << ' ';
    CXSourceLocation bloc = clang_getTokenLocation(TU, Tokens[0]);
    CXSourceLocation eloc = clang_getTokenLocation(TU, Tokens[NumTokens - 1]);
    *Log << clang_getRange(bloc, eloc);
  }

  // Any token we don't specifically annotate will have a NULL cursor.
  CXCursor C = clang_getNullCursor();
  for (unsigned I = 0; I != NumTokens; ++I)
    Cursors[I] = C;

  ASTUnit *CXXUnit = cxtu::getASTUnit(TU);
  if (!CXXUnit)
    return;

  ASTUnit::ConcurrencyCheck Check(*CXXUnit);

  auto AnnotateTokensImpl = [=]() {
    clang_annotateTokensImpl(TU, CXXUnit, Tokens, NumTokens, Cursors);
  };
  llvm::CrashRecoveryContext CRC;
  if (!RunSafely(CRC, AnnotateTokensImpl, GetSafetyThreadStackSize() * 2)) {
    fprintf(stderr, "libclang: crash detected while annotating tokens\n");
  }
}

//===----------------------------------------------------------------------===//
// Operations for querying linkage of a cursor.
//===----------------------------------------------------------------------===//

CXLinkageKind clang_getCursorLinkage(CXCursor cursor) {
  if (!clang_isDeclaration(cursor.kind))
    return CXLinkage_Invalid;

  const Decl *D = cxcursor::getCursorDecl(cursor);
  if (const NamedDecl *ND = dyn_cast_or_null<NamedDecl>(D))
    switch (ND->getLinkageInternal()) {
    case NoLinkage:
    case VisibleNoLinkage:
      return CXLinkage_NoLinkage;
    case ModuleInternalLinkage:
    case InternalLinkage:
      return CXLinkage_Internal;
    case UniqueExternalLinkage:
      return CXLinkage_UniqueExternal;
    case ModuleLinkage:
    case ExternalLinkage:
      return CXLinkage_External;
    };

  return CXLinkage_Invalid;
}

//===----------------------------------------------------------------------===//
// Operations for querying visibility of a cursor.
//===----------------------------------------------------------------------===//

CXVisibilityKind clang_getCursorVisibility(CXCursor cursor) {
  if (!clang_isDeclaration(cursor.kind))
    return CXVisibility_Invalid;

  const Decl *D = cxcursor::getCursorDecl(cursor);
  if (const NamedDecl *ND = dyn_cast_or_null<NamedDecl>(D))
    switch (ND->getVisibility()) {
    case HiddenVisibility:
      return CXVisibility_Hidden;
    case ProtectedVisibility:
      return CXVisibility_Protected;
    case DefaultVisibility:
      return CXVisibility_Default;
    };

  return CXVisibility_Invalid;
}

//===----------------------------------------------------------------------===//
// Operations for querying language of a cursor.
//===----------------------------------------------------------------------===//

static CXLanguageKind getDeclLanguage(const Decl *D) {
  if (!D)
    return CXLanguage_C;

  switch (D->getKind()) {
  default:
    break;
  case Decl::ImplicitParam:
  case Decl::ObjCAtDefsField:
  case Decl::ObjCCategory:
  case Decl::ObjCCategoryImpl:
  case Decl::ObjCCompatibleAlias:
  case Decl::ObjCImplementation:
  case Decl::ObjCInterface:
  case Decl::ObjCIvar:
  case Decl::ObjCMethod:
  case Decl::ObjCProperty:
  case Decl::ObjCPropertyImpl:
  case Decl::ObjCProtocol:
  case Decl::ObjCTypeParam:
    return CXLanguage_ObjC;
  case Decl::CXXConstructor:
  case Decl::CXXConversion:
  case Decl::CXXDestructor:
  case Decl::CXXMethod:
  case Decl::CXXRecord:
  case Decl::ClassTemplate:
  case Decl::ClassTemplatePartialSpecialization:
  case Decl::ClassTemplateSpecialization:
  case Decl::Friend:
  case Decl::FriendTemplate:
  case Decl::FunctionTemplate:
  case Decl::LinkageSpec:
  case Decl::Namespace:
  case Decl::NamespaceAlias:
  case Decl::NonTypeTemplateParm:
  case Decl::StaticAssert:
  case Decl::TemplateTemplateParm:
  case Decl::TemplateTypeParm:
  case Decl::UnresolvedUsingTypename:
  case Decl::UnresolvedUsingValue:
  case Decl::Using:
  case Decl::UsingDirective:
  case Decl::UsingShadow:
    return CXLanguage_CPlusPlus;
  }

  return CXLanguage_C;
}

static CXAvailabilityKind getCursorAvailabilityForDecl(const Decl *D) {
  if (isa<FunctionDecl>(D) && cast<FunctionDecl>(D)->isDeleted())
    return CXAvailability_NotAvailable;

  switch (D->getAvailability()) {
  case AR_Available:
  case AR_NotYetIntroduced:
    if (const EnumConstantDecl *EnumConst = dyn_cast<EnumConstantDecl>(D))
      return getCursorAvailabilityForDecl(
          cast<Decl>(EnumConst->getDeclContext()));
    return CXAvailability_Available;

  case AR_Deprecated:
    return CXAvailability_Deprecated;

  case AR_Unavailable:
    return CXAvailability_NotAvailable;
  }

  llvm_unreachable("Unknown availability kind!");
}

enum CXAvailabilityKind clang_getCursorAvailability(CXCursor cursor) {
  if (clang_isDeclaration(cursor.kind))
    if (const Decl *D = cxcursor::getCursorDecl(cursor))
      return getCursorAvailabilityForDecl(D);

  return CXAvailability_Available;
}

static CXVersion convertVersion(VersionTuple In) {
  CXVersion Out = {-1, -1, -1};
  if (In.empty())
    return Out;

  Out.Major = In.getMajor();

  Optional<unsigned> Minor = In.getMinor();
  if (Minor.hasValue())
    Out.Minor = *Minor;
  else
    return Out;

  Optional<unsigned> Subminor = In.getSubminor();
  if (Subminor.hasValue())
    Out.Subminor = *Subminor;

  return Out;
}

static void getCursorPlatformAvailabilityForDecl(
    const Decl *D, int *always_deprecated, CXString *deprecated_message,
    int *always_unavailable, CXString *unavailable_message,
    SmallVectorImpl<AvailabilityAttr *> &AvailabilityAttrs) {
  bool HadAvailAttr = false;
  for (auto A : D->attrs()) {
    if (DeprecatedAttr *Deprecated = dyn_cast<DeprecatedAttr>(A)) {
      HadAvailAttr = true;
      if (always_deprecated)
        *always_deprecated = 1;
      if (deprecated_message) {
        clang_disposeString(*deprecated_message);
        *deprecated_message = cxstring::createDup(Deprecated->getMessage());
      }
      continue;
    }

    if (UnavailableAttr *Unavailable = dyn_cast<UnavailableAttr>(A)) {
      HadAvailAttr = true;
      if (always_unavailable)
        *always_unavailable = 1;
      if (unavailable_message) {
        clang_disposeString(*unavailable_message);
        *unavailable_message = cxstring::createDup(Unavailable->getMessage());
      }
      continue;
    }

    if (AvailabilityAttr *Avail = dyn_cast<AvailabilityAttr>(A)) {
      AvailabilityAttrs.push_back(Avail);
      HadAvailAttr = true;
    }
  }

  if (!HadAvailAttr)
    if (const EnumConstantDecl *EnumConst = dyn_cast<EnumConstantDecl>(D))
      return getCursorPlatformAvailabilityForDecl(
          cast<Decl>(EnumConst->getDeclContext()), always_deprecated,
          deprecated_message, always_unavailable, unavailable_message,
          AvailabilityAttrs);

  if (AvailabilityAttrs.empty())
    return;

  llvm::sort(
      AvailabilityAttrs, [](AvailabilityAttr *LHS, AvailabilityAttr *RHS) {
        return LHS->getPlatform()->getName() < RHS->getPlatform()->getName();
      });
  ASTContext &Ctx = D->getASTContext();
  auto It = std::unique(
      AvailabilityAttrs.begin(), AvailabilityAttrs.end(),
      [&Ctx](AvailabilityAttr *LHS, AvailabilityAttr *RHS) {
        if (LHS->getPlatform() != RHS->getPlatform())
          return false;

        if (LHS->getIntroduced() == RHS->getIntroduced() &&
            LHS->getDeprecated() == RHS->getDeprecated() &&
            LHS->getObsoleted() == RHS->getObsoleted() &&
            LHS->getMessage() == RHS->getMessage() &&
            LHS->getReplacement() == RHS->getReplacement())
          return true;

        if ((!LHS->getIntroduced().empty() && !RHS->getIntroduced().empty()) ||
            (!LHS->getDeprecated().empty() && !RHS->getDeprecated().empty()) ||
            (!LHS->getObsoleted().empty() && !RHS->getObsoleted().empty()))
          return false;

        if (LHS->getIntroduced().empty() && !RHS->getIntroduced().empty())
          LHS->setIntroduced(Ctx, RHS->getIntroduced());

        if (LHS->getDeprecated().empty() && !RHS->getDeprecated().empty()) {
          LHS->setDeprecated(Ctx, RHS->getDeprecated());
          if (LHS->getMessage().empty())
            LHS->setMessage(Ctx, RHS->getMessage());
          if (LHS->getReplacement().empty())
            LHS->setReplacement(Ctx, RHS->getReplacement());
        }

        if (LHS->getObsoleted().empty() && !RHS->getObsoleted().empty()) {
          LHS->setObsoleted(Ctx, RHS->getObsoleted());
          if (LHS->getMessage().empty())
            LHS->setMessage(Ctx, RHS->getMessage());
          if (LHS->getReplacement().empty())
            LHS->setReplacement(Ctx, RHS->getReplacement());
        }

        return true;
      });
  AvailabilityAttrs.erase(It, AvailabilityAttrs.end());
}

int clang_getCursorPlatformAvailability(CXCursor cursor, int *always_deprecated,
                                        CXString *deprecated_message,
                                        int *always_unavailable,
                                        CXString *unavailable_message,
                                        CXPlatformAvailability *availability,
                                        int availability_size) {
  if (always_deprecated)
    *always_deprecated = 0;
  if (deprecated_message)
    *deprecated_message = cxstring::createEmpty();
  if (always_unavailable)
    *always_unavailable = 0;
  if (unavailable_message)
    *unavailable_message = cxstring::createEmpty();

  if (!clang_isDeclaration(cursor.kind))
    return 0;

  const Decl *D = cxcursor::getCursorDecl(cursor);
  if (!D)
    return 0;

  SmallVector<AvailabilityAttr *, 8> AvailabilityAttrs;
  getCursorPlatformAvailabilityForDecl(D, always_deprecated, deprecated_message,
                                       always_unavailable, unavailable_message,
                                       AvailabilityAttrs);
  for (const auto &Avail :
       llvm::enumerate(llvm::makeArrayRef(AvailabilityAttrs)
                           .take_front(availability_size))) {
    availability[Avail.index()].Platform =
        cxstring::createDup(Avail.value()->getPlatform()->getName());
    availability[Avail.index()].Introduced =
        convertVersion(Avail.value()->getIntroduced());
    availability[Avail.index()].Deprecated =
        convertVersion(Avail.value()->getDeprecated());
    availability[Avail.index()].Obsoleted =
        convertVersion(Avail.value()->getObsoleted());
    availability[Avail.index()].Unavailable = Avail.value()->getUnavailable();
    availability[Avail.index()].Message =
        cxstring::createDup(Avail.value()->getMessage());
  }

  return AvailabilityAttrs.size();
}

void clang_disposeCXPlatformAvailability(CXPlatformAvailability *availability) {
  clang_disposeString(availability->Platform);
  clang_disposeString(availability->Message);
}

CXLanguageKind clang_getCursorLanguage(CXCursor cursor) {
  if (clang_isDeclaration(cursor.kind))
    return getDeclLanguage(cxcursor::getCursorDecl(cursor));

  return CXLanguage_Invalid;
}

CXTLSKind clang_getCursorTLSKind(CXCursor cursor) {
  const Decl *D = cxcursor::getCursorDecl(cursor);
  if (const VarDecl *VD = dyn_cast<VarDecl>(D)) {
    switch (VD->getTLSKind()) {
    case VarDecl::TLS_None:
      return CXTLS_None;
    case VarDecl::TLS_Dynamic:
      return CXTLS_Dynamic;
    case VarDecl::TLS_Static:
      return CXTLS_Static;
    }
  }

  return CXTLS_None;
}

/// If the given cursor is the "templated" declaration
/// describing a class or function template, return the class or
/// function template.
static const Decl *maybeGetTemplateCursor(const Decl *D) {
  if (!D)
    return nullptr;

  if (const FunctionDecl *FD = dyn_cast<FunctionDecl>(D))
    if (FunctionTemplateDecl *FunTmpl = FD->getDescribedFunctionTemplate())
      return FunTmpl;

  if (const CXXRecordDecl *RD = dyn_cast<CXXRecordDecl>(D))
    if (ClassTemplateDecl *ClassTmpl = RD->getDescribedClassTemplate())
      return ClassTmpl;

  return D;
}

enum CX_StorageClass clang_Cursor_getStorageClass(CXCursor C) {
  StorageClass sc = SC_None;
  const Decl *D = getCursorDecl(C);
  if (D) {
    if (const FunctionDecl *FD = dyn_cast<FunctionDecl>(D)) {
      sc = FD->getStorageClass();
    } else if (const VarDecl *VD = dyn_cast<VarDecl>(D)) {
      sc = VD->getStorageClass();
    } else {
      return CX_SC_Invalid;
    }
  } else {
    return CX_SC_Invalid;
  }
  switch (sc) {
  case SC_None:
    return CX_SC_None;
  case SC_Extern:
    return CX_SC_Extern;
  case SC_Static:
    return CX_SC_Static;
  case SC_PrivateExtern:
    return CX_SC_PrivateExtern;
  case SC_Auto:
    return CX_SC_Auto;
  case SC_Register:
    return CX_SC_Register;
  }
  llvm_unreachable("Unhandled storage class!");
}

CXCursor clang_getCursorSemanticParent(CXCursor cursor) {
  if (clang_isDeclaration(cursor.kind)) {
    if (const Decl *D = getCursorDecl(cursor)) {
      const DeclContext *DC = D->getDeclContext();
      if (!DC)
        return clang_getNullCursor();

      return MakeCXCursor(maybeGetTemplateCursor(cast<Decl>(DC)),
                          getCursorTU(cursor));
    }
  }

  if (clang_isStatement(cursor.kind) || clang_isExpression(cursor.kind)) {
    if (const Decl *D = getCursorDecl(cursor))
      return MakeCXCursor(D, getCursorTU(cursor));
  }

  return clang_getNullCursor();
}

CXCursor clang_getCursorLexicalParent(CXCursor cursor) {
  if (clang_isDeclaration(cursor.kind)) {
    if (const Decl *D = getCursorDecl(cursor)) {
      const DeclContext *DC = D->getLexicalDeclContext();
      if (!DC)
        return clang_getNullCursor();

      return MakeCXCursor(maybeGetTemplateCursor(cast<Decl>(DC)),
                          getCursorTU(cursor));
    }
  }

  // FIXME: Note that we can't easily compute the lexical context of a
  // statement or expression, so we return nothing.
  return clang_getNullCursor();
}

CXFile clang_getIncludedFile(CXCursor cursor) {
  if (cursor.kind != CXCursor_InclusionDirective)
    return nullptr;

  const InclusionDirective *ID = getCursorInclusionDirective(cursor);
  return const_cast<FileEntry *>(ID->getFile());
}

unsigned clang_Cursor_getObjCPropertyAttributes(CXCursor C, unsigned reserved) {
  if (C.kind != CXCursor_ObjCPropertyDecl)
    return CXObjCPropertyAttr_noattr;

  unsigned Result = CXObjCPropertyAttr_noattr;
  const ObjCPropertyDecl *PD = dyn_cast<ObjCPropertyDecl>(getCursorDecl(C));
  ObjCPropertyAttribute::Kind Attr = PD->getPropertyAttributesAsWritten();

#define SET_CXOBJCPROP_ATTR(A)                                                 \
  if (Attr & ObjCPropertyAttribute::kind_##A)                                  \
  Result |= CXObjCPropertyAttr_##A
  SET_CXOBJCPROP_ATTR(readonly);
  SET_CXOBJCPROP_ATTR(getter);
  SET_CXOBJCPROP_ATTR(assign);
  SET_CXOBJCPROP_ATTR(readwrite);
  SET_CXOBJCPROP_ATTR(retain);
  SET_CXOBJCPROP_ATTR(copy);
  SET_CXOBJCPROP_ATTR(nonatomic);
  SET_CXOBJCPROP_ATTR(setter);
  SET_CXOBJCPROP_ATTR(atomic);
  SET_CXOBJCPROP_ATTR(weak);
  SET_CXOBJCPROP_ATTR(strong);
  SET_CXOBJCPROP_ATTR(unsafe_unretained);
  SET_CXOBJCPROP_ATTR(class);
#undef SET_CXOBJCPROP_ATTR

  return Result;
}

CXString clang_Cursor_getObjCPropertyGetterName(CXCursor C) {
  if (C.kind != CXCursor_ObjCPropertyDecl)
    return cxstring::createNull();

  const ObjCPropertyDecl *PD = dyn_cast<ObjCPropertyDecl>(getCursorDecl(C));
  Selector sel = PD->getGetterName();
  if (sel.isNull())
    return cxstring::createNull();

  return cxstring::createDup(sel.getAsString());
}

CXString clang_Cursor_getObjCPropertySetterName(CXCursor C) {
  if (C.kind != CXCursor_ObjCPropertyDecl)
    return cxstring::createNull();

  const ObjCPropertyDecl *PD = dyn_cast<ObjCPropertyDecl>(getCursorDecl(C));
  Selector sel = PD->getSetterName();
  if (sel.isNull())
    return cxstring::createNull();

  return cxstring::createDup(sel.getAsString());
}

unsigned clang_Cursor_getObjCDeclQualifiers(CXCursor C) {
  if (!clang_isDeclaration(C.kind))
    return CXObjCDeclQualifier_None;

  Decl::ObjCDeclQualifier QT = Decl::OBJC_TQ_None;
  const Decl *D = getCursorDecl(C);
  if (const ObjCMethodDecl *MD = dyn_cast<ObjCMethodDecl>(D))
    QT = MD->getObjCDeclQualifier();
  else if (const ParmVarDecl *PD = dyn_cast<ParmVarDecl>(D))
    QT = PD->getObjCDeclQualifier();
  if (QT == Decl::OBJC_TQ_None)
    return CXObjCDeclQualifier_None;

  unsigned Result = CXObjCDeclQualifier_None;
  if (QT & Decl::OBJC_TQ_In)
    Result |= CXObjCDeclQualifier_In;
  if (QT & Decl::OBJC_TQ_Inout)
    Result |= CXObjCDeclQualifier_Inout;
  if (QT & Decl::OBJC_TQ_Out)
    Result |= CXObjCDeclQualifier_Out;
  if (QT & Decl::OBJC_TQ_Bycopy)
    Result |= CXObjCDeclQualifier_Bycopy;
  if (QT & Decl::OBJC_TQ_Byref)
    Result |= CXObjCDeclQualifier_Byref;
  if (QT & Decl::OBJC_TQ_Oneway)
    Result |= CXObjCDeclQualifier_Oneway;

  return Result;
}

unsigned clang_Cursor_isObjCOptional(CXCursor C) {
  if (!clang_isDeclaration(C.kind))
    return 0;

  const Decl *D = getCursorDecl(C);
  if (const ObjCPropertyDecl *PD = dyn_cast<ObjCPropertyDecl>(D))
    return PD->getPropertyImplementation() == ObjCPropertyDecl::Optional;
  if (const ObjCMethodDecl *MD = dyn_cast<ObjCMethodDecl>(D))
    return MD->getImplementationControl() == ObjCMethodDecl::Optional;

  return 0;
}

unsigned clang_Cursor_isVariadic(CXCursor C) {
  if (!clang_isDeclaration(C.kind))
    return 0;

  const Decl *D = getCursorDecl(C);
  if (const FunctionDecl *FD = dyn_cast<FunctionDecl>(D))
    return FD->isVariadic();
  if (const ObjCMethodDecl *MD = dyn_cast<ObjCMethodDecl>(D))
    return MD->isVariadic();

  return 0;
}

unsigned clang_Cursor_isExternalSymbol(CXCursor C, CXString *language,
                                       CXString *definedIn,
                                       unsigned *isGenerated) {
  if (!clang_isDeclaration(C.kind))
    return 0;

  const Decl *D = getCursorDecl(C);

  if (auto *attr = D->getExternalSourceSymbolAttr()) {
    if (language)
      *language = cxstring::createDup(attr->getLanguage());
    if (definedIn)
      *definedIn = cxstring::createDup(attr->getDefinedIn());
    if (isGenerated)
      *isGenerated = attr->getGeneratedDeclaration();
    return 1;
  }
  return 0;
}

CXSourceRange clang_Cursor_getCommentRange(CXCursor C) {
  if (!clang_isDeclaration(C.kind))
    return clang_getNullRange();

  const Decl *D = getCursorDecl(C);
  ASTContext &Context = getCursorContext(C);
  const RawComment *RC = Context.getRawCommentForAnyRedecl(D);
  if (!RC)
    return clang_getNullRange();

  return cxloc::translateSourceRange(Context, RC->getSourceRange());
}

CXString clang_Cursor_getRawCommentText(CXCursor C) {
  if (!clang_isDeclaration(C.kind))
    return cxstring::createNull();

  const Decl *D = getCursorDecl(C);
  ASTContext &Context = getCursorContext(C);
  const RawComment *RC = Context.getRawCommentForAnyRedecl(D);
  StringRef RawText =
      RC ? RC->getRawText(Context.getSourceManager()) : StringRef();

  // Don't duplicate the string because RawText points directly into source
  // code.
  return cxstring::createRef(RawText);
}

CXString clang_Cursor_getBriefCommentText(CXCursor C) {
  if (!clang_isDeclaration(C.kind))
    return cxstring::createNull();

  const Decl *D = getCursorDecl(C);
  const ASTContext &Context = getCursorContext(C);
  const RawComment *RC = Context.getRawCommentForAnyRedecl(D);

  if (RC) {
    StringRef BriefText = RC->getBriefText(Context);

    // Don't duplicate the string because RawComment ensures that this memory
    // will not go away.
    return cxstring::createRef(BriefText);
  }

  return cxstring::createNull();
}

CXModule clang_Cursor_getModule(CXCursor C) {
  if (C.kind == CXCursor_ModuleImportDecl) {
    if (const ImportDecl *ImportD =
            dyn_cast_or_null<ImportDecl>(getCursorDecl(C)))
      return ImportD->getImportedModule();
  }

  return nullptr;
}

CXModule clang_getModuleForFile(CXTranslationUnit TU, CXFile File) {
  if (isNotUsableTU(TU)) {
    LOG_BAD_TU(TU);
    return nullptr;
  }
  if (!File)
    return nullptr;
  FileEntry *FE = static_cast<FileEntry *>(File);

  ASTUnit &Unit = *cxtu::getASTUnit(TU);
  HeaderSearch &HS = Unit.getPreprocessor().getHeaderSearchInfo();
  ModuleMap::KnownHeader Header = HS.findModuleForHeader(FE);

  return Header.getModule();
}

CXFile clang_Module_getASTFile(CXModule CXMod) {
  if (!CXMod)
    return nullptr;
  Module *Mod = static_cast<Module *>(CXMod);
  return const_cast<FileEntry *>(Mod->getASTFile());
}

CXModule clang_Module_getParent(CXModule CXMod) {
  if (!CXMod)
    return nullptr;
  Module *Mod = static_cast<Module *>(CXMod);
  return Mod->Parent;
}

CXString clang_Module_getName(CXModule CXMod) {
  if (!CXMod)
    return cxstring::createEmpty();
  Module *Mod = static_cast<Module *>(CXMod);
  return cxstring::createDup(Mod->Name);
}

CXString clang_Module_getFullName(CXModule CXMod) {
  if (!CXMod)
    return cxstring::createEmpty();
  Module *Mod = static_cast<Module *>(CXMod);
  return cxstring::createDup(Mod->getFullModuleName());
}

int clang_Module_isSystem(CXModule CXMod) {
  if (!CXMod)
    return 0;
  Module *Mod = static_cast<Module *>(CXMod);
  return Mod->IsSystem;
}

unsigned clang_Module_getNumTopLevelHeaders(CXTranslationUnit TU,
                                            CXModule CXMod) {
  if (isNotUsableTU(TU)) {
    LOG_BAD_TU(TU);
    return 0;
  }
  if (!CXMod)
    return 0;
  Module *Mod = static_cast<Module *>(CXMod);
  FileManager &FileMgr = cxtu::getASTUnit(TU)->getFileManager();
  ArrayRef<const FileEntry *> TopHeaders = Mod->getTopHeaders(FileMgr);
  return TopHeaders.size();
}

CXFile clang_Module_getTopLevelHeader(CXTranslationUnit TU, CXModule CXMod,
                                      unsigned Index) {
  if (isNotUsableTU(TU)) {
    LOG_BAD_TU(TU);
    return nullptr;
  }
  if (!CXMod)
    return nullptr;
  Module *Mod = static_cast<Module *>(CXMod);
  FileManager &FileMgr = cxtu::getASTUnit(TU)->getFileManager();

  ArrayRef<const FileEntry *> TopHeaders = Mod->getTopHeaders(FileMgr);
  if (Index < TopHeaders.size())
    return const_cast<FileEntry *>(TopHeaders[Index]);

  return nullptr;
}

//===----------------------------------------------------------------------===//
// C++ AST instrospection.
//===----------------------------------------------------------------------===//

unsigned clang_CXXConstructor_isDefaultConstructor(CXCursor C) {
  if (!clang_isDeclaration(C.kind))
    return 0;

  const Decl *D = cxcursor::getCursorDecl(C);
  const CXXConstructorDecl *Constructor =
      D ? dyn_cast_or_null<CXXConstructorDecl>(D->getAsFunction()) : nullptr;
  return (Constructor && Constructor->isDefaultConstructor()) ? 1 : 0;
}

unsigned clang_CXXConstructor_isCopyConstructor(CXCursor C) {
  if (!clang_isDeclaration(C.kind))
    return 0;

  const Decl *D = cxcursor::getCursorDecl(C);
  const CXXConstructorDecl *Constructor =
      D ? dyn_cast_or_null<CXXConstructorDecl>(D->getAsFunction()) : nullptr;
  return (Constructor && Constructor->isCopyConstructor()) ? 1 : 0;
}

unsigned clang_CXXConstructor_isMoveConstructor(CXCursor C) {
  if (!clang_isDeclaration(C.kind))
    return 0;

  const Decl *D = cxcursor::getCursorDecl(C);
  const CXXConstructorDecl *Constructor =
      D ? dyn_cast_or_null<CXXConstructorDecl>(D->getAsFunction()) : nullptr;
  return (Constructor && Constructor->isMoveConstructor()) ? 1 : 0;
}

unsigned clang_CXXConstructor_isConvertingConstructor(CXCursor C) {
  if (!clang_isDeclaration(C.kind))
    return 0;

  const Decl *D = cxcursor::getCursorDecl(C);
  const CXXConstructorDecl *Constructor =
      D ? dyn_cast_or_null<CXXConstructorDecl>(D->getAsFunction()) : nullptr;
  // Passing 'false' excludes constructors marked 'explicit'.
  return (Constructor && Constructor->isConvertingConstructor(false)) ? 1 : 0;
}

unsigned clang_CXXField_isMutable(CXCursor C) {
  if (!clang_isDeclaration(C.kind))
    return 0;

  if (const auto D = cxcursor::getCursorDecl(C))
    if (const auto FD = dyn_cast_or_null<FieldDecl>(D))
      return FD->isMutable() ? 1 : 0;
  return 0;
}

unsigned clang_CXXMethod_isPureVirtual(CXCursor C) {
  if (!clang_isDeclaration(C.kind))
    return 0;

  const Decl *D = cxcursor::getCursorDecl(C);
  const CXXMethodDecl *Method =
      D ? dyn_cast_or_null<CXXMethodDecl>(D->getAsFunction()) : nullptr;
  return (Method && Method->isVirtual() && Method->isPure()) ? 1 : 0;
}

unsigned clang_CXXMethod_isConst(CXCursor C) {
  if (!clang_isDeclaration(C.kind))
    return 0;

  const Decl *D = cxcursor::getCursorDecl(C);
  const CXXMethodDecl *Method =
      D ? dyn_cast_or_null<CXXMethodDecl>(D->getAsFunction()) : nullptr;
  return (Method && Method->getMethodQualifiers().hasConst()) ? 1 : 0;
}

unsigned clang_CXXMethod_isDefaulted(CXCursor C) {
  if (!clang_isDeclaration(C.kind))
    return 0;

  const Decl *D = cxcursor::getCursorDecl(C);
  const CXXMethodDecl *Method =
      D ? dyn_cast_or_null<CXXMethodDecl>(D->getAsFunction()) : nullptr;
  return (Method && Method->isDefaulted()) ? 1 : 0;
}

unsigned clang_CXXMethod_isStatic(CXCursor C) {
  if (!clang_isDeclaration(C.kind))
    return 0;

  const Decl *D = cxcursor::getCursorDecl(C);
  const CXXMethodDecl *Method =
      D ? dyn_cast_or_null<CXXMethodDecl>(D->getAsFunction()) : nullptr;
  return (Method && Method->isStatic()) ? 1 : 0;
}

unsigned clang_CXXMethod_isVirtual(CXCursor C) {
  if (!clang_isDeclaration(C.kind))
    return 0;

  const Decl *D = cxcursor::getCursorDecl(C);
  const CXXMethodDecl *Method =
      D ? dyn_cast_or_null<CXXMethodDecl>(D->getAsFunction()) : nullptr;
  return (Method && Method->isVirtual()) ? 1 : 0;
}

unsigned clang_CXXRecord_isAbstract(CXCursor C) {
  if (!clang_isDeclaration(C.kind))
    return 0;

  const auto *D = cxcursor::getCursorDecl(C);
  const auto *RD = dyn_cast_or_null<CXXRecordDecl>(D);
  if (RD)
    RD = RD->getDefinition();
  return (RD && RD->isAbstract()) ? 1 : 0;
}

unsigned clang_EnumDecl_isScoped(CXCursor C) {
  if (!clang_isDeclaration(C.kind))
    return 0;

  const Decl *D = cxcursor::getCursorDecl(C);
  auto *Enum = dyn_cast_or_null<EnumDecl>(D);
  return (Enum && Enum->isScoped()) ? 1 : 0;
}

//===----------------------------------------------------------------------===//
// Attribute introspection.
//===----------------------------------------------------------------------===//

CXType clang_getIBOutletCollectionType(CXCursor C) {
  if (C.kind != CXCursor_IBOutletCollectionAttr)
    return cxtype::MakeCXType(QualType(), cxcursor::getCursorTU(C));

  const IBOutletCollectionAttr *A =
<<<<<<< HEAD
    cast<IBOutletCollectionAttr>(cxcursor::getCursorAttr(C));
=======
      cast<IBOutletCollectionAttr>(cxcursor::getCursorAttr(C));
>>>>>>> 43647391

  return cxtype::MakeCXType(A->getInterface(), cxcursor::getCursorTU(C));
}

//===----------------------------------------------------------------------===//
// Inspecting memory usage.
//===----------------------------------------------------------------------===//

typedef std::vector<CXTUResourceUsageEntry> MemUsageEntries;

static inline void createCXTUResourceUsageEntry(MemUsageEntries &entries,
                                                enum CXTUResourceUsageKind k,
                                                unsigned long amount) {
  CXTUResourceUsageEntry entry = {k, amount};
  entries.push_back(entry);
}

const char *clang_getTUResourceUsageName(CXTUResourceUsageKind kind) {
  const char *str = "";
  switch (kind) {
<<<<<<< HEAD
    case CXTUResourceUsage_AST:
      str = "ASTContext: expressions, declarations, and types";
      break;
    case CXTUResourceUsage_Identifiers:
      str = "ASTContext: identifiers";
      break;
    case CXTUResourceUsage_Selectors:
      str = "ASTContext: selectors";
      break;
    case CXTUResourceUsage_GlobalCompletionResults:
      str = "Code completion: cached global results";
      break;
    case CXTUResourceUsage_SourceManagerContentCache:
      str = "SourceManager: content cache allocator";
      break;
    case CXTUResourceUsage_AST_SideTables:
      str = "ASTContext: side tables";
      break;
    case CXTUResourceUsage_SourceManager_Membuffer_Malloc:
      str = "SourceManager: malloc'ed memory buffers";
      break;
    case CXTUResourceUsage_SourceManager_Membuffer_MMap:
      str = "SourceManager: mmap'ed memory buffers";
      break;
    case CXTUResourceUsage_ExternalASTSource_Membuffer_Malloc:
      str = "ExternalASTSource: malloc'ed memory buffers";
      break;
    case CXTUResourceUsage_ExternalASTSource_Membuffer_MMap:
      str = "ExternalASTSource: mmap'ed memory buffers";
      break;
    case CXTUResourceUsage_Preprocessor:
      str = "Preprocessor: malloc'ed memory";
      break;
    case CXTUResourceUsage_PreprocessingRecord:
      str = "Preprocessor: PreprocessingRecord";
      break;
    case CXTUResourceUsage_SourceManager_DataStructures:
      str = "SourceManager: data structures and tables";
      break;
    case CXTUResourceUsage_Preprocessor_HeaderSearch:
      str = "Preprocessor: header search tables";
      break;
=======
  case CXTUResourceUsage_AST:
    str = "ASTContext: expressions, declarations, and types";
    break;
  case CXTUResourceUsage_Identifiers:
    str = "ASTContext: identifiers";
    break;
  case CXTUResourceUsage_Selectors:
    str = "ASTContext: selectors";
    break;
  case CXTUResourceUsage_GlobalCompletionResults:
    str = "Code completion: cached global results";
    break;
  case CXTUResourceUsage_SourceManagerContentCache:
    str = "SourceManager: content cache allocator";
    break;
  case CXTUResourceUsage_AST_SideTables:
    str = "ASTContext: side tables";
    break;
  case CXTUResourceUsage_SourceManager_Membuffer_Malloc:
    str = "SourceManager: malloc'ed memory buffers";
    break;
  case CXTUResourceUsage_SourceManager_Membuffer_MMap:
    str = "SourceManager: mmap'ed memory buffers";
    break;
  case CXTUResourceUsage_ExternalASTSource_Membuffer_Malloc:
    str = "ExternalASTSource: malloc'ed memory buffers";
    break;
  case CXTUResourceUsage_ExternalASTSource_Membuffer_MMap:
    str = "ExternalASTSource: mmap'ed memory buffers";
    break;
  case CXTUResourceUsage_Preprocessor:
    str = "Preprocessor: malloc'ed memory";
    break;
  case CXTUResourceUsage_PreprocessingRecord:
    str = "Preprocessor: PreprocessingRecord";
    break;
  case CXTUResourceUsage_SourceManager_DataStructures:
    str = "SourceManager: data structures and tables";
    break;
  case CXTUResourceUsage_Preprocessor_HeaderSearch:
    str = "Preprocessor: header search tables";
    break;
>>>>>>> 43647391
  }
  return str;
}

CXTUResourceUsage clang_getCXTUResourceUsage(CXTranslationUnit TU) {
  if (isNotUsableTU(TU)) {
    LOG_BAD_TU(TU);
    CXTUResourceUsage usage = {(void *)nullptr, 0, nullptr};
    return usage;
  }

  ASTUnit *astUnit = cxtu::getASTUnit(TU);
  std::unique_ptr<MemUsageEntries> entries(new MemUsageEntries());
  ASTContext &astContext = astUnit->getASTContext();

  // How much memory is used by AST nodes and types?
  createCXTUResourceUsageEntry(
      *entries, CXTUResourceUsage_AST,
      (unsigned long)astContext.getASTAllocatedMemory());

  // How much memory is used by identifiers?
  createCXTUResourceUsageEntry(
      *entries, CXTUResourceUsage_Identifiers,
      (unsigned long)astContext.Idents.getAllocator().getTotalMemory());

  // How much memory is used for selectors?
<<<<<<< HEAD
  createCXTUResourceUsageEntry(*entries, CXTUResourceUsage_Selectors,
    (unsigned long) astContext.Selectors.getTotalMemory());

  // How much memory is used by ASTContext's side tables?
  createCXTUResourceUsageEntry(*entries, CXTUResourceUsage_AST_SideTables,
    (unsigned long) astContext.getSideTableAllocatedMemory());
=======
  createCXTUResourceUsageEntry(
      *entries, CXTUResourceUsage_Selectors,
      (unsigned long)astContext.Selectors.getTotalMemory());

  // How much memory is used by ASTContext's side tables?
  createCXTUResourceUsageEntry(
      *entries, CXTUResourceUsage_AST_SideTables,
      (unsigned long)astContext.getSideTableAllocatedMemory());
>>>>>>> 43647391

  // How much memory is used for caching global code completion results?
  unsigned long completionBytes = 0;
  if (GlobalCodeCompletionAllocator *completionAllocator =
          astUnit->getCachedCompletionAllocator().get()) {
    completionBytes = completionAllocator->getTotalMemory();
  }
<<<<<<< HEAD
  createCXTUResourceUsageEntry(*entries,
                               CXTUResourceUsage_GlobalCompletionResults,
                               completionBytes);

  // How much memory is being used by SourceManager's content cache?
  createCXTUResourceUsageEntry(*entries,
          CXTUResourceUsage_SourceManagerContentCache,
          (unsigned long) astContext.getSourceManager().getContentCacheSize());

  // How much memory is being used by the MemoryBuffer's in SourceManager?
  const SourceManager::MemoryBufferSizes &srcBufs =
    astUnit->getSourceManager().getMemoryBufferSizes();
=======
  createCXTUResourceUsageEntry(
      *entries, CXTUResourceUsage_GlobalCompletionResults, completionBytes);

  // How much memory is being used by SourceManager's content cache?
  createCXTUResourceUsageEntry(
      *entries, CXTUResourceUsage_SourceManagerContentCache,
      (unsigned long)astContext.getSourceManager().getContentCacheSize());

  // How much memory is being used by the MemoryBuffer's in SourceManager?
  const SourceManager::MemoryBufferSizes &srcBufs =
      astUnit->getSourceManager().getMemoryBufferSizes();
>>>>>>> 43647391

  createCXTUResourceUsageEntry(*entries,
                               CXTUResourceUsage_SourceManager_Membuffer_Malloc,
                               (unsigned long)srcBufs.malloc_bytes);
  createCXTUResourceUsageEntry(*entries,
                               CXTUResourceUsage_SourceManager_Membuffer_MMap,
<<<<<<< HEAD
                               (unsigned long) srcBufs.mmap_bytes);
  createCXTUResourceUsageEntry(*entries,
                               CXTUResourceUsage_SourceManager_DataStructures,
                               (unsigned long) astContext.getSourceManager()
                                .getDataStructureSizes());
=======
                               (unsigned long)srcBufs.mmap_bytes);
  createCXTUResourceUsageEntry(
      *entries, CXTUResourceUsage_SourceManager_DataStructures,
      (unsigned long)astContext.getSourceManager().getDataStructureSizes());
>>>>>>> 43647391

  // How much memory is being used by the ExternalASTSource?
  if (ExternalASTSource *esrc = astContext.getExternalSource()) {
    const ExternalASTSource::MemoryBufferSizes &sizes =
<<<<<<< HEAD
      esrc->getMemoryBufferSizes();

    createCXTUResourceUsageEntry(*entries,
      CXTUResourceUsage_ExternalASTSource_Membuffer_Malloc,
                                 (unsigned long) sizes.malloc_bytes);
    createCXTUResourceUsageEntry(*entries,
      CXTUResourceUsage_ExternalASTSource_Membuffer_MMap,
                                 (unsigned long) sizes.mmap_bytes);
=======
        esrc->getMemoryBufferSizes();

    createCXTUResourceUsageEntry(
        *entries, CXTUResourceUsage_ExternalASTSource_Membuffer_Malloc,
        (unsigned long)sizes.malloc_bytes);
    createCXTUResourceUsageEntry(
        *entries, CXTUResourceUsage_ExternalASTSource_Membuffer_MMap,
        (unsigned long)sizes.mmap_bytes);
>>>>>>> 43647391
  }

  // How much memory is being used by the Preprocessor?
  Preprocessor &pp = astUnit->getPreprocessor();
  createCXTUResourceUsageEntry(*entries, CXTUResourceUsage_Preprocessor,
                               pp.getTotalMemory());

  if (PreprocessingRecord *pRec = pp.getPreprocessingRecord()) {
    createCXTUResourceUsageEntry(*entries,
                                 CXTUResourceUsage_PreprocessingRecord,
                                 pRec->getTotalMemory());
  }

  createCXTUResourceUsageEntry(*entries,
                               CXTUResourceUsage_Preprocessor_HeaderSearch,
                               pp.getHeaderSearchInfo().getTotalMemory());

  CXTUResourceUsage usage = {(void *)entries.get(), (unsigned)entries->size(),
                             !entries->empty() ? &(*entries)[0] : nullptr};
  (void)entries.release();
  return usage;
}

void clang_disposeCXTUResourceUsage(CXTUResourceUsage usage) {
  if (usage.data)
    delete (MemUsageEntries *)usage.data;
}

CXSourceRangeList *clang_getSkippedRanges(CXTranslationUnit TU, CXFile file) {
  CXSourceRangeList *skipped = new CXSourceRangeList;
  skipped->count = 0;
  skipped->ranges = nullptr;

  if (isNotUsableTU(TU)) {
    LOG_BAD_TU(TU);
    return skipped;
  }

  if (!file)
    return skipped;

  ASTUnit *astUnit = cxtu::getASTUnit(TU);
  PreprocessingRecord *ppRec =
      astUnit->getPreprocessor().getPreprocessingRecord();
  if (!ppRec)
    return skipped;

  ASTContext &Ctx = astUnit->getASTContext();
  SourceManager &sm = Ctx.getSourceManager();
  FileEntry *fileEntry = static_cast<FileEntry *>(file);
  FileID wantedFileID = sm.translateFile(fileEntry);
  bool isMainFile = wantedFileID == sm.getMainFileID();

  const std::vector<SourceRange> &SkippedRanges = ppRec->getSkippedRanges();
  std::vector<SourceRange> wantedRanges;
  for (std::vector<SourceRange>::const_iterator i = SkippedRanges.begin(),
                                                ei = SkippedRanges.end();
       i != ei; ++i) {
    if (sm.getFileID(i->getBegin()) == wantedFileID ||
        sm.getFileID(i->getEnd()) == wantedFileID)
      wantedRanges.push_back(*i);
    else if (isMainFile && (astUnit->isInPreambleFileID(i->getBegin()) ||
                            astUnit->isInPreambleFileID(i->getEnd())))
      wantedRanges.push_back(*i);
  }

  skipped->count = wantedRanges.size();
  skipped->ranges = new CXSourceRange[skipped->count];
  for (unsigned i = 0, ei = skipped->count; i != ei; ++i)
    skipped->ranges[i] = cxloc::translateSourceRange(Ctx, wantedRanges[i]);

  return skipped;
}

CXSourceRangeList *clang_getAllSkippedRanges(CXTranslationUnit TU) {
  CXSourceRangeList *skipped = new CXSourceRangeList;
  skipped->count = 0;
  skipped->ranges = nullptr;

  if (isNotUsableTU(TU)) {
    LOG_BAD_TU(TU);
    return skipped;
  }

  ASTUnit *astUnit = cxtu::getASTUnit(TU);
  PreprocessingRecord *ppRec =
      astUnit->getPreprocessor().getPreprocessingRecord();
  if (!ppRec)
    return skipped;

  ASTContext &Ctx = astUnit->getASTContext();

  const std::vector<SourceRange> &SkippedRanges = ppRec->getSkippedRanges();

  skipped->count = SkippedRanges.size();
  skipped->ranges = new CXSourceRange[skipped->count];
  for (unsigned i = 0, ei = skipped->count; i != ei; ++i)
    skipped->ranges[i] = cxloc::translateSourceRange(Ctx, SkippedRanges[i]);

  return skipped;
}

void clang_disposeSourceRangeList(CXSourceRangeList *ranges) {
  if (ranges) {
    delete[] ranges->ranges;
    delete ranges;
  }
}

void clang::PrintLibclangResourceUsage(CXTranslationUnit TU) {
  CXTUResourceUsage Usage = clang_getCXTUResourceUsage(TU);
  for (unsigned I = 0; I != Usage.numEntries; ++I)
    fprintf(stderr, "  %s: %lu\n",
            clang_getTUResourceUsageName(Usage.entries[I].kind),
            Usage.entries[I].amount);

  clang_disposeCXTUResourceUsage(Usage);
}

//===----------------------------------------------------------------------===//
// Misc. utility functions.
//===----------------------------------------------------------------------===//

/// Default to using our desired 8 MB stack size on "safety" threads.
static unsigned SafetyStackThreadSize = DesiredStackSize;

namespace clang {

bool RunSafely(llvm::CrashRecoveryContext &CRC, llvm::function_ref<void()> Fn,
               unsigned Size) {
  if (!Size)
    Size = GetSafetyThreadStackSize();
  if (Size && !getenv("LIBCLANG_NOTHREADS"))
    return CRC.RunSafelyOnThread(Fn, Size);
  return CRC.RunSafely(Fn);
}

unsigned GetSafetyThreadStackSize() { return SafetyStackThreadSize; }

void SetSafetyThreadStackSize(unsigned Value) { SafetyStackThreadSize = Value; }

} // namespace clang

void clang::setThreadBackgroundPriority() {
  if (getenv("LIBCLANG_BGPRIO_DISABLE"))
    return;

#if LLVM_ENABLE_THREADS
  llvm::set_thread_priority(llvm::ThreadPriority::Background);
#endif
}

void cxindex::printDiagsToStderr(ASTUnit *Unit) {
  if (!Unit)
    return;

  for (ASTUnit::stored_diag_iterator D = Unit->stored_diag_begin(),
<<<<<<< HEAD
                                  DEnd = Unit->stored_diag_end();
=======
                                     DEnd = Unit->stored_diag_end();
>>>>>>> 43647391
       D != DEnd; ++D) {
    CXStoredDiagnostic Diag(*D, Unit->getLangOpts());
    CXString Msg =
        clang_formatDiagnostic(&Diag, clang_defaultDiagnosticDisplayOptions());
    fprintf(stderr, "%s\n", clang_getCString(Msg));
    clang_disposeString(Msg);
  }
#ifdef _WIN32
  // On Windows, force a flush, since there may be multiple copies of
  // stderr and stdout in the file system, all with different buffers
  // but writing to the same device.
  fflush(stderr);
#endif
}

MacroInfo *cxindex::getMacroInfo(const IdentifierInfo &II,
                                 SourceLocation MacroDefLoc,
                                 CXTranslationUnit TU) {
  if (MacroDefLoc.isInvalid() || !TU)
    return nullptr;
  if (!II.hadMacroDefinition())
    return nullptr;

  ASTUnit *Unit = cxtu::getASTUnit(TU);
  Preprocessor &PP = Unit->getPreprocessor();
  MacroDirective *MD = PP.getLocalMacroDirectiveHistory(&II);
  if (MD) {
    for (MacroDirective::DefInfo Def = MD->getDefinition(); Def;
         Def = Def.getPreviousDefinition()) {
      if (MacroDefLoc == Def.getMacroInfo()->getDefinitionLoc())
        return Def.getMacroInfo();
    }
  }

  return nullptr;
}

const MacroInfo *cxindex::getMacroInfo(const MacroDefinitionRecord *MacroDef,
                                       CXTranslationUnit TU) {
  if (!MacroDef || !TU)
    return nullptr;
  const IdentifierInfo *II = MacroDef->getName();
  if (!II)
    return nullptr;

  return getMacroInfo(*II, MacroDef->getLocation(), TU);
}

MacroDefinitionRecord *
cxindex::checkForMacroInMacroDefinition(const MacroInfo *MI, const Token &Tok,
                                        CXTranslationUnit TU) {
  if (!MI || !TU)
    return nullptr;
  if (Tok.isNot(tok::raw_identifier))
    return nullptr;

  if (MI->getNumTokens() == 0)
    return nullptr;
  SourceRange DefRange(MI->getReplacementToken(0).getLocation(),
                       MI->getDefinitionEndLoc());
  ASTUnit *Unit = cxtu::getASTUnit(TU);

  // Check that the token is inside the definition and not its argument list.
  SourceManager &SM = Unit->getSourceManager();
  if (SM.isBeforeInTranslationUnit(Tok.getLocation(), DefRange.getBegin()))
    return nullptr;
  if (SM.isBeforeInTranslationUnit(DefRange.getEnd(), Tok.getLocation()))
    return nullptr;

  Preprocessor &PP = Unit->getPreprocessor();
  PreprocessingRecord *PPRec = PP.getPreprocessingRecord();
  if (!PPRec)
    return nullptr;

  IdentifierInfo &II = PP.getIdentifierTable().get(Tok.getRawIdentifier());
  if (!II.hadMacroDefinition())
    return nullptr;

  // Check that the identifier is not one of the macro arguments.
  if (std::find(MI->param_begin(), MI->param_end(), &II) != MI->param_end())
    return nullptr;

  MacroDirective *InnerMD = PP.getLocalMacroDirectiveHistory(&II);
  if (!InnerMD)
    return nullptr;

  return PPRec->findMacroDefinition(InnerMD->getMacroInfo());
}

MacroDefinitionRecord *
cxindex::checkForMacroInMacroDefinition(const MacroInfo *MI, SourceLocation Loc,
                                        CXTranslationUnit TU) {
  if (Loc.isInvalid() || !MI || !TU)
    return nullptr;

  if (MI->getNumTokens() == 0)
    return nullptr;
  ASTUnit *Unit = cxtu::getASTUnit(TU);
  Preprocessor &PP = Unit->getPreprocessor();
  if (!PP.getPreprocessingRecord())
    return nullptr;
  Loc = Unit->getSourceManager().getSpellingLoc(Loc);
  Token Tok;
  if (PP.getRawToken(Loc, Tok))
    return nullptr;

  return checkForMacroInMacroDefinition(MI, Tok, TU);
}

CXString clang_getClangVersion() {
  return cxstring::createDup(getClangFullVersion());
}

Logger &cxindex::Logger::operator<<(CXTranslationUnit TU) {
  if (TU) {
    if (ASTUnit *Unit = cxtu::getASTUnit(TU)) {
      LogOS << '<' << Unit->getMainFileName() << '>';
      if (Unit->isMainFileAST())
        LogOS << " (" << Unit->getASTFileName() << ')';
      return *this;
    }
  } else {
    LogOS << "<NULL TU>";
  }
  return *this;
}

Logger &cxindex::Logger::operator<<(const FileEntry *FE) {
  *this << FE->getName();
  return *this;
}

Logger &cxindex::Logger::operator<<(CXCursor cursor) {
  CXString cursorName = clang_getCursorDisplayName(cursor);
  *this << cursorName << "@" << clang_getCursorLocation(cursor);
  clang_disposeString(cursorName);
  return *this;
}

Logger &cxindex::Logger::operator<<(CXSourceLocation Loc) {
  CXFile File;
  unsigned Line, Column;
  clang_getFileLocation(Loc, &File, &Line, &Column, nullptr);
  CXString FileName = clang_getFileName(File);
  *this << llvm::format("(%s:%d:%d)", clang_getCString(FileName), Line, Column);
  clang_disposeString(FileName);
  return *this;
}

Logger &cxindex::Logger::operator<<(CXSourceRange range) {
  CXSourceLocation BLoc = clang_getRangeStart(range);
  CXSourceLocation ELoc = clang_getRangeEnd(range);

  CXFile BFile;
  unsigned BLine, BColumn;
  clang_getFileLocation(BLoc, &BFile, &BLine, &BColumn, nullptr);

  CXFile EFile;
  unsigned ELine, EColumn;
  clang_getFileLocation(ELoc, &EFile, &ELine, &EColumn, nullptr);

  CXString BFileName = clang_getFileName(BFile);
  if (BFile == EFile) {
    *this << llvm::format("[%s %d:%d-%d:%d]", clang_getCString(BFileName),
                          BLine, BColumn, ELine, EColumn);
  } else {
    CXString EFileName = clang_getFileName(EFile);
    *this << llvm::format("[%s:%d:%d - ", clang_getCString(BFileName), BLine,
                          BColumn)
          << llvm::format("%s:%d:%d]", clang_getCString(EFileName), ELine,
                          EColumn);
    clang_disposeString(EFileName);
  }
  clang_disposeString(BFileName);
  return *this;
}

Logger &cxindex::Logger::operator<<(CXString Str) {
  *this << clang_getCString(Str);
  return *this;
}

Logger &cxindex::Logger::operator<<(const llvm::format_object_base &Fmt) {
  LogOS << Fmt;
  return *this;
}

static llvm::ManagedStatic<std::mutex> LoggingMutex;

cxindex::Logger::~Logger() {
  std::lock_guard<std::mutex> L(*LoggingMutex);

  static llvm::TimeRecord sBeginTR = llvm::TimeRecord::getCurrentTime();

  raw_ostream &OS = llvm::errs();
  OS << "[libclang:" << Name << ':';

#ifdef USE_DARWIN_THREADS
  // TODO: Portability.
  mach_port_t tid = pthread_mach_thread_np(pthread_self());
  OS << tid << ':';
#endif

  llvm::TimeRecord TR = llvm::TimeRecord::getCurrentTime();
  OS << llvm::format("%7.4f] ", TR.getWallTime() - sBeginTR.getWallTime());
  OS << Msg << '\n';

  if (Trace) {
    llvm::sys::PrintStackTrace(OS);
    OS << "--------------------------------------------------\n";
  }
}

#ifdef CLANG_TOOL_EXTRA_BUILD
// This anchor is used to force the linker to link the clang-tidy plugin.
extern volatile int ClangTidyPluginAnchorSource;
static int LLVM_ATTRIBUTE_UNUSED ClangTidyPluginAnchorDestination =
    ClangTidyPluginAnchorSource;

// This anchor is used to force the linker to link the clang-include-fixer
// plugin.
extern volatile int ClangIncludeFixerPluginAnchorSource;
static int LLVM_ATTRIBUTE_UNUSED ClangIncludeFixerPluginAnchorDestination =
    ClangIncludeFixerPluginAnchorSource;
#endif<|MERGE_RESOLUTION|>--- conflicted
+++ resolved
@@ -256,16 +256,10 @@
   ASTUnit *Unit = cxtu::getASTUnit(TU);
   SourceManager &SM = Unit->getSourceManager();
 
-<<<<<<< HEAD
-  std::pair<FileID, unsigned>
-    Begin = SM.getDecomposedLoc(SM.getFileLoc(RegionOfInterest.getBegin())),
-    End = SM.getDecomposedLoc(SM.getFileLoc(RegionOfInterest.getEnd()));
-=======
   std::pair<FileID, unsigned> Begin = SM.getDecomposedLoc(
                                   SM.getFileLoc(RegionOfInterest.getBegin())),
                               End = SM.getDecomposedLoc(
                                   SM.getFileLoc(RegionOfInterest.getEnd()));
->>>>>>> 43647391
 
   if (End.first != Begin.first) {
     // If the end does not reside in the same file, try to recover by
@@ -438,12 +432,7 @@
     return visitPreprocessedEntitiesInRange(SourceRange(B, E), PPRec, *this);
   }
 
-<<<<<<< HEAD
-  bool OnlyLocalDecls
-    = !AU->isMainFileAST() && AU->getOnlyLocalDecls();
-=======
   bool OnlyLocalDecls = !AU->isMainFileAST() && AU->getOnlyLocalDecls();
->>>>>>> 43647391
 
   if (OnlyLocalDecls)
     return visitPreprocessedEntities(PPRec.local_begin(), PPRec.local_end(),
@@ -531,11 +520,7 @@
     CXTranslationUnit TU = getCursorTU(Cursor);
     ASTUnit *CXXUnit = cxtu::getASTUnit(TU);
 
-<<<<<<< HEAD
-    int VisitOrder[2] = { VisitPreprocessorLast, !VisitPreprocessorLast };
-=======
     int VisitOrder[2] = {VisitPreprocessorLast, !VisitPreprocessorLast};
->>>>>>> 43647391
     for (unsigned I = 0; I != 2; ++I) {
       if (VisitOrder[I]) {
         if (!CXXUnit->isMainFileAST() && CXXUnit->getOnlyLocalDecls() &&
@@ -952,11 +937,7 @@
   if (VisitTemplateParameters(D->getTemplateParameters()))
     return true;
 
-<<<<<<< HEAD
-  auto* FD = D->getTemplatedDecl();
-=======
   auto *FD = D->getTemplatedDecl();
->>>>>>> 43647391
   return VisitAttributes(FD) || VisitFunctionDecl(FD);
 }
 
@@ -966,11 +947,7 @@
   if (VisitTemplateParameters(D->getTemplateParameters()))
     return true;
 
-<<<<<<< HEAD
-  auto* CD = D->getTemplatedDecl();
-=======
   auto *CD = D->getTemplatedDecl();
->>>>>>> 43647391
   return VisitAttributes(CD) || VisitCXXRecordDecl(CD);
 }
 
@@ -1392,13 +1369,8 @@
   return false;
 }
 
-<<<<<<< HEAD
-bool
-CursorVisitor::VisitNestedNameSpecifierLoc(NestedNameSpecifierLoc Qualifier) {
-=======
 bool CursorVisitor::VisitNestedNameSpecifierLoc(
     NestedNameSpecifierLoc Qualifier) {
->>>>>>> 43647391
   SmallVector<NestedNameSpecifierLoc, 4> Qualifiers;
   for (; Qualifier; Qualifier = Qualifier.getPrefix())
     Qualifiers.push_back(Qualifier);
@@ -1409,24 +1381,14 @@
     switch (NNS->getKind()) {
     case NestedNameSpecifier::Namespace:
       if (Visit(MakeCursorNamespaceRef(NNS->getAsNamespace(),
-<<<<<<< HEAD
-                                       Q.getLocalBeginLoc(),
-                                       TU)))
-=======
                                        Q.getLocalBeginLoc(), TU)))
->>>>>>> 43647391
         return true;
 
       break;
 
     case NestedNameSpecifier::NamespaceAlias:
       if (Visit(MakeCursorNamespaceRef(NNS->getAsNamespaceAlias(),
-<<<<<<< HEAD
-                                       Q.getLocalBeginLoc(),
-                                       TU)))
-=======
                                        Q.getLocalBeginLoc(), TU)))
->>>>>>> 43647391
         return true;
 
       break;
@@ -1486,21 +1448,11 @@
   case TemplateName::QualifiedTemplate:
     // FIXME: Visit nested-name-specifier.
     return Visit(MakeCursorTemplateRef(
-<<<<<<< HEAD
-                                  Name.getAsQualifiedTemplateName()->getDecl(),
-                                       Loc, TU));
-
-  case TemplateName::SubstTemplateTemplateParm:
-    return Visit(MakeCursorTemplateRef(
-                         Name.getAsSubstTemplateTemplateParm()->getParameter(),
-                                       Loc, TU));
-=======
         Name.getAsQualifiedTemplateName()->getDecl(), Loc, TU));
 
   case TemplateName::SubstTemplateTemplateParm:
     return Visit(MakeCursorTemplateRef(
         Name.getAsSubstTemplateTemplateParm()->getParameter(), Loc, TU));
->>>>>>> 43647391
 
   case TemplateName::SubstTemplateTemplateParmPack:
     return Visit(MakeCursorTemplateRef(
@@ -1544,10 +1496,6 @@
     if (VisitNestedNameSpecifierLoc(TAL.getTemplateQualifierLoc()))
       return true;
 
-<<<<<<< HEAD
-
-=======
->>>>>>> 43647391
     return VisitTemplateName(TAL.getArgument().getAsTemplateOrTemplatePattern(),
                              TAL.getTemplateNameLoc());
   }
@@ -1965,13 +1913,8 @@
 class LabelRefVisit : public VisitorJob {
 public:
   LabelRefVisit(LabelDecl *LD, SourceLocation labelLoc, CXCursor parent)
-<<<<<<< HEAD
-    : VisitorJob(parent, VisitorJob::LabelRefVisitKind, LD,
-                 labelLoc.getPtrEncoding()) {}
-=======
       : VisitorJob(parent, VisitorJob::LabelRefVisitKind, LD,
                    labelLoc.getPtrEncoding()) {}
->>>>>>> 43647391
 
   static bool classof(const VisitorJob *VJ) {
     return VJ->getKind() == VisitorJob::LabelRefVisitKind;
@@ -1980,26 +1923,16 @@
     return static_cast<const LabelDecl *>(data[0]);
   }
   SourceLocation getLoc() const {
-<<<<<<< HEAD
-    return SourceLocation::getFromPtrEncoding(data[1]); }
-=======
     return SourceLocation::getFromPtrEncoding(data[1]);
   }
->>>>>>> 43647391
 };
 
 class NestedNameSpecifierLocVisit : public VisitorJob {
 public:
   NestedNameSpecifierLocVisit(NestedNameSpecifierLoc Qualifier, CXCursor parent)
-<<<<<<< HEAD
-    : VisitorJob(parent, VisitorJob::NestedNameSpecifierLocVisitKind,
-                 Qualifier.getNestedNameSpecifier(),
-                 Qualifier.getOpaqueData()) { }
-=======
       : VisitorJob(parent, VisitorJob::NestedNameSpecifierLocVisitKind,
                    Qualifier.getNestedNameSpecifier(),
                    Qualifier.getOpaqueData()) {}
->>>>>>> 43647391
 
   static bool classof(const VisitorJob *VJ) {
     return VJ->getKind() == VisitorJob::NestedNameSpecifierLocVisitKind;
@@ -2196,13 +2129,8 @@
   WL.push_back(DeclarationNameInfoVisit(S, Parent));
 }
 
-<<<<<<< HEAD
-void
-EnqueueVisitor::AddNestedNameSpecifierLoc(NestedNameSpecifierLoc Qualifier) {
-=======
 void EnqueueVisitor::AddNestedNameSpecifierLoc(
     NestedNameSpecifierLoc Qualifier) {
->>>>>>> 43647391
   if (Qualifier)
     WL.push_back(NestedNameSpecifierLocVisit(Qualifier, Parent));
 }
@@ -3218,19 +3146,10 @@
       const Stmt *S = cast<StmtVisit>(&LI)->get();
       if (!S)
         continue;
-<<<<<<< HEAD
-      }
-
-      case VisitorJob::DeclarationNameInfoVisitKind: {
-        if (VisitDeclarationNameInfo(cast<DeclarationNameInfoVisit>(&LI)
-                                     ->get()))
-          return true;
-=======
 
       // Update the current cursor.
       CXCursor Cursor = MakeCXCursor(S, StmtParent, TU, RegionOfInterest);
       if (!IsInRegionOfInterest(Cursor))
->>>>>>> 43647391
         continue;
       switch (Visitor(Cursor, Parent, ClientData)) {
       case CXChildVisit_Break:
@@ -3254,44 +3173,6 @@
         if (VisitNestedNameSpecifierLoc(QualifierLoc))
           return true;
 
-<<<<<<< HEAD
-        // Update the current cursor.
-        CXCursor Cursor = MakeCXCursor(S, StmtParent, TU, RegionOfInterest);
-        if (!IsInRegionOfInterest(Cursor))
-          continue;
-        switch (Visitor(Cursor, Parent, ClientData)) {
-          case CXChildVisit_Break: return true;
-          case CXChildVisit_Continue: break;
-          case CXChildVisit_Recurse:
-            if (PostChildrenVisitor)
-              WL.push_back(PostChildrenVisit(nullptr, Cursor));
-            EnqueueWorkList(WL, S);
-            break;
-        }
-        continue;
-      }
-      case VisitorJob::MemberExprPartsKind: {
-        // Handle the other pieces in the MemberExpr besides the base.
-        const MemberExpr *M = cast<MemberExprParts>(&LI)->get();
-
-        // Visit the nested-name-specifier
-        if (NestedNameSpecifierLoc QualifierLoc = M->getQualifierLoc())
-          if (VisitNestedNameSpecifierLoc(QualifierLoc))
-            return true;
-
-        // Visit the declaration name.
-        if (VisitDeclarationNameInfo(M->getMemberNameInfo()))
-          return true;
-
-        // Visit the explicitly-specified template arguments, if any.
-        if (M->hasExplicitTemplateArgs()) {
-          for (const TemplateArgumentLoc *Arg = M->getTemplateArgs(),
-               *ArgEnd = Arg + M->getNumTemplateArgs();
-               Arg != ArgEnd; ++Arg) {
-            if (VisitTemplateArgumentLoc(*Arg))
-              return true;
-          }
-=======
       // Visit the declaration name.
       if (VisitDeclarationNameInfo(M->getMemberNameInfo()))
         return true;
@@ -3303,7 +3184,6 @@
              Arg != ArgEnd; ++Arg) {
           if (VisitTemplateArgumentLoc(*Arg))
             return true;
->>>>>>> 43647391
         }
       }
       continue;
@@ -3351,69 +3231,6 @@
 
         continue;
       }
-<<<<<<< HEAD
-      case VisitorJob::SizeOfPackExprPartsKind: {
-        const SizeOfPackExpr *E = cast<SizeOfPackExprParts>(&LI)->get();
-        NamedDecl *Pack = E->getPack();
-        if (isa<TemplateTypeParmDecl>(Pack)) {
-          if (Visit(MakeCursorTypeRef(cast<TemplateTypeParmDecl>(Pack),
-                                      E->getPackLoc(), TU)))
-            return true;
-
-          continue;
-        }
-
-        if (isa<TemplateTemplateParmDecl>(Pack)) {
-          if (Visit(MakeCursorTemplateRef(cast<TemplateTemplateParmDecl>(Pack),
-                                          E->getPackLoc(), TU)))
-            return true;
-
-          continue;
-        }
-
-        // Non-type template parameter packs and function parameter packs are
-        // treated like DeclRefExpr cursors.
-        continue;
-      }
-
-      case VisitorJob::LambdaExprPartsKind: {
-        // Visit non-init captures.
-        const LambdaExpr *E = cast<LambdaExprParts>(&LI)->get();
-        for (LambdaExpr::capture_iterator C = E->explicit_capture_begin(),
-                                       CEnd = E->explicit_capture_end();
-             C != CEnd; ++C) {
-          if (!C->capturesVariable())
-            continue;
-
-          if (Visit(MakeCursorVariableRef(C->getCapturedVar(),
-                                          C->getLocation(),
-                                          TU)))
-            return true;
-        }
-
-        // Visit init captures
-        for (auto InitExpr : E->capture_inits()) {
-          if (Visit(InitExpr))
-            return true;
-        }
-
-        TypeLoc TL = E->getCallOperator()->getTypeSourceInfo()->getTypeLoc();
-        // Visit parameters and return type, if present.
-        if (FunctionTypeLoc Proto = TL.getAs<FunctionProtoTypeLoc>()) {
-          if (E->hasExplicitParameters()) {
-            // Visit parameters.
-            for (unsigned I = 0, N = Proto.getNumParams(); I != N; ++I)
-              if (Visit(MakeCXCursor(Proto.getParam(I), TU)))
-                return true;
-          }
-          if (E->hasExplicitResultType()) {
-            // Visit result type.
-            if (Visit(Proto.getReturnLoc()))
-              return true;
-          }
-        }
-        break;
-=======
 
       // Non-type template parameter packs and function parameter packs are
       // treated like DeclRefExpr cursors.
@@ -3453,7 +3270,6 @@
           if (Visit(Proto.getReturnLoc()))
             return true;
         }
->>>>>>> 43647391
       }
       break;
     }
@@ -3519,10 +3335,6 @@
   }
 
   return Pieces;
-<<<<<<< HEAD
-}
-=======
->>>>>>> 43647391
 }
 } // namespace
 
@@ -4669,13 +4481,8 @@
 #define __has_feature(x) 0
 #endif
 #if __has_feature(blocks)
-<<<<<<< HEAD
-typedef enum CXChildVisitResult
-     (^CXCursorVisitorBlock)(CXCursor cursor, CXCursor parent);
-=======
 typedef enum CXChildVisitResult (^CXCursorVisitorBlock)(CXCursor cursor,
                                                         CXCursor parent);
->>>>>>> 43647391
 
 static enum CXChildVisitResult visitWithBlock(CXCursor cursor, CXCursor parent,
                                               CXClientData client_data) {
@@ -4685,16 +4492,6 @@
 #else
 // If we are compiled with a compiler that doesn't have native blocks support,
 // define and call the block manually, so the
-<<<<<<< HEAD
-typedef struct _CXChildVisitResult
-{
-	void *isa;
-	int flags;
-	int reserved;
-	enum CXChildVisitResult(*invoke)(struct _CXChildVisitResult*, CXCursor,
-                                         CXCursor);
-} *CXCursorVisitorBlock;
-=======
 typedef struct _CXChildVisitResult {
   void *isa;
   int flags;
@@ -4702,7 +4499,6 @@
   enum CXChildVisitResult (*invoke)(struct _CXChildVisitResult *, CXCursor,
                                     CXCursor);
 } * CXCursorVisitorBlock;
->>>>>>> 43647391
 
 static enum CXChildVisitResult visitWithBlock(CXCursor cursor, CXCursor parent,
                                               CXClientData client_data) {
@@ -5309,13 +5105,8 @@
     return cxstring::createDup(OS.str());
   }
 
-<<<<<<< HEAD
-  if (const ClassTemplateSpecializationDecl *ClassSpec
-                              = dyn_cast<ClassTemplateSpecializationDecl>(D)) {
-=======
   if (const ClassTemplateSpecializationDecl *ClassSpec =
           dyn_cast<ClassTemplateSpecializationDecl>(D)) {
->>>>>>> 43647391
     // If the type was explicitly written, use that.
     if (TypeSourceInfo *TSInfo = ClassSpec->getTypeAsWritten())
       return cxstring::createDup(TSInfo->getType().getAsString(Policy));
@@ -6035,13 +5826,8 @@
   if (clang_isExpression(C.kind) || clang_isStatement(C.kind))
     Index = 1;
 
-<<<<<<< HEAD
-  return llvm::DenseMapInfo<std::pair<unsigned, const void*> >::getHashValue(
-                                        std::make_pair(C.kind, C.data[Index]));
-=======
   return llvm::DenseMapInfo<std::pair<unsigned, const void *>>::getHashValue(
       std::make_pair(C.kind, C.data[Index]));
->>>>>>> 43647391
 }
 
 unsigned clang_isInvalid(enum CXCursorKind K) {
@@ -6513,16 +6299,8 @@
         getCursorLabelRef(C).first,
         cxtu::getASTUnit(tu)->getASTContext().getTranslationUnitDecl(), tu);
 
-<<<<<<< HEAD
-    case CXCursor_OverloadedDeclRef:
-      return C;
-
-    case CXCursor_VariableRef:
-      return MakeCXCursor(getCursorVariableRef(C).first, tu);
-=======
   case CXCursor_OverloadedDeclRef:
     return C;
->>>>>>> 43647391
 
   case CXCursor_VariableRef:
     return MakeCXCursor(getCursorVariableRef(C).first, tu);
@@ -6683,13 +6461,8 @@
   }
 
   case Decl::Using:
-<<<<<<< HEAD
-    return MakeCursorOverloadedDeclRef(cast<UsingDecl>(D),
-                                       D->getLocation(), TU);
-=======
     return MakeCursorOverloadedDeclRef(cast<UsingDecl>(D), D->getLocation(),
                                        TU);
->>>>>>> 43647391
 
   case Decl::UsingShadow:
   case Decl::ConstructorUsingShadow:
@@ -6808,13 +6581,8 @@
   if (const OverloadExpr *E = Storage.dyn_cast<const OverloadExpr *>())
     return E->getNumDecls();
 
-<<<<<<< HEAD
-  if (OverloadedTemplateStorage *S
-                              = Storage.dyn_cast<OverloadedTemplateStorage*>())
-=======
   if (OverloadedTemplateStorage *S =
           Storage.dyn_cast<OverloadedTemplateStorage *>())
->>>>>>> 43647391
     return S->size();
 
   const Decl *D = Storage.get<const Decl *>();
@@ -6836,13 +6604,8 @@
   if (const OverloadExpr *E = Storage.dyn_cast<const OverloadExpr *>())
     return MakeCXCursor(E->decls_begin()[index], TU);
 
-<<<<<<< HEAD
-  if (OverloadedTemplateStorage *S
-                              = Storage.dyn_cast<OverloadedTemplateStorage*>())
-=======
   if (OverloadedTemplateStorage *S =
           Storage.dyn_cast<OverloadedTemplateStorage *>())
->>>>>>> 43647391
     return MakeCXCursor(S->begin()[index], TU);
 
   const Decl *D = Storage.get<const Decl *>();
@@ -6856,19 +6619,9 @@
   return clang_getNullCursor();
 }
 
-<<<<<<< HEAD
-void clang_getDefinitionSpellingAndExtent(CXCursor C,
-                                          const char **startBuf,
-                                          const char **endBuf,
-                                          unsigned *startLine,
-                                          unsigned *startColumn,
-                                          unsigned *endLine,
-                                          unsigned *endColumn) {
-=======
 void clang_getDefinitionSpellingAndExtent(
     CXCursor C, const char **startBuf, const char **endBuf, unsigned *startLine,
     unsigned *startColumn, unsigned *endLine, unsigned *endColumn) {
->>>>>>> 43647391
   assert(getCursorDecl(C) && "CXCursor has null decl");
   const FunctionDecl *FD = dyn_cast<FunctionDecl>(getCursorDecl(C));
   CompoundStmt *Body = dyn_cast<CompoundStmt>(FD->getBody());
@@ -6904,11 +6657,7 @@
 
   case CXCursor_CallExpr:
     if (const CXXOperatorCallExpr *OCE =
-<<<<<<< HEAD
-        dyn_cast<CXXOperatorCallExpr>(getCursorExpr(C))) {
-=======
             dyn_cast<CXXOperatorCallExpr>(getCursorExpr(C))) {
->>>>>>> 43647391
       const Expr *Callee = OCE->getCallee();
       if (const ImplicitCastExpr *ICE = dyn_cast<ImplicitCastExpr>(Callee))
         Callee = ICE->getSubExpr();
@@ -7411,13 +7160,8 @@
   return true;
 }
 
-<<<<<<< HEAD
-enum CXChildVisitResult
-AnnotateTokensWorker::Visit(CXCursor cursor, CXCursor parent) {
-=======
 enum CXChildVisitResult AnnotateTokensWorker::Visit(CXCursor cursor,
                                                     CXCursor parent) {
->>>>>>> 43647391
   SourceRange cursorRange = getRawCursorExtent(cursor);
   if (cursorRange.isInvalid())
     return CXChildVisit_Recurse;
@@ -7802,11 +7546,7 @@
       break;
     unsigned TokIdx = NextIdx - 1;
     assert(Tok.getLocation() ==
-<<<<<<< HEAD
-             SourceLocation::getFromRawEncoding(Tokens[TokIdx].int_data[1]));
-=======
            SourceLocation::getFromRawEncoding(Tokens[TokIdx].int_data[1]));
->>>>>>> 43647391
 
   reprocess:
     if (Tok.is(tok::hash) && Tok.isAtStartOfLine()) {
@@ -8830,11 +8570,7 @@
     return cxtype::MakeCXType(QualType(), cxcursor::getCursorTU(C));
 
   const IBOutletCollectionAttr *A =
-<<<<<<< HEAD
-    cast<IBOutletCollectionAttr>(cxcursor::getCursorAttr(C));
-=======
       cast<IBOutletCollectionAttr>(cxcursor::getCursorAttr(C));
->>>>>>> 43647391
 
   return cxtype::MakeCXType(A->getInterface(), cxcursor::getCursorTU(C));
 }
@@ -8855,50 +8591,6 @@
 const char *clang_getTUResourceUsageName(CXTUResourceUsageKind kind) {
   const char *str = "";
   switch (kind) {
-<<<<<<< HEAD
-    case CXTUResourceUsage_AST:
-      str = "ASTContext: expressions, declarations, and types";
-      break;
-    case CXTUResourceUsage_Identifiers:
-      str = "ASTContext: identifiers";
-      break;
-    case CXTUResourceUsage_Selectors:
-      str = "ASTContext: selectors";
-      break;
-    case CXTUResourceUsage_GlobalCompletionResults:
-      str = "Code completion: cached global results";
-      break;
-    case CXTUResourceUsage_SourceManagerContentCache:
-      str = "SourceManager: content cache allocator";
-      break;
-    case CXTUResourceUsage_AST_SideTables:
-      str = "ASTContext: side tables";
-      break;
-    case CXTUResourceUsage_SourceManager_Membuffer_Malloc:
-      str = "SourceManager: malloc'ed memory buffers";
-      break;
-    case CXTUResourceUsage_SourceManager_Membuffer_MMap:
-      str = "SourceManager: mmap'ed memory buffers";
-      break;
-    case CXTUResourceUsage_ExternalASTSource_Membuffer_Malloc:
-      str = "ExternalASTSource: malloc'ed memory buffers";
-      break;
-    case CXTUResourceUsage_ExternalASTSource_Membuffer_MMap:
-      str = "ExternalASTSource: mmap'ed memory buffers";
-      break;
-    case CXTUResourceUsage_Preprocessor:
-      str = "Preprocessor: malloc'ed memory";
-      break;
-    case CXTUResourceUsage_PreprocessingRecord:
-      str = "Preprocessor: PreprocessingRecord";
-      break;
-    case CXTUResourceUsage_SourceManager_DataStructures:
-      str = "SourceManager: data structures and tables";
-      break;
-    case CXTUResourceUsage_Preprocessor_HeaderSearch:
-      str = "Preprocessor: header search tables";
-      break;
-=======
   case CXTUResourceUsage_AST:
     str = "ASTContext: expressions, declarations, and types";
     break;
@@ -8941,7 +8633,6 @@
   case CXTUResourceUsage_Preprocessor_HeaderSearch:
     str = "Preprocessor: header search tables";
     break;
->>>>>>> 43647391
   }
   return str;
 }
@@ -8968,14 +8659,6 @@
       (unsigned long)astContext.Idents.getAllocator().getTotalMemory());
 
   // How much memory is used for selectors?
-<<<<<<< HEAD
-  createCXTUResourceUsageEntry(*entries, CXTUResourceUsage_Selectors,
-    (unsigned long) astContext.Selectors.getTotalMemory());
-
-  // How much memory is used by ASTContext's side tables?
-  createCXTUResourceUsageEntry(*entries, CXTUResourceUsage_AST_SideTables,
-    (unsigned long) astContext.getSideTableAllocatedMemory());
-=======
   createCXTUResourceUsageEntry(
       *entries, CXTUResourceUsage_Selectors,
       (unsigned long)astContext.Selectors.getTotalMemory());
@@ -8984,7 +8667,6 @@
   createCXTUResourceUsageEntry(
       *entries, CXTUResourceUsage_AST_SideTables,
       (unsigned long)astContext.getSideTableAllocatedMemory());
->>>>>>> 43647391
 
   // How much memory is used for caching global code completion results?
   unsigned long completionBytes = 0;
@@ -8992,20 +8674,6 @@
           astUnit->getCachedCompletionAllocator().get()) {
     completionBytes = completionAllocator->getTotalMemory();
   }
-<<<<<<< HEAD
-  createCXTUResourceUsageEntry(*entries,
-                               CXTUResourceUsage_GlobalCompletionResults,
-                               completionBytes);
-
-  // How much memory is being used by SourceManager's content cache?
-  createCXTUResourceUsageEntry(*entries,
-          CXTUResourceUsage_SourceManagerContentCache,
-          (unsigned long) astContext.getSourceManager().getContentCacheSize());
-
-  // How much memory is being used by the MemoryBuffer's in SourceManager?
-  const SourceManager::MemoryBufferSizes &srcBufs =
-    astUnit->getSourceManager().getMemoryBufferSizes();
-=======
   createCXTUResourceUsageEntry(
       *entries, CXTUResourceUsage_GlobalCompletionResults, completionBytes);
 
@@ -9017,39 +8685,20 @@
   // How much memory is being used by the MemoryBuffer's in SourceManager?
   const SourceManager::MemoryBufferSizes &srcBufs =
       astUnit->getSourceManager().getMemoryBufferSizes();
->>>>>>> 43647391
 
   createCXTUResourceUsageEntry(*entries,
                                CXTUResourceUsage_SourceManager_Membuffer_Malloc,
                                (unsigned long)srcBufs.malloc_bytes);
   createCXTUResourceUsageEntry(*entries,
                                CXTUResourceUsage_SourceManager_Membuffer_MMap,
-<<<<<<< HEAD
-                               (unsigned long) srcBufs.mmap_bytes);
-  createCXTUResourceUsageEntry(*entries,
-                               CXTUResourceUsage_SourceManager_DataStructures,
-                               (unsigned long) astContext.getSourceManager()
-                                .getDataStructureSizes());
-=======
                                (unsigned long)srcBufs.mmap_bytes);
   createCXTUResourceUsageEntry(
       *entries, CXTUResourceUsage_SourceManager_DataStructures,
       (unsigned long)astContext.getSourceManager().getDataStructureSizes());
->>>>>>> 43647391
 
   // How much memory is being used by the ExternalASTSource?
   if (ExternalASTSource *esrc = astContext.getExternalSource()) {
     const ExternalASTSource::MemoryBufferSizes &sizes =
-<<<<<<< HEAD
-      esrc->getMemoryBufferSizes();
-
-    createCXTUResourceUsageEntry(*entries,
-      CXTUResourceUsage_ExternalASTSource_Membuffer_Malloc,
-                                 (unsigned long) sizes.malloc_bytes);
-    createCXTUResourceUsageEntry(*entries,
-      CXTUResourceUsage_ExternalASTSource_Membuffer_MMap,
-                                 (unsigned long) sizes.mmap_bytes);
-=======
         esrc->getMemoryBufferSizes();
 
     createCXTUResourceUsageEntry(
@@ -9058,7 +8707,6 @@
     createCXTUResourceUsageEntry(
         *entries, CXTUResourceUsage_ExternalASTSource_Membuffer_MMap,
         (unsigned long)sizes.mmap_bytes);
->>>>>>> 43647391
   }
 
   // How much memory is being used by the Preprocessor?
@@ -9216,11 +8864,7 @@
     return;
 
   for (ASTUnit::stored_diag_iterator D = Unit->stored_diag_begin(),
-<<<<<<< HEAD
-                                  DEnd = Unit->stored_diag_end();
-=======
                                      DEnd = Unit->stored_diag_end();
->>>>>>> 43647391
        D != DEnd; ++D) {
     CXStoredDiagnostic Diag(*D, Unit->getLangOpts());
     CXString Msg =
