//===- CXCursor.cpp - Routines for manipulating CXCursors -----------------===//
//
// Part of the LLVM Project, under the Apache License v2.0 with LLVM Exceptions.
// See https://llvm.org/LICENSE.txt for license information.
// SPDX-License-Identifier: Apache-2.0 WITH LLVM-exception
//
//===----------------------------------------------------------------------===//
//
// This file defines routines for manipulating CXCursors. It should be the
// only file that has internal knowledge of the encoding of the data in
// CXCursor.
//
//===----------------------------------------------------------------------===//

#include "CXCursor.h"
#include "CXString.h"
#include "CXTranslationUnit.h"
#include "CXType.h"
#include "clang-c/Index.h"
#include "clang/AST/Attr.h"
#include "clang/AST/Decl.h"
#include "clang/AST/DeclCXX.h"
#include "clang/AST/DeclObjC.h"
#include "clang/AST/DeclTemplate.h"
#include "clang/AST/Expr.h"
#include "clang/AST/ExprCXX.h"
#include "clang/AST/ExprObjC.h"
#include "clang/Frontend/ASTUnit.h"
#include "llvm/Support/ErrorHandling.h"

using namespace clang;
using namespace cxcursor;

CXCursor cxcursor::MakeCXCursorInvalid(CXCursorKind K, CXTranslationUnit TU) {
  assert(K >= CXCursor_FirstInvalid && K <= CXCursor_LastInvalid);
  CXCursor C = {K, 0, {nullptr, nullptr, TU}};
  return C;
}

static CXCursorKind GetCursorKind(const Attr *A) {
  assert(A && "Invalid arguments!");
  switch (A->getKind()) {
  default:
    break;
  case attr::IBAction:
    return CXCursor_IBActionAttr;
  case attr::IBOutlet:
    return CXCursor_IBOutletAttr;
  case attr::IBOutletCollection:
    return CXCursor_IBOutletCollectionAttr;
  case attr::Final:
    return CXCursor_CXXFinalAttr;
  case attr::Override:
    return CXCursor_CXXOverrideAttr;
  case attr::Annotate:
    return CXCursor_AnnotateAttr;
  case attr::AsmLabel:
    return CXCursor_AsmLabelAttr;
  case attr::Packed:
    return CXCursor_PackedAttr;
  case attr::Pure:
    return CXCursor_PureAttr;
  case attr::Const:
    return CXCursor_ConstAttr;
  case attr::NoDuplicate:
    return CXCursor_NoDuplicateAttr;
  case attr::CUDAConstant:
    return CXCursor_CUDAConstantAttr;
  case attr::CUDADevice:
    return CXCursor_CUDADeviceAttr;
  case attr::CUDAGlobal:
    return CXCursor_CUDAGlobalAttr;
  case attr::CUDAHost:
    return CXCursor_CUDAHostAttr;
  case attr::CUDAShared:
    return CXCursor_CUDASharedAttr;
  case attr::Visibility:
    return CXCursor_VisibilityAttr;
  case attr::DLLExport:
    return CXCursor_DLLExport;
  case attr::DLLImport:
    return CXCursor_DLLImport;
  case attr::NSReturnsRetained:
    return CXCursor_NSReturnsRetained;
  case attr::NSReturnsNotRetained:
    return CXCursor_NSReturnsNotRetained;
  case attr::NSReturnsAutoreleased:
    return CXCursor_NSReturnsAutoreleased;
  case attr::NSConsumesSelf:
    return CXCursor_NSConsumesSelf;
  case attr::NSConsumed:
    return CXCursor_NSConsumed;
  case attr::ObjCException:
    return CXCursor_ObjCException;
  case attr::ObjCNSObject:
    return CXCursor_ObjCNSObject;
  case attr::ObjCIndependentClass:
    return CXCursor_ObjCIndependentClass;
  case attr::ObjCPreciseLifetime:
    return CXCursor_ObjCPreciseLifetime;
  case attr::ObjCReturnsInnerPointer:
    return CXCursor_ObjCReturnsInnerPointer;
  case attr::ObjCRequiresSuper:
    return CXCursor_ObjCRequiresSuper;
  case attr::ObjCRootClass:
    return CXCursor_ObjCRootClass;
  case attr::ObjCSubclassingRestricted:
    return CXCursor_ObjCSubclassingRestricted;
  case attr::ObjCExplicitProtocolImpl:
    return CXCursor_ObjCExplicitProtocolImpl;
  case attr::ObjCDesignatedInitializer:
    return CXCursor_ObjCDesignatedInitializer;
  case attr::ObjCRuntimeVisible:
    return CXCursor_ObjCRuntimeVisible;
  case attr::ObjCBoxable:
    return CXCursor_ObjCBoxable;
  case attr::FlagEnum:
    return CXCursor_FlagEnum;
  case attr::Convergent:
    return CXCursor_ConvergentAttr;
  case attr::WarnUnused:
    return CXCursor_WarnUnusedAttr;
  case attr::WarnUnusedResult:
    return CXCursor_WarnUnusedResultAttr;
  case attr::Aligned:
    return CXCursor_AlignedAttr;
  }

  return CXCursor_UnexposedAttr;
}

CXCursor cxcursor::MakeCXCursor(const Attr *A, const Decl *Parent,
                                CXTranslationUnit TU) {
  assert(A && Parent && TU && "Invalid arguments!");
  CXCursor C = {GetCursorKind(A), 0, {Parent, A, TU}};
  return C;
}

CXCursor cxcursor::MakeCXCursor(const Decl *D, CXTranslationUnit TU,
                                SourceRange RegionOfInterest,
                                bool FirstInDeclGroup) {
  assert(D && TU && "Invalid arguments!");

  CXCursorKind K = getCursorKindForDecl(D);

  if (K == CXCursor_ObjCClassMethodDecl ||
      K == CXCursor_ObjCInstanceMethodDecl) {
    int SelectorIdIndex = -1;
    // Check if cursor points to a selector id.
    if (RegionOfInterest.isValid() &&
        RegionOfInterest.getBegin() == RegionOfInterest.getEnd()) {
      SmallVector<SourceLocation, 16> SelLocs;
      cast<ObjCMethodDecl>(D)->getSelectorLocs(SelLocs);
      SmallVectorImpl<SourceLocation>::iterator I =
          llvm::find(SelLocs, RegionOfInterest.getBegin());
      if (I != SelLocs.end())
        SelectorIdIndex = I - SelLocs.begin();
    }
    CXCursor C = {K,
                  SelectorIdIndex,
                  {D, (void *)(intptr_t)(FirstInDeclGroup ? 1 : 0), TU}};
    return C;
  }

  CXCursor C = {K, 0, {D, (void *)(intptr_t)(FirstInDeclGroup ? 1 : 0), TU}};
  return C;
}

CXCursor cxcursor::MakeCXCursor(const Stmt *S, const Decl *Parent,
                                CXTranslationUnit TU,
                                SourceRange RegionOfInterest) {
  assert(S && TU && "Invalid arguments!");
  CXCursorKind K = CXCursor_NotImplemented;

  switch (S->getStmtClass()) {
  case Stmt::NoStmtClass:
    break;

  case Stmt::CaseStmtClass:
    K = CXCursor_CaseStmt;
    break;

  case Stmt::DefaultStmtClass:
    K = CXCursor_DefaultStmt;
    break;

  case Stmt::IfStmtClass:
    K = CXCursor_IfStmt;
    break;

  case Stmt::SwitchStmtClass:
    K = CXCursor_SwitchStmt;
    break;

  case Stmt::WhileStmtClass:
    K = CXCursor_WhileStmt;
    break;

  case Stmt::DoStmtClass:
    K = CXCursor_DoStmt;
    break;

  case Stmt::ForStmtClass:
    K = CXCursor_ForStmt;
    break;

  case Stmt::GotoStmtClass:
    K = CXCursor_GotoStmt;
    break;

  case Stmt::IndirectGotoStmtClass:
    K = CXCursor_IndirectGotoStmt;
    break;

  case Stmt::ContinueStmtClass:
    K = CXCursor_ContinueStmt;
    break;

  case Stmt::BreakStmtClass:
    K = CXCursor_BreakStmt;
    break;

  case Stmt::ReturnStmtClass:
    K = CXCursor_ReturnStmt;
    break;

  case Stmt::GCCAsmStmtClass:
    K = CXCursor_GCCAsmStmt;
    break;

  case Stmt::MSAsmStmtClass:
    K = CXCursor_MSAsmStmt;
    break;

  case Stmt::ObjCAtTryStmtClass:
    K = CXCursor_ObjCAtTryStmt;
    break;

  case Stmt::ObjCAtCatchStmtClass:
    K = CXCursor_ObjCAtCatchStmt;
    break;

  case Stmt::ObjCAtFinallyStmtClass:
    K = CXCursor_ObjCAtFinallyStmt;
    break;

  case Stmt::ObjCAtThrowStmtClass:
    K = CXCursor_ObjCAtThrowStmt;
    break;

  case Stmt::ObjCAtSynchronizedStmtClass:
    K = CXCursor_ObjCAtSynchronizedStmt;
    break;

  case Stmt::ObjCAutoreleasePoolStmtClass:
    K = CXCursor_ObjCAutoreleasePoolStmt;
    break;

  case Stmt::ObjCForCollectionStmtClass:
    K = CXCursor_ObjCForCollectionStmt;
    break;

  case Stmt::CXXCatchStmtClass:
    K = CXCursor_CXXCatchStmt;
    break;

  case Stmt::CXXTryStmtClass:
    K = CXCursor_CXXTryStmt;
    break;

  case Stmt::CXXForRangeStmtClass:
    K = CXCursor_CXXForRangeStmt;
    break;

  case Stmt::SEHTryStmtClass:
    K = CXCursor_SEHTryStmt;
    break;

  case Stmt::SEHExceptStmtClass:
    K = CXCursor_SEHExceptStmt;
    break;

  case Stmt::SEHFinallyStmtClass:
    K = CXCursor_SEHFinallyStmt;
    break;

  case Stmt::SEHLeaveStmtClass:
    K = CXCursor_SEHLeaveStmt;
    break;

  case Stmt::CXXCompositeExpansionStmtClass:
  case Stmt::CXXPackExpansionStmtClass:
  case Stmt::CXXInjectionStmtClass:
  case Stmt::CXXBaseInjectionStmtClass:
    // FIXME: These should be exposed.
    K = CXCursor_UnexposedStmt;
    break;

  case Stmt::CoroutineBodyStmtClass:
  case Stmt::CoreturnStmtClass:
    K = CXCursor_UnexposedStmt;
    break;

  case Stmt::ArrayTypeTraitExprClass:
  case Stmt::AsTypeExprClass:
  case Stmt::AtomicExprClass:
  case Stmt::BinaryConditionalOperatorClass:
  case Stmt::TypeTraitExprClass:
  case Stmt::CoawaitExprClass:
  case Stmt::ConceptSpecializationExprClass:
  case Stmt::RequiresExprClass:
  case Stmt::DependentCoawaitExprClass:
  case Stmt::CoyieldExprClass:
  case Stmt::CXXBindTemporaryExprClass:
  case Stmt::CXXDefaultArgExprClass:
  case Stmt::CXXDefaultInitExprClass:
  case Stmt::CXXFoldExprClass:
  case Stmt::CXXRewrittenBinaryOperatorClass:
  case Stmt::CXXReflectExprClass:
  case Stmt::CXXInvalidReflectionExprClass:
  case Stmt::CXXReflectionReadQueryExprClass:
  case Stmt::CXXReflectionWriteQueryExprClass:
  case Stmt::CXXReflectPrintLiteralExprClass:
  case Stmt::CXXReflectPrintReflectionExprClass:
  case Stmt::CXXReflectDumpReflectionExprClass:
  case Stmt::CXXIdExprExprClass:
  case Stmt::CXXMemberIdExprExprClass:
  case Stmt::CXXValueOfExprClass:
  case Stmt::CXXDependentSpliceIdExprClass:
  case Stmt::CXXConcatenateExprClass:
  case Stmt::CXXDependentVariadicReifierExprClass:
  case Stmt::CXXSelectMemberExprClass:
  case Stmt::CXXSelectPackExprClass:
  case Stmt::CXXStdInitializerListExprClass:
  case Stmt::CXXScalarValueInitExprClass:
  case Stmt::CXXUuidofExprClass:
  case Stmt::ChooseExprClass:
  case Stmt::DesignatedInitExprClass:
  case Stmt::DesignatedInitUpdateExprClass:
  case Stmt::ArrayInitLoopExprClass:
  case Stmt::ArrayInitIndexExprClass:
  case Stmt::ExprWithCleanupsClass:
  case Stmt::ExpressionTraitExprClass:
  case Stmt::ExtVectorElementExprClass:
  case Stmt::ImplicitCastExprClass:
  case Stmt::ImplicitValueInitExprClass:
  case Stmt::NoInitExprClass:
  case Stmt::MaterializeTemporaryExprClass:
  case Stmt::ObjCIndirectCopyRestoreExprClass:
  case Stmt::OffsetOfExprClass:
  case Stmt::ParenListExprClass:
  case Stmt::PredefinedExprClass:
  case Stmt::ShuffleVectorExprClass:
  case Stmt::SourceLocExprClass:
  case Stmt::ConvertVectorExprClass:
  case Stmt::VAArgExprClass:
  case Stmt::ObjCArrayLiteralClass:
  case Stmt::ObjCDictionaryLiteralClass:
  case Stmt::ObjCBoxedExprClass:
  case Stmt::ObjCSubscriptRefExprClass:
  case Stmt::RecoveryExprClass:
  case Stmt::CXXCompilerErrorExprClass:
<<<<<<< HEAD
  case Stmt::CXXFragmentExprClass:
  case Stmt::CXXFragmentCaptureExprClass:
=======
  case Stmt::CXXParameterInfoExprClass:
>>>>>>> 2a6beb10
    K = CXCursor_UnexposedExpr;
    break;

  case Stmt::OpaqueValueExprClass:
    if (Expr *Src = cast<OpaqueValueExpr>(S)->getSourceExpr())
      return MakeCXCursor(Src, Parent, TU, RegionOfInterest);
    K = CXCursor_UnexposedExpr;
    break;

  case Stmt::PseudoObjectExprClass:
    return MakeCXCursor(cast<PseudoObjectExpr>(S)->getSyntacticForm(), Parent,
                        TU, RegionOfInterest);

  case Stmt::CompoundStmtClass:
    K = CXCursor_CompoundStmt;
    break;

  case Stmt::NullStmtClass:
    K = CXCursor_NullStmt;
    break;

  case Stmt::LabelStmtClass:
    K = CXCursor_LabelStmt;
    break;

  case Stmt::AttributedStmtClass:
    K = CXCursor_UnexposedStmt;
    break;

  case Stmt::DeclStmtClass:
    K = CXCursor_DeclStmt;
    break;

  case Stmt::CapturedStmtClass:
    K = CXCursor_UnexposedStmt;
    break;

  case Stmt::IntegerLiteralClass:
    K = CXCursor_IntegerLiteral;
    break;

  case Stmt::FixedPointLiteralClass:
    K = CXCursor_FixedPointLiteral;
    break;

  case Stmt::FloatingLiteralClass:
    K = CXCursor_FloatingLiteral;
    break;

  case Stmt::ImaginaryLiteralClass:
    K = CXCursor_ImaginaryLiteral;
    break;

  case Stmt::StringLiteralClass:
    K = CXCursor_StringLiteral;
    break;

  case Stmt::CharacterLiteralClass:
    K = CXCursor_CharacterLiteral;
    break;

  case Stmt::ConstantExprClass:
    return MakeCXCursor(cast<ConstantExpr>(S)->getSubExpr(), Parent, TU,
                        RegionOfInterest);

  case Stmt::ParenExprClass:
    K = CXCursor_ParenExpr;
    break;

  case Stmt::UnaryOperatorClass:
    K = CXCursor_UnaryOperator;
    break;

  case Stmt::UnaryExprOrTypeTraitExprClass:
  case Stmt::CXXNoexceptExprClass:
    K = CXCursor_UnaryExpr;
    break;

  case Stmt::MSPropertySubscriptExprClass:
  case Stmt::ArraySubscriptExprClass:
    K = CXCursor_ArraySubscriptExpr;
    break;

  case Stmt::MatrixSubscriptExprClass:
    // TODO: add support for MatrixSubscriptExpr.
    K = CXCursor_UnexposedExpr;
    break;

  case Stmt::OMPArraySectionExprClass:
    K = CXCursor_OMPArraySectionExpr;
    break;

  case Stmt::OMPArrayShapingExprClass:
    K = CXCursor_OMPArrayShapingExpr;
    break;

  case Stmt::OMPIteratorExprClass:
    K = CXCursor_OMPIteratorExpr;
    break;

  case Stmt::BinaryOperatorClass:
    K = CXCursor_BinaryOperator;
    break;

  case Stmt::CompoundAssignOperatorClass:
    K = CXCursor_CompoundAssignOperator;
    break;

  case Stmt::ConditionalOperatorClass:
    K = CXCursor_ConditionalOperator;
    break;

  case Stmt::CStyleCastExprClass:
    K = CXCursor_CStyleCastExpr;
    break;

  case Stmt::CompoundLiteralExprClass:
    K = CXCursor_CompoundLiteralExpr;
    break;

  case Stmt::InitListExprClass:
    K = CXCursor_InitListExpr;
    break;

  case Stmt::AddrLabelExprClass:
    K = CXCursor_AddrLabelExpr;
    break;

  case Stmt::StmtExprClass:
    K = CXCursor_StmtExpr;
    break;

  case Stmt::GenericSelectionExprClass:
    K = CXCursor_GenericSelectionExpr;
    break;

  case Stmt::GNUNullExprClass:
    K = CXCursor_GNUNullExpr;
    break;

  case Stmt::CXXStaticCastExprClass:
    K = CXCursor_CXXStaticCastExpr;
    break;

  case Stmt::CXXDynamicCastExprClass:
    K = CXCursor_CXXDynamicCastExpr;
    break;

  case Stmt::CXXReinterpretCastExprClass:
    K = CXCursor_CXXReinterpretCastExpr;
    break;

  case Stmt::CXXConstCastExprClass:
    K = CXCursor_CXXConstCastExpr;
    break;

  case Stmt::CXXFunctionalCastExprClass:
    K = CXCursor_CXXFunctionalCastExpr;
    break;

  case Stmt::CXXAddrspaceCastExprClass:
    K = CXCursor_CXXAddrspaceCastExpr;
    break;

  case Stmt::CXXTypeidExprClass:
    K = CXCursor_CXXTypeidExpr;
    break;

  case Stmt::CXXBoolLiteralExprClass:
    K = CXCursor_CXXBoolLiteralExpr;
    break;

  case Stmt::CXXNullPtrLiteralExprClass:
    K = CXCursor_CXXNullPtrLiteralExpr;
    break;

  case Stmt::CXXThisExprClass:
    K = CXCursor_CXXThisExpr;
    break;

  case Stmt::CXXThrowExprClass:
    K = CXCursor_CXXThrowExpr;
    break;

  case Stmt::CXXNewExprClass:
    K = CXCursor_CXXNewExpr;
    break;

  case Stmt::CXXDeleteExprClass:
    K = CXCursor_CXXDeleteExpr;
    break;

  case Stmt::ObjCStringLiteralClass:
    K = CXCursor_ObjCStringLiteral;
    break;

  case Stmt::ObjCEncodeExprClass:
    K = CXCursor_ObjCEncodeExpr;
    break;

  case Stmt::ObjCSelectorExprClass:
    K = CXCursor_ObjCSelectorExpr;
    break;

  case Stmt::ObjCProtocolExprClass:
    K = CXCursor_ObjCProtocolExpr;
    break;

  case Stmt::ObjCBoolLiteralExprClass:
    K = CXCursor_ObjCBoolLiteralExpr;
    break;

  case Stmt::ObjCAvailabilityCheckExprClass:
    K = CXCursor_ObjCAvailabilityCheckExpr;
    break;

  case Stmt::ObjCBridgedCastExprClass:
    K = CXCursor_ObjCBridgedCastExpr;
    break;

  case Stmt::BlockExprClass:
    K = CXCursor_BlockExpr;
    break;

  case Stmt::PackExpansionExprClass:
    K = CXCursor_PackExpansionExpr;
    break;

  case Stmt::SizeOfPackExprClass:
    K = CXCursor_SizeOfPackExpr;
    break;

  case Stmt::DeclRefExprClass:
    if (const ImplicitParamDecl *IPD = dyn_cast_or_null<ImplicitParamDecl>(
            cast<DeclRefExpr>(S)->getDecl())) {
      if (const ObjCMethodDecl *MD =
              dyn_cast<ObjCMethodDecl>(IPD->getDeclContext())) {
        if (MD->getSelfDecl() == IPD) {
          K = CXCursor_ObjCSelfExpr;
          break;
        }
      }
    }

    K = CXCursor_DeclRefExpr;
    break;

  case Stmt::DependentScopeDeclRefExprClass:
  case Stmt::SubstNonTypeTemplateParmExprClass:
  case Stmt::SubstNonTypeTemplateParmPackExprClass:
  case Stmt::FunctionParmPackExprClass:
  case Stmt::UnresolvedLookupExprClass:
  case Stmt::TypoExprClass: // A typo could actually be a DeclRef or a MemberRef
    K = CXCursor_DeclRefExpr;
    break;

  case Stmt::CXXDependentScopeMemberExprClass:
  case Stmt::CXXPseudoDestructorExprClass:
  case Stmt::MemberExprClass:
  case Stmt::MSPropertyRefExprClass:
  case Stmt::ObjCIsaExprClass:
  case Stmt::ObjCIvarRefExprClass:
  case Stmt::ObjCPropertyRefExprClass:
  case Stmt::UnresolvedMemberExprClass:
    K = CXCursor_MemberRefExpr;
    break;

  case Stmt::CallExprClass:
  case Stmt::CXXOperatorCallExprClass:
  case Stmt::CXXMemberCallExprClass:
  case Stmt::CUDAKernelCallExprClass:
  case Stmt::CXXConstructExprClass:
  case Stmt::CXXInheritedCtorInitExprClass:
  case Stmt::CXXTemporaryObjectExprClass:
  case Stmt::CXXUnresolvedConstructExprClass:
  case Stmt::UserDefinedLiteralClass:
    K = CXCursor_CallExpr;
    break;

  case Stmt::LambdaExprClass:
    K = CXCursor_LambdaExpr;
    break;

  case Stmt::ObjCMessageExprClass: {
    K = CXCursor_ObjCMessageExpr;
    int SelectorIdIndex = -1;
    // Check if cursor points to a selector id.
    if (RegionOfInterest.isValid() &&
        RegionOfInterest.getBegin() == RegionOfInterest.getEnd()) {
      SmallVector<SourceLocation, 16> SelLocs;
      cast<ObjCMessageExpr>(S)->getSelectorLocs(SelLocs);
      SmallVectorImpl<SourceLocation>::iterator I =
          llvm::find(SelLocs, RegionOfInterest.getBegin());
      if (I != SelLocs.end())
        SelectorIdIndex = I - SelLocs.begin();
    }
    CXCursor C = {K, 0, {Parent, S, TU}};
    return getSelectorIdentifierCursor(SelectorIdIndex, C);
  }

  case Stmt::MSDependentExistsStmtClass:
    K = CXCursor_UnexposedStmt;
    break;
  case Stmt::OMPParallelDirectiveClass:
    K = CXCursor_OMPParallelDirective;
    break;
  case Stmt::OMPSimdDirectiveClass:
    K = CXCursor_OMPSimdDirective;
    break;
  case Stmt::OMPForDirectiveClass:
    K = CXCursor_OMPForDirective;
    break;
  case Stmt::OMPForSimdDirectiveClass:
    K = CXCursor_OMPForSimdDirective;
    break;
  case Stmt::OMPSectionsDirectiveClass:
    K = CXCursor_OMPSectionsDirective;
    break;
  case Stmt::OMPSectionDirectiveClass:
    K = CXCursor_OMPSectionDirective;
    break;
  case Stmt::OMPSingleDirectiveClass:
    K = CXCursor_OMPSingleDirective;
    break;
  case Stmt::OMPMasterDirectiveClass:
    K = CXCursor_OMPMasterDirective;
    break;
  case Stmt::OMPCriticalDirectiveClass:
    K = CXCursor_OMPCriticalDirective;
    break;
  case Stmt::OMPParallelForDirectiveClass:
    K = CXCursor_OMPParallelForDirective;
    break;
  case Stmt::OMPParallelForSimdDirectiveClass:
    K = CXCursor_OMPParallelForSimdDirective;
    break;
  case Stmt::OMPParallelMasterDirectiveClass:
    K = CXCursor_OMPParallelMasterDirective;
    break;
  case Stmt::OMPParallelSectionsDirectiveClass:
    K = CXCursor_OMPParallelSectionsDirective;
    break;
  case Stmt::OMPTaskDirectiveClass:
    K = CXCursor_OMPTaskDirective;
    break;
  case Stmt::OMPTaskyieldDirectiveClass:
    K = CXCursor_OMPTaskyieldDirective;
    break;
  case Stmt::OMPBarrierDirectiveClass:
    K = CXCursor_OMPBarrierDirective;
    break;
  case Stmt::OMPTaskwaitDirectiveClass:
    K = CXCursor_OMPTaskwaitDirective;
    break;
  case Stmt::OMPTaskgroupDirectiveClass:
    K = CXCursor_OMPTaskgroupDirective;
    break;
  case Stmt::OMPFlushDirectiveClass:
    K = CXCursor_OMPFlushDirective;
    break;
  case Stmt::OMPDepobjDirectiveClass:
    K = CXCursor_OMPDepobjDirective;
    break;
  case Stmt::OMPScanDirectiveClass:
    K = CXCursor_OMPScanDirective;
    break;
  case Stmt::OMPOrderedDirectiveClass:
    K = CXCursor_OMPOrderedDirective;
    break;
  case Stmt::OMPAtomicDirectiveClass:
    K = CXCursor_OMPAtomicDirective;
    break;
  case Stmt::OMPTargetDirectiveClass:
    K = CXCursor_OMPTargetDirective;
    break;
  case Stmt::OMPTargetDataDirectiveClass:
    K = CXCursor_OMPTargetDataDirective;
    break;
  case Stmt::OMPTargetEnterDataDirectiveClass:
    K = CXCursor_OMPTargetEnterDataDirective;
    break;
  case Stmt::OMPTargetExitDataDirectiveClass:
    K = CXCursor_OMPTargetExitDataDirective;
    break;
  case Stmt::OMPTargetParallelDirectiveClass:
    K = CXCursor_OMPTargetParallelDirective;
    break;
  case Stmt::OMPTargetParallelForDirectiveClass:
    K = CXCursor_OMPTargetParallelForDirective;
    break;
  case Stmt::OMPTargetUpdateDirectiveClass:
    K = CXCursor_OMPTargetUpdateDirective;
    break;
  case Stmt::OMPTeamsDirectiveClass:
    K = CXCursor_OMPTeamsDirective;
    break;
  case Stmt::OMPCancellationPointDirectiveClass:
    K = CXCursor_OMPCancellationPointDirective;
    break;
  case Stmt::OMPCancelDirectiveClass:
    K = CXCursor_OMPCancelDirective;
    break;
  case Stmt::OMPTaskLoopDirectiveClass:
    K = CXCursor_OMPTaskLoopDirective;
    break;
  case Stmt::OMPTaskLoopSimdDirectiveClass:
    K = CXCursor_OMPTaskLoopSimdDirective;
    break;
  case Stmt::OMPMasterTaskLoopDirectiveClass:
    K = CXCursor_OMPMasterTaskLoopDirective;
    break;
  case Stmt::OMPMasterTaskLoopSimdDirectiveClass:
    K = CXCursor_OMPMasterTaskLoopSimdDirective;
    break;
  case Stmt::OMPParallelMasterTaskLoopDirectiveClass:
    K = CXCursor_OMPParallelMasterTaskLoopDirective;
    break;
  case Stmt::OMPParallelMasterTaskLoopSimdDirectiveClass:
    K = CXCursor_OMPParallelMasterTaskLoopSimdDirective;
    break;
  case Stmt::OMPDistributeDirectiveClass:
    K = CXCursor_OMPDistributeDirective;
    break;
  case Stmt::OMPDistributeParallelForDirectiveClass:
    K = CXCursor_OMPDistributeParallelForDirective;
    break;
  case Stmt::OMPDistributeParallelForSimdDirectiveClass:
    K = CXCursor_OMPDistributeParallelForSimdDirective;
    break;
  case Stmt::OMPDistributeSimdDirectiveClass:
    K = CXCursor_OMPDistributeSimdDirective;
    break;
  case Stmt::OMPTargetParallelForSimdDirectiveClass:
    K = CXCursor_OMPTargetParallelForSimdDirective;
    break;
  case Stmt::OMPTargetSimdDirectiveClass:
    K = CXCursor_OMPTargetSimdDirective;
    break;
  case Stmt::OMPTeamsDistributeDirectiveClass:
    K = CXCursor_OMPTeamsDistributeDirective;
    break;
  case Stmt::OMPTeamsDistributeSimdDirectiveClass:
    K = CXCursor_OMPTeamsDistributeSimdDirective;
    break;
  case Stmt::OMPTeamsDistributeParallelForSimdDirectiveClass:
    K = CXCursor_OMPTeamsDistributeParallelForSimdDirective;
    break;
  case Stmt::OMPTeamsDistributeParallelForDirectiveClass:
    K = CXCursor_OMPTeamsDistributeParallelForDirective;
    break;
  case Stmt::OMPTargetTeamsDirectiveClass:
    K = CXCursor_OMPTargetTeamsDirective;
    break;
  case Stmt::OMPTargetTeamsDistributeDirectiveClass:
    K = CXCursor_OMPTargetTeamsDistributeDirective;
    break;
  case Stmt::OMPTargetTeamsDistributeParallelForDirectiveClass:
    K = CXCursor_OMPTargetTeamsDistributeParallelForDirective;
    break;
  case Stmt::OMPTargetTeamsDistributeParallelForSimdDirectiveClass:
    K = CXCursor_OMPTargetTeamsDistributeParallelForSimdDirective;
    break;
  case Stmt::OMPTargetTeamsDistributeSimdDirectiveClass:
    K = CXCursor_OMPTargetTeamsDistributeSimdDirective;
    break;
  case Stmt::BuiltinBitCastExprClass:
    K = CXCursor_BuiltinBitCastExpr;
  }

  CXCursor C = {K, 0, {Parent, S, TU}};
  return C;
}

CXCursor cxcursor::MakeCursorObjCSuperClassRef(ObjCInterfaceDecl *Super,
                                               SourceLocation Loc,
                                               CXTranslationUnit TU) {
  assert(Super && TU && "Invalid arguments!");
  void *RawLoc = Loc.getPtrEncoding();
  CXCursor C = {CXCursor_ObjCSuperClassRef, 0, {Super, RawLoc, TU}};
  return C;
}

std::pair<const ObjCInterfaceDecl *, SourceLocation>
cxcursor::getCursorObjCSuperClassRef(CXCursor C) {
  assert(C.kind == CXCursor_ObjCSuperClassRef);
  return std::make_pair(static_cast<const ObjCInterfaceDecl *>(C.data[0]),
                        SourceLocation::getFromPtrEncoding(C.data[1]));
}

CXCursor cxcursor::MakeCursorObjCProtocolRef(const ObjCProtocolDecl *Proto,
                                             SourceLocation Loc,
                                             CXTranslationUnit TU) {
  assert(Proto && TU && "Invalid arguments!");
  void *RawLoc = Loc.getPtrEncoding();
  CXCursor C = {CXCursor_ObjCProtocolRef, 0, {Proto, RawLoc, TU}};
  return C;
}

std::pair<const ObjCProtocolDecl *, SourceLocation>
cxcursor::getCursorObjCProtocolRef(CXCursor C) {
  assert(C.kind == CXCursor_ObjCProtocolRef);
  return std::make_pair(static_cast<const ObjCProtocolDecl *>(C.data[0]),
                        SourceLocation::getFromPtrEncoding(C.data[1]));
}

CXCursor cxcursor::MakeCursorObjCClassRef(const ObjCInterfaceDecl *Class,
                                          SourceLocation Loc,
                                          CXTranslationUnit TU) {
  // 'Class' can be null for invalid code.
  if (!Class)
    return MakeCXCursorInvalid(CXCursor_InvalidCode);
  assert(TU && "Invalid arguments!");
  void *RawLoc = Loc.getPtrEncoding();
  CXCursor C = {CXCursor_ObjCClassRef, 0, {Class, RawLoc, TU}};
  return C;
}

std::pair<const ObjCInterfaceDecl *, SourceLocation>
cxcursor::getCursorObjCClassRef(CXCursor C) {
  assert(C.kind == CXCursor_ObjCClassRef);
  return std::make_pair(static_cast<const ObjCInterfaceDecl *>(C.data[0]),
                        SourceLocation::getFromPtrEncoding(C.data[1]));
}

CXCursor cxcursor::MakeCursorTypeRef(const TypeDecl *Type, SourceLocation Loc,
                                     CXTranslationUnit TU) {
  assert(Type && TU && "Invalid arguments!");
  void *RawLoc = Loc.getPtrEncoding();
  CXCursor C = {CXCursor_TypeRef, 0, {Type, RawLoc, TU}};
  return C;
}

std::pair<const TypeDecl *, SourceLocation>
cxcursor::getCursorTypeRef(CXCursor C) {
  assert(C.kind == CXCursor_TypeRef);
  return std::make_pair(static_cast<const TypeDecl *>(C.data[0]),
                        SourceLocation::getFromPtrEncoding(C.data[1]));
}

CXCursor cxcursor::MakeCursorTemplateRef(const TemplateDecl *Template,
                                         SourceLocation Loc,
                                         CXTranslationUnit TU) {
  assert(Template && TU && "Invalid arguments!");
  void *RawLoc = Loc.getPtrEncoding();
  CXCursor C = {CXCursor_TemplateRef, 0, {Template, RawLoc, TU}};
  return C;
}

std::pair<const TemplateDecl *, SourceLocation>
cxcursor::getCursorTemplateRef(CXCursor C) {
  assert(C.kind == CXCursor_TemplateRef);
  return std::make_pair(static_cast<const TemplateDecl *>(C.data[0]),
                        SourceLocation::getFromPtrEncoding(C.data[1]));
}

CXCursor cxcursor::MakeCursorNamespaceRef(const NamedDecl *NS,
                                          SourceLocation Loc,
                                          CXTranslationUnit TU) {

  assert(NS && (isa<NamespaceDecl>(NS) || isa<NamespaceAliasDecl>(NS)) && TU &&
         "Invalid arguments!");
  void *RawLoc = Loc.getPtrEncoding();
  CXCursor C = {CXCursor_NamespaceRef, 0, {NS, RawLoc, TU}};
  return C;
}

std::pair<const NamedDecl *, SourceLocation>
cxcursor::getCursorNamespaceRef(CXCursor C) {
  assert(C.kind == CXCursor_NamespaceRef);
  return std::make_pair(static_cast<const NamedDecl *>(C.data[0]),
                        SourceLocation::getFromPtrEncoding(C.data[1]));
}

CXCursor cxcursor::MakeCursorVariableRef(const VarDecl *Var, SourceLocation Loc,
                                         CXTranslationUnit TU) {

  assert(Var && TU && "Invalid arguments!");
  void *RawLoc = Loc.getPtrEncoding();
  CXCursor C = {CXCursor_VariableRef, 0, {Var, RawLoc, TU}};
  return C;
}

std::pair<const VarDecl *, SourceLocation>
cxcursor::getCursorVariableRef(CXCursor C) {
  assert(C.kind == CXCursor_VariableRef);
  return std::make_pair(static_cast<const VarDecl *>(C.data[0]),
                        SourceLocation::getFromPtrEncoding(C.data[1]));
}

CXCursor cxcursor::MakeCursorMemberRef(const FieldDecl *Field,
                                       SourceLocation Loc,
                                       CXTranslationUnit TU) {

  assert(Field && TU && "Invalid arguments!");
  void *RawLoc = Loc.getPtrEncoding();
  CXCursor C = {CXCursor_MemberRef, 0, {Field, RawLoc, TU}};
  return C;
}

std::pair<const FieldDecl *, SourceLocation>
cxcursor::getCursorMemberRef(CXCursor C) {
  assert(C.kind == CXCursor_MemberRef);
  return std::make_pair(static_cast<const FieldDecl *>(C.data[0]),
                        SourceLocation::getFromPtrEncoding(C.data[1]));
}

CXCursor cxcursor::MakeCursorCXXBaseSpecifier(const CXXBaseSpecifier *B,
                                              CXTranslationUnit TU) {
  CXCursor C = {CXCursor_CXXBaseSpecifier, 0, {B, nullptr, TU}};
  return C;
}

const CXXBaseSpecifier *cxcursor::getCursorCXXBaseSpecifier(CXCursor C) {
  assert(C.kind == CXCursor_CXXBaseSpecifier);
  return static_cast<const CXXBaseSpecifier *>(C.data[0]);
}

CXCursor cxcursor::MakePreprocessingDirectiveCursor(SourceRange Range,
                                                    CXTranslationUnit TU) {
  CXCursor C = {
      CXCursor_PreprocessingDirective,
      0,
      {Range.getBegin().getPtrEncoding(), Range.getEnd().getPtrEncoding(), TU}};
  return C;
}

SourceRange cxcursor::getCursorPreprocessingDirective(CXCursor C) {
  assert(C.kind == CXCursor_PreprocessingDirective);
  SourceRange Range(SourceLocation::getFromPtrEncoding(C.data[0]),
                    SourceLocation::getFromPtrEncoding(C.data[1]));
  ASTUnit *TU = getCursorASTUnit(C);
  return TU->mapRangeFromPreamble(Range);
}

CXCursor cxcursor::MakeMacroDefinitionCursor(const MacroDefinitionRecord *MI,
                                             CXTranslationUnit TU) {
  CXCursor C = {CXCursor_MacroDefinition, 0, {MI, nullptr, TU}};
  return C;
}

const MacroDefinitionRecord *cxcursor::getCursorMacroDefinition(CXCursor C) {
  assert(C.kind == CXCursor_MacroDefinition);
  return static_cast<const MacroDefinitionRecord *>(C.data[0]);
}

CXCursor cxcursor::MakeMacroExpansionCursor(MacroExpansion *MI,
                                            CXTranslationUnit TU) {
  CXCursor C = {CXCursor_MacroExpansion, 0, {MI, nullptr, TU}};
  return C;
}

CXCursor cxcursor::MakeMacroExpansionCursor(MacroDefinitionRecord *MI,
                                            SourceLocation Loc,
                                            CXTranslationUnit TU) {
  assert(Loc.isValid());
  CXCursor C = {CXCursor_MacroExpansion, 0, {MI, Loc.getPtrEncoding(), TU}};
  return C;
}

const IdentifierInfo *cxcursor::MacroExpansionCursor::getName() const {
  if (isPseudo())
    return getAsMacroDefinition()->getName();
  return getAsMacroExpansion()->getName();
}
const MacroDefinitionRecord *
cxcursor::MacroExpansionCursor::getDefinition() const {
  if (isPseudo())
    return getAsMacroDefinition();
  return getAsMacroExpansion()->getDefinition();
}
SourceRange cxcursor::MacroExpansionCursor::getSourceRange() const {
  if (isPseudo())
    return getPseudoLoc();
  return getAsMacroExpansion()->getSourceRange();
}

CXCursor cxcursor::MakeInclusionDirectiveCursor(InclusionDirective *ID,
                                                CXTranslationUnit TU) {
  CXCursor C = {CXCursor_InclusionDirective, 0, {ID, nullptr, TU}};
  return C;
}

const InclusionDirective *cxcursor::getCursorInclusionDirective(CXCursor C) {
  assert(C.kind == CXCursor_InclusionDirective);
  return static_cast<const InclusionDirective *>(C.data[0]);
}

CXCursor cxcursor::MakeCursorLabelRef(LabelStmt *Label, SourceLocation Loc,
                                      CXTranslationUnit TU) {

  assert(Label && TU && "Invalid arguments!");
  void *RawLoc = Loc.getPtrEncoding();
  CXCursor C = {CXCursor_LabelRef, 0, {Label, RawLoc, TU}};
  return C;
}

std::pair<const LabelStmt *, SourceLocation>
cxcursor::getCursorLabelRef(CXCursor C) {
  assert(C.kind == CXCursor_LabelRef);
  return std::make_pair(static_cast<const LabelStmt *>(C.data[0]),
                        SourceLocation::getFromPtrEncoding(C.data[1]));
}

CXCursor cxcursor::MakeCursorOverloadedDeclRef(const OverloadExpr *E,
                                               CXTranslationUnit TU) {
  assert(E && TU && "Invalid arguments!");
  OverloadedDeclRefStorage Storage(E);
  void *RawLoc = E->getNameLoc().getPtrEncoding();
  CXCursor C = {
      CXCursor_OverloadedDeclRef, 0, {Storage.getOpaqueValue(), RawLoc, TU}};
  return C;
}

CXCursor cxcursor::MakeCursorOverloadedDeclRef(const Decl *D,
                                               SourceLocation Loc,
                                               CXTranslationUnit TU) {
  assert(D && TU && "Invalid arguments!");
  void *RawLoc = Loc.getPtrEncoding();
  OverloadedDeclRefStorage Storage(D);
  CXCursor C = {
      CXCursor_OverloadedDeclRef, 0, {Storage.getOpaqueValue(), RawLoc, TU}};
  return C;
}

CXCursor cxcursor::MakeCursorOverloadedDeclRef(TemplateName Name,
                                               SourceLocation Loc,
                                               CXTranslationUnit TU) {
  assert(Name.getAsOverloadedTemplate() && TU && "Invalid arguments!");
  void *RawLoc = Loc.getPtrEncoding();
  OverloadedDeclRefStorage Storage(Name.getAsOverloadedTemplate());
  CXCursor C = {
      CXCursor_OverloadedDeclRef, 0, {Storage.getOpaqueValue(), RawLoc, TU}};
  return C;
}

std::pair<cxcursor::OverloadedDeclRefStorage, SourceLocation>
cxcursor::getCursorOverloadedDeclRef(CXCursor C) {
  assert(C.kind == CXCursor_OverloadedDeclRef);
  return std::make_pair(OverloadedDeclRefStorage::getFromOpaqueValue(
                            const_cast<void *>(C.data[0])),
                        SourceLocation::getFromPtrEncoding(C.data[1]));
}

const Decl *cxcursor::getCursorDecl(CXCursor Cursor) {
  return static_cast<const Decl *>(Cursor.data[0]);
}

const Expr *cxcursor::getCursorExpr(CXCursor Cursor) {
  return dyn_cast_or_null<Expr>(getCursorStmt(Cursor));
}

const Stmt *cxcursor::getCursorStmt(CXCursor Cursor) {
  if (Cursor.kind == CXCursor_ObjCSuperClassRef ||
      Cursor.kind == CXCursor_ObjCProtocolRef ||
      Cursor.kind == CXCursor_ObjCClassRef)
    return nullptr;

  return static_cast<const Stmt *>(Cursor.data[1]);
}

const Attr *cxcursor::getCursorAttr(CXCursor Cursor) {
  return static_cast<const Attr *>(Cursor.data[1]);
}

ASTContext &cxcursor::getCursorContext(CXCursor Cursor) {
  return getCursorASTUnit(Cursor)->getASTContext();
}

ASTUnit *cxcursor::getCursorASTUnit(CXCursor Cursor) {
  CXTranslationUnit TU = getCursorTU(Cursor);
  if (!TU)
    return nullptr;
  return cxtu::getASTUnit(TU);
}

CXTranslationUnit cxcursor::getCursorTU(CXCursor Cursor) {
  return static_cast<CXTranslationUnit>(const_cast<void *>(Cursor.data[2]));
}

void cxcursor::getOverriddenCursors(CXCursor cursor,
                                    SmallVectorImpl<CXCursor> &overridden) {
  assert(clang_isDeclaration(cursor.kind));
  const NamedDecl *D = dyn_cast_or_null<NamedDecl>(getCursorDecl(cursor));
  if (!D)
    return;

  CXTranslationUnit TU = getCursorTU(cursor);
  SmallVector<const NamedDecl *, 8> OverDecls;
  D->getASTContext().getOverriddenMethods(D, OverDecls);

  for (SmallVectorImpl<const NamedDecl *>::iterator I = OverDecls.begin(),
                                                    E = OverDecls.end();
       I != E; ++I) {
    overridden.push_back(MakeCXCursor(*I, TU));
  }
}

std::pair<int, SourceLocation>
cxcursor::getSelectorIdentifierIndexAndLoc(CXCursor cursor) {
  if (cursor.kind == CXCursor_ObjCMessageExpr) {
    if (cursor.xdata != -1)
      return std::make_pair(cursor.xdata,
                            cast<ObjCMessageExpr>(getCursorExpr(cursor))
                                ->getSelectorLoc(cursor.xdata));
  } else if (cursor.kind == CXCursor_ObjCClassMethodDecl ||
             cursor.kind == CXCursor_ObjCInstanceMethodDecl) {
    if (cursor.xdata != -1)
      return std::make_pair(cursor.xdata,
                            cast<ObjCMethodDecl>(getCursorDecl(cursor))
                                ->getSelectorLoc(cursor.xdata));
  }

  return std::make_pair(-1, SourceLocation());
}

CXCursor cxcursor::getSelectorIdentifierCursor(int SelIdx, CXCursor cursor) {
  CXCursor newCursor = cursor;

  if (cursor.kind == CXCursor_ObjCMessageExpr) {
    if (SelIdx == -1 ||
        unsigned(SelIdx) >=
            cast<ObjCMessageExpr>(getCursorExpr(cursor))->getNumSelectorLocs())
      newCursor.xdata = -1;
    else
      newCursor.xdata = SelIdx;
  } else if (cursor.kind == CXCursor_ObjCClassMethodDecl ||
             cursor.kind == CXCursor_ObjCInstanceMethodDecl) {
    if (SelIdx == -1 ||
        unsigned(SelIdx) >=
            cast<ObjCMethodDecl>(getCursorDecl(cursor))->getNumSelectorLocs())
      newCursor.xdata = -1;
    else
      newCursor.xdata = SelIdx;
  }

  return newCursor;
}

CXCursor cxcursor::getTypeRefCursor(CXCursor cursor) {
  if (cursor.kind != CXCursor_CallExpr)
    return cursor;

  if (cursor.xdata == 0)
    return cursor;

  const Expr *E = getCursorExpr(cursor);
  TypeSourceInfo *Type = nullptr;
  if (const CXXUnresolvedConstructExpr *UnCtor =
          dyn_cast<CXXUnresolvedConstructExpr>(E)) {
    Type = UnCtor->getTypeSourceInfo();
  } else if (const CXXTemporaryObjectExpr *Tmp =
                 dyn_cast<CXXTemporaryObjectExpr>(E)) {
    Type = Tmp->getTypeSourceInfo();
  }

  if (!Type)
    return cursor;

  CXTranslationUnit TU = getCursorTU(cursor);
  QualType Ty = Type->getType();
  TypeLoc TL = Type->getTypeLoc();
  SourceLocation Loc = TL.getBeginLoc();

  if (const ElaboratedType *ElabT = Ty->getAs<ElaboratedType>()) {
    Ty = ElabT->getNamedType();
    ElaboratedTypeLoc ElabTL = TL.castAs<ElaboratedTypeLoc>();
    Loc = ElabTL.getNamedTypeLoc().getBeginLoc();
  }

  if (const TypedefType *Typedef = Ty->getAs<TypedefType>())
    return MakeCursorTypeRef(Typedef->getDecl(), Loc, TU);
  if (const TagType *Tag = Ty->getAs<TagType>())
    return MakeCursorTypeRef(Tag->getDecl(), Loc, TU);
  if (const TemplateTypeParmType *TemplP = Ty->getAs<TemplateTypeParmType>())
    return MakeCursorTypeRef(TemplP->getDecl(), Loc, TU);

  return cursor;
}

bool cxcursor::operator==(CXCursor X, CXCursor Y) {
  return X.kind == Y.kind && X.data[0] == Y.data[0] && X.data[1] == Y.data[1] &&
         X.data[2] == Y.data[2];
}

// FIXME: Remove once we can model DeclGroups and their appropriate ranges
// properly in the ASTs.
bool cxcursor::isFirstInDeclGroup(CXCursor C) {
  assert(clang_isDeclaration(C.kind));
  return ((uintptr_t)(C.data[1])) != 0;
}

//===----------------------------------------------------------------------===//
// libclang CXCursor APIs
//===----------------------------------------------------------------------===//

int clang_Cursor_isNull(CXCursor cursor) {
  return clang_equalCursors(cursor, clang_getNullCursor());
}

CXTranslationUnit clang_Cursor_getTranslationUnit(CXCursor cursor) {
  return getCursorTU(cursor);
}

int clang_Cursor_getNumArguments(CXCursor C) {
  if (clang_isDeclaration(C.kind)) {
    const Decl *D = cxcursor::getCursorDecl(C);
    if (const ObjCMethodDecl *MD = dyn_cast_or_null<ObjCMethodDecl>(D))
      return MD->param_size();
    if (const FunctionDecl *FD = dyn_cast_or_null<FunctionDecl>(D))
      return FD->param_size();
  }

  if (clang_isExpression(C.kind)) {
    const Expr *E = cxcursor::getCursorExpr(C);
    if (const CallExpr *CE = dyn_cast<CallExpr>(E)) {
      return CE->getNumArgs();
    }
    if (const CXXConstructExpr *CE = dyn_cast<CXXConstructExpr>(E)) {
      return CE->getNumArgs();
    }
  }

  return -1;
}

CXCursor clang_Cursor_getArgument(CXCursor C, unsigned i) {
  if (clang_isDeclaration(C.kind)) {
    const Decl *D = cxcursor::getCursorDecl(C);
    if (const ObjCMethodDecl *MD = dyn_cast_or_null<ObjCMethodDecl>(D)) {
      if (i < MD->param_size())
        return cxcursor::MakeCXCursor(MD->parameters()[i],
                                      cxcursor::getCursorTU(C));
    } else if (const FunctionDecl *FD = dyn_cast_or_null<FunctionDecl>(D)) {
      if (i < FD->param_size())
        return cxcursor::MakeCXCursor(FD->parameters()[i],
                                      cxcursor::getCursorTU(C));
    }
  }

  if (clang_isExpression(C.kind)) {
    const Expr *E = cxcursor::getCursorExpr(C);
    if (const CallExpr *CE = dyn_cast<CallExpr>(E)) {
      if (i < CE->getNumArgs()) {
        return cxcursor::MakeCXCursor(CE->getArg(i), getCursorDecl(C),
                                      cxcursor::getCursorTU(C));
      }
    }
    if (const CXXConstructExpr *CE = dyn_cast<CXXConstructExpr>(E)) {
      if (i < CE->getNumArgs()) {
        return cxcursor::MakeCXCursor(CE->getArg(i), getCursorDecl(C),
                                      cxcursor::getCursorTU(C));
      }
    }
  }

  return clang_getNullCursor();
}

int clang_Cursor_getNumTemplateArguments(CXCursor C) {
  if (clang_getCursorKind(C) != CXCursor_FunctionDecl) {
    return -1;
  }

  const FunctionDecl *FD =
      llvm::dyn_cast_or_null<clang::FunctionDecl>(getCursorDecl(C));
  if (!FD) {
    return -1;
  }

  const FunctionTemplateSpecializationInfo *SpecInfo =
      FD->getTemplateSpecializationInfo();
  if (!SpecInfo) {
    return -1;
  }

  return SpecInfo->TemplateArguments->size();
}

enum CXGetTemplateArgumentStatus {
  /** The operation completed successfully */
  CXGetTemplateArgumentStatus_Success = 0,

  /** The specified cursor did not represent a FunctionDecl. */
  CXGetTemplateArgumentStatus_CursorNotFunctionDecl = -1,

  /** The specified cursor was not castable to a FunctionDecl. */
  CXGetTemplateArgumentStatus_BadFunctionDeclCast = -2,

  /** A NULL FunctionTemplateSpecializationInfo was retrieved. */
  CXGetTemplateArgumentStatus_NullTemplSpecInfo = -3,

  /** An invalid (OOB) argument index was specified */
  CXGetTemplateArgumentStatus_InvalidIndex = -4
};

static int clang_Cursor_getTemplateArgument(CXCursor C, unsigned I,
                                            TemplateArgument *TA) {
  if (clang_getCursorKind(C) != CXCursor_FunctionDecl) {
    return CXGetTemplateArgumentStatus_CursorNotFunctionDecl;
  }

  const FunctionDecl *FD =
      llvm::dyn_cast_or_null<clang::FunctionDecl>(getCursorDecl(C));
  if (!FD) {
    return CXGetTemplateArgumentStatus_BadFunctionDeclCast;
  }

  const FunctionTemplateSpecializationInfo *SpecInfo =
      FD->getTemplateSpecializationInfo();
  if (!SpecInfo) {
    return CXGetTemplateArgumentStatus_NullTemplSpecInfo;
  }

  if (I >= SpecInfo->TemplateArguments->size()) {
    return CXGetTemplateArgumentStatus_InvalidIndex;
  }

  *TA = SpecInfo->TemplateArguments->get(I);
  return 0;
}

enum CXTemplateArgumentKind clang_Cursor_getTemplateArgumentKind(CXCursor C,
                                                                 unsigned I) {
  TemplateArgument TA;
  if (clang_Cursor_getTemplateArgument(C, I, &TA)) {
    return CXTemplateArgumentKind_Invalid;
  }

  switch (TA.getKind()) {
  case TemplateArgument::Null:
    return CXTemplateArgumentKind_Null;
  case TemplateArgument::Type:
    return CXTemplateArgumentKind_Type;
  case TemplateArgument::Declaration:
    return CXTemplateArgumentKind_Declaration;
  case TemplateArgument::NullPtr:
    return CXTemplateArgumentKind_NullPtr;
  case TemplateArgument::Integral:
    return CXTemplateArgumentKind_Integral;
  case TemplateArgument::Template:
    return CXTemplateArgumentKind_Template;
  case TemplateArgument::TemplateExpansion:
    return CXTemplateArgumentKind_TemplateExpansion;
  case TemplateArgument::Expression:
    return CXTemplateArgumentKind_Expression;
  case TemplateArgument::Pack:
    return CXTemplateArgumentKind_Pack;
  case TemplateArgument::Reflected:
    return CXTemplateArgumentKind_Reflected;
  }

  return CXTemplateArgumentKind_Invalid;
}

CXType clang_Cursor_getTemplateArgumentType(CXCursor C, unsigned I) {
  TemplateArgument TA;
  if (clang_Cursor_getTemplateArgument(C, I, &TA) !=
      CXGetTemplateArgumentStatus_Success) {
    return cxtype::MakeCXType(QualType(), getCursorTU(C));
  }

  if (TA.getKind() != TemplateArgument::Type) {
    return cxtype::MakeCXType(QualType(), getCursorTU(C));
  }

  return cxtype::MakeCXType(TA.getAsType(), getCursorTU(C));
}

long long clang_Cursor_getTemplateArgumentValue(CXCursor C, unsigned I) {
  TemplateArgument TA;
  if (clang_Cursor_getTemplateArgument(C, I, &TA) !=
      CXGetTemplateArgumentStatus_Success) {
    assert(0 && "Unable to retrieve TemplateArgument");
    return 0;
  }

  if (TA.getKind() != TemplateArgument::Integral) {
    assert(0 && "Passed template argument is not Integral");
    return 0;
  }

  return TA.getAsIntegral().getSExtValue();
}

unsigned long long clang_Cursor_getTemplateArgumentUnsignedValue(CXCursor C,
                                                                 unsigned I) {
  TemplateArgument TA;
  if (clang_Cursor_getTemplateArgument(C, I, &TA) !=
      CXGetTemplateArgumentStatus_Success) {
    assert(0 && "Unable to retrieve TemplateArgument");
    return 0;
  }

  if (TA.getKind() != TemplateArgument::Integral) {
    assert(0 && "Passed template argument is not Integral");
    return 0;
  }

  return TA.getAsIntegral().getZExtValue();
}

//===----------------------------------------------------------------------===//
// CXCursorSet.
//===----------------------------------------------------------------------===//

typedef llvm::DenseMap<CXCursor, unsigned> CXCursorSet_Impl;

static inline CXCursorSet packCXCursorSet(CXCursorSet_Impl *setImpl) {
  return (CXCursorSet)setImpl;
}
static inline CXCursorSet_Impl *unpackCXCursorSet(CXCursorSet set) {
  return (CXCursorSet_Impl *)set;
}
namespace llvm {
template <> struct DenseMapInfo<CXCursor> {
public:
  static inline CXCursor getEmptyKey() {
    return MakeCXCursorInvalid(CXCursor_InvalidFile);
  }
  static inline CXCursor getTombstoneKey() {
    return MakeCXCursorInvalid(CXCursor_NoDeclFound);
  }
  static inline unsigned getHashValue(const CXCursor &cursor) {
    return llvm::DenseMapInfo<std::pair<const void *, const void *>>::
        getHashValue(std::make_pair(cursor.data[0], cursor.data[1]));
  }
  static inline bool isEqual(const CXCursor &x, const CXCursor &y) {
    return x.kind == y.kind && x.data[0] == y.data[0] && x.data[1] == y.data[1];
  }
};
} // namespace llvm

CXCursorSet clang_createCXCursorSet() {
  return packCXCursorSet(new CXCursorSet_Impl());
}

void clang_disposeCXCursorSet(CXCursorSet set) {
  delete unpackCXCursorSet(set);
}

unsigned clang_CXCursorSet_contains(CXCursorSet set, CXCursor cursor) {
  CXCursorSet_Impl *setImpl = unpackCXCursorSet(set);
  if (!setImpl)
    return 0;
  return setImpl->find(cursor) != setImpl->end();
}

unsigned clang_CXCursorSet_insert(CXCursorSet set, CXCursor cursor) {
  // Do not insert invalid cursors into the set.
  if (cursor.kind >= CXCursor_FirstInvalid &&
      cursor.kind <= CXCursor_LastInvalid)
    return 1;

  CXCursorSet_Impl *setImpl = unpackCXCursorSet(set);
  if (!setImpl)
    return 1;
  unsigned &entry = (*setImpl)[cursor];
  unsigned flag = entry == 0 ? 1 : 0;
  entry = 1;
  return flag;
}

CXCompletionString clang_getCursorCompletionString(CXCursor cursor) {
  enum CXCursorKind kind = clang_getCursorKind(cursor);
  if (clang_isDeclaration(kind)) {
    const Decl *decl = getCursorDecl(cursor);
    if (const NamedDecl *namedDecl = dyn_cast_or_null<NamedDecl>(decl)) {
      ASTUnit *unit = getCursorASTUnit(cursor);
      CodeCompletionResult Result(namedDecl, CCP_Declaration);
      CodeCompletionString *String = Result.CreateCodeCompletionString(
          unit->getASTContext(), unit->getPreprocessor(),
          CodeCompletionContext::CCC_Other,
          unit->getCodeCompletionTUInfo().getAllocator(),
          unit->getCodeCompletionTUInfo(), true);
      return String;
    }
  } else if (kind == CXCursor_MacroDefinition) {
    const MacroDefinitionRecord *definition = getCursorMacroDefinition(cursor);
    const IdentifierInfo *Macro = definition->getName();
    ASTUnit *unit = getCursorASTUnit(cursor);
    CodeCompletionResult Result(
        Macro,
        unit->getPreprocessor().getMacroDefinition(Macro).getMacroInfo());
    CodeCompletionString *String = Result.CreateCodeCompletionString(
        unit->getASTContext(), unit->getPreprocessor(),
        CodeCompletionContext::CCC_Other,
        unit->getCodeCompletionTUInfo().getAllocator(),
        unit->getCodeCompletionTUInfo(), false);
    return String;
  }
  return nullptr;
}

namespace {
struct OverridenCursorsPool {
  typedef SmallVector<CXCursor, 2> CursorVec;
  std::vector<CursorVec *> AllCursors;
  std::vector<CursorVec *> AvailableCursors;

  ~OverridenCursorsPool() {
    for (std::vector<CursorVec *>::iterator I = AllCursors.begin(),
                                            E = AllCursors.end();
         I != E; ++I) {
      delete *I;
    }
  }
};
} // namespace

void *cxcursor::createOverridenCXCursorsPool() {
  return new OverridenCursorsPool();
}

void cxcursor::disposeOverridenCXCursorsPool(void *pool) {
  delete static_cast<OverridenCursorsPool *>(pool);
}

void clang_getOverriddenCursors(CXCursor cursor, CXCursor **overridden,
                                unsigned *num_overridden) {
  if (overridden)
    *overridden = nullptr;
  if (num_overridden)
    *num_overridden = 0;

  CXTranslationUnit TU = cxcursor::getCursorTU(cursor);

  if (!overridden || !num_overridden || !TU)
    return;

  if (!clang_isDeclaration(cursor.kind))
    return;

  OverridenCursorsPool &pool =
      *static_cast<OverridenCursorsPool *>(TU->OverridenCursorsPool);

  OverridenCursorsPool::CursorVec *Vec = nullptr;

  if (!pool.AvailableCursors.empty()) {
    Vec = pool.AvailableCursors.back();
    pool.AvailableCursors.pop_back();
  } else {
    Vec = new OverridenCursorsPool::CursorVec();
    pool.AllCursors.push_back(Vec);
  }

  // Clear out the vector, but don't free the memory contents.  This
  // reduces malloc() traffic.
  Vec->clear();

  // Use the first entry to contain a back reference to the vector.
  // This is a complete hack.
  CXCursor backRefCursor = MakeCXCursorInvalid(CXCursor_InvalidFile, TU);
  backRefCursor.data[0] = Vec;
  assert(cxcursor::getCursorTU(backRefCursor) == TU);
  Vec->push_back(backRefCursor);

  // Get the overridden cursors.
  cxcursor::getOverriddenCursors(cursor, *Vec);

  // Did we get any overridden cursors?  If not, return Vec to the pool
  // of available cursor vectors.
  if (Vec->size() == 1) {
    pool.AvailableCursors.push_back(Vec);
    return;
  }

  // Now tell the caller about the overridden cursors.
  assert(Vec->size() > 1);
  *overridden = &((*Vec)[1]);
  *num_overridden = Vec->size() - 1;
}

void clang_disposeOverriddenCursors(CXCursor *overridden) {
  if (!overridden)
    return;

  // Use pointer arithmetic to get back the first faux entry
  // which has a back-reference to the TU and the vector.
  --overridden;
  OverridenCursorsPool::CursorVec *Vec =
      static_cast<OverridenCursorsPool::CursorVec *>(
          const_cast<void *>(overridden->data[0]));
  CXTranslationUnit TU = getCursorTU(*overridden);

  assert(Vec && TU);

  OverridenCursorsPool &pool =
      *static_cast<OverridenCursorsPool *>(TU->OverridenCursorsPool);

  pool.AvailableCursors.push_back(Vec);
}

int clang_Cursor_isDynamicCall(CXCursor C) {
  const Expr *E = nullptr;
  if (clang_isExpression(C.kind))
    E = getCursorExpr(C);
  if (!E)
    return 0;

  if (const ObjCMessageExpr *MsgE = dyn_cast<ObjCMessageExpr>(E)) {
    if (MsgE->getReceiverKind() != ObjCMessageExpr::Instance)
      return false;
    if (auto *RecE = dyn_cast<ObjCMessageExpr>(
            MsgE->getInstanceReceiver()->IgnoreParenCasts())) {
      if (RecE->getMethodFamily() == OMF_alloc)
        return false;
    }
    return true;
  }

  if (auto *PropRefE = dyn_cast<ObjCPropertyRefExpr>(E)) {
    return !PropRefE->isSuperReceiver();
  }

  const MemberExpr *ME = nullptr;
  if (isa<MemberExpr>(E))
    ME = cast<MemberExpr>(E);
  else if (const CallExpr *CE = dyn_cast<CallExpr>(E))
    ME = dyn_cast_or_null<MemberExpr>(CE->getCallee());

  if (ME) {
    if (const CXXMethodDecl *MD =
            dyn_cast_or_null<CXXMethodDecl>(ME->getMemberDecl()))
      return MD->isVirtual() &&
             ME->performsVirtualDispatch(
                 cxcursor::getCursorContext(C).getLangOpts());
  }

  return 0;
}

CXType clang_Cursor_getReceiverType(CXCursor C) {
  CXTranslationUnit TU = cxcursor::getCursorTU(C);
  const Expr *E = nullptr;
  if (clang_isExpression(C.kind))
    E = getCursorExpr(C);

  if (const ObjCMessageExpr *MsgE = dyn_cast_or_null<ObjCMessageExpr>(E))
    return cxtype::MakeCXType(MsgE->getReceiverType(), TU);

  if (auto *PropRefE = dyn_cast<ObjCPropertyRefExpr>(E)) {
    return cxtype::MakeCXType(
        PropRefE->getReceiverType(cxcursor::getCursorContext(C)), TU);
  }

  const MemberExpr *ME = nullptr;
  if (isa<MemberExpr>(E))
    ME = cast<MemberExpr>(E);
  else if (const CallExpr *CE = dyn_cast<CallExpr>(E))
    ME = dyn_cast_or_null<MemberExpr>(CE->getCallee());

  if (ME) {
    if (dyn_cast_or_null<CXXMethodDecl>(ME->getMemberDecl())) {
      auto receiverTy = ME->getBase()->IgnoreImpCasts()->getType();
      return cxtype::MakeCXType(receiverTy, TU);
    }
  }

  return cxtype::MakeCXType(QualType(), TU);
}<|MERGE_RESOLUTION|>--- conflicted
+++ resolved
@@ -360,12 +360,9 @@
   case Stmt::ObjCSubscriptRefExprClass:
   case Stmt::RecoveryExprClass:
   case Stmt::CXXCompilerErrorExprClass:
-<<<<<<< HEAD
   case Stmt::CXXFragmentExprClass:
   case Stmt::CXXFragmentCaptureExprClass:
-=======
   case Stmt::CXXParameterInfoExprClass:
->>>>>>> 2a6beb10
     K = CXCursor_UnexposedExpr;
     break;
 
