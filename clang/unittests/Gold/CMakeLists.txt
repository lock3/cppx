set(LLVM_LINK_COMPONENTS
  Analysis
  BitReader
  BitWriter
  Core
  Coroutines
  Coverage
  ExecutionEngine
  FrontendOpenMP
  IPO
  IRReader
  AggressiveInstCombine
  InstCombine
  Instrumentation
  LTO
  Linker
  MC
  ObjCARCOpts
  Object
  Passes
  ProfileData
  Remarks
  ScalarOpts
  Support
  Target
  TransformUtils
  MCJIT
  OrcJit
  Option
  RuntimeDyld
  native
  mcdisassembler
  )

add_clang_unittest(GoldTests
  GoldAuto.cpp
  GoldBoolImplicitConversionInit.cpp
  GoldBuiltInTypeConstructorsExec.cpp
  GoldClassMemberAccessTest.cpp
  GoldClassParsing.cpp
  GoldClassTemplateMemberAccessExec.cpp
  GoldClassTemplateParsing.cpp
  GoldClassTemplatedMemberExec.cpp
  GoldCompileRun.cpp
  GoldConstructorCallParsingTest.cpp
  GoldFor.cpp
  GoldFunctionOverloading.cpp
  GoldFunctionTemplate.cpp
  GoldFunctionTemplateExec.cpp
  GoldGlobalParsing.cpp
<<<<<<< HEAD
  GoldImplicitCtorExplicitCallExec.cpp
  GoldMemberExecuteTest.cpp
)
=======
  GoldWhile.cpp
  ClassTemplateParsing.cpp
  ClassTemplateMemberAccessExec.cpp
  ClassMemberAccessTest.cpp
  ClassTemplatedMemberExec.cpp
  FunctionTemplateExec.cpp
  FunctionOverloading.cpp
  )
>>>>>>> ac16841a

clang_target_link_libraries(GoldTests
  PRIVATE
  clangAST
  clangCodeGen
  clangASTMatchers
  clangBasic
  clangFrontend
  clangParse
  clangSema
  clangSerialization
  clangTooling
  clangDriver
  gold
  )<|MERGE_RESOLUTION|>--- conflicted
+++ resolved
@@ -48,20 +48,10 @@
   GoldFunctionTemplate.cpp
   GoldFunctionTemplateExec.cpp
   GoldGlobalParsing.cpp
-<<<<<<< HEAD
   GoldImplicitCtorExplicitCallExec.cpp
   GoldMemberExecuteTest.cpp
-)
-=======
   GoldWhile.cpp
-  ClassTemplateParsing.cpp
-  ClassTemplateMemberAccessExec.cpp
-  ClassMemberAccessTest.cpp
-  ClassTemplatedMemberExec.cpp
-  FunctionTemplateExec.cpp
-  FunctionOverloading.cpp
   )
->>>>>>> ac16841a
 
 clang_target_link_libraries(GoldTests
   PRIVATE
