--- conflicted
+++ resolved
@@ -75,14 +75,6 @@
   ASSERT_TRUE(matches(Code.str(), ToMatch));
 }
 
-<<<<<<< HEAD
-
-
-
-
-
-=======
->>>>>>> 0974614d
 TEST(BlueArithmeticOp, PlusEqual) {
   StringRef Code = R"BLUE(
 foo:()->void {
