# The Lock3 LLVM Reflection & Metaprograming Clang Fork

<<<<<<< HEAD
This repository contains a modified version of the clang compiler for
reflection (feature/reflect) and metaprogramming (feature/metaprogramming).

To find our more information, including build instructions, please consult
our wiki: https://gitlab.com/lock3/clang/wikis/home
=======
This directory and its subdirectories contain source code for LLVM,
a toolkit for the construction of highly optimized compilers,
optimizers, and runtime environments.

The README briefly describes how to get started with building LLVM.
For more information on how to contribute to the LLVM project, please
take a look at the
[Contributing to LLVM](https://llvm.org/docs/Contributing.html) guide.

## Getting Started with the LLVM System

Taken from https://llvm.org/docs/GettingStarted.html.

### Overview

Welcome to the LLVM project!

The LLVM project has multiple components. The core of the project is
itself called "LLVM". This contains all of the tools, libraries, and header
files needed to process intermediate representations and converts it into
object files.  Tools include an assembler, disassembler, bitcode analyzer, and
bitcode optimizer.  It also contains basic regression tests.

C-like languages use the [Clang](http://clang.llvm.org/) front end.  This
component compiles C, C++, Objective C, and Objective C++ code into LLVM bitcode
-- and from there into object files, using LLVM.

Other components include:
the [libc++ C++ standard library](https://libcxx.llvm.org),
the [LLD linker](https://lld.llvm.org), and more.

### Getting the Source Code and Building LLVM

The LLVM Getting Started documentation may be out of date.  The [Clang
Getting Started](http://clang.llvm.org/get_started.html) page might have more
accurate information.

This is an example workflow and configuration to get and build the LLVM source:

1. Checkout LLVM (including related subprojects like Clang):

     * ``git clone https://github.com/llvm/llvm-project.git``

     * Or, on windows, ``git clone --config core.autocrlf=false
    https://github.com/llvm/llvm-project.git``

2. Configure and build LLVM and Clang:

     * ``cd llvm-project``

     * ``mkdir build``

     * ``cd build``

     * ``cmake -G <generator> [options] ../llvm``

        Some common generators are:

        * ``Ninja`` --- for generating [Ninja](https://ninja-build.org)
          build files. Most llvm developers use Ninja.
        * ``Unix Makefiles`` --- for generating make-compatible parallel makefiles.
        * ``Visual Studio`` --- for generating Visual Studio projects and
          solutions.
        * ``Xcode`` --- for generating Xcode projects.

        Some Common options:

        * ``-DLLVM_ENABLE_PROJECTS='...'`` --- semicolon-separated list of the LLVM
          subprojects you'd like to additionally build. Can include any of: clang,
          clang-tools-extra, libcxx, libcxxabi, libunwind, lldb, compiler-rt, lld,
          polly, or debuginfo-tests.

          For example, to build LLVM, Clang, libcxx, and libcxxabi, use
          ``-DLLVM_ENABLE_PROJECTS="clang;libcxx;libcxxabi"``.

        * ``-DCMAKE_INSTALL_PREFIX=directory`` --- Specify for *directory* the full
          pathname of where you want the LLVM tools and libraries to be installed
          (default ``/usr/local``).

        * ``-DCMAKE_BUILD_TYPE=type`` --- Valid options for *type* are Debug,
          Release, RelWithDebInfo, and MinSizeRel. Default is Debug.

        * ``-DLLVM_ENABLE_ASSERTIONS=On`` --- Compile with assertion checks enabled
          (default is Yes for Debug builds, No for all other build types).

      * Run your build tool of choice!

        * The default target (i.e. ``ninja`` or ``make``) will build all of LLVM.

        * The ``check-all`` target (i.e. ``ninja check-all``) will run the
          regression tests to ensure everything is in working order.

        * CMake will generate build targets for each tool and library, and most
          LLVM sub-projects generate their own ``check-<project>`` target.

        * Running a serial build will be *slow*.  To improve speed, try running a
          parallel build. That's done by default in Ninja; for ``make``, use
          ``make -j NNN`` (NNN is the number of parallel jobs, use e.g. number of
          CPUs you have.)

      * For more information see [CMake](https://llvm.org/docs/CMake.html)

Consult the
[Getting Started with LLVM](https://llvm.org/docs/GettingStarted.html#getting-started-with-llvm)
page for detailed information on configuring and compiling LLVM. You can visit
[Directory Layout](https://llvm.org/docs/GettingStarted.html#directory-layout)
to learn about the layout of the source code tree.
>>>>>>> 55de6fc0
<|MERGE_RESOLUTION|>--- conflicted
+++ resolved
@@ -1,12 +1,13 @@
 # The Lock3 LLVM Reflection & Metaprograming Clang Fork
 
-<<<<<<< HEAD
 This repository contains a modified version of the clang compiler for
 reflection (feature/reflect) and metaprogramming (feature/metaprogramming).
 
 To find our more information, including build instructions, please consult
 our wiki: https://gitlab.com/lock3/clang/wikis/home
-=======
+
+# The LLVM Compiler Infrastructure
+
 This directory and its subdirectories contain source code for LLVM,
 a toolkit for the construction of highly optimized compilers,
 optimizers, and runtime environments.
@@ -113,5 +114,4 @@
 [Getting Started with LLVM](https://llvm.org/docs/GettingStarted.html#getting-started-with-llvm)
 page for detailed information on configuring and compiling LLVM. You can visit
 [Directory Layout](https://llvm.org/docs/GettingStarted.html#directory-layout)
-to learn about the layout of the source code tree.
->>>>>>> 55de6fc0
+to learn about the layout of the source code tree.