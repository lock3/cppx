--- conflicted
+++ resolved
@@ -1410,10 +1410,7 @@
   case tok::kw_typedef:
   case tok::kw_constexpr:
   case tok::kw_consteval:
-<<<<<<< HEAD
-=======
   case tok::kw_constinit:
->>>>>>> d4eeec7c
     // storage-class-specifier
   case tok::kw_register:
   case tok::kw_static:
