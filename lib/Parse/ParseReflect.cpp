--- conflicted
+++ resolved
@@ -109,7 +109,35 @@
                                      T.getCloseLocation());
 }
 
-<<<<<<< HEAD
+/// Parse an invalid reflection.
+///
+/// \verbatim
+///  primary-expression:
+///    __valid_reflection '(' error-message ')'
+/// \endverbatim
+ExprResult Parser::ParseCXXInvalidReflectionExpression() {
+  assert(Tok.is(tok::kw___invalid_reflection) && "Not '__invalid_reflection'");
+
+  SourceLocation BuiltinLoc = ConsumeToken();
+  BalancedDelimiterTracker T(*this, tok::l_paren);
+
+  if (T.expectAndConsume(diag::err_expected_lparen_after, "__invalid_reflection"))
+    return ExprError();
+
+  ExprResult MessageExpr = ParseConstantExpression();
+
+  if (MessageExpr.isInvalid()) {
+    SkipUntil(tok::r_paren, StopAtSemi);
+    return ExprError();
+  }
+
+  if (T.consumeClose())
+    return ExprError();
+
+  return Actions.ActOnCXXInvalidReflectionExpr(MessageExpr.get(), BuiltinLoc,
+                                               T.getCloseLocation());
+}
+
 template<int BaseArgCount>
 static llvm::Optional<SmallVector<Expr *, BaseArgCount>>
 ParseConstexprFunctionArgs(Parser &P, BalancedDelimiterTracker &ParenTracker) {
@@ -125,35 +153,6 @@
   } while (P.TryConsumeToken(tok::comma));
 
   return Args;
-=======
-/// Parse an invalid reflection.
-///
-/// \verbatim
-///  primary-expression:
-///    __valid_reflection '(' error-message ')'
-/// \endverbatim
-ExprResult Parser::ParseCXXInvalidReflectionExpression() {
-  assert(Tok.is(tok::kw___invalid_reflection) && "Not '__invalid_reflection'");
-
-  SourceLocation BuiltinLoc = ConsumeToken();
-  BalancedDelimiterTracker T(*this, tok::l_paren);
-
-  if (T.expectAndConsume(diag::err_expected_lparen_after, "__invalid_reflection"))
-    return ExprError();
-
-  ExprResult MessageExpr = ParseConstantExpression();
-
-  if (MessageExpr.isInvalid()) {
-    SkipUntil(tok::r_paren, StopAtSemi);
-    return ExprError();
-  }
-
-  if (T.consumeClose())
-    return ExprError();
-
-  return Actions.ActOnCXXInvalidReflectionExpr(MessageExpr.get(), BuiltinLoc,
-                                               T.getCloseLocation());
->>>>>>> 59d612b8
 }
 
 /// Parse a reflection trait.
