--- conflicted
+++ resolved
@@ -1458,20 +1458,12 @@
   case tok::kw___reflect_dump:
     return ParseCXXReflectDumpReflectionExpression();
 
-<<<<<<< HEAD
-=======
   case tok::kw___compiler_error:
     return ParseCXXCompilerErrorExpression();
 
   case tok::kw___concatenate:
     return ParseCXXConcatenateExpression();
 
-#define REFLECTION_TRAIT(N,Spelling,K)		\
-    case tok::kw_##Spelling:
-#include "clang/Basic/TokenKinds.def"
-    return ParseCXXReflectionTrait();
-
->>>>>>> 7e75769b
   case tok::at: {
     SourceLocation AtLoc = ConsumeToken();
     return ParseObjCAtExpression(AtLoc);
