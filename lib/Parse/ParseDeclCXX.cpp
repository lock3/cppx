//===--- ParseDeclCXX.cpp - C++ Declaration Parsing -------------*- C++ -*-===//
//
// Part of the LLVM Project, under the Apache License v2.0 with LLVM Exceptions.
// See https://llvm.org/LICENSE.txt for license information.
// SPDX-License-Identifier: Apache-2.0 WITH LLVM-exception
//
//===----------------------------------------------------------------------===//
//
//  This file implements the C++ Declaration portions of the Parser interfaces.
//
//===----------------------------------------------------------------------===//

#include "clang/Parse/Parser.h"
#include "clang/AST/ASTContext.h"
#include "clang/AST/DeclTemplate.h"
#include "clang/AST/PrettyDeclStackTrace.h"
#include "clang/Basic/Attributes.h"
#include "clang/Basic/CharInfo.h"
#include "clang/Basic/OperatorKinds.h"
#include "clang/Basic/TargetInfo.h"
#include "clang/Parse/ParseDiagnostic.h"
#include "clang/Parse/RAIIObjectsForParser.h"
#include "clang/Sema/DeclSpec.h"
#include "clang/Sema/ParsedTemplate.h"
#include "clang/Sema/Scope.h"
#include "llvm/ADT/SmallString.h"
#include "llvm/Support/TimeProfiler.h"

using namespace clang;

/// ParseNamespace - We know that the current token is a namespace keyword. This
/// may either be a top level namespace or a block-level namespace alias. If
/// there was an inline keyword, it has already been parsed.
///
///       namespace-definition: [C++: namespace.def]
///         named-namespace-definition
///         unnamed-namespace-definition
///         nested-namespace-definition
///
///       named-namespace-definition:
///         'inline'[opt] 'namespace' attributes[opt] identifier '{'
///         namespace-body '}'
///
///       unnamed-namespace-definition:
///         'inline'[opt] 'namespace' attributes[opt] '{' namespace-body '}'
///
///       nested-namespace-definition:
///         'namespace' enclosing-namespace-specifier '::' 'inline'[opt]
///         identifier '{' namespace-body '}'
///
///       enclosing-namespace-specifier:
///         identifier
///         enclosing-namespace-specifier '::' 'inline'[opt] identifier
///
///       namespace-alias-definition:  [C++ 7.3.2: namespace.alias]
///         'namespace' identifier '=' qualified-namespace-specifier ';'
///
Parser::DeclGroupPtrTy Parser::ParseNamespace(DeclaratorContext Context,
                                              SourceLocation &DeclEnd,
                                              SourceLocation InlineLoc) {
  assert(Tok.is(tok::kw_namespace) && "Not a namespace!");
  SourceLocation NamespaceLoc = ConsumeToken();  // eat the 'namespace'.
  ObjCDeclContextSwitch ObjCDC(*this);

  if (Tok.is(tok::code_completion)) {
    Actions.CodeCompleteNamespaceDecl(getCurScope());
    cutOffParsing();
    return nullptr;
  }

  SourceLocation IdentLoc;
  IdentifierInfo *Ident = nullptr;
  InnerNamespaceInfoList ExtraNSs;
  SourceLocation FirstNestedInlineLoc;

  ParsedAttributesWithRange attrs(AttrFactory);
  SourceLocation attrLoc;
  if (getLangOpts().CPlusPlus11 && isCXX11AttributeSpecifier()) {
    Diag(Tok.getLocation(), getLangOpts().CPlusPlus17
                                ? diag::warn_cxx14_compat_ns_enum_attribute
                                : diag::ext_ns_enum_attribute)
      << 0 /*namespace*/;
    attrLoc = Tok.getLocation();
    ParseCXX11Attributes(attrs);
  }

  if (Tok.is(tok::identifier)) {
    Ident = Tok.getIdentifierInfo();
    IdentLoc = ConsumeToken();  // eat the identifier.
    while (Tok.is(tok::coloncolon) &&
           (NextToken().is(tok::identifier) ||
            (NextToken().is(tok::kw_inline) &&
             GetLookAheadToken(2).is(tok::identifier)))) {

      InnerNamespaceInfo Info;
      Info.NamespaceLoc = ConsumeToken();

      if (Tok.is(tok::kw_inline)) {
        Info.InlineLoc = ConsumeToken();
        if (FirstNestedInlineLoc.isInvalid())
          FirstNestedInlineLoc = Info.InlineLoc;
      }

      Info.Ident = Tok.getIdentifierInfo();
      Info.IdentLoc = ConsumeToken();

      ExtraNSs.push_back(Info);
    }
  }

  // A nested namespace definition cannot have attributes.
  if (!ExtraNSs.empty() && attrLoc.isValid())
    Diag(attrLoc, diag::err_unexpected_nested_namespace_attribute);

  // Read label attributes, if present.
  if (Tok.is(tok::kw___attribute)) {
    attrLoc = Tok.getLocation();
    ParseGNUAttributes(attrs);
  }

  if (Tok.is(tok::equal)) {
    if (!Ident) {
      Diag(Tok, diag::err_expected) << tok::identifier;
      // Skip to end of the definition and eat the ';'.
      SkipUntil(tok::semi);
      return nullptr;
    }
    if (attrLoc.isValid())
      Diag(attrLoc, diag::err_unexpected_namespace_attributes_alias);
    if (InlineLoc.isValid())
      Diag(InlineLoc, diag::err_inline_namespace_alias)
          << FixItHint::CreateRemoval(InlineLoc);
    Decl *NSAlias = ParseNamespaceAlias(NamespaceLoc, IdentLoc, Ident, DeclEnd);
    return Actions.ConvertDeclToDeclGroup(NSAlias);
}

  BalancedDelimiterTracker T(*this, tok::l_brace);
  if (T.consumeOpen()) {
    if (Ident)
      Diag(Tok, diag::err_expected) << tok::l_brace;
    else
      Diag(Tok, diag::err_expected_either) << tok::identifier << tok::l_brace;
    return nullptr;
  }

  if (getCurScope()->isClassScope() || getCurScope()->isTemplateParamScope() ||
      getCurScope()->isInObjcMethodScope() || getCurScope()->getBlockParent() ||
      (getCurScope()->getFnParent() &&
       !getCurScope()->getFnParent()->isMetaFunctionScope())) {
    Diag(T.getOpenLocation(), diag::err_namespace_nonnamespace_scope);
    SkipUntil(tok::r_brace);
    return nullptr;
  }

  if (ExtraNSs.empty()) {
    // Normal namespace definition, not a nested-namespace-definition.
  } else if (InlineLoc.isValid()) {
    Diag(InlineLoc, diag::err_inline_nested_namespace_definition);
  } else if (getLangOpts().CPlusPlus2a) {
    Diag(ExtraNSs[0].NamespaceLoc,
         diag::warn_cxx14_compat_nested_namespace_definition);
    if (FirstNestedInlineLoc.isValid())
      Diag(FirstNestedInlineLoc,
           diag::warn_cxx17_compat_inline_nested_namespace_definition);
  } else if (getLangOpts().CPlusPlus17) {
    Diag(ExtraNSs[0].NamespaceLoc,
         diag::warn_cxx14_compat_nested_namespace_definition);
    if (FirstNestedInlineLoc.isValid())
      Diag(FirstNestedInlineLoc, diag::ext_inline_nested_namespace_definition);
  } else {
    TentativeParsingAction TPA(*this);
    SkipUntil(tok::r_brace, StopBeforeMatch);
    Token rBraceToken = Tok;
    TPA.Revert();

    if (!rBraceToken.is(tok::r_brace)) {
      Diag(ExtraNSs[0].NamespaceLoc, diag::ext_nested_namespace_definition)
          << SourceRange(ExtraNSs.front().NamespaceLoc,
                         ExtraNSs.back().IdentLoc);
    } else {
      std::string NamespaceFix;
      for (const auto &ExtraNS : ExtraNSs) {
        NamespaceFix += " { ";
        if (ExtraNS.InlineLoc.isValid())
          NamespaceFix += "inline ";
        NamespaceFix += "namespace ";
        NamespaceFix += ExtraNS.Ident->getName();
      }

      std::string RBraces;
      for (unsigned i = 0, e = ExtraNSs.size(); i != e; ++i)
        RBraces +=  "} ";

      Diag(ExtraNSs[0].NamespaceLoc, diag::ext_nested_namespace_definition)
          << FixItHint::CreateReplacement(
                 SourceRange(ExtraNSs.front().NamespaceLoc,
                             ExtraNSs.back().IdentLoc),
                 NamespaceFix)
          << FixItHint::CreateInsertion(rBraceToken.getLocation(), RBraces);
    }

    // Warn about nested inline namespaces.
    if (FirstNestedInlineLoc.isValid())
      Diag(FirstNestedInlineLoc, diag::ext_inline_nested_namespace_definition);
  }

  // If we're still good, complain about inline namespaces in non-C++0x now.
  if (InlineLoc.isValid())
    Diag(InlineLoc, getLangOpts().CPlusPlus11 ?
         diag::warn_cxx98_compat_inline_namespace : diag::ext_inline_namespace);

  // Enter a scope for the namespace.
  ParseScope NamespaceScope(this, Scope::DeclScope);

  UsingDirectiveDecl *ImplicitUsingDirectiveDecl = nullptr;
  Decl *NamespcDecl = Actions.ActOnStartNamespaceDef(
      getCurScope(), InlineLoc, NamespaceLoc, IdentLoc, Ident,
      T.getOpenLocation(), attrs, ImplicitUsingDirectiveDecl);

  PrettyDeclStackTraceEntry CrashInfo(Actions.Context, NamespcDecl,
                                      NamespaceLoc, "parsing namespace");

  // Parse the contents of the namespace.  This includes parsing recovery on
  // any improperly nested namespaces.
  ParseInnerNamespace(ExtraNSs, 0, InlineLoc, attrs, T);

  // Leave the namespace scope.
  NamespaceScope.Exit();

  DeclEnd = T.getCloseLocation();
  Actions.ActOnFinishNamespaceDef(NamespcDecl, DeclEnd);

  return Actions.ConvertDeclToDeclGroup(NamespcDecl,
                                        ImplicitUsingDirectiveDecl);
}

/// ParseInnerNamespace - Parse the contents of a namespace.
void Parser::ParseInnerNamespace(const InnerNamespaceInfoList &InnerNSs,
                                 unsigned int index, SourceLocation &InlineLoc,
                                 ParsedAttributes &attrs,
                                 BalancedDelimiterTracker &Tracker) {
  if (index == InnerNSs.size()) {
    while (!tryParseMisplacedModuleImport() && Tok.isNot(tok::r_brace) &&
           Tok.isNot(tok::eof)) {
      ParsedAttributesWithRange attrs(AttrFactory);
      MaybeParseCXX11Attributes(attrs);
      ParseExternalDeclaration(attrs);
    }

    // The caller is what called check -- we are simply calling
    // the close for it.
    Tracker.consumeClose();

    return;
  }

  // Handle a nested namespace definition.
  // FIXME: Preserve the source information through to the AST rather than
  // desugaring it here.
  ParseScope NamespaceScope(this, Scope::DeclScope);
  UsingDirectiveDecl *ImplicitUsingDirectiveDecl = nullptr;
  Decl *NamespcDecl = Actions.ActOnStartNamespaceDef(
      getCurScope(), InnerNSs[index].InlineLoc, InnerNSs[index].NamespaceLoc,
      InnerNSs[index].IdentLoc, InnerNSs[index].Ident,
      Tracker.getOpenLocation(), attrs, ImplicitUsingDirectiveDecl);
  assert(!ImplicitUsingDirectiveDecl &&
         "nested namespace definition cannot define anonymous namespace");

  ParseInnerNamespace(InnerNSs, ++index, InlineLoc, attrs, Tracker);

  NamespaceScope.Exit();
  Actions.ActOnFinishNamespaceDef(NamespcDecl, Tracker.getCloseLocation());
}

/// ParseNamespaceAlias - Parse the part after the '=' in a namespace
/// alias definition.
///
Decl *Parser::ParseNamespaceAlias(SourceLocation NamespaceLoc,
                                  SourceLocation AliasLoc,
                                  IdentifierInfo *Alias,
                                  SourceLocation &DeclEnd) {
  assert(Tok.is(tok::equal) && "Not equal token");

  ConsumeToken(); // eat the '='.

  if (Tok.is(tok::code_completion)) {
    Actions.CodeCompleteNamespaceAliasDecl(getCurScope());
    cutOffParsing();
    return nullptr;
  }

  CXXScopeSpec SS;
  // Parse (optional) nested-name-specifier.
  ParseOptionalCXXScopeSpecifier(SS, nullptr, /*EnteringContext=*/false,
                                 /*MayBePseudoDestructor=*/nullptr,
                                 /*IsTypename=*/false,
                                 /*LastII=*/nullptr,
                                 /*OnlyNamespace=*/true);

  if (Tok.isNot(tok::identifier)) {
    Diag(Tok, diag::err_expected_namespace_name);
    // Skip to end of the definition and eat the ';'.
    SkipUntil(tok::semi);
    return nullptr;
  }

  if (SS.isInvalid()) {
    // Diagnostics have been emitted in ParseOptionalCXXScopeSpecifier.
    // Skip to end of the definition and eat the ';'.
    SkipUntil(tok::semi);
    return nullptr;
  }

  // Parse identifier.
  IdentifierInfo *Ident = Tok.getIdentifierInfo();
  SourceLocation IdentLoc = ConsumeToken();

  // Eat the ';'.
  DeclEnd = Tok.getLocation();
  if (ExpectAndConsume(tok::semi, diag::err_expected_semi_after_namespace_name))
    SkipUntil(tok::semi);

  return Actions.ActOnNamespaceAliasDef(getCurScope(), NamespaceLoc, AliasLoc,
                                        Alias, SS, IdentLoc, Ident);
}

/// ParseLinkage - We know that the current token is a string_literal
/// and just before that, that extern was seen.
///
///       linkage-specification: [C++ 7.5p2: dcl.link]
///         'extern' string-literal '{' declaration-seq[opt] '}'
///         'extern' string-literal declaration
///
Decl *Parser::ParseLinkage(ParsingDeclSpec &DS, DeclaratorContext Context) {
  assert(isTokenStringLiteral() && "Not a string literal!");
  ExprResult Lang = ParseStringLiteralExpression(false);

  ParseScope LinkageScope(this, Scope::DeclScope);
  Decl *LinkageSpec =
      Lang.isInvalid()
          ? nullptr
          : Actions.ActOnStartLinkageSpecification(
                getCurScope(), DS.getSourceRange().getBegin(), Lang.get(),
                Tok.is(tok::l_brace) ? Tok.getLocation() : SourceLocation());

  ParsedAttributesWithRange attrs(AttrFactory);
  MaybeParseCXX11Attributes(attrs);

  if (Tok.isNot(tok::l_brace)) {
    // Reset the source range in DS, as the leading "extern"
    // does not really belong to the inner declaration ...
    DS.SetRangeStart(SourceLocation());
    DS.SetRangeEnd(SourceLocation());
    // ... but anyway remember that such an "extern" was seen.
    DS.setExternInLinkageSpec(true);
    ParseExternalDeclaration(attrs, &DS);
    return LinkageSpec ? Actions.ActOnFinishLinkageSpecification(
                             getCurScope(), LinkageSpec, SourceLocation())
                       : nullptr;
  }

  DS.abort();

  ProhibitAttributes(attrs);

  BalancedDelimiterTracker T(*this, tok::l_brace);
  T.consumeOpen();

  unsigned NestedModules = 0;
  while (true) {
    switch (Tok.getKind()) {
    case tok::annot_module_begin:
      ++NestedModules;
      ParseTopLevelDecl();
      continue;

    case tok::annot_module_end:
      if (!NestedModules)
        break;
      --NestedModules;
      ParseTopLevelDecl();
      continue;

    case tok::annot_module_include:
      ParseTopLevelDecl();
      continue;

    case tok::eof:
      break;

    case tok::r_brace:
      if (!NestedModules)
        break;
      LLVM_FALLTHROUGH;
    default:
      ParsedAttributesWithRange attrs(AttrFactory);
      MaybeParseCXX11Attributes(attrs);
      ParseExternalDeclaration(attrs);
      continue;
    }

    break;
  }

  T.consumeClose();
  return LinkageSpec ? Actions.ActOnFinishLinkageSpecification(
                           getCurScope(), LinkageSpec, T.getCloseLocation())
                     : nullptr;
}

/// Parse a C++ Modules TS export-declaration.
///
///       export-declaration:
///         'export' declaration
///         'export' '{' declaration-seq[opt] '}'
///
Decl *Parser::ParseExportDeclaration() {
  assert(Tok.is(tok::kw_export));
  SourceLocation ExportLoc = ConsumeToken();

  ParseScope ExportScope(this, Scope::DeclScope);
  Decl *ExportDecl = Actions.ActOnStartExportDecl(
      getCurScope(), ExportLoc,
      Tok.is(tok::l_brace) ? Tok.getLocation() : SourceLocation());

  if (Tok.isNot(tok::l_brace)) {
    // FIXME: Factor out a ParseExternalDeclarationWithAttrs.
    ParsedAttributesWithRange Attrs(AttrFactory);
    MaybeParseCXX11Attributes(Attrs);
    MaybeParseMicrosoftAttributes(Attrs);
    ParseExternalDeclaration(Attrs);
    return Actions.ActOnFinishExportDecl(getCurScope(), ExportDecl,
                                         SourceLocation());
  }

  BalancedDelimiterTracker T(*this, tok::l_brace);
  T.consumeOpen();

  // The Modules TS draft says "An export-declaration shall declare at least one
  // entity", but the intent is that it shall contain at least one declaration.
  if (Tok.is(tok::r_brace) && getLangOpts().ModulesTS) {
    Diag(ExportLoc, diag::err_export_empty)
        << SourceRange(ExportLoc, Tok.getLocation());
  }

  while (!tryParseMisplacedModuleImport() && Tok.isNot(tok::r_brace) &&
         Tok.isNot(tok::eof)) {
    ParsedAttributesWithRange Attrs(AttrFactory);
    MaybeParseCXX11Attributes(Attrs);
    MaybeParseMicrosoftAttributes(Attrs);
    ParseExternalDeclaration(Attrs);
  }

  T.consumeClose();
  return Actions.ActOnFinishExportDecl(getCurScope(), ExportDecl,
                                       T.getCloseLocation());
}

/// ParseUsingDirectiveOrDeclaration - Parse C++ using using-declaration or
/// using-directive. Assumes that current token is 'using'.
Parser::DeclGroupPtrTy
Parser::ParseUsingDirectiveOrDeclaration(DeclaratorContext Context,
                                         const ParsedTemplateInfo &TemplateInfo,
                                         SourceLocation &DeclEnd,
                                         ParsedAttributesWithRange &attrs) {
  assert(Tok.is(tok::kw_using) && "Not using token");
  ObjCDeclContextSwitch ObjCDC(*this);

  // Eat 'using'.
  SourceLocation UsingLoc = ConsumeToken();

  if (Tok.is(tok::code_completion)) {
    Actions.CodeCompleteUsing(getCurScope());
    cutOffParsing();
    return nullptr;
  }

<<<<<<< HEAD
  // 'using struct' or 'using class' indicates a generated type.
  if (Tok.isOneOf(tok::kw_class, tok::kw_struct))
    return ParseCXXTypeTransformerDeclaration(UsingLoc);
=======
  // Consume unexpected 'template' keywords.
  while (Tok.is(tok::kw_template)) {
    SourceLocation TemplateLoc = ConsumeToken();
    Diag(TemplateLoc, diag::err_unexpected_template_after_using)
        << FixItHint::CreateRemoval(TemplateLoc);
  }
>>>>>>> 4b48b58c

  // 'using namespace' means this is a using-directive.
  if (Tok.is(tok::kw_namespace)) {
    // Template parameters are always an error here.
    if (TemplateInfo.Kind) {
      SourceRange R = TemplateInfo.getSourceRange();
      Diag(UsingLoc, diag::err_templated_using_directive_declaration)
        << 0 /* directive */ << R << FixItHint::CreateRemoval(R);
    }

    Decl *UsingDir = ParseUsingDirective(Context, UsingLoc, DeclEnd, attrs);
    return Actions.ConvertDeclToDeclGroup(UsingDir);
  }

  // Otherwise, it must be a using-declaration or an alias-declaration.

  // Using declarations can't have attributes.
  ProhibitAttributes(attrs);

  return ParseUsingDeclaration(Context, TemplateInfo, UsingLoc, DeclEnd,
                               AS_none);
}

/// ParseUsingDirective - Parse C++ using-directive, assumes
/// that current token is 'namespace' and 'using' was already parsed.
///
///       using-directive: [C++ 7.3.p4: namespace.udir]
///        'using' 'namespace' ::[opt] nested-name-specifier[opt]
///                 namespace-name ;
/// [GNU] using-directive:
///        'using' 'namespace' ::[opt] nested-name-specifier[opt]
///                 namespace-name attributes[opt] ;
///
Decl *Parser::ParseUsingDirective(DeclaratorContext Context,
                                  SourceLocation UsingLoc,
                                  SourceLocation &DeclEnd,
                                  ParsedAttributes &attrs) {
  assert(Tok.is(tok::kw_namespace) && "Not 'namespace' token");

  // Eat 'namespace'.
  SourceLocation NamespcLoc = ConsumeToken();

  if (Tok.is(tok::code_completion)) {
    Actions.CodeCompleteUsingDirective(getCurScope());
    cutOffParsing();
    return nullptr;
  }

  // Parse (optional) nested-name-specifier.
  CXXScopeSpec SS;
  ParseOptionalCXXScopeSpecifier(SS, nullptr, /*EnteringContext=*/false,
                                 /*MayBePseudoDestructor=*/nullptr,
                                 /*IsTypename=*/false,
                                 /*LastII=*/nullptr,
                                 /*OnlyNamespace=*/true);

  IdentifierInfo *NamespcName = nullptr;
  SourceLocation IdentLoc = SourceLocation();

  // Parse namespace-name.
  if (Tok.isNot(tok::identifier)) {
    Diag(Tok, diag::err_expected_namespace_name);
    // If there was invalid namespace name, skip to end of decl, and eat ';'.
    SkipUntil(tok::semi);
    // FIXME: Are there cases, when we would like to call ActOnUsingDirective?
    return nullptr;
  }

  if (SS.isInvalid()) {
    // Diagnostics have been emitted in ParseOptionalCXXScopeSpecifier.
    // Skip to end of the definition and eat the ';'.
    SkipUntil(tok::semi);
    return nullptr;
  }

  // Parse identifier.
  NamespcName = Tok.getIdentifierInfo();
  IdentLoc = ConsumeToken();

  // Parse (optional) attributes (most likely GNU strong-using extension).
  bool GNUAttr = false;
  if (Tok.is(tok::kw___attribute)) {
    GNUAttr = true;
    ParseGNUAttributes(attrs);
  }

  // Eat ';'.
  DeclEnd = Tok.getLocation();
  if (ExpectAndConsume(tok::semi,
                       GNUAttr ? diag::err_expected_semi_after_attribute_list
                               : diag::err_expected_semi_after_namespace_name))
    SkipUntil(tok::semi);

  return Actions.ActOnUsingDirective(getCurScope(), UsingLoc, NamespcLoc, SS,
                                     IdentLoc, NamespcName, attrs);
}

/// Parse a namespace-name.
///
/// FIXME: We should call this from ParseUsingDirective. This is also
/// essentially duplicated in ParseNamespaceAlias. Unify all of those
/// parsers to use this function (if possible).
///
/// Note, however, that we don't want diagnostics for failed parses or
/// lookups when parsing reflection operands.
Decl *Parser::ParseNamespaceName(CXXScopeSpec &SS, SourceLocation &IdentLoc) {
  // Parse (optional) nested-name-specifier.
  // Allow scope specifiers to be any prefix.
  ParseOptionalCXXScopeSpecifier(SS, nullptr, /*EnteringContext=*/false,
                                 /*MayBePseudoDestructor=*/nullptr,
                                 /*IsTypename=*/false,
                                 /*LastII=*/nullptr,
                                 /*OnlyNamespace=*/false);

  // Parse namespace-name.
  if (Tok.isNot(tok::identifier)) {
    // FIXME: If we're parsing a reflexpr(), then we mustn't diagnose
    // errors. Just fail early so the tentative parse can reset and try
    // the next match.
    return nullptr;
  }

  IdentifierInfo *Ident = Tok.getIdentifierInfo();
  IdentLoc = ConsumeToken();

  return Actions.ActOnNamespaceName(getCurScope(), SS, Ident, IdentLoc);
}

/// Parse a using-declarator (or the identifier in a C++11 alias-declaration).
///
///     using-declarator:
///       'typename'[opt] nested-name-specifier unqualified-id
///
bool Parser::ParseUsingDeclarator(DeclaratorContext Context,
                                  UsingDeclarator &D) {
  D.clear();

  // Ignore optional 'typename'.
  // FIXME: This is wrong; we should parse this as a typename-specifier.
  TryConsumeToken(tok::kw_typename, D.TypenameLoc);

  if (Tok.is(tok::kw___super)) {
    Diag(Tok.getLocation(), diag::err_super_in_using_declaration);
    return true;
  }

  // Parse nested-name-specifier.
  IdentifierInfo *LastII = nullptr;
  if (ParseOptionalCXXScopeSpecifier(D.SS, nullptr, /*EnteringContext=*/false,
                                     /*MayBePseudoDtor=*/nullptr,
                                     /*IsTypename=*/false,
                                     /*LastII=*/&LastII))
    return true;
  if (D.SS.isInvalid())
    return true;

  // Parse the unqualified-id. We allow parsing of both constructor and
  // destructor names and allow the action module to diagnose any semantic
  // errors.
  //
  // C++11 [class.qual]p2:
  //   [...] in a using-declaration that is a member-declaration, if the name
  //   specified after the nested-name-specifier is the same as the identifier
  //   or the simple-template-id's template-name in the last component of the
  //   nested-name-specifier, the name is [...] considered to name the
  //   constructor.
  if (getLangOpts().CPlusPlus11 &&
      Context == DeclaratorContext::MemberContext &&
      Tok.is(tok::identifier) &&
      (NextToken().is(tok::semi) || NextToken().is(tok::comma) ||
       NextToken().is(tok::ellipsis)) &&
      D.SS.isNotEmpty() && LastII == Tok.getIdentifierInfo() &&
      !D.SS.getScopeRep()->getAsNamespace() &&
      !D.SS.getScopeRep()->getAsNamespaceAlias()) {
    SourceLocation IdLoc = ConsumeToken();
    ParsedType Type =
        Actions.getInheritingConstructorName(D.SS, IdLoc, *LastII);
    D.Name.setConstructorName(Type, IdLoc, IdLoc);
  } else {
    if (ParseUnqualifiedId(
            D.SS, /*EnteringContext=*/false,
            /*AllowDestructorName=*/true,
            /*AllowConstructorName=*/!(Tok.is(tok::identifier) &&
                                       NextToken().is(tok::equal)),
            /*AllowDeductionGuide=*/false,
            nullptr, nullptr, D.Name))
      return true;
  }

  if (TryConsumeToken(tok::ellipsis, D.EllipsisLoc))
    Diag(Tok.getLocation(), getLangOpts().CPlusPlus17 ?
         diag::warn_cxx17_compat_using_declaration_pack :
         diag::ext_using_declaration_pack);

  return false;
}

/// ParseUsingDeclaration - Parse C++ using-declaration or alias-declaration.
/// Assumes that 'using' was already seen.
///
///     using-declaration: [C++ 7.3.p3: namespace.udecl]
///       'using' using-declarator-list[opt] ;
///
///     using-declarator-list: [C++1z]
///       using-declarator '...'[opt]
///       using-declarator-list ',' using-declarator '...'[opt]
///
///     using-declarator-list: [C++98-14]
///       using-declarator
///
///     alias-declaration: C++11 [dcl.dcl]p1
///       'using' identifier attribute-specifier-seq[opt] = type-id ;
///
Parser::DeclGroupPtrTy
Parser::ParseUsingDeclaration(DeclaratorContext Context,
                              const ParsedTemplateInfo &TemplateInfo,
                              SourceLocation UsingLoc, SourceLocation &DeclEnd,
                              AccessSpecifier AS) {
  // Check for misplaced attributes before the identifier in an
  // alias-declaration.
  ParsedAttributesWithRange MisplacedAttrs(AttrFactory);
  MaybeParseCXX11Attributes(MisplacedAttrs);

  UsingDeclarator D;
  bool InvalidDeclarator = ParseUsingDeclarator(Context, D);

  ParsedAttributesWithRange Attrs(AttrFactory);
  MaybeParseGNUAttributes(Attrs);
  MaybeParseCXX11Attributes(Attrs);

  // Maybe this is an alias-declaration.
  if (Tok.is(tok::equal)) {
    if (InvalidDeclarator) {
      SkipUntil(tok::semi);
      return nullptr;
    }

    // If we had any misplaced attributes from earlier, this is where they
    // should have been written.
    if (MisplacedAttrs.Range.isValid()) {
      Diag(MisplacedAttrs.Range.getBegin(), diag::err_attributes_not_allowed)
        << FixItHint::CreateInsertionFromRange(
               Tok.getLocation(),
               CharSourceRange::getTokenRange(MisplacedAttrs.Range))
        << FixItHint::CreateRemoval(MisplacedAttrs.Range);
      Attrs.takeAllFrom(MisplacedAttrs);
    }

    Decl *DeclFromDeclSpec = nullptr;
    Decl *AD = ParseAliasDeclarationAfterDeclarator(
        TemplateInfo, UsingLoc, D, DeclEnd, AS, Attrs, &DeclFromDeclSpec);
    return Actions.ConvertDeclToDeclGroup(AD, DeclFromDeclSpec);
  }

  // C++11 attributes are not allowed on a using-declaration, but GNU ones
  // are.
  ProhibitAttributes(MisplacedAttrs);
  ProhibitAttributes(Attrs);

  // Diagnose an attempt to declare a templated using-declaration.
  // In C++11, alias-declarations can be templates:
  //   template <...> using id = type;
  if (TemplateInfo.Kind) {
    SourceRange R = TemplateInfo.getSourceRange();
    Diag(UsingLoc, diag::err_templated_using_directive_declaration)
      << 1 /* declaration */ << R << FixItHint::CreateRemoval(R);

    // Unfortunately, we have to bail out instead of recovering by
    // ignoring the parameters, just in case the nested name specifier
    // depends on the parameters.
    return nullptr;
  }

  SmallVector<Decl *, 8> DeclsInGroup;
  while (true) {
    // Parse (optional) attributes (most likely GNU strong-using extension).
    MaybeParseGNUAttributes(Attrs);

    if (InvalidDeclarator)
      SkipUntil(tok::comma, tok::semi, StopBeforeMatch);
    else {
      // "typename" keyword is allowed for identifiers only,
      // because it may be a type definition.
      if (D.TypenameLoc.isValid() &&
          D.Name.getKind() != UnqualifiedIdKind::IK_Identifier) {
        Diag(D.Name.getSourceRange().getBegin(),
             diag::err_typename_identifiers_only)
            << FixItHint::CreateRemoval(SourceRange(D.TypenameLoc));
        // Proceed parsing, but discard the typename keyword.
        D.TypenameLoc = SourceLocation();
      }

      Decl *UD = Actions.ActOnUsingDeclaration(getCurScope(), AS, UsingLoc,
                                               D.TypenameLoc, D.SS, D.Name,
                                               D.EllipsisLoc, Attrs);
      if (UD)
        DeclsInGroup.push_back(UD);
    }

    if (!TryConsumeToken(tok::comma))
      break;

    // Parse another using-declarator.
    Attrs.clear();
    InvalidDeclarator = ParseUsingDeclarator(Context, D);
  }

  if (DeclsInGroup.size() > 1)
    Diag(Tok.getLocation(), getLangOpts().CPlusPlus17 ?
         diag::warn_cxx17_compat_multi_using_declaration :
         diag::ext_multi_using_declaration);

  // Eat ';'.
  DeclEnd = Tok.getLocation();
  if (ExpectAndConsume(tok::semi, diag::err_expected_after,
                       !Attrs.empty() ? "attributes list"
                                      : "using declaration"))
    SkipUntil(tok::semi);

  return Actions.BuildDeclaratorGroup(DeclsInGroup);
}

Decl *Parser::ParseAliasDeclarationAfterDeclarator(
    const ParsedTemplateInfo &TemplateInfo, SourceLocation UsingLoc,
    UsingDeclarator &D, SourceLocation &DeclEnd, AccessSpecifier AS,
    ParsedAttributes &Attrs, Decl **OwnedType) {
  if (ExpectAndConsume(tok::equal)) {
    SkipUntil(tok::semi);
    return nullptr;
  }

  Diag(Tok.getLocation(), getLangOpts().CPlusPlus11 ?
       diag::warn_cxx98_compat_alias_declaration :
       diag::ext_alias_declaration);

  // Type alias templates cannot be specialized.
  int SpecKind = -1;
  if (TemplateInfo.Kind == ParsedTemplateInfo::Template &&
      D.Name.getKind() == UnqualifiedIdKind::IK_TemplateId)
    SpecKind = 0;
  if (TemplateInfo.Kind == ParsedTemplateInfo::ExplicitSpecialization)
    SpecKind = 1;
  if (TemplateInfo.Kind == ParsedTemplateInfo::ExplicitInstantiation)
    SpecKind = 2;
  if (SpecKind != -1) {
    SourceRange Range;
    if (SpecKind == 0)
      Range = SourceRange(D.Name.TemplateId->LAngleLoc,
                          D.Name.TemplateId->RAngleLoc);
    else
      Range = TemplateInfo.getSourceRange();
    Diag(Range.getBegin(), diag::err_alias_declaration_specialization)
      << SpecKind << Range;
    SkipUntil(tok::semi);
    return nullptr;
  }

  // Name must be an identifier.
  if (D.Name.getKind() != UnqualifiedIdKind::IK_Identifier) {
    Diag(D.Name.StartLocation, diag::err_alias_declaration_not_identifier);
    // No removal fixit: can't recover from this.
    SkipUntil(tok::semi);
    return nullptr;
  } else if (D.TypenameLoc.isValid())
    Diag(D.TypenameLoc, diag::err_alias_declaration_not_identifier)
        << FixItHint::CreateRemoval(SourceRange(
               D.TypenameLoc,
               D.SS.isNotEmpty() ? D.SS.getEndLoc() : D.TypenameLoc));
  else if (D.SS.isNotEmpty())
    Diag(D.SS.getBeginLoc(), diag::err_alias_declaration_not_identifier)
      << FixItHint::CreateRemoval(D.SS.getRange());
  if (D.EllipsisLoc.isValid())
    Diag(D.EllipsisLoc, diag::err_alias_declaration_pack_expansion)
      << FixItHint::CreateRemoval(SourceRange(D.EllipsisLoc));

  Decl *DeclFromDeclSpec = nullptr;
  TypeResult TypeAlias = ParseTypeName(
      nullptr,
      TemplateInfo.Kind ? DeclaratorContext::AliasTemplateContext
                        : DeclaratorContext::AliasDeclContext,
      AS, &DeclFromDeclSpec, &Attrs);
  if (OwnedType)
    *OwnedType = DeclFromDeclSpec;

  // Eat ';'.
  DeclEnd = Tok.getLocation();
  if (ExpectAndConsume(tok::semi, diag::err_expected_after,
                       !Attrs.empty() ? "attributes list"
                                      : "alias declaration"))
    SkipUntil(tok::semi);

  TemplateParameterLists *TemplateParams = TemplateInfo.TemplateParams;
  MultiTemplateParamsArg TemplateParamsArg(
    TemplateParams ? TemplateParams->data() : nullptr,
    TemplateParams ? TemplateParams->size() : 0);
  return Actions.ActOnAliasDeclaration(getCurScope(), AS, TemplateParamsArg,
                                       UsingLoc, D.Name, Attrs, TypeAlias,
                                       DeclFromDeclSpec);
}

Decl *
Parser::ParseCXXRequiredTypenameDecl(SourceLocation RequiresLoc,
                                     DeclaratorContext Ctx,
                                     AccessSpecifier AS) {
  assert(Tok.isOneOf(tok::kw_class, tok::kw_typename) &&
         "A require type starts with 'class' or 'typename'");

  bool DeclaredWithTypename = Tok.is(tok::kw_typename);

  SourceLocation SpecLoc = ConsumeToken();
  CXXScopeSpec SS;
  if (ParseOptionalCXXScopeSpecifier(SS, /*ObjectType=*/nullptr,
                                     /*EnteringContext=*/false, nullptr,
                                     /*IsTypename*/true))
    return nullptr;

  // The actual name of the type.
  if (!Tok.is(tok::identifier))
    return nullptr;
  IdentifierInfo *TypeId = Tok.getIdentifierInfo();
  ConsumeToken();

  // Eat the ';'.
  ExpectAndConsume(tok::semi, diag::err_expected_semi_declaration);

  return Actions.ActOnCXXRequiredTypeDecl(AS, RequiresLoc, SpecLoc, TypeId,
                                          DeclaredWithTypename);
}

Decl *
Parser::ParseCXXRequiredDeclaratorDecl(SourceLocation RequiresLoc,
                                       DeclaratorContext Ctx,
                                       AccessSpecifier AS) {
  DeclSpecContext DSC = getDeclSpecContextFromDeclaratorContext(Ctx);

  // Get the specifiers and declarator we are going to require.
  DeclSpec DS(AttrFactory);
  ParseDeclarationSpecifiers(DS, ParsedTemplateInfo(), AS, DSC);

  Declarator DeclaratorInfo(DS, Ctx);
  ParseDeclarator(DeclaratorInfo);

  // Eat the ';'.
  ExpectAndConsume(tok::semi);

  return Actions.ActOnCXXRequiredDeclaratorDecl(getCurScope(),
                                                RequiresLoc,
                                                DeclaratorInfo);
}

Decl *
Parser::ParseCXXRequiredDecl(DeclaratorContext Ctx, AccessSpecifier AS) {
  assert(Tok.is(tok::kw_requires) && "Not requires!");
  SourceLocation RequiresLoc = ConsumeToken();

  // We have a declaration the form 'requires typename T'
  if (Tok.isOneOf(tok::kw_class, tok::kw_typename))
    return ParseCXXRequiredTypenameDecl(RequiresLoc, Ctx, AS);

  return ParseCXXRequiredDeclaratorDecl(RequiresLoc, Ctx, AS);
}

/// ParseStaticAssertDeclaration - Parse C++0x or C11 static_assert-declaration.
///
/// [C++0x] static_assert-declaration:
///           static_assert ( constant-expression  ,  string-literal  ) ;
///
/// [C11]   static_assert-declaration:
///           _Static_assert ( constant-expression  ,  string-literal  ) ;
///
Decl *Parser::ParseStaticAssertDeclaration(SourceLocation &DeclEnd){
  assert(Tok.isOneOf(tok::kw_static_assert, tok::kw__Static_assert) &&
         "Not a static_assert declaration");

  if (Tok.is(tok::kw__Static_assert) && !getLangOpts().C11)
    Diag(Tok, diag::ext_c11_feature) << Tok.getName();
  if (Tok.is(tok::kw_static_assert))
    Diag(Tok, diag::warn_cxx98_compat_static_assert);

  SourceLocation StaticAssertLoc = ConsumeToken();

  BalancedDelimiterTracker T(*this, tok::l_paren);
  if (T.consumeOpen()) {
    Diag(Tok, diag::err_expected) << tok::l_paren;
    SkipMalformedDecl();
    return nullptr;
  }

  EnterExpressionEvaluationContext ConstantEvaluated(
      Actions, Sema::ExpressionEvaluationContext::ConstantEvaluated);
  ExprResult AssertExpr(ParseConstantExpressionInExprEvalContext());
  if (AssertExpr.isInvalid()) {
    SkipMalformedDecl();
    return nullptr;
  }

  ExprResult AssertMessage;
  if (Tok.is(tok::r_paren)) {
    Diag(Tok, getLangOpts().CPlusPlus17
                  ? diag::warn_cxx14_compat_static_assert_no_message
                  : diag::ext_static_assert_no_message)
      << (getLangOpts().CPlusPlus17
              ? FixItHint()
              : FixItHint::CreateInsertion(Tok.getLocation(), ", \"\""));
  } else {
    if (ExpectAndConsume(tok::comma)) {
      SkipUntil(tok::semi);
      return nullptr;
    }

    if (!isTokenStringLiteral()) {
      Diag(Tok, diag::err_expected_string_literal)
        << /*Source='static_assert'*/1;
      SkipMalformedDecl();
      return nullptr;
    }

    AssertMessage = ParseStringLiteralExpression();
    if (AssertMessage.isInvalid()) {
      SkipMalformedDecl();
      return nullptr;
    }
  }

  T.consumeClose();

  DeclEnd = Tok.getLocation();
  ExpectAndConsumeSemi(diag::err_expected_semi_after_static_assert);

  return Actions.ActOnStaticAssertDeclaration(StaticAssertLoc,
                                              AssertExpr.get(),
                                              AssertMessage.get(),
                                              T.getCloseLocation());
}

/// ParseDecltypeSpecifier - Parse a C++11 decltype specifier.
///
/// 'decltype' ( expression )
/// 'decltype' ( 'auto' )      [C++1y]
///
SourceLocation Parser::ParseDecltypeSpecifier(DeclSpec &DS) {
  assert(Tok.isOneOf(tok::kw_decltype, tok::annot_decltype)
           && "Not a decltype specifier");

  ExprResult Result;
  SourceLocation StartLoc = Tok.getLocation();
  SourceLocation EndLoc;

  if (Tok.is(tok::annot_decltype)) {
    Result = getExprAnnotation(Tok);
    EndLoc = Tok.getAnnotationEndLoc();
    ConsumeAnnotationToken();
    if (Result.isInvalid()) {
      DS.SetTypeSpecError();
      return EndLoc;
    }
  } else {
    if (Tok.getIdentifierInfo()->isStr("decltype"))
      Diag(Tok, diag::warn_cxx98_compat_decltype);

    ConsumeToken();

    BalancedDelimiterTracker T(*this, tok::l_paren);
    if (T.expectAndConsume(diag::err_expected_lparen_after,
                           "decltype", tok::r_paren)) {
      DS.SetTypeSpecError();
      return T.getOpenLocation() == Tok.getLocation() ?
             StartLoc : T.getOpenLocation();
    }

    // Check for C++1y 'decltype(auto)'.
    if (Tok.is(tok::kw_auto)) {
      // No need to disambiguate here: an expression can't start with 'auto',
      // because the typename-specifier in a function-style cast operation can't
      // be 'auto'.
      Diag(Tok.getLocation(),
           getLangOpts().CPlusPlus14
             ? diag::warn_cxx11_compat_decltype_auto_type_specifier
             : diag::ext_decltype_auto_type_specifier);
      ConsumeToken();
    } else {
      // Parse the expression

      // C++11 [dcl.type.simple]p4:
      //   The operand of the decltype specifier is an unevaluated operand.
      EnterExpressionEvaluationContext Unevaluated(
          Actions, Sema::ExpressionEvaluationContext::Unevaluated, nullptr,
          Sema::ExpressionEvaluationContextRecord::EK_Decltype);
      Result =
          Actions.CorrectDelayedTyposInExpr(ParseExpression(), [](Expr *E) {
            return E->hasPlaceholderType() ? ExprError() : E;
          });
      if (Result.isInvalid()) {
        DS.SetTypeSpecError();
        if (SkipUntil(tok::r_paren, StopAtSemi | StopBeforeMatch)) {
          EndLoc = ConsumeParen();
        } else {
          if (PP.isBacktrackEnabled() && Tok.is(tok::semi)) {
            // Backtrack to get the location of the last token before the semi.
            PP.RevertCachedTokens(2);
            ConsumeToken(); // the semi.
            EndLoc = ConsumeAnyToken();
            assert(Tok.is(tok::semi));
          } else {
            EndLoc = Tok.getLocation();
          }
        }
        return EndLoc;
      }

      Result = Actions.ActOnDecltypeExpression(Result.get());
    }

    // Match the ')'
    T.consumeClose();
    if (T.getCloseLocation().isInvalid()) {
      DS.SetTypeSpecError();
      // FIXME: this should return the location of the last token
      //        that was consumed (by "consumeClose()")
      return T.getCloseLocation();
    }

    if (Result.isInvalid()) {
      DS.SetTypeSpecError();
      return T.getCloseLocation();
    }

    EndLoc = T.getCloseLocation();
  }
  assert(!Result.isInvalid());

  const char *PrevSpec = nullptr;
  unsigned DiagID;
  const PrintingPolicy &Policy = Actions.getASTContext().getPrintingPolicy();
  // Check for duplicate type specifiers (e.g. "int decltype(a)").
  if (Result.get()
        ? DS.SetTypeSpecType(DeclSpec::TST_decltype, StartLoc, PrevSpec,
                             DiagID, Result.get(), Policy)
        : DS.SetTypeSpecType(DeclSpec::TST_decltype_auto, StartLoc, PrevSpec,
                             DiagID, Policy)) {
    Diag(StartLoc, DiagID) << PrevSpec;
    DS.SetTypeSpecError();
  }
  return EndLoc;
}

void Parser::AnnotateExistingDecltypeSpecifier(const DeclSpec& DS,
                                               SourceLocation StartLoc,
                                               SourceLocation EndLoc) {
  // make sure we have a token we can turn into an annotation token
  if (PP.isBacktrackEnabled())
    PP.RevertCachedTokens(1);
  else
    PP.EnterToken(Tok, /*IsReinject*/true);

  Tok.setKind(tok::annot_decltype);
  setExprAnnotation(Tok,
                    DS.getTypeSpecType() == TST_decltype ? DS.getRepAsExpr() :
                    DS.getTypeSpecType() == TST_decltype_auto ? ExprResult() :
                    ExprError());
  Tok.setAnnotationEndLoc(EndLoc);
  Tok.setLocation(StartLoc);
  PP.AnnotateCachedTokens(Tok);
}

void Parser::ParseUnderlyingTypeSpecifier(DeclSpec &DS) {
  assert(Tok.is(tok::kw___underlying_type) &&
         "Not an underlying type specifier");

  SourceLocation StartLoc = ConsumeToken();
  BalancedDelimiterTracker T(*this, tok::l_paren);
  if (T.expectAndConsume(diag::err_expected_lparen_after,
                       "__underlying_type", tok::r_paren)) {
    return;
  }

  TypeResult Result = ParseTypeName();
  if (Result.isInvalid()) {
    SkipUntil(tok::r_paren, StopAtSemi);
    return;
  }

  // Match the ')'
  T.consumeClose();
  if (T.getCloseLocation().isInvalid())
    return;

  const char *PrevSpec = nullptr;
  unsigned DiagID;
  if (DS.SetTypeSpecType(DeclSpec::TST_underlyingType, StartLoc, PrevSpec,
                         DiagID, Result.get(),
                         Actions.getASTContext().getPrintingPolicy()))
    Diag(StartLoc, DiagID) << PrevSpec;
  DS.setTypeofParensRange(T.getRange());
}

/// ParseBaseTypeSpecifier - Parse a C++ base-type-specifier which is either a
/// class name or decltype-specifier. Note that we only check that the result
/// names a type; semantic analysis will need to verify that the type names a
/// class. The result is either a type or null, depending on whether a type
/// name was found.
///
///       base-type-specifier: [C++11 class.derived]
///         class-or-decltype
///       class-or-decltype: [C++11 class.derived]
///         nested-name-specifier[opt] class-name
///         decltype-specifier
///       class-name: [C++ class.name]
///         identifier
///         simple-template-id
///
/// In C++98, instead of base-type-specifier, we have:
///
///         ::[opt] nested-name-specifier[opt] class-name
TypeResult Parser::ParseBaseTypeSpecifier(SourceLocation &BaseLoc,
                                          SourceLocation &EndLocation) {
  // Ignore attempts to use typename
  if (Tok.is(tok::kw_typename)) {
    Diag(Tok, diag::err_expected_class_name_not_template)
      << FixItHint::CreateRemoval(Tok.getLocation());
    ConsumeToken();
  }

  // Parse optional nested-name-specifier
  CXXScopeSpec SS;
  if (ParseOptionalCXXScopeSpecifier(SS, nullptr, /*EnteringContext=*/false))
    return true;

  BaseLoc = Tok.getLocation();

  // Parse decltype-specifier
  // tok == kw_decltype is just error recovery, it can only happen when SS
  // isn't empty
  if (Tok.isOneOf(tok::kw_decltype, tok::annot_decltype)) {
    if (SS.isNotEmpty())
      Diag(SS.getBeginLoc(), diag::err_unexpected_scope_on_base_decltype)
        << FixItHint::CreateRemoval(SS.getRange());
    // Fake up a Declarator to use with ActOnTypeName.
    DeclSpec DS(AttrFactory);

    EndLocation = ParseDecltypeSpecifier(DS);

    Declarator DeclaratorInfo(DS, DeclaratorContext::TypeNameContext);
    return Actions.ActOnTypeName(getCurScope(), DeclaratorInfo);
  }

  // Check whether we have a template-id that names a type.
  if (Tok.is(tok::annot_template_id)) {
    TemplateIdAnnotation *TemplateId = takeTemplateIdAnnotation(Tok);
    if (TemplateId->Kind == TNK_Type_template ||
        TemplateId->Kind == TNK_Dependent_template_name ||
        TemplateId->Kind == TNK_Undeclared_template) {
      AnnotateTemplateIdTokenAsType(/*IsClassName*/true);

      assert(Tok.is(tok::annot_typename) && "template-id -> type failed");
      ParsedType Type = getTypeAnnotation(Tok);
      EndLocation = Tok.getAnnotationEndLoc();
      ConsumeAnnotationToken();

      if (Type)
        return Type;
      return true;
    }

    // Fall through to produce an error below.
  }

  if (Tok.isNot(tok::identifier)) {
    Diag(Tok, diag::err_expected_class_name);
    return true;
  }

  IdentifierInfo *Id = Tok.getIdentifierInfo();
  SourceLocation IdLoc = ConsumeToken();

  if (Tok.is(tok::less)) {
    // It looks the user intended to write a template-id here, but the
    // template-name was wrong. Try to fix that.
    TemplateNameKind TNK = TNK_Type_template;
    TemplateTy Template;
    if (!Actions.DiagnoseUnknownTemplateName(*Id, IdLoc, getCurScope(),
                                             &SS, Template, TNK)) {
      Diag(IdLoc, diag::err_unknown_template_name)
        << Id;
    }

    if (!Template) {
      TemplateArgList TemplateArgs;
      SourceLocation LAngleLoc, RAngleLoc;
      ParseTemplateIdAfterTemplateName(true, LAngleLoc, TemplateArgs,
                                       RAngleLoc);
      return true;
    }

    // Form the template name
    UnqualifiedId TemplateName;
    TemplateName.setIdentifier(Id, IdLoc);

    // Parse the full template-id, then turn it into a type.
    if (AnnotateTemplateIdToken(Template, TNK, SS, SourceLocation(),
                                TemplateName))
      return true;
    if (TNK == TNK_Type_template || TNK == TNK_Dependent_template_name)
      AnnotateTemplateIdTokenAsType(/*IsClassName*/true);

    // If we didn't end up with a typename token, there's nothing more we
    // can do.
    if (Tok.isNot(tok::annot_typename))
      return true;

    // Retrieve the type from the annotation token, consume that token, and
    // return.
    EndLocation = Tok.getAnnotationEndLoc();
    ParsedType Type = getTypeAnnotation(Tok);
    ConsumeAnnotationToken();
    return Type;
  }

  // We have an identifier; check whether it is actually a type.
  IdentifierInfo *CorrectedII = nullptr;
  ParsedType Type = Actions.getTypeName(
      *Id, IdLoc, getCurScope(), &SS, /*isClassName=*/true, false, nullptr,
      /*IsCtorOrDtorName=*/false,
      /*WantNontrivialTypeSourceInfo=*/true,
      /*IsClassTemplateDeductionContext*/ false, &CorrectedII);
  if (!Type) {
    Diag(IdLoc, diag::err_expected_class_name);
    return true;
  }

  // Consume the identifier.
  EndLocation = IdLoc;

  // Fake up a Declarator to use with ActOnTypeName.
  DeclSpec DS(AttrFactory);
  DS.SetRangeStart(IdLoc);
  DS.SetRangeEnd(EndLocation);
  DS.getTypeSpecScope() = SS;

  const char *PrevSpec = nullptr;
  unsigned DiagID;
  DS.SetTypeSpecType(TST_typename, IdLoc, PrevSpec, DiagID, Type,
                     Actions.getASTContext().getPrintingPolicy());

  Declarator DeclaratorInfo(DS, DeclaratorContext::TypeNameContext);
  return Actions.ActOnTypeName(getCurScope(), DeclaratorInfo);
}

void Parser::ParseMicrosoftInheritanceClassAttributes(ParsedAttributes &attrs) {
  while (Tok.isOneOf(tok::kw___single_inheritance,
                     tok::kw___multiple_inheritance,
                     tok::kw___virtual_inheritance)) {
    IdentifierInfo *AttrName = Tok.getIdentifierInfo();
    SourceLocation AttrNameLoc = ConsumeToken();
    attrs.addNew(AttrName, AttrNameLoc, nullptr, AttrNameLoc, nullptr, 0,
                 ParsedAttr::AS_Keyword);
  }
}

/// Determine whether the following tokens are valid after a type-specifier
/// which could be a standalone declaration. This will conservatively return
/// true if there's any doubt, and is appropriate for insert-';' fixits.
bool Parser::isValidAfterTypeSpecifier(bool CouldBeBitfield) {
  // This switch enumerates the valid "follow" set for type-specifiers.
  switch (Tok.getKind()) {
  default: break;
  case tok::semi:               // struct foo {...} ;
  case tok::star:               // struct foo {...} *         P;
  case tok::amp:                // struct foo {...} &         R = ...
  case tok::ampamp:             // struct foo {...} &&        R = ...
  case tok::identifier:         // struct foo {...} V         ;
  case tok::r_paren:            //(struct foo {...} )         {4}
  case tok::coloncolon:         // struct foo {...} ::        a::b;
  case tok::annot_cxxscope:     // struct foo {...} a::       b;
  case tok::annot_typename:     // struct foo {...} a         ::b;
  case tok::annot_template_id:  // struct foo {...} a<int>    ::b;
  case tok::kw_decltype:        // struct foo {...} decltype  (a)::b;
  case tok::l_paren:            // struct foo {...} (         x);
  case tok::comma:              // __builtin_offsetof(struct foo{...} ,
  case tok::kw_operator:        // struct foo       operator  ++() {...}
  case tok::kw___declspec:      // struct foo {...} __declspec(...)
  case tok::l_square:           // void f(struct f  [         3])
  case tok::ellipsis:           // void f(struct f  ...       [Ns])
  // FIXME: we should emit semantic diagnostic when declaration
  // attribute is in type attribute position.
  case tok::kw___attribute:     // struct foo __attribute__((used)) x;
  case tok::annot_pragma_pack:  // struct foo {...} _Pragma(pack(pop));
  // struct foo {...} _Pragma(section(...));
  case tok::annot_pragma_ms_pragma:
  // struct foo {...} _Pragma(vtordisp(pop));
  case tok::annot_pragma_ms_vtordisp:
  // struct foo {...} _Pragma(pointers_to_members(...));
  case tok::annot_pragma_ms_pointers_to_members:
    return true;
  case tok::colon:
    return CouldBeBitfield;     // enum E { ... }   :         2;
  // Microsoft compatibility
  case tok::kw___cdecl:         // struct foo {...} __cdecl      x;
  case tok::kw___fastcall:      // struct foo {...} __fastcall   x;
  case tok::kw___stdcall:       // struct foo {...} __stdcall    x;
  case tok::kw___thiscall:      // struct foo {...} __thiscall   x;
  case tok::kw___vectorcall:    // struct foo {...} __vectorcall x;
    // We will diagnose these calling-convention specifiers on non-function
    // declarations later, so claim they are valid after a type specifier.
    return getLangOpts().MicrosoftExt;
  // Type qualifiers
  case tok::kw_const:           // struct foo {...} const     x;
  case tok::kw_volatile:        // struct foo {...} volatile  x;
  case tok::kw_restrict:        // struct foo {...} restrict  x;
  case tok::kw__Atomic:         // struct foo {...} _Atomic   x;
  case tok::kw___unaligned:     // struct foo {...} __unaligned *x;
  // Function specifiers
  // Note, no 'explicit'. An explicit function must be either a conversion
  // operator or a constructor. Either way, it can't have a return type.
  case tok::kw_inline:          // struct foo       inline    f();
  case tok::kw_virtual:         // struct foo       virtual   f();
  case tok::kw_friend:          // struct foo       friend    f();
  // Storage-class specifiers
  case tok::kw_static:          // struct foo {...} static    x;
  case tok::kw_extern:          // struct foo {...} extern    x;
  case tok::kw_typedef:         // struct foo {...} typedef   x;
  case tok::kw_register:        // struct foo {...} register  x;
  case tok::kw_auto:            // struct foo {...} auto      x;
  case tok::kw_mutable:         // struct foo {...} mutable   x;
  case tok::kw_thread_local:    // struct foo {...} thread_local x;
  case tok::kw_constexpr:       // struct foo {...} constexpr x;
  case tok::kw_consteval:       // struct foo {...} consteval x;
  case tok::kw_constinit:       // struct foo {...} constinit x;
    // As shown above, type qualifiers and storage class specifiers absolutely
    // can occur after class specifiers according to the grammar.  However,
    // almost no one actually writes code like this.  If we see one of these,
    // it is much more likely that someone missed a semi colon and the
    // type/storage class specifier we're seeing is part of the *next*
    // intended declaration, as in:
    //
    //   struct foo { ... }
    //   typedef int X;
    //
    // We'd really like to emit a missing semicolon error instead of emitting
    // an error on the 'int' saying that you can't have two type specifiers in
    // the same declaration of X.  Because of this, we look ahead past this
    // token to see if it's a type specifier.  If so, we know the code is
    // otherwise invalid, so we can produce the expected semi error.
    if (!isKnownToBeTypeSpecifier(NextToken()))
      return true;
    break;
  case tok::r_brace:  // struct bar { struct foo {...} }
    // Missing ';' at end of struct is accepted as an extension in C mode.
    if (!getLangOpts().CPlusPlus)
      return true;
    break;
  case tok::greater:
    // template<class T = class X>
    return getLangOpts().CPlusPlus;
  }
  return false;
}

/// ParseClassSpecifier - Parse a C++ class-specifier [C++ class] or
/// elaborated-type-specifier [C++ dcl.type.elab]; we can't tell which
/// until we reach the start of a definition or see a token that
/// cannot start a definition.
///
///       class-specifier: [C++ class]
///         class-head '{' member-specification[opt] '}'
///         class-head '{' member-specification[opt] '}' attributes[opt]
///       class-head:
///         class-key identifier[opt] base-clause[opt]
///         class-key nested-name-specifier identifier base-clause[opt]
///         class-key nested-name-specifier[opt] simple-template-id
///                          base-clause[opt]
/// [GNU]   class-key attributes[opt] identifier[opt] base-clause[opt]
/// [GNU]   class-key attributes[opt] nested-name-specifier
///                          identifier base-clause[opt]
/// [GNU]   class-key attributes[opt] nested-name-specifier[opt]
///                          simple-template-id base-clause[opt]
///       class-key:
///         'class'
///         'struct'
///         'union'
/// [Meta]  nested-name-specifier[opt] metaclass-name
///         'class' metaclass-specifier
///         'struct' metaclass-specifier
///         'union' metaclass-specifier
///
/// [Meta] metaclass-specifier:
///         '(' id-expression ')'
///
///       elaborated-type-specifier: [C++ dcl.type.elab]
///         class-key ::[opt] nested-name-specifier[opt] identifier
///         class-key ::[opt] nested-name-specifier[opt] 'template'[opt]
///                          simple-template-id
///
///  Note that the C++ class-specifier and elaborated-type-specifier,
///  together, subsume the C99 struct-or-union-specifier:
///
///       struct-or-union-specifier: [C99 6.7.2.1]
///         struct-or-union identifier[opt] '{' struct-contents '}'
///         struct-or-union identifier
/// [GNU]   struct-or-union attributes[opt] identifier[opt] '{' struct-contents
///                                                         '}' attributes[opt]
/// [GNU]   struct-or-union attributes[opt] identifier
///       struct-or-union:
///         'struct'
///         'union'
void Parser::ParseClassSpecifier(tok::TokenKind TagTokKind,
                                 SourceLocation StartLoc, DeclSpec &DS,
                                 const ParsedTemplateInfo &TemplateInfo,
                                 AccessSpecifier AS,
                                 bool EnteringContext, DeclSpecContext DSC,
                                 ParsedAttributesWithRange &Attributes) {
  DeclSpec::TST TagType;
  if (TagTokKind == tok::kw_struct)
    TagType = DeclSpec::TST_struct;
  else if (TagTokKind == tok::kw___interface)
    TagType = DeclSpec::TST_interface;
  else if (TagTokKind == tok::kw_class)
    TagType = DeclSpec::TST_class;
  else {
    assert(TagTokKind == tok::kw_union && "Not a class specifier");
    TagType = DeclSpec::TST_union;
  }

  // [Meta] Match the optional metaclass-specifier
  ExprResult Meta;
  if (Tok.is(tok::l_paren)) {
    BalancedDelimiterTracker T(*this, tok::l_paren);
    if (T.expectAndConsume(diag::err_expected_lparen_after, "class-key"))
      return;
    Meta = ParseCXXIdExpression();
    if (T.consumeClose())
      return;
    if (Meta.isInvalid())
      return;
  }

  if (Tok.is(tok::code_completion)) {
    // Code completion for a struct, class, or union name.
    Actions.CodeCompleteTag(getCurScope(), TagType);
    return cutOffParsing();
  }

  // C++03 [temp.explicit] 14.7.2/8:
  //   The usual access checking rules do not apply to names used to specify
  //   explicit instantiations.
  //
  // As an extension we do not perform access checking on the names used to
  // specify explicit specializations either. This is important to allow
  // specializing traits classes for private types.
  //
  // Note that we don't suppress if this turns out to be an elaborated
  // type specifier.
  bool shouldDelayDiagsInTag =
    (TemplateInfo.Kind == ParsedTemplateInfo::ExplicitInstantiation ||
     TemplateInfo.Kind == ParsedTemplateInfo::ExplicitSpecialization);
  SuppressAccessChecks diagsFromTag(*this, shouldDelayDiagsInTag);

  ParsedAttributesWithRange attrs(AttrFactory);
  // If attributes exist after tag, parse them.
  MaybeParseGNUAttributes(attrs);
  MaybeParseMicrosoftDeclSpecs(attrs);

  // Parse inheritance specifiers.
  if (Tok.isOneOf(tok::kw___single_inheritance,
                  tok::kw___multiple_inheritance,
                  tok::kw___virtual_inheritance))
    ParseMicrosoftInheritanceClassAttributes(attrs);

  // If C++0x attributes exist here, parse them.
  // FIXME: Are we consistent with the ordering of parsing of different
  // styles of attributes?
  MaybeParseCXX11Attributes(attrs);

  // Source location used by FIXIT to insert misplaced
  // C++11 attributes
  SourceLocation AttrFixitLoc = Tok.getLocation();

  if (TagType == DeclSpec::TST_struct &&
      Tok.isNot(tok::identifier) &&
      !Tok.isAnnotation() &&
      Tok.getIdentifierInfo() &&
      Tok.isOneOf(tok::kw___is_abstract,
                  tok::kw___is_aggregate,
                  tok::kw___is_arithmetic,
                  tok::kw___is_array,
                  tok::kw___is_assignable,
                  tok::kw___is_base_of,
                  tok::kw___is_class,
                  tok::kw___is_complete_type,
                  tok::kw___is_compound,
                  tok::kw___is_const,
                  tok::kw___is_constructible,
                  tok::kw___is_convertible,
                  tok::kw___is_convertible_to,
                  tok::kw___is_destructible,
                  tok::kw___is_empty,
                  tok::kw___is_enum,
                  tok::kw___is_floating_point,
                  tok::kw___is_final,
                  tok::kw___is_function,
                  tok::kw___is_fundamental,
                  tok::kw___is_integral,
                  tok::kw___is_interface_class,
                  tok::kw___is_literal,
                  tok::kw___is_lvalue_expr,
                  tok::kw___is_lvalue_reference,
                  tok::kw___is_member_function_pointer,
                  tok::kw___is_member_object_pointer,
                  tok::kw___is_member_pointer,
                  tok::kw___is_nothrow_assignable,
                  tok::kw___is_nothrow_constructible,
                  tok::kw___is_nothrow_destructible,
                  tok::kw___is_object,
                  tok::kw___is_pod,
                  tok::kw___is_pointer,
                  tok::kw___is_polymorphic,
                  tok::kw___is_reference,
                  tok::kw___is_rvalue_expr,
                  tok::kw___is_rvalue_reference,
                  tok::kw___is_same,
                  tok::kw___is_scalar,
                  tok::kw___is_sealed,
                  tok::kw___is_signed,
                  tok::kw___is_standard_layout,
                  tok::kw___is_trivial,
                  tok::kw___is_trivially_assignable,
                  tok::kw___is_trivially_constructible,
                  tok::kw___is_trivially_copyable,
                  tok::kw___is_union,
                  tok::kw___is_unsigned,
                  tok::kw___is_void,
                  tok::kw___is_volatile))
    // GNU libstdc++ 4.2 and libc++ use certain intrinsic names as the
    // name of struct templates, but some are keywords in GCC >= 4.3
    // and Clang. Therefore, when we see the token sequence "struct
    // X", make X into a normal identifier rather than a keyword, to
    // allow libstdc++ 4.2 and libc++ to work properly.
    TryKeywordIdentFallback(true);

  struct PreserveAtomicIdentifierInfoRAII {
    PreserveAtomicIdentifierInfoRAII(Token &Tok, bool Enabled)
        : AtomicII(nullptr) {
      if (!Enabled)
        return;
      assert(Tok.is(tok::kw__Atomic));
      AtomicII = Tok.getIdentifierInfo();
      AtomicII->revertTokenIDToIdentifier();
      Tok.setKind(tok::identifier);
    }
    ~PreserveAtomicIdentifierInfoRAII() {
      if (!AtomicII)
        return;
      AtomicII->revertIdentifierToTokenID(tok::kw__Atomic);
    }
    IdentifierInfo *AtomicII;
  };

  // HACK: MSVC doesn't consider _Atomic to be a keyword and its STL
  // implementation for VS2013 uses _Atomic as an identifier for one of the
  // classes in <atomic>.  When we are parsing 'struct _Atomic', don't consider
  // '_Atomic' to be a keyword.  We are careful to undo this so that clang can
  // use '_Atomic' in its own header files.
  bool ShouldChangeAtomicToIdentifier = getLangOpts().MSVCCompat &&
                                        Tok.is(tok::kw__Atomic) &&
                                        TagType == DeclSpec::TST_struct;
  PreserveAtomicIdentifierInfoRAII AtomicTokenGuard(
      Tok, ShouldChangeAtomicToIdentifier);

  // Parse the (optional) nested-name-specifier.
  CXXScopeSpec &SS = DS.getTypeSpecScope();
  if (getLangOpts().CPlusPlus) {
    // "FOO : BAR" is not a potential typo for "FOO::BAR".  In this context it
    // is a base-specifier-list.
    ColonProtectionRAIIObject X(*this);

    CXXScopeSpec Spec;
    bool HasValidSpec = true;
    if (ParseOptionalCXXScopeSpecifier(Spec, nullptr, EnteringContext)) {
      DS.SetTypeSpecError();
      HasValidSpec = false;
    }
    if (Spec.isSet())
      if (Tok.isNot(tok::identifier) && Tok.isNot(tok::annot_template_id)) {
        Diag(Tok, diag::err_expected) << tok::identifier;
        HasValidSpec = false;
      }
    if (HasValidSpec)
      SS = Spec;
  }

  TemplateParameterLists *TemplateParams = TemplateInfo.TemplateParams;

  auto RecoverFromUndeclaredTemplateName = [&](IdentifierInfo *Name,
                                               SourceLocation NameLoc,
                                               SourceRange TemplateArgRange,
                                               bool KnownUndeclared) {
    Diag(NameLoc, diag::err_explicit_spec_non_template)
        << (TemplateInfo.Kind == ParsedTemplateInfo::ExplicitInstantiation)
        << TagTokKind << Name << TemplateArgRange << KnownUndeclared;

    // Strip off the last template parameter list if it was empty, since
    // we've removed its template argument list.
    if (TemplateParams && TemplateInfo.LastParameterListWasEmpty) {
      if (TemplateParams->size() > 1) {
        TemplateParams->pop_back();
      } else {
        TemplateParams = nullptr;
        const_cast<ParsedTemplateInfo &>(TemplateInfo).Kind =
            ParsedTemplateInfo::NonTemplate;
      }
    } else if (TemplateInfo.Kind == ParsedTemplateInfo::ExplicitInstantiation) {
      // Pretend this is just a forward declaration.
      TemplateParams = nullptr;
      const_cast<ParsedTemplateInfo &>(TemplateInfo).Kind =
          ParsedTemplateInfo::NonTemplate;
      const_cast<ParsedTemplateInfo &>(TemplateInfo).TemplateLoc =
          SourceLocation();
      const_cast<ParsedTemplateInfo &>(TemplateInfo).ExternLoc =
          SourceLocation();
    }
  };

  // Parse the (optional) class name or simple-template-id.
  IdentifierInfo *Name = nullptr;
  SourceLocation NameLoc;
  TemplateIdAnnotation *TemplateId = nullptr;
  if (Tok.is(tok::identifier)) {
    Name = Tok.getIdentifierInfo();
    NameLoc = ConsumeToken();

    if (Tok.is(tok::less) && getLangOpts().CPlusPlus) {
      // The name was supposed to refer to a template, but didn't.
      // Eat the template argument list and try to continue parsing this as
      // a class (or template thereof).
      TemplateArgList TemplateArgs;
      SourceLocation LAngleLoc, RAngleLoc;
      if (ParseTemplateIdAfterTemplateName(true, LAngleLoc, TemplateArgs,
                                           RAngleLoc)) {
        // We couldn't parse the template argument list at all, so don't
        // try to give any location information for the list.
        LAngleLoc = RAngleLoc = SourceLocation();
      }
      RecoverFromUndeclaredTemplateName(
          Name, NameLoc, SourceRange(LAngleLoc, RAngleLoc), false);
    }
  } else if (Tok.is(tok::annot_template_id)) {
    TemplateId = takeTemplateIdAnnotation(Tok);
    NameLoc = ConsumeAnnotationToken();

    if (TemplateId->Kind == TNK_Undeclared_template) {
      // Try to resolve the template name to a type template.
      Actions.ActOnUndeclaredTypeTemplateName(getCurScope(), TemplateId->Template,
                                              TemplateId->Kind, NameLoc, Name);
      if (TemplateId->Kind == TNK_Undeclared_template) {
        RecoverFromUndeclaredTemplateName(
            Name, NameLoc,
            SourceRange(TemplateId->LAngleLoc, TemplateId->RAngleLoc), true);
        TemplateId = nullptr;
      }
    }

    if (TemplateId && TemplateId->Kind != TNK_Type_template &&
        TemplateId->Kind != TNK_Dependent_template_name) {
      // The template-name in the simple-template-id refers to
      // something other than a class template. Give an appropriate
      // error message and skip to the ';'.
      SourceRange Range(NameLoc);
      if (SS.isNotEmpty())
        Range.setBegin(SS.getBeginLoc());

      // FIXME: Name may be null here.
      Diag(TemplateId->LAngleLoc, diag::err_template_spec_syntax_non_template)
          << TemplateId->Name << static_cast<int>(TemplateId->Kind) << Range;

      DS.SetTypeSpecError();
      SkipUntil(tok::semi, StopBeforeMatch);
      return;
    }
  }

  // There are four options here.
  //  - If we are in a trailing return type, this is always just a reference,
  //    and we must not try to parse a definition. For instance,
  //      [] () -> struct S { };
  //    does not define a type.
  //  - If we have 'struct foo {...', 'struct foo :...',
  //    'struct foo final :' or 'struct foo final {', then this is a definition.
  //  - If we have 'struct foo;', then this is either a forward declaration
  //    or a friend declaration, which have to be treated differently.
  //  - Otherwise we have something like 'struct foo xyz', a reference.
  //
  //  We also detect these erroneous cases to provide better diagnostic for
  //  C++11 attributes parsing.
  //  - attributes follow class name:
  //    struct foo [[]] {};
  //  - attributes appear before or after 'final':
  //    struct foo [[]] final [[]] {};
  //
  // However, in type-specifier-seq's, things look like declarations but are
  // just references, e.g.
  //   new struct s;
  // or
  //   &T::operator struct s;
  // For these, DSC is DeclSpecContext::DSC_type_specifier or
  // DeclSpecContext::DSC_alias_declaration.

  // If there are attributes after class name, parse them.
  MaybeParseCXX11Attributes(Attributes);

  const PrintingPolicy &Policy = Actions.getASTContext().getPrintingPolicy();
  Sema::TagUseKind TUK;
  if (DSC == DeclSpecContext::DSC_trailing)
    TUK = Sema::TUK_Reference;
  else if (Tok.is(tok::l_brace) ||
           (getLangOpts().CPlusPlus && Tok.is(tok::colon)) ||
           (isCXX11FinalKeyword() &&
            (NextToken().is(tok::l_brace) || NextToken().is(tok::colon)))) {
    if (DS.isFriendSpecified()) {
      // C++ [class.friend]p2:
      //   A class shall not be defined in a friend declaration.
      Diag(Tok.getLocation(), diag::err_friend_decl_defines_type)
        << SourceRange(DS.getFriendSpecLoc());

      // Skip everything up to the semicolon, so that this looks like a proper
      // friend class (or template thereof) declaration.
      SkipUntil(tok::semi, StopBeforeMatch);
      TUK = Sema::TUK_Friend;
    } else {
      // Okay, this is a class definition.
      TUK = Sema::TUK_Definition;
    }
  } else if (isCXX11FinalKeyword() && (NextToken().is(tok::l_square) ||
                                       NextToken().is(tok::kw_alignas))) {
    // We can't tell if this is a definition or reference
    // until we skipped the 'final' and C++11 attribute specifiers.
    TentativeParsingAction PA(*this);

    // Skip the 'final' keyword.
    ConsumeToken();

    // Skip C++11 attribute specifiers.
    while (true) {
      if (Tok.is(tok::l_square) && NextToken().is(tok::l_square)) {
        ConsumeBracket();
        if (!SkipUntil(tok::r_square, StopAtSemi))
          break;
      } else if (Tok.is(tok::kw_alignas) && NextToken().is(tok::l_paren)) {
        ConsumeToken();
        ConsumeParen();
        if (!SkipUntil(tok::r_paren, StopAtSemi))
          break;
      } else {
        break;
      }
    }

    if (Tok.isOneOf(tok::l_brace, tok::colon))
      TUK = Sema::TUK_Definition;
    else
      TUK = Sema::TUK_Reference;

    PA.Revert();
  } else if (!isTypeSpecifier(DSC) &&
             (Tok.is(tok::semi) ||
              (Tok.isAtStartOfLine() && !isValidAfterTypeSpecifier(false)))) {
    TUK = DS.isFriendSpecified() ? Sema::TUK_Friend : Sema::TUK_Declaration;
    if (Tok.isNot(tok::semi)) {
      const PrintingPolicy &PPol = Actions.getASTContext().getPrintingPolicy();
      // A semicolon was missing after this declaration. Diagnose and recover.
      ExpectAndConsume(tok::semi, diag::err_expected_after,
                       DeclSpec::getSpecifierName(TagType, PPol));
      PP.EnterToken(Tok, /*IsReinject*/true);
      Tok.setKind(tok::semi);
    }
  } else
    TUK = Sema::TUK_Reference;

  // Forbid misplaced attributes. In cases of a reference, we pass attributes
  // to caller to handle.
  if (TUK != Sema::TUK_Reference) {
    // If this is not a reference, then the only possible
    // valid place for C++11 attributes to appear here
    // is between class-key and class-name. If there are
    // any attributes after class-name, we try a fixit to move
    // them to the right place.
    SourceRange AttrRange = Attributes.Range;
    if (AttrRange.isValid()) {
      Diag(AttrRange.getBegin(), diag::err_attributes_not_allowed)
        << AttrRange
        << FixItHint::CreateInsertionFromRange(AttrFixitLoc,
                                               CharSourceRange(AttrRange, true))
        << FixItHint::CreateRemoval(AttrRange);

      // Recover by adding misplaced attributes to the attribute list
      // of the class so they can be applied on the class later.
      attrs.takeAllFrom(Attributes);
    }
  }

  // If this is an elaborated type specifier, and we delayed
  // diagnostics before, just merge them into the current pool.
  if (shouldDelayDiagsInTag) {
    diagsFromTag.done();
    if (TUK == Sema::TUK_Reference)
      diagsFromTag.redelay();
  }

  if (!Name && !TemplateId && (DS.getTypeSpecType() == DeclSpec::TST_error ||
                               TUK != Sema::TUK_Definition)) {
    if (DS.getTypeSpecType() != DeclSpec::TST_error) {
      // We have a declaration or reference to an anonymous class.
      Diag(StartLoc, diag::err_anon_type_definition)
        << DeclSpec::getSpecifierName(TagType, Policy);
    }

    // If we are parsing a definition and stop at a base-clause, continue on
    // until the semicolon.  Continuing from the comma will just trick us into
    // thinking we are seeing a variable declaration.
    if (TUK == Sema::TUK_Definition && Tok.is(tok::colon))
      SkipUntil(tok::semi, StopBeforeMatch);
    else
      SkipUntil(tok::comma, StopAtSemi);
    return;
  }

  // Create the tag portion of the class or class template.
  DeclResult TagOrTempResult = true; // invalid
  TypeResult TypeResult = true; // invalid

  bool Owned = false;
  Sema::SkipBodyInfo SkipBody;
  if (TemplateId) {
    // Explicit specialization, class template partial specialization,
    // or explicit instantiation.
    ASTTemplateArgsPtr TemplateArgsPtr(TemplateId->getTemplateArgs(),
                                       TemplateId->NumArgs);
    if (TemplateInfo.Kind == ParsedTemplateInfo::ExplicitInstantiation &&
        TUK == Sema::TUK_Declaration) {
      // This is an explicit instantiation of a class template.
      ProhibitAttributes(attrs);

      TagOrTempResult = Actions.ActOnExplicitInstantiation(
          getCurScope(), TemplateInfo.ExternLoc, TemplateInfo.TemplateLoc,
          TagType, StartLoc, SS, TemplateId->Template,
          TemplateId->TemplateNameLoc, TemplateId->LAngleLoc, TemplateArgsPtr,
          TemplateId->RAngleLoc, attrs);

      // Friend template-ids are treated as references unless
      // they have template headers, in which case they're ill-formed
      // (FIXME: "template <class T> friend class A<T>::B<int>;").
      // We diagnose this error in ActOnClassTemplateSpecialization.
    } else if (TUK == Sema::TUK_Reference ||
               (TUK == Sema::TUK_Friend &&
                TemplateInfo.Kind == ParsedTemplateInfo::NonTemplate)) {
      ProhibitAttributes(attrs);
      TypeResult = Actions.ActOnTagTemplateIdType(TUK, TagType, StartLoc,
                                                  TemplateId->SS,
                                                  TemplateId->TemplateKWLoc,
                                                  TemplateId->Template,
                                                  TemplateId->TemplateNameLoc,
                                                  TemplateId->LAngleLoc,
                                                  TemplateArgsPtr,
                                                  TemplateId->RAngleLoc);
    } else {
      // This is an explicit specialization or a class template
      // partial specialization.
      TemplateParameterLists FakedParamLists;
      if (TemplateInfo.Kind == ParsedTemplateInfo::ExplicitInstantiation) {
        // This looks like an explicit instantiation, because we have
        // something like
        //
        //   template class Foo<X>
        //
        // but it actually has a definition. Most likely, this was
        // meant to be an explicit specialization, but the user forgot
        // the '<>' after 'template'.
        // It this is friend declaration however, since it cannot have a
        // template header, it is most likely that the user meant to
        // remove the 'template' keyword.
        assert((TUK == Sema::TUK_Definition || TUK == Sema::TUK_Friend) &&
               "Expected a definition here");

        if (TUK == Sema::TUK_Friend) {
          Diag(DS.getFriendSpecLoc(), diag::err_friend_explicit_instantiation);
          TemplateParams = nullptr;
        } else {
          SourceLocation LAngleLoc =
              PP.getLocForEndOfToken(TemplateInfo.TemplateLoc);
          Diag(TemplateId->TemplateNameLoc,
               diag::err_explicit_instantiation_with_definition)
              << SourceRange(TemplateInfo.TemplateLoc)
              << FixItHint::CreateInsertion(LAngleLoc, "<>");

          // Create a fake template parameter list that contains only
          // "template<>", so that we treat this construct as a class
          // template specialization.
          FakedParamLists.push_back(Actions.ActOnTemplateParameterList(
              0, SourceLocation(), TemplateInfo.TemplateLoc, LAngleLoc, None,
              LAngleLoc, nullptr));
          TemplateParams = &FakedParamLists;
        }
      }

      // Build the class template specialization.
      TagOrTempResult = Actions.ActOnClassTemplateSpecialization(
          getCurScope(), TagType, TUK, StartLoc, DS.getModulePrivateSpecLoc(),
          *TemplateId, attrs,
          MultiTemplateParamsArg(TemplateParams ? &(*TemplateParams)[0]
                                                : nullptr,
                                 TemplateParams ? TemplateParams->size() : 0),
          &SkipBody);
    }
  } else if (TemplateInfo.Kind == ParsedTemplateInfo::ExplicitInstantiation &&
             TUK == Sema::TUK_Declaration) {
    // Explicit instantiation of a member of a class template
    // specialization, e.g.,
    //
    //   template struct Outer<int>::Inner;
    //
    ProhibitAttributes(attrs);

    TagOrTempResult = Actions.ActOnExplicitInstantiation(
        getCurScope(), TemplateInfo.ExternLoc, TemplateInfo.TemplateLoc,
        TagType, StartLoc, SS, Name, NameLoc, attrs);
  } else if (TUK == Sema::TUK_Friend &&
             TemplateInfo.Kind != ParsedTemplateInfo::NonTemplate) {
    ProhibitAttributes(attrs);

    TagOrTempResult = Actions.ActOnTemplatedFriendTag(
        getCurScope(), DS.getFriendSpecLoc(), TagType, StartLoc, SS, Name,
        NameLoc, attrs,
        MultiTemplateParamsArg(TemplateParams ? &(*TemplateParams)[0] : nullptr,
                               TemplateParams ? TemplateParams->size() : 0));
  } else {
    if (TUK != Sema::TUK_Declaration && TUK != Sema::TUK_Definition)
      ProhibitAttributes(attrs);

    if (TUK == Sema::TUK_Definition &&
        TemplateInfo.Kind == ParsedTemplateInfo::ExplicitInstantiation) {
      // If the declarator-id is not a template-id, issue a diagnostic and
      // recover by ignoring the 'template' keyword.
      Diag(Tok, diag::err_template_defn_explicit_instantiation)
        << 1 << FixItHint::CreateRemoval(TemplateInfo.TemplateLoc);
      TemplateParams = nullptr;
    }

    bool IsDependent = false;

    // Don't pass down template parameter lists if this is just a tag
    // reference.  For example, we don't need the template parameters here:
    //   template <class T> class A *makeA(T t);
    MultiTemplateParamsArg TParams;
    if (TUK != Sema::TUK_Reference && TemplateParams)
      TParams =
        MultiTemplateParamsArg(&(*TemplateParams)[0], TemplateParams->size());

    stripTypeAttributesOffDeclSpec(attrs, DS, TUK);

    // Declaration or definition of a class type
    TagOrTempResult = Actions.ActOnTag(
        getCurScope(), TagType, Meta.get(), TUK, StartLoc, SS, Name, NameLoc,
        attrs, AS, DS.getModulePrivateSpecLoc(), TParams, Owned, IsDependent,
        SourceLocation(), false, clang::TypeResult(),
        DSC == DeclSpecContext::DSC_type_specifier,
        DSC == DeclSpecContext::DSC_template_param ||
            DSC == DeclSpecContext::DSC_template_type_arg,
        &SkipBody);

    // If ActOnTag said the type was dependent, try again with the
    // less common call.
    if (IsDependent) {
      assert(TUK == Sema::TUK_Reference || TUK == Sema::TUK_Friend);
      TypeResult = Actions.ActOnDependentTag(getCurScope(), TagType, TUK,
                                             SS, Name, StartLoc, NameLoc);
    }
  }

  // If there is a body, parse it and inform the actions module.
  if (TUK == Sema::TUK_Definition) {
    assert(Tok.is(tok::l_brace) ||
           (getLangOpts().CPlusPlus && Tok.is(tok::colon)) ||
           isCXX11FinalKeyword());
    if (SkipBody.ShouldSkip)
      SkipCXXMemberSpecification(StartLoc, AttrFixitLoc, TagType,
                                 TagOrTempResult.get());
    else if (getLangOpts().CPlusPlus) {
      // We need to be able to update the TagOrTempResult
      // for any substitutions resulting from meta class
      // construction completion.
      Decl *ResultDecl = TagOrTempResult.get();
      ParseCXXMemberSpecification(StartLoc, AttrFixitLoc, attrs, TagType,
                                  ResultDecl);
      TagOrTempResult = ResultDecl;
    }
    else {
      Decl *D =
          SkipBody.CheckSameAsPrevious ? SkipBody.New : TagOrTempResult.get();
      // Parse the definition body.
      ParseStructUnionBody(StartLoc, TagType, D);
      if (SkipBody.CheckSameAsPrevious &&
          !Actions.ActOnDuplicateDefinition(DS, TagOrTempResult.get(),
                                            SkipBody)) {
        DS.SetTypeSpecError();
        return;
      }
    }
  }

  if (!TagOrTempResult.isInvalid())
    // Delayed processing of attributes.
    Actions.ProcessDeclAttributeDelayed(TagOrTempResult.get(), attrs);

  const char *PrevSpec = nullptr;
  unsigned DiagID;
  bool Result;
  if (!TypeResult.isInvalid()) {
    Result = DS.SetTypeSpecType(DeclSpec::TST_typename, StartLoc,
                                NameLoc.isValid() ? NameLoc : StartLoc,
                                PrevSpec, DiagID, TypeResult.get(), Policy);
  } else if (!TagOrTempResult.isInvalid()) {
    Result = DS.SetTypeSpecType(TagType, StartLoc,
                                NameLoc.isValid() ? NameLoc : StartLoc,
                                PrevSpec, DiagID, TagOrTempResult.get(), Owned,
                                Policy);
  } else {
    DS.SetTypeSpecError();
    return;
  }

  if (Result)
    Diag(StartLoc, DiagID) << PrevSpec;

  // At this point, we've successfully parsed a class-specifier in 'definition'
  // form (e.g. "struct foo { int x; }".  While we could just return here, we're
  // going to look at what comes after it to improve error recovery.  If an
  // impossible token occurs next, we assume that the programmer forgot a ; at
  // the end of the declaration and recover that way.
  //
  // Also enforce C++ [temp]p3:
  //   In a template-declaration which defines a class, no declarator
  //   is permitted.
  //
  // After a type-specifier, we don't expect a semicolon. This only happens in
  // C, since definitions are not permitted in this context in C++.
  if (TUK == Sema::TUK_Definition &&
      (getLangOpts().CPlusPlus || !isTypeSpecifier(DSC)) &&
      (TemplateInfo.Kind || !isValidAfterTypeSpecifier(false))) {
    if (Tok.isNot(tok::semi)) {
      const PrintingPolicy &PPol = Actions.getASTContext().getPrintingPolicy();
      ExpectAndConsume(tok::semi, diag::err_expected_after,
                       DeclSpec::getSpecifierName(TagType, PPol));
      // Push this token back into the preprocessor and change our current token
      // to ';' so that the rest of the code recovers as though there were an
      // ';' after the definition.
      PP.EnterToken(Tok, /*IsReinject=*/true);
      Tok.setKind(tok::semi);
    }
  }
}

/// ParseBaseSpeciiferList - Parse the base-specifier-list of a C++ class
///                          [C++ class.derived].
///       base-specifier-list:
///         base-specifier '...'[opt]
///         base-specifier-list ',' base-specifier '...'[opt]
SmallVector<CXXBaseSpecifier *, 8>
Parser::ParseCXXBaseSpecifierList(Decl *ClassDecl) {
  // Build up an array of parsed base specifiers.
  SmallVector<CXXBaseSpecifier *, 8> BaseInfo;

  while (true) {
    // Parse a base-specifier.
    SmallVector<BaseResult, 4> Result = ParseBaseSpecifier(ClassDecl);

    // Check and push any reified types.
    bool AnyInvalid = false;
    for (auto BaseSpecifier : Result) {
      if (BaseSpecifier.isInvalid()) {
        AnyInvalid = true;
        break;
      }
    }

    if (AnyInvalid) {
      // Skip the rest of this base specifier, up until the comma or
      // opening brace.
      SkipUntil(tok::comma, tok::l_brace, StopAtSemi | StopBeforeMatch);
    } else {
      for (auto BaseSpecifier : Result) {
        // Add this to our array of base specifiers.
        BaseInfo.push_back(BaseSpecifier.get());
      }
    }

    // If the next token is a comma, consume it and keep reading
    // base-specifiers.
    if (!TryConsumeToken(tok::comma))
      break;
  }

  return BaseInfo;
}

/// ParseBaseClause - Parse the base-clause of a C++ class [C++ class.derived].
///
///       base-clause : [C++ class.derived]
///         ':' base-specifier-list
void Parser::ParseBaseClause(Decl *ClassDecl) {
  assert(Tok.is(tok::colon) && "Not a base clause");
  ConsumeToken();

  auto BaseInfo = ParseCXXBaseSpecifierList(ClassDecl);

  // Attach the base specifiers
  Actions.ActOnBaseSpecifiers(ClassDecl, BaseInfo);
}

static void
MaybeEmitBadReifierContextDiag(Parser &ParserRef, tok::TokenKind TK,
                               SourceLocation SL)
{
  int diag_id;
  switch (TK) {
  case tok::kw_typename:
    return;
  case tok::kw_valueof:
    diag_id = 0;
    break;
  case tok::kw_idexpr:
    diag_id = 1;
    break;
  case tok::kw_unqualid:
    diag_id = 2;
    break;
  default:
    llvm_unreachable("Invalid reifier.");
  }

  ParserRef.Diag(SL, diag::err_invalid_reifier_context_parse) << diag_id << 1;
}

/// ParseBaseSpecifier - Parse a C++ base-specifier. A base-specifier is
/// one entry in the base class list of a class specifier, for example:
///    class foo : public bar, virtual private baz {
/// 'public bar' and 'virtual private baz' are each base-specifiers.
///
///       base-specifier: [C++ class.derived]
///         attribute-specifier-seq[opt] base-type-specifier
///         attribute-specifier-seq[opt] 'virtual' access-specifier[opt]
///                 base-type-specifier
///         attribute-specifier-seq[opt] access-specifier 'virtual'[opt]
///                 base-type-specifier
SmallVector<BaseResult, 4>
Parser::ParseBaseSpecifier(Decl *ClassDecl) {
  bool IsVirtual = false;
  SourceLocation StartLoc = Tok.getLocation();

  ParsedAttributesWithRange Attributes(AttrFactory);
  MaybeParseCXX11Attributes(Attributes);

  // Parse the 'virtual' keyword.
  if (TryConsumeToken(tok::kw_virtual))
    IsVirtual = true;

  CheckMisplacedCXX11Attribute(Attributes, StartLoc);

  // Parse an (optional) access specifier.
  AccessSpecifier Access = getAccessSpecifierIfPresent();
  if (Access != AS_none)
    ConsumeToken();

  CheckMisplacedCXX11Attribute(Attributes, StartLoc);

  // Parse the 'virtual' keyword (again!), in case it came after the
  // access specifier.
  if (Tok.is(tok::kw_virtual))  {
    SourceLocation VirtualLoc = ConsumeToken();
    if (IsVirtual) {
      // Complain about duplicate 'virtual'
      Diag(VirtualLoc, diag::err_dup_virtual)
        << FixItHint::CreateRemoval(VirtualLoc);
    }

    IsVirtual = true;
  }

  CheckMisplacedCXX11Attribute(Attributes, StartLoc);

  // Parse a variadic reifier
  if (isVariadicReifier()) {

    // Only typename can be used here.
    MaybeEmitBadReifierContextDiag(*this, Tok.getKind(), Tok.getLocation());

    SourceRange Range(StartLoc, Tok.getLocation());
    llvm::SmallVector<QualType, 4> SpecList;
    llvm::SmallVector<BaseResult, 4> ReifiedTypes;
    if (ParseVariadicReifier(SpecList))
      return { true };

    for (auto BaseTy : SpecList) {
      OpaquePtr<QualType> BaseTyPtr;
      BaseTyPtr.set(BaseTy);

      ReifiedTypes.push_back(
        Actions.ActOnBaseSpecifier(ClassDecl, Range, Attributes, IsVirtual,
                                   Access, BaseTyPtr, SourceLocation(),
                                   SourceLocation(), /*VariadicReif=*/true));
    }

    return ReifiedTypes;
  }
  // Parse the class-name.

  // HACK: MSVC doesn't consider _Atomic to be a keyword and its STL
  // implementation for VS2013 uses _Atomic as an identifier for one of the
  // classes in <atomic>.  Treat '_Atomic' to be an identifier when we are
  // parsing the class-name for a base specifier.
  if (getLangOpts().MSVCCompat && Tok.is(tok::kw__Atomic) &&
      NextToken().is(tok::less))
    Tok.setKind(tok::identifier);

  SourceLocation EndLocation;
  SourceLocation BaseLoc;
  TypeResult BaseType = ParseBaseTypeSpecifier(BaseLoc, EndLocation);
  if (BaseType.isInvalid())
    return { true };

  // Parse the optional ellipsis (for a pack expansion). The ellipsis is
  // actually part of the base-specifier-list grammar productions, but we
  // parse it here for convenience.
  SourceLocation EllipsisLoc;
  TryConsumeToken(tok::ellipsis, EllipsisLoc);

  // Find the complete source range for the base-specifier.
  SourceRange Range(StartLoc, EndLocation);

  // Notify semantic analysis that we have parsed a complete
  // base-specifier.
  BaseResult Result = Actions.ActOnBaseSpecifier(
      ClassDecl, Range, Attributes, IsVirtual, Access,
      BaseType.get(), BaseLoc, EllipsisLoc);
  return { Result };
}

/// getAccessSpecifierIfPresent - Determine whether the next token is
/// a C++ access-specifier.
///
///       access-specifier: [C++ class.derived]
///         'private'
///         'protected'
///         'public'
AccessSpecifier Parser::getAccessSpecifierIfPresent() const {
  switch (Tok.getKind()) {
  default: return AS_none;
  case tok::kw_private: return AS_private;
  case tok::kw_protected: return AS_protected;
  case tok::kw_public: return AS_public;
  }
}

/// If the given declarator has any parts for which parsing has to be
/// delayed, e.g., default arguments or an exception-specification, create a
/// late-parsed method declaration record to handle the parsing at the end of
/// the class definition.
void Parser::HandleMemberFunctionDeclDelays(Declarator& DeclaratorInfo,
                                            Decl *ThisDecl) {
  DeclaratorChunk::FunctionTypeInfo &FTI
    = DeclaratorInfo.getFunctionTypeInfo();
  // If there was a late-parsed exception-specification, we'll need a
  // late parse
  bool NeedLateParse = FTI.getExceptionSpecType() == EST_Unparsed;

  if (!NeedLateParse) {
    // Look ahead to see if there are any default args
    for (unsigned ParamIdx = 0; ParamIdx < FTI.NumParams; ++ParamIdx) {
      auto Param = cast<ParmVarDecl>(FTI.Params[ParamIdx].Param);
      if (Param->hasUnparsedDefaultArg()) {
        NeedLateParse = true;
        break;
      }
    }
  }

  if (NeedLateParse) {
    // Push this method onto the stack of late-parsed method
    // declarations.
    auto LateMethod = new LateParsedMethodDeclaration(this, ThisDecl);
    getCurrentClass().LateParsedDeclarations.push_back(LateMethod);
    LateMethod->TemplateScope = getCurScope()->isTemplateParamScope();

    // Stash the exception-specification tokens in the late-pased method.
    LateMethod->ExceptionSpecTokens = FTI.ExceptionSpecTokens;
    FTI.ExceptionSpecTokens = nullptr;

    // Push tokens for each parameter.  Those that do not have
    // defaults will be NULL.
    LateMethod->DefaultArgs.reserve(FTI.NumParams);
    for (unsigned ParamIdx = 0; ParamIdx < FTI.NumParams; ++ParamIdx)
      LateMethod->DefaultArgs.push_back(LateParsedDefaultArgument(
          FTI.Params[ParamIdx].Param,
          std::move(FTI.Params[ParamIdx].DefaultArgTokens)));
  }
}

/// isCXX11VirtSpecifier - Determine whether the given token is a C++11
/// virt-specifier.
///
///       virt-specifier:
///         override
///         final
///         __final
VirtSpecifiers::Specifier Parser::isCXX11VirtSpecifier(const Token &Tok) const {
  if (!getLangOpts().CPlusPlus || Tok.isNot(tok::identifier))
    return VirtSpecifiers::VS_None;

  IdentifierInfo *II = Tok.getIdentifierInfo();

  // Initialize the contextual keywords.
  if (!Ident_final) {
    Ident_final = &PP.getIdentifierTable().get("final");
    if (getLangOpts().GNUKeywords)
      Ident_GNU_final = &PP.getIdentifierTable().get("__final");
    if (getLangOpts().MicrosoftExt)
      Ident_sealed = &PP.getIdentifierTable().get("sealed");
    Ident_override = &PP.getIdentifierTable().get("override");
  }

  if (II == Ident_override)
    return VirtSpecifiers::VS_Override;

  if (II == Ident_sealed)
    return VirtSpecifiers::VS_Sealed;

  if (II == Ident_final)
    return VirtSpecifiers::VS_Final;

  if (II == Ident_GNU_final)
    return VirtSpecifiers::VS_GNU_Final;

  return VirtSpecifiers::VS_None;
}

/// ParseOptionalCXX11VirtSpecifierSeq - Parse a virt-specifier-seq.
///
///       virt-specifier-seq:
///         virt-specifier
///         virt-specifier-seq virt-specifier
void Parser::ParseOptionalCXX11VirtSpecifierSeq(VirtSpecifiers &VS,
                                                bool IsInterface,
                                                SourceLocation FriendLoc) {
  while (true) {
    VirtSpecifiers::Specifier Specifier = isCXX11VirtSpecifier();
    if (Specifier == VirtSpecifiers::VS_None)
      return;

    if (FriendLoc.isValid()) {
      Diag(Tok.getLocation(), diag::err_friend_decl_spec)
        << VirtSpecifiers::getSpecifierName(Specifier)
        << FixItHint::CreateRemoval(Tok.getLocation())
        << SourceRange(FriendLoc, FriendLoc);
      ConsumeToken();
      continue;
    }

    // C++ [class.mem]p8:
    //   A virt-specifier-seq shall contain at most one of each virt-specifier.
    const char *PrevSpec = nullptr;
    if (VS.SetSpecifier(Specifier, Tok.getLocation(), PrevSpec))
      Diag(Tok.getLocation(), diag::err_duplicate_virt_specifier)
        << PrevSpec
        << FixItHint::CreateRemoval(Tok.getLocation());

    if (IsInterface && (Specifier == VirtSpecifiers::VS_Final ||
                        Specifier == VirtSpecifiers::VS_Sealed)) {
      Diag(Tok.getLocation(), diag::err_override_control_interface)
        << VirtSpecifiers::getSpecifierName(Specifier);
    } else if (Specifier == VirtSpecifiers::VS_Sealed) {
      Diag(Tok.getLocation(), diag::ext_ms_sealed_keyword);
    } else if (Specifier == VirtSpecifiers::VS_GNU_Final) {
      Diag(Tok.getLocation(), diag::ext_warn_gnu_final);
    } else {
      Diag(Tok.getLocation(),
           getLangOpts().CPlusPlus11
               ? diag::warn_cxx98_compat_override_control_keyword
               : diag::ext_override_control_keyword)
          << VirtSpecifiers::getSpecifierName(Specifier);
    }
    ConsumeToken();
  }
}

/// isCXX11FinalKeyword - Determine whether the next token is a C++11
/// 'final' or Microsoft 'sealed' contextual keyword.
bool Parser::isCXX11FinalKeyword() const {
  VirtSpecifiers::Specifier Specifier = isCXX11VirtSpecifier();
  return Specifier == VirtSpecifiers::VS_Final ||
         Specifier == VirtSpecifiers::VS_GNU_Final ||
         Specifier == VirtSpecifiers::VS_Sealed;
}

/// Parse a C++ member-declarator up to, but not including, the optional
/// brace-or-equal-initializer or pure-specifier.
bool Parser::ParseCXXMemberDeclaratorBeforeInitializer(
    Declarator &DeclaratorInfo, VirtSpecifiers &VS, ExprResult &BitfieldSize,
    LateParsedAttrList &LateParsedAttrs) {
  // member-declarator:
  //   declarator pure-specifier[opt]
  //   declarator brace-or-equal-initializer[opt]
  //   identifier[opt] ':' constant-expression
  if (Tok.isNot(tok::colon))
    ParseDeclarator(DeclaratorInfo);
  else
    DeclaratorInfo.SetIdentifier(nullptr, Tok.getLocation());

  if (!DeclaratorInfo.isFunctionDeclarator() && TryConsumeToken(tok::colon)) {
    assert(DeclaratorInfo.isPastIdentifier() &&
           "don't know where identifier would go yet?");
    BitfieldSize = ParseConstantExpression();
    if (BitfieldSize.isInvalid())
      SkipUntil(tok::comma, StopAtSemi | StopBeforeMatch);
  } else {
    ParseOptionalCXX11VirtSpecifierSeq(
        VS, getCurrentClass().IsInterface,
        DeclaratorInfo.getDeclSpec().getFriendSpecLoc());
    if (!VS.isUnset())
      MaybeParseAndDiagnoseDeclSpecAfterCXX11VirtSpecifierSeq(DeclaratorInfo, VS);
  }

  // If a simple-asm-expr is present, parse it.
  if (Tok.is(tok::kw_asm)) {
    SourceLocation Loc;
    ExprResult AsmLabel(ParseSimpleAsm(&Loc));
    if (AsmLabel.isInvalid())
      SkipUntil(tok::comma, StopAtSemi | StopBeforeMatch);

    DeclaratorInfo.setAsmLabel(AsmLabel.get());
    DeclaratorInfo.SetRangeEnd(Loc);
  }

  // If attributes exist after the declarator, but before an '{', parse them.
  MaybeParseGNUAttributes(DeclaratorInfo, &LateParsedAttrs);

  // For compatibility with code written to older Clang, also accept a
  // virt-specifier *after* the GNU attributes.
  if (BitfieldSize.isUnset() && VS.isUnset()) {
    ParseOptionalCXX11VirtSpecifierSeq(
        VS, getCurrentClass().IsInterface,
        DeclaratorInfo.getDeclSpec().getFriendSpecLoc());
    if (!VS.isUnset()) {
      // If we saw any GNU-style attributes that are known to GCC followed by a
      // virt-specifier, issue a GCC-compat warning.
      for (const ParsedAttr &AL : DeclaratorInfo.getAttributes())
        if (AL.isKnownToGCC() && !AL.isCXX11Attribute())
          Diag(AL.getLoc(), diag::warn_gcc_attribute_location);

      MaybeParseAndDiagnoseDeclSpecAfterCXX11VirtSpecifierSeq(DeclaratorInfo, VS);
    }
  }

  // If this has neither a name nor a bit width, something has gone seriously
  // wrong. Skip until the semi-colon or }.
  if (!DeclaratorInfo.hasName() && BitfieldSize.isUnset()) {
    // If so, skip until the semi-colon or a }.
    SkipUntil(tok::r_brace, StopAtSemi | StopBeforeMatch);
    return true;
  }
  return false;
}

/// Look for declaration specifiers possibly occurring after C++11
/// virt-specifier-seq and diagnose them.
void Parser::MaybeParseAndDiagnoseDeclSpecAfterCXX11VirtSpecifierSeq(
    Declarator &D,
    VirtSpecifiers &VS) {
  DeclSpec DS(AttrFactory);

  // GNU-style and C++11 attributes are not allowed here, but they will be
  // handled by the caller.  Diagnose everything else.
  ParseTypeQualifierListOpt(
      DS, AR_NoAttributesParsed, false,
      /*IdentifierRequired=*/false, llvm::function_ref<void()>([&]() {
        Actions.CodeCompleteFunctionQualifiers(DS, D, &VS);
      }));
  D.ExtendWithDeclSpec(DS);

  if (D.isFunctionDeclarator()) {
    auto &Function = D.getFunctionTypeInfo();
    if (DS.getTypeQualifiers() != DeclSpec::TQ_unspecified) {
      auto DeclSpecCheck = [&](DeclSpec::TQ TypeQual, StringRef FixItName,
                               SourceLocation SpecLoc) {
        FixItHint Insertion;
        auto &MQ = Function.getOrCreateMethodQualifiers();
        if (!(MQ.getTypeQualifiers() & TypeQual)) {
          std::string Name(FixItName.data());
          Name += " ";
          Insertion = FixItHint::CreateInsertion(VS.getFirstLocation(), Name);
          MQ.SetTypeQual(TypeQual, SpecLoc);
        }
        Diag(SpecLoc, diag::err_declspec_after_virtspec)
            << FixItName
            << VirtSpecifiers::getSpecifierName(VS.getLastSpecifier())
            << FixItHint::CreateRemoval(SpecLoc) << Insertion;
      };
      DS.forEachQualifier(DeclSpecCheck);
    }

    // Parse ref-qualifiers.
    bool RefQualifierIsLValueRef = true;
    SourceLocation RefQualifierLoc;
    if (ParseRefQualifier(RefQualifierIsLValueRef, RefQualifierLoc)) {
      const char *Name = (RefQualifierIsLValueRef ? "& " : "&& ");
      FixItHint Insertion = FixItHint::CreateInsertion(VS.getFirstLocation(), Name);
      Function.RefQualifierIsLValueRef = RefQualifierIsLValueRef;
      Function.RefQualifierLoc = RefQualifierLoc.getRawEncoding();

      Diag(RefQualifierLoc, diag::err_declspec_after_virtspec)
        << (RefQualifierIsLValueRef ? "&" : "&&")
        << VirtSpecifiers::getSpecifierName(VS.getLastSpecifier())
        << FixItHint::CreateRemoval(RefQualifierLoc)
        << Insertion;
      D.SetRangeEnd(RefQualifierLoc);
    }
  }
}

/// ParseCXXClassMemberDeclaration - Parse a C++ class member declaration.
///
///       member-declaration:
///         decl-specifier-seq[opt] member-declarator-list[opt] ';'
///         function-definition ';'[opt]
///         ::[opt] nested-name-specifier template[opt] unqualified-id ';'[TODO]
///         using-declaration                                            [TODO]
/// [C++0x] static_assert-declaration
///         template-declaration
/// [GNU]   '__extension__' member-declaration
///
///       member-declarator-list:
///         member-declarator
///         member-declarator-list ',' member-declarator
///
///       member-declarator:
///         declarator virt-specifier-seq[opt] pure-specifier[opt]
///         declarator constant-initializer[opt]
/// [C++11] declarator brace-or-equal-initializer[opt]
///         identifier[opt] ':' constant-expression
///
///       virt-specifier-seq:
///         virt-specifier
///         virt-specifier-seq virt-specifier
///
///       virt-specifier:
///         override
///         final
/// [MS]    sealed
///
///       pure-specifier:
///         '= 0'
///
///       constant-initializer:
///         '=' constant-expression
///
Parser::DeclGroupPtrTy
Parser::ParseCXXClassMemberDeclaration(AccessSpecifier AS,
                                       ParsedAttributes &AccessAttrs,
                                       const ParsedTemplateInfo &TemplateInfo,
                                       ParsingDeclRAIIObject *TemplateDiags) {
  if (Tok.is(tok::at)) {
    if (getLangOpts().ObjC && NextToken().isObjCAtKeyword(tok::objc_defs))
      Diag(Tok, diag::err_at_defs_cxx);
    else
      Diag(Tok, diag::err_at_in_class);

    ConsumeToken();
    SkipUntil(tok::r_brace, StopAtSemi);
    return nullptr;
  }

  // Turn on colon protection early, while parsing declspec, although there is
  // nothing to protect there. It prevents from false errors if error recovery
  // incorrectly determines where the declspec ends, as in the example:
  //   struct A { enum class B { C }; };
  //   const int C = 4;
  //   struct D { A::B : C; };
  ColonProtectionRAIIObject X(*this);

  // Access declarations.
  bool MalformedTypeSpec = false;
  if (!TemplateInfo.Kind &&
      Tok.isOneOf(tok::identifier, tok::coloncolon, tok::kw___super)) {
    if (TryAnnotateCXXScopeToken())
      MalformedTypeSpec = true;

    bool isAccessDecl;
    if (Tok.isNot(tok::annot_cxxscope))
      isAccessDecl = false;
    else if (NextToken().is(tok::identifier))
      isAccessDecl = GetLookAheadToken(2).is(tok::semi);
    else
      isAccessDecl = NextToken().is(tok::kw_operator);

    if (isAccessDecl) {
      // Collect the scope specifier token we annotated earlier.
      CXXScopeSpec SS;
      ParseOptionalCXXScopeSpecifier(SS, nullptr,
                                     /*EnteringContext=*/false);

      if (SS.isInvalid()) {
        SkipUntil(tok::semi);
        return nullptr;
      }

      // Try to parse an unqualified-id.
      SourceLocation TemplateKWLoc;
      UnqualifiedId Name;
      if (ParseUnqualifiedId(SS, false, true, true, false, nullptr,
                             &TemplateKWLoc, Name)) {
        SkipUntil(tok::semi);
        return nullptr;
      }

      // TODO: recover from mistakenly-qualified operator declarations.
      if (ExpectAndConsume(tok::semi, diag::err_expected_after,
                           "access declaration")) {
        SkipUntil(tok::semi);
        return nullptr;
      }

      // FIXME: We should do something with the 'template' keyword here.
      return DeclGroupPtrTy::make(DeclGroupRef(Actions.ActOnUsingDeclaration(
          getCurScope(), AS, /*UsingLoc*/ SourceLocation(),
          /*TypenameLoc*/ SourceLocation(), SS, Name,
          /*EllipsisLoc*/ SourceLocation(),
          /*AttrList*/ ParsedAttributesView())));
    }
  }

  // static_assert-declaration. A templated static_assert declaration is
  // diagnosed in Parser::ParseSingleDeclarationAfterTemplate.
  if (!TemplateInfo.Kind &&
      Tok.isOneOf(tok::kw_static_assert, tok::kw__Static_assert)) {
    SourceLocation DeclEnd;
    return DeclGroupPtrTy::make(
        DeclGroupRef(ParseStaticAssertDeclaration(DeclEnd)));
  }

  if (Tok.is(tok::kw_template)) {
    assert(!TemplateInfo.TemplateParams &&
           "Nested template improperly parsed?");
    ObjCDeclContextSwitch ObjCDC(*this);
    SourceLocation DeclEnd;
    return DeclGroupPtrTy::make(
        DeclGroupRef(ParseTemplateDeclarationOrSpecialization(
            DeclaratorContext::MemberContext, DeclEnd, AccessAttrs, AS)));
  }

  // Handle:  member-declaration ::= '__extension__' member-declaration
  if (Tok.is(tok::kw___extension__)) {
    // __extension__ silences extension warnings in the subexpression.
    ExtensionRAIIObject O(Diags);  // Use RAII to do this.
    ConsumeToken();
    return ParseCXXClassMemberDeclaration(AS, AccessAttrs,
                                          TemplateInfo, TemplateDiags);
  }

  ParsedAttributesWithRange attrs(AttrFactory);
  ParsedAttributesViewWithRange FnAttrs;
  // Optional C++11 attribute-specifier
  MaybeParseCXX11Attributes(attrs);
  // We need to keep these attributes for future diagnostic
  // before they are taken over by declaration specifier.
  FnAttrs.addAll(attrs.begin(), attrs.end());
  FnAttrs.Range = attrs.Range;

  MaybeParseMicrosoftAttributes(attrs);

  if (Tok.is(tok::kw_using)) {
    ProhibitAttributes(attrs);

    // Eat 'using'.
    SourceLocation UsingLoc = ConsumeToken();

<<<<<<< HEAD
    // 'using struct' or 'using class' indicates a generated type.
    if (Tok.isOneOf(tok::kw_class, tok::kw_struct))
      return ParseCXXTypeTransformerDeclaration(UsingLoc);
=======
    // Consume unexpected 'template' keywords.
    while (Tok.is(tok::kw_template)) {
      SourceLocation TemplateLoc = ConsumeToken();
      Diag(TemplateLoc, diag::err_unexpected_template_after_using)
          << FixItHint::CreateRemoval(TemplateLoc);
    }
>>>>>>> 4b48b58c

    if (Tok.is(tok::kw_namespace)) {
      Diag(UsingLoc, diag::err_using_namespace_in_class);
      SkipUntil(tok::semi, StopBeforeMatch);
      return nullptr;
    }
    SourceLocation DeclEnd;
    // Otherwise, it must be a using-declaration or an alias-declaration.
    return ParseUsingDeclaration(DeclaratorContext::MemberContext, TemplateInfo,
                                 UsingLoc, DeclEnd, AS);
  }

  if (Tok.is(tok::kw_consteval)) {
    // [Meta] injector-declaration
    if (Decl *ParsedDecl = MaybeParseCXXInjectorDeclaration())
      return Actions.ConvertDeclToDeclGroup(ParsedDecl);
  }

  if (Tok.is(tok::kw_requires)) {
    ProhibitAttributes(attrs);
    return Actions.ConvertDeclToDeclGroup(
        ParseCXXRequiredDecl(DeclaratorContext::MemberContext, AS));
  }

  // Hold late-parsed attributes so we can attach a Decl to them later.
  LateParsedAttrList CommonLateParsedAttrs;

  // decl-specifier-seq:
  // Parse the common declaration-specifiers piece.
  ParsingDeclSpec DS(*this, TemplateDiags);
  DS.takeAttributesFrom(attrs);
  if (MalformedTypeSpec)
    DS.SetTypeSpecError();

  ParseDeclarationSpecifiers(DS, TemplateInfo, AS, DeclSpecContext::DSC_class,
                             &CommonLateParsedAttrs);

  // Turn off colon protection that was set for declspec.
  X.restore();

  // If we had a free-standing type definition with a missing semicolon, we
  // may get this far before the problem becomes obvious.
  if (DS.hasTagDefinition() &&
      TemplateInfo.Kind == ParsedTemplateInfo::NonTemplate &&
      DiagnoseMissingSemiAfterTagDefinition(DS, AS, DeclSpecContext::DSC_class,
                                            &CommonLateParsedAttrs))
    return nullptr;

  MultiTemplateParamsArg TemplateParams(
      TemplateInfo.TemplateParams? TemplateInfo.TemplateParams->data()
                                 : nullptr,
      TemplateInfo.TemplateParams? TemplateInfo.TemplateParams->size() : 0);

  if (TryConsumeToken(tok::semi)) {
    if (DS.isFriendSpecified())
      ProhibitAttributes(FnAttrs);

    RecordDecl *AnonRecord = nullptr;
    Decl *TheDecl = Actions.ParsedFreeStandingDeclSpec(
        getCurScope(), AS, DS, TemplateParams, false, AnonRecord);
    DS.complete(TheDecl);
    if (AnonRecord) {
      Decl* decls[] = {AnonRecord, TheDecl};
      return Actions.BuildDeclaratorGroup(decls);
    }
    return Actions.ConvertDeclToDeclGroup(TheDecl);
  }

  ParsingDeclarator DeclaratorInfo(*this, DS, DeclaratorContext::MemberContext);
  VirtSpecifiers VS;

  // Hold late-parsed attributes so we can attach a Decl to them later.
  LateParsedAttrList LateParsedAttrs;

  SourceLocation EqualLoc;
  SourceLocation PureSpecLoc;

  auto TryConsumePureSpecifier = [&] (bool AllowDefinition) {
    if (Tok.isNot(tok::equal))
      return false;

    auto &Zero = NextToken();
    SmallString<8> Buffer;
    if (Zero.isNot(tok::numeric_constant) || Zero.getLength() != 1 ||
        PP.getSpelling(Zero, Buffer) != "0")
      return false;

    auto &After = GetLookAheadToken(2);
    if (!After.isOneOf(tok::semi, tok::comma) &&
        !(AllowDefinition &&
          After.isOneOf(tok::l_brace, tok::colon, tok::kw_try)))
      return false;

    EqualLoc = ConsumeToken();
    PureSpecLoc = ConsumeToken();
    return true;
  };

  SmallVector<Decl *, 8> DeclsInGroup;
  ExprResult BitfieldSize;
  bool ExpectSemi = true;

  // Parse the first declarator.
  if (ParseCXXMemberDeclaratorBeforeInitializer(
          DeclaratorInfo, VS, BitfieldSize, LateParsedAttrs)) {
    TryConsumeToken(tok::semi);
    return nullptr;
  }

  // Check for a member function definition.
  if (BitfieldSize.isUnset()) {
    // MSVC permits pure specifier on inline functions defined at class scope.
    // Hence check for =0 before checking for function definition.
    if (getLangOpts().MicrosoftExt && DeclaratorInfo.isDeclarationOfFunction())
      TryConsumePureSpecifier(/*AllowDefinition*/ true);

    FunctionDefinitionKind DefinitionKind = FDK_Declaration;
    // function-definition:
    //
    // In C++11, a non-function declarator followed by an open brace is a
    // braced-init-list for an in-class member initialization, not an
    // erroneous function definition.
    if (Tok.is(tok::l_brace) && !getLangOpts().CPlusPlus11) {
      DefinitionKind = FDK_Definition;
    } else if (DeclaratorInfo.isFunctionDeclarator()) {
      if (Tok.isOneOf(tok::l_brace, tok::colon, tok::kw_try)) {
        DefinitionKind = FDK_Definition;
      } else if (Tok.is(tok::equal)) {
        const Token &KW = NextToken();
        if (KW.is(tok::kw_default))
          DefinitionKind = FDK_Defaulted;
        else if (KW.is(tok::kw_delete))
          DefinitionKind = FDK_Deleted;
      }
    }
    DeclaratorInfo.setFunctionDefinitionKind(DefinitionKind);

    // C++11 [dcl.attr.grammar] p4: If an attribute-specifier-seq appertains
    // to a friend declaration, that declaration shall be a definition.
    if (DeclaratorInfo.isFunctionDeclarator() &&
        DefinitionKind != FDK_Definition && DS.isFriendSpecified()) {
      // Diagnose attributes that appear before decl specifier:
      // [[]] friend int foo();
      ProhibitAttributes(FnAttrs);
    }

    if (DefinitionKind != FDK_Declaration) {
      if (!DeclaratorInfo.isFunctionDeclarator()) {
        Diag(DeclaratorInfo.getIdentifierLoc(), diag::err_func_def_no_params);
        ConsumeBrace();
        SkipUntil(tok::r_brace);

        // Consume the optional ';'
        TryConsumeToken(tok::semi);

        return nullptr;
      }

      if (DS.getStorageClassSpec() == DeclSpec::SCS_typedef) {
        Diag(DeclaratorInfo.getIdentifierLoc(),
             diag::err_function_declared_typedef);

        // Recover by treating the 'typedef' as spurious.
        DS.ClearStorageClassSpecs();
      }

      Decl *FunDecl =
        ParseCXXInlineMethodDef(AS, AccessAttrs, DeclaratorInfo, TemplateInfo,
                                VS, PureSpecLoc);

      if (FunDecl) {
        for (unsigned i = 0, ni = CommonLateParsedAttrs.size(); i < ni; ++i) {
          CommonLateParsedAttrs[i]->addDecl(FunDecl);
        }
        for (unsigned i = 0, ni = LateParsedAttrs.size(); i < ni; ++i) {
          LateParsedAttrs[i]->addDecl(FunDecl);
        }
      }
      LateParsedAttrs.clear();

      // Consume the ';' - it's optional unless we have a delete or default
      if (Tok.is(tok::semi))
        ConsumeExtraSemi(AfterMemberFunctionDefinition);

      return DeclGroupPtrTy::make(DeclGroupRef(FunDecl));
    }
  }

  // member-declarator-list:
  //   member-declarator
  //   member-declarator-list ',' member-declarator

  while (1) {
    InClassInitStyle HasInClassInit = ICIS_NoInit;
    bool HasStaticInitializer = false;
    if (Tok.isOneOf(tok::equal, tok::l_brace) && PureSpecLoc.isInvalid()) {
      if (DeclaratorInfo.isDeclarationOfFunction()) {
        // It's a pure-specifier.
        if (!TryConsumePureSpecifier(/*AllowFunctionDefinition*/ false))
          // Parse it as an expression so that Sema can diagnose it.
          HasStaticInitializer = true;
      } else if (DeclaratorInfo.getDeclSpec().getStorageClassSpec() !=
                     DeclSpec::SCS_static &&
                 DeclaratorInfo.getDeclSpec().getStorageClassSpec() !=
                     DeclSpec::SCS_typedef &&
                 !DS.isFriendSpecified()) {
        // It's a default member initializer.
        if (BitfieldSize.get())
          Diag(Tok, getLangOpts().CPlusPlus2a
                        ? diag::warn_cxx17_compat_bitfield_member_init
                        : diag::ext_bitfield_member_init);
        HasInClassInit = Tok.is(tok::equal) ? ICIS_CopyInit : ICIS_ListInit;
      } else {
        HasStaticInitializer = true;
      }
    }

    // NOTE: If Sema is the Action module and declarator is an instance field,
    // this call will *not* return the created decl; It will return null.
    // See Sema::ActOnCXXMemberDeclarator for details.

    NamedDecl *ThisDecl = nullptr;
    if (DS.isFriendSpecified()) {
      // C++11 [dcl.attr.grammar] p4: If an attribute-specifier-seq appertains
      // to a friend declaration, that declaration shall be a definition.
      //
      // Diagnose attributes that appear in a friend member function declarator:
      //   friend int foo [[]] ();
      SmallVector<SourceRange, 4> Ranges;
      DeclaratorInfo.getCXX11AttributeRanges(Ranges);
      for (SmallVectorImpl<SourceRange>::iterator I = Ranges.begin(),
           E = Ranges.end(); I != E; ++I)
        Diag((*I).getBegin(), diag::err_attributes_not_allowed) << *I;

      ThisDecl = Actions.ActOnFriendFunctionDecl(getCurScope(), DeclaratorInfo,
                                                 TemplateParams);
    } else {
      ThisDecl = Actions.ActOnCXXMemberDeclarator(getCurScope(), AS,
                                                  DeclaratorInfo,
                                                  TemplateParams,
                                                  BitfieldSize.get(),
                                                  VS, HasInClassInit);

      if (VarTemplateDecl *VT =
              ThisDecl ? dyn_cast<VarTemplateDecl>(ThisDecl) : nullptr)
        // Re-direct this decl to refer to the templated decl so that we can
        // initialize it.
        ThisDecl = VT->getTemplatedDecl();

      if (ThisDecl)
        Actions.ProcessDeclAttributeList(getCurScope(), ThisDecl, AccessAttrs);
    }

    // Error recovery might have converted a non-static member into a static
    // member.
    if (HasInClassInit != ICIS_NoInit &&
        DeclaratorInfo.getDeclSpec().getStorageClassSpec() ==
            DeclSpec::SCS_static) {
      HasInClassInit = ICIS_NoInit;
      HasStaticInitializer = true;
    }

    if (ThisDecl && PureSpecLoc.isValid())
      Actions.ActOnPureSpecifier(ThisDecl, PureSpecLoc);

    // Handle the initializer.
    if (HasInClassInit != ICIS_NoInit) {
      // The initializer was deferred; parse it and cache the tokens.
      Diag(Tok, getLangOpts().CPlusPlus11
                    ? diag::warn_cxx98_compat_nonstatic_member_init
                    : diag::ext_nonstatic_member_init);

      if (DeclaratorInfo.isArrayOfUnknownBound()) {
        // C++11 [dcl.array]p3: An array bound may also be omitted when the
        // declarator is followed by an initializer.
        //
        // A brace-or-equal-initializer for a member-declarator is not an
        // initializer in the grammar, so this is ill-formed.
        Diag(Tok, diag::err_incomplete_array_member_init);
        SkipUntil(tok::comma, StopAtSemi | StopBeforeMatch);

        // Avoid later warnings about a class member of incomplete type.
        if (ThisDecl)
          ThisDecl->setInvalidDecl();
      } else
        ParseCXXNonStaticMemberInitializer(ThisDecl);
    } else if (HasStaticInitializer) {
      // Normal initializer.
      ExprResult Init = ParseCXXMemberInitializer(
          ThisDecl, DeclaratorInfo.isDeclarationOfFunction(), EqualLoc);

      if (Init.isInvalid())
        SkipUntil(tok::comma, StopAtSemi | StopBeforeMatch);
      else if (ThisDecl)
        Actions.AddInitializerToDecl(ThisDecl, Init.get(), EqualLoc.isInvalid());
    } else if (ThisDecl && DS.getStorageClassSpec() == DeclSpec::SCS_static)
      // No initializer.
      Actions.ActOnUninitializedDecl(ThisDecl);

    if (ThisDecl) {
      if (!ThisDecl->isInvalidDecl()) {
        // Set the Decl for any late parsed attributes
        for (unsigned i = 0, ni = CommonLateParsedAttrs.size(); i < ni; ++i)
          CommonLateParsedAttrs[i]->addDecl(ThisDecl);

        for (unsigned i = 0, ni = LateParsedAttrs.size(); i < ni; ++i)
          LateParsedAttrs[i]->addDecl(ThisDecl);
      }
      Actions.FinalizeDeclaration(ThisDecl);
      DeclsInGroup.push_back(ThisDecl);

      if (DeclaratorInfo.isFunctionDeclarator() &&
          DeclaratorInfo.getDeclSpec().getStorageClassSpec() !=
              DeclSpec::SCS_typedef)
        HandleMemberFunctionDeclDelays(DeclaratorInfo, ThisDecl);
    }
    LateParsedAttrs.clear();

    DeclaratorInfo.complete(ThisDecl);

    // If we don't have a comma, it is either the end of the list (a ';')
    // or an error, bail out.
    SourceLocation CommaLoc;
    if (!TryConsumeToken(tok::comma, CommaLoc))
      break;

    if (Tok.isAtStartOfLine() &&
        !MightBeDeclarator(DeclaratorContext::MemberContext)) {
      // This comma was followed by a line-break and something which can't be
      // the start of a declarator. The comma was probably a typo for a
      // semicolon.
      Diag(CommaLoc, diag::err_expected_semi_declaration)
        << FixItHint::CreateReplacement(CommaLoc, ";");
      ExpectSemi = false;
      break;
    }

    // Parse the next declarator.
    DeclaratorInfo.clear();
    VS.clear();
    BitfieldSize = ExprResult(/*Invalid=*/false);
    EqualLoc = PureSpecLoc = SourceLocation();
    DeclaratorInfo.setCommaLoc(CommaLoc);

    // GNU attributes are allowed before the second and subsequent declarator.
    MaybeParseGNUAttributes(DeclaratorInfo);

    if (ParseCXXMemberDeclaratorBeforeInitializer(
            DeclaratorInfo, VS, BitfieldSize, LateParsedAttrs))
      break;
  }

  if (ExpectSemi &&
      ExpectAndConsume(tok::semi, diag::err_expected_semi_decl_list)) {
    // Skip to end of block or statement.
    SkipUntil(tok::r_brace, StopAtSemi | StopBeforeMatch);
    // If we stopped at a ';', eat it.
    TryConsumeToken(tok::semi);
    return nullptr;
  }

  return Actions.FinalizeDeclaratorGroup(getCurScope(), DS, DeclsInGroup);
}

/// ParseCXXMemberInitializer - Parse the brace-or-equal-initializer.
/// Also detect and reject any attempted defaulted/deleted function definition.
/// The location of the '=', if any, will be placed in EqualLoc.
///
/// This does not check for a pure-specifier; that's handled elsewhere.
///
///   brace-or-equal-initializer:
///     '=' initializer-expression
///     braced-init-list
///
///   initializer-clause:
///     assignment-expression
///     braced-init-list
///
///   defaulted/deleted function-definition:
///     '=' 'default'
///     '=' 'delete'
///
/// Prior to C++0x, the assignment-expression in an initializer-clause must
/// be a constant-expression.
ExprResult Parser::ParseCXXMemberInitializer(Decl *D, bool IsFunction,
                                             SourceLocation &EqualLoc) {
  assert(Tok.isOneOf(tok::equal, tok::l_brace)
         && "Data member initializer not starting with '=' or '{'");

  EnterExpressionEvaluationContext Context(
      Actions, Sema::ExpressionEvaluationContext::PotentiallyEvaluated, D);
  if (TryConsumeToken(tok::equal, EqualLoc)) {
    if (Tok.is(tok::kw_delete)) {
      // In principle, an initializer of '= delete p;' is legal, but it will
      // never type-check. It's better to diagnose it as an ill-formed expression
      // than as an ill-formed deleted non-function member.
      // An initializer of '= delete p, foo' will never be parsed, because
      // a top-level comma always ends the initializer expression.
      const Token &Next = NextToken();
      if (IsFunction || Next.isOneOf(tok::semi, tok::comma, tok::eof)) {
        if (IsFunction)
          Diag(ConsumeToken(), diag::err_default_delete_in_multiple_declaration)
            << 1 /* delete */;
        else
          Diag(ConsumeToken(), diag::err_deleted_non_function);
        return ExprError();
      }
    } else if (Tok.is(tok::kw_default)) {
      if (IsFunction)
        Diag(Tok, diag::err_default_delete_in_multiple_declaration)
          << 0 /* default */;
      else
        Diag(ConsumeToken(), diag::err_default_special_members);
      return ExprError();
    }
  }
  if (const auto *PD = dyn_cast_or_null<MSPropertyDecl>(D)) {
    Diag(Tok, diag::err_ms_property_initializer) << PD;
    return ExprError();
  }
  return ParseInitializer();
}

void Parser::SkipCXXMemberSpecification(SourceLocation RecordLoc,
                                        SourceLocation AttrFixitLoc,
                                        unsigned TagType, Decl *TagDecl) {
  // Skip the optional 'final' keyword.
  if (getLangOpts().CPlusPlus && Tok.is(tok::identifier)) {
    assert(isCXX11FinalKeyword() && "not a class definition");
    ConsumeToken();

    // Diagnose any C++11 attributes after 'final' keyword.
    // We deliberately discard these attributes.
    ParsedAttributesWithRange Attrs(AttrFactory);
    CheckMisplacedCXX11Attribute(Attrs, AttrFixitLoc);

    // This can only happen if we had malformed misplaced attributes;
    // we only get called if there is a colon or left-brace after the
    // attributes.
    if (Tok.isNot(tok::colon) && Tok.isNot(tok::l_brace))
      return;
  }

  // Skip the base clauses. This requires actually parsing them, because
  // otherwise we can't be sure where they end (a left brace may appear
  // within a template argument).
  if (Tok.is(tok::colon)) {
    // Enter the scope of the class so that we can correctly parse its bases.
    ParseScope ClassScope(this, Scope::ClassScope|Scope::DeclScope);
    ParsingClassDefinition ParsingDef(*this, TagDecl, /*NonNestedClass*/ true,
                                      TagType == DeclSpec::TST_interface);
    auto OldContext =
        Actions.ActOnTagStartSkippedDefinition(getCurScope(), TagDecl);

    // Parse the bases but don't attach them to the class.
    ParseBaseClause(nullptr);

    Actions.ActOnTagFinishSkippedDefinition(OldContext);

    if (!Tok.is(tok::l_brace)) {
      Diag(PP.getLocForEndOfToken(PrevTokLocation),
           diag::err_expected_lbrace_after_base_specifiers);
      return;
    }
  }

  // Skip the body.
  assert(Tok.is(tok::l_brace));
  BalancedDelimiterTracker T(*this, tok::l_brace);
  T.consumeOpen();
  T.skipToEnd();

  // Parse and discard any trailing attributes.
  ParsedAttributes Attrs(AttrFactory);
  if (Tok.is(tok::kw___attribute))
    MaybeParseGNUAttributes(Attrs);
}

Parser::DeclGroupPtrTy Parser::ParseCXXClassMemberDeclarationWithPragmas(
    AccessSpecifier &AS, ParsedAttributesWithRange &AccessAttrs,
    DeclSpec::TST TagType, Decl *TagDecl) {
  ParenBraceBracketBalancer BalancerRAIIObj(*this);

  switch (Tok.getKind()) {
  case tok::kw___if_exists:
  case tok::kw___if_not_exists:
    ParseMicrosoftIfExistsClassDeclaration(TagType, AccessAttrs, AS);
    return nullptr;

  case tok::semi:
    // Check for extraneous top-level semicolon.
    ConsumeExtraSemi(InsideStruct, TagType);
    return nullptr;

    // Handle pragmas that can appear as member declarations.
  case tok::annot_pragma_vis:
    HandlePragmaVisibility();
    return nullptr;
  case tok::annot_pragma_pack:
    HandlePragmaPack();
    return nullptr;
  case tok::annot_pragma_align:
    HandlePragmaAlign();
    return nullptr;
  case tok::annot_pragma_ms_pointers_to_members:
    HandlePragmaMSPointersToMembers();
    return nullptr;
  case tok::annot_pragma_ms_pragma:
    HandlePragmaMSPragma();
    return nullptr;
  case tok::annot_pragma_ms_vtordisp:
    HandlePragmaMSVtorDisp();
    return nullptr;
  case tok::annot_pragma_dump:
    HandlePragmaDump();
    return nullptr;

  case tok::kw_namespace:
    // If we see a namespace here, a close brace was missing somewhere.
    DiagnoseUnexpectedNamespace(cast<NamedDecl>(TagDecl));
    return nullptr;

  case tok::kw_private:
    // FIXME: We don't accept GNU attributes on access specifiers in OpenCL mode
    // yet.
    if (getLangOpts().OpenCL && !NextToken().is(tok::colon))
      return ParseCXXClassMemberDeclaration(AS, AccessAttrs);
    LLVM_FALLTHROUGH;
  case tok::kw_public:
  case tok::kw_protected: {
    AccessSpecifier NewAS = getAccessSpecifierIfPresent();
    assert(NewAS != AS_none);
    // Current token is a C++ access specifier.
    AS = NewAS;
    SourceLocation ASLoc = Tok.getLocation();
    unsigned TokLength = Tok.getLength();
    ConsumeToken();
    AccessAttrs.clear();
    MaybeParseGNUAttributes(AccessAttrs);

    SourceLocation EndLoc;
    if (TryConsumeToken(tok::colon, EndLoc)) {
    } else if (TryConsumeToken(tok::semi, EndLoc)) {
      Diag(EndLoc, diag::err_expected)
          << tok::colon << FixItHint::CreateReplacement(EndLoc, ":");
    } else {
      EndLoc = ASLoc.getLocWithOffset(TokLength);
      Diag(EndLoc, diag::err_expected)
          << tok::colon << FixItHint::CreateInsertion(EndLoc, ":");
    }

    // The Microsoft extension __interface does not permit non-public
    // access specifiers.
    if (TagType == DeclSpec::TST_interface && AS != AS_public) {
      Diag(ASLoc, diag::err_access_specifier_interface) << (AS == AS_protected);
    }

    if (Actions.ActOnAccessSpecifier(NewAS, ASLoc, EndLoc, AccessAttrs)) {
      // found another attribute than only annotations
      AccessAttrs.clear();
    }

    return nullptr;
  }

  case tok::annot_pragma_openmp:
    return ParseOpenMPDeclarativeDirectiveWithExtDecl(AS, AccessAttrs, TagType,
                                                      TagDecl);

  default:
    if (tok::isPragmaAnnotation(Tok.getKind())) {
      Diag(Tok.getLocation(), diag::err_pragma_misplaced_in_decl)
          << DeclSpec::getSpecifierName(TagType,
                                   Actions.getASTContext().getPrintingPolicy());
      ConsumeAnnotationToken();
      return nullptr;
    }
    return ParseCXXClassMemberDeclaration(AS, AccessAttrs);
  }
}

/// ParseCXXMemberSpecification - Parse the class definition.
///
///       member-specification:
///         member-declaration member-specification[opt]
///         access-specifier ':' member-specification[opt]
///
void Parser::ParseCXXMemberSpecification(SourceLocation RecordLoc,
                                         SourceLocation AttrFixitLoc,
                                         ParsedAttributesWithRange &Attrs,
                                         unsigned TagType, Decl *&TagDecl) {
  assert((TagType == DeclSpec::TST_struct ||
         TagType == DeclSpec::TST_interface ||
         TagType == DeclSpec::TST_union  ||
         TagType == DeclSpec::TST_class) && "Invalid TagType!");

  llvm::TimeTraceScope TimeScope("ParseClass", [&]() {
    if (auto *TD = dyn_cast_or_null<NamedDecl>(TagDecl))
      return TD->getQualifiedNameAsString();
    return std::string("<anonymous>");
  });

  PrettyDeclStackTraceEntry CrashInfo(Actions.Context, TagDecl, RecordLoc,
                                      "parsing struct/union/class body");

  // Determine whether this is a non-nested class. Note that local
  // classes are *not* considered to be nested classes.
  bool NonNestedClass = true;
  if (!ClassStack.empty()) {
    for (const Scope *S = getCurScope(); S; S = S->getParent()) {
      if (S->isClassScope()) {
        // We're inside a class scope, so this is a nested class.
        NonNestedClass = false;

        // The Microsoft extension __interface does not permit nested classes.
        if (getCurrentClass().IsInterface) {
          Diag(RecordLoc, diag::err_invalid_member_in_interface)
            << /*ErrorType=*/6
            << (isa<NamedDecl>(TagDecl)
                  ? cast<NamedDecl>(TagDecl)->getQualifiedNameAsString()
                  : "(anonymous)");
        }
        break;
      }

      if ((S->getFlags() & Scope::FnScope))
        // If we're in a function or function template then this is a local
        // class rather than a nested class.
        break;

      if ((S->getFlags() & Scope::FragmentScope))
        // If we're in a fragment scope, this is a class fragment
        // rather than a nested class.
        break;
    }
  }

  // Enter a scope for the class.
  ParseScope ClassScope(this, Scope::ClassScope|Scope::DeclScope);

  // Note that we are parsing a new (potentially-nested) class definition.
  ParsingClassDefinition ParsingDef(*this, TagDecl, NonNestedClass,
                                    TagType == DeclSpec::TST_interface);

  if (TagDecl)
    Actions.ActOnTagStartDefinition(getCurScope(), TagDecl);

  SourceLocation FinalLoc;
  bool IsFinalSpelledSealed = false;

  // Parse the optional 'final' keyword.
  if (getLangOpts().CPlusPlus && Tok.is(tok::identifier)) {
    VirtSpecifiers::Specifier Specifier = isCXX11VirtSpecifier(Tok);
    assert((Specifier == VirtSpecifiers::VS_Final ||
            Specifier == VirtSpecifiers::VS_GNU_Final ||
            Specifier == VirtSpecifiers::VS_Sealed) &&
           "not a class definition");
    FinalLoc = ConsumeToken();
    IsFinalSpelledSealed = Specifier == VirtSpecifiers::VS_Sealed;

    if (TagType == DeclSpec::TST_interface)
      Diag(FinalLoc, diag::err_override_control_interface)
        << VirtSpecifiers::getSpecifierName(Specifier);
    else if (Specifier == VirtSpecifiers::VS_Final)
      Diag(FinalLoc, getLangOpts().CPlusPlus11
                         ? diag::warn_cxx98_compat_override_control_keyword
                         : diag::ext_override_control_keyword)
        << VirtSpecifiers::getSpecifierName(Specifier);
    else if (Specifier == VirtSpecifiers::VS_Sealed)
      Diag(FinalLoc, diag::ext_ms_sealed_keyword);
    else if (Specifier == VirtSpecifiers::VS_GNU_Final)
      Diag(FinalLoc, diag::ext_warn_gnu_final);

    // Parse any C++11 attributes after 'final' keyword.
    // These attributes are not allowed to appear here,
    // and the only possible place for them to appertain
    // to the class would be between class-key and class-name.
    CheckMisplacedCXX11Attribute(Attrs, AttrFixitLoc);

    // ParseClassSpecifier() does only a superficial check for attributes before
    // deciding to call this method.  For example, for
    // `class C final alignas ([l) {` it will decide that this looks like a
    // misplaced attribute since it sees `alignas '(' ')'`.  But the actual
    // attribute parsing code will try to parse the '[' as a constexpr lambda
    // and consume enough tokens that the alignas parsing code will eat the
    // opening '{'.  So bail out if the next token isn't one we expect.
    if (!Tok.is(tok::colon) && !Tok.is(tok::l_brace)) {
      if (TagDecl)
        Actions.ActOnTagDefinitionError(getCurScope(), TagDecl);
      return;
    }
  }

  if (Tok.is(tok::colon)) {
    ParseScope InheritanceScope(this, getCurScope()->getFlags() |
                                          Scope::ClassInheritanceScope);

    ParseBaseClause(TagDecl);
    if (!Tok.is(tok::l_brace)) {
      bool SuggestFixIt = false;
      SourceLocation BraceLoc = PP.getLocForEndOfToken(PrevTokLocation);
      if (Tok.isAtStartOfLine()) {
        switch (Tok.getKind()) {
        case tok::kw_private:
        case tok::kw_protected:
        case tok::kw_public:
          SuggestFixIt = NextToken().getKind() == tok::colon;
          break;
        case tok::kw_static_assert:
        case tok::r_brace:
        case tok::kw_using:
        // base-clause can have simple-template-id; 'template' can't be there
        case tok::kw_template:
          SuggestFixIt = true;
          break;
        case tok::identifier:
          SuggestFixIt = isConstructorDeclarator(true);
          break;
        default:
          SuggestFixIt = isCXXSimpleDeclaration(/*AllowForRangeDecl=*/false);
          break;
        }
      }
      DiagnosticBuilder LBraceDiag =
          Diag(BraceLoc, diag::err_expected_lbrace_after_base_specifiers);
      if (SuggestFixIt) {
        LBraceDiag << FixItHint::CreateInsertion(BraceLoc, " {");
        // Try recovering from missing { after base-clause.
        PP.EnterToken(Tok, /*IsReinject*/true);
        Tok.setKind(tok::l_brace);
      } else {
        if (TagDecl)
          Actions.ActOnTagDefinitionError(getCurScope(), TagDecl);
        return;
      }
    }
  }

  assert(Tok.is(tok::l_brace));
  BalancedDelimiterTracker T(*this, tok::l_brace);
  T.consumeOpen();

  if (TagDecl) {
    Actions.ActOnStartCXXMemberDeclarations(getCurScope(), TagDecl, FinalLoc,
                                            IsFinalSpelledSealed,
                                            T.getOpenLocation());

    // C++ 11p3: Members of a class defined with the keyword class are private
    // by default. Members of a class defined with the keywords struct or union
    // are public by default.
    AccessSpecifier CurAS;
    if (TagType == DeclSpec::TST_class)
      CurAS = AS_private;
    else
      CurAS = AS_public;
    ParsedAttributesWithRange AccessAttrs(AttrFactory);

    // While we still have something to read, read the member-declarations.
    while (!tryParseMisplacedModuleImport() && Tok.isNot(tok::r_brace) &&
           Tok.isNot(tok::eof)) {
      // Each iteration of this loop reads one member-declaration.
      ParseCXXClassMemberDeclarationWithPragmas(
          CurAS, AccessAttrs, static_cast<DeclSpec::TST>(TagType), TagDecl);
    }
    T.consumeClose();

    // If attributes exist after class contents, parse them.
    ParsedAttributes attrs(AttrFactory);
    MaybeParseGNUAttributes(attrs);

    Actions.ActOnFinishCXXMemberSpecification(getCurScope(), RecordLoc, TagDecl,
                                              T.getOpenLocation(),
                                              T.getCloseLocation(),
                                              attrs);

    // C++11 [class.mem]p2:
    //   Within the class member-specification, the class is regarded as complete
    //   within function bodies, default arguments, exception-specifications, and
    //   brace-or-equal-initializers for non-static data members (including such
    //   things in nested classes).
    if (NonNestedClass) {
      // We are not inside a nested class. This class and its nested classes
      // are complete and we can parse the delayed portions of method
      // declarations and the lexed inline method definitions, along with any
      // delayed attributes.
      SourceLocation SavedPrevTokLocation = PrevTokLocation;
      ParseLexedAttributes(getCurrentClass());
      ParseLexedMethodDeclarations(getCurrentClass());

      // We've finished with all pending member declarations.
      Actions.ActOnFinishCXXMemberDecls();

      ParseLexedMemberInitializers(getCurrentClass());
      ParseLexedMethodDefs(getCurrentClass());
      PrevTokLocation = SavedPrevTokLocation;

      // We've finished parsing everything, including default argument
      // initializers.
      Actions.ActOnFinishCXXNonNestedClass(TagDecl);
    }

    Actions.ActOnTagFinishDefinition(getCurScope(), TagDecl, T.getRange());
  } else {
    SkipUntil(tok::r_brace);
  }

  // Leave the class scope.
  ParsingDef.Pop();
  ClassScope.Exit();
}

void Parser::DiagnoseUnexpectedNamespace(NamedDecl *D) {
  assert(Tok.is(tok::kw_namespace));

  // FIXME: Suggest where the close brace should have gone by looking
  // at indentation changes within the definition body.
  Diag(D->getLocation(),
       diag::err_missing_end_of_definition) << D;
  Diag(Tok.getLocation(),
       diag::note_missing_end_of_definition_before) << D;

  // Push '};' onto the token stream to recover.
  PP.EnterToken(Tok, /*IsReinject*/ true);

  Tok.startToken();
  Tok.setLocation(PP.getLocForEndOfToken(PrevTokLocation));
  Tok.setKind(tok::semi);
  PP.EnterToken(Tok, /*IsReinject*/ true);

  Tok.setKind(tok::r_brace);
}

/// ParseConstructorInitializer - Parse a C++ constructor initializer,
/// which explicitly initializes the members or base classes of a
/// class (C++ [class.base.init]). For example, the three initializers
/// after the ':' in the Derived constructor below:
///
/// @code
/// class Base { };
/// class Derived : Base {
///   int x;
///   float f;
/// public:
///   Derived(float f) : Base(), x(17), f(f) { }
/// };
/// @endcode
///
/// [C++]  ctor-initializer:
///          ':' mem-initializer-list
///
/// [C++]  mem-initializer-list:
///          mem-initializer ...[opt]
///          mem-initializer ...[opt] , mem-initializer-list
void Parser::ParseConstructorInitializer(Decl *ConstructorDecl) {
  assert(Tok.is(tok::colon) &&
         "Constructor initializer always starts with ':'");
  // Poison the SEH identifiers so they are flagged as illegal in constructor
  // initializers.
  PoisonSEHIdentifiersRAIIObject PoisonSEHIdentifiers(*this, true);
  SourceLocation ColonLoc = ConsumeToken();

  SmallVector<CXXCtorInitializer*, 4> MemInitializers;
  bool AnyErrors = false;

  do {
    if (Tok.is(tok::code_completion)) {
      Actions.CodeCompleteConstructorInitializer(ConstructorDecl,
                                                 MemInitializers);
      return cutOffParsing();
    }

    if (isVariadicReifier()) {
      // Only typename can be used here.
      MaybeEmitBadReifierContextDiag(*this, Tok.getKind(), Tok.getLocation());
      llvm::SmallVector<QualType, 4> ExpandedTypes;
      if (ParseVariadicReifier(ExpandedTypes)) {
        // invalid expansion of reifier
        AnyErrors = true;
        SkipUntil(tok::l_brace, StopAtSemi | StopBeforeMatch);
      }

      AnyErrors = ParseReifMemInitializer(ConstructorDecl, ExpandedTypes,
                                          MemInitializers);
    } else {
      MemInitResult MemInit = ParseMemInitializer(ConstructorDecl);

      if (!MemInit.isInvalid())
        MemInitializers.push_back(MemInit.get());
      else
        AnyErrors = true;
    }

    if (Tok.is(tok::comma))
      ConsumeToken();
    else if (Tok.is(tok::l_brace))
      break;
    // If the previous initializer was valid and the next token looks like a
    // base or member initializer, assume that we're just missing a comma.
    else if (!AnyErrors &&
             Tok.isOneOf(tok::identifier, tok::coloncolon)) {
      SourceLocation Loc = PP.getLocForEndOfToken(PrevTokLocation);
      Diag(Loc, diag::err_ctor_init_missing_comma)
        << FixItHint::CreateInsertion(Loc, ", ");
    } else {
      // Skip over garbage, until we get to '{'.  Don't eat the '{'.
      if (!AnyErrors)
        Diag(Tok.getLocation(), diag::err_expected_either) << tok::l_brace
                                                           << tok::comma;
      SkipUntil(tok::l_brace, StopAtSemi | StopBeforeMatch);
      break;
    }
  } while (true);

  Actions.ActOnMemInitializers(ConstructorDecl, ColonLoc, MemInitializers,
                               AnyErrors);
}

/// ParseMemInitializer - Parse a C++ member initializer, which is
/// part of a constructor initializer that explicitly initializes one
/// member or base class (C++ [class.base.init]). See
/// ParseConstructorInitializer for an example.
///
/// [C++] mem-initializer:
///         mem-initializer-id '(' expression-list[opt] ')'
/// [C++0x] mem-initializer-id braced-init-list
///
/// [C++] mem-initializer-id:
///         '::'[opt] nested-name-specifier[opt] class-name
///         identifier
MemInitResult Parser::ParseMemInitializer(Decl *ConstructorDecl) {
  // parse '::'[opt] nested-name-specifier[opt]
  CXXScopeSpec SS;
  if (ParseOptionalCXXScopeSpecifier(SS, nullptr, /*EnteringContext=*/false))
    return true;

  // : identifier
  IdentifierInfo *II = nullptr;
  SourceLocation IdLoc = Tok.getLocation();
  // : declype(...)
  DeclSpec DS(AttrFactory);
  // : template_name<...>
  ParsedType TemplateTypeTy;
  // : typename(...base_range)
  llvm::SmallVector<QualType, 4> BaseIds;

  if (Tok.is(tok::identifier) && !isVariadicReifier()) {
    // Get the identifier. This may be a member name or a class name,
    // but we'll let the semantic analysis determine which it is.
    II = Tok.getIdentifierInfo();
    ConsumeToken();
  } else if (Tok.is(tok::annot_decltype)) {
    // Get the decltype expression, if there is one.
    // Uses of decltype will already have been converted to annot_decltype by
    // ParseOptionalCXXScopeSpecifier at this point.
    // FIXME: Can we get here with a scope specifier?
    ParseDecltypeSpecifier(DS);
  } else {
    TemplateIdAnnotation *TemplateId = Tok.is(tok::annot_template_id)
                                           ? takeTemplateIdAnnotation(Tok)
                                           : nullptr;
    if (TemplateId && (TemplateId->Kind == TNK_Type_template ||
                       TemplateId->Kind == TNK_Dependent_template_name ||
                       TemplateId->Kind == TNK_Undeclared_template)) {
      AnnotateTemplateIdTokenAsType(/*IsClassName*/true);
      assert(Tok.is(tok::annot_typename) && "template-id -> type failed");
      TemplateTypeTy = getTypeAnnotation(Tok);
      ConsumeAnnotationToken();
      if (!TemplateTypeTy)
        return true;
    } else {
      return Diag(Tok, diag::err_expected_member_or_base_name);
    }
  }

  // Parse the '('.
  if (getLangOpts().CPlusPlus11 && Tok.is(tok::l_brace)) {
    Diag(Tok, diag::warn_cxx98_compat_generalized_initializer_lists);

    // FIXME: Add support for signature help inside initializer lists.
    ExprResult InitList = ParseBraceInitializer();
    if (InitList.isInvalid())
      return true;


    SourceLocation EllipsisLoc;
    TryConsumeToken(tok::ellipsis, EllipsisLoc);

    return Actions.ActOnMemInitializer(ConstructorDecl, getCurScope(), SS, II,
                                       TemplateTypeTy, DS, IdLoc,
                                       InitList.get(), EllipsisLoc);
  } else if (Tok.is(tok::l_paren)) {
    SourceLocation LParenLoc, RParenLoc, EllipsisLoc;
    ExprVector ArgExprs;

    if (ParseMemInitExprList(ConstructorDecl, SS, II, DS, TemplateTypeTy, IdLoc,
                             LParenLoc, ArgExprs, RParenLoc, EllipsisLoc))
      return true;

    return Actions.ActOnMemInitializer(ConstructorDecl, getCurScope(), SS, II,
                                       TemplateTypeTy, DS, IdLoc,
                                       LParenLoc, ArgExprs,
                                       RParenLoc, EllipsisLoc);
  }

  if (getLangOpts().CPlusPlus11)
    return Diag(Tok, diag::err_expected_either) << tok::l_paren << tok::l_brace;
  else
    return Diag(Tok, diag::err_expected) << tok::l_paren;
}

bool
Parser::ParseReifMemInitializer(Decl *ConstructorDecl,
                                llvm::SmallVectorImpl<QualType> &Typenames,
                                llvm::SmallVectorImpl<CXXCtorInitializer *>
                                &MemInits)
{
  // Parse the constructor function parameter list. We only need to parse
  // the expression list once.
  if (!Tok.is(tok::l_paren)) {
    Diag(Tok, diag::err_expected) << tok::l_paren;
    return true;
  }

  SourceLocation LParenLoc, RParenLoc, EllipsisLoc;
  CXXScopeSpec SS;
  ExprVector ArgExprs;
  IdentifierInfo *II = nullptr;
  SourceLocation IdLoc = Tok.getLocation();
  DeclSpec DS(AttrFactory);
  ParsedType TemplateTypeTy;

  if (ParseMemInitExprList(ConstructorDecl, SS, II, DS, TemplateTypeTy, IdLoc,
                           LParenLoc, ArgExprs, RParenLoc, EllipsisLoc))
    return true;

  for (auto Typename : Typenames) {
    IdentifierInfo *II =
      const_cast<IdentifierInfo*>(Typename.getBaseTypeIdentifier());

    MemInitResult MemInit =
      Actions.ActOnMemInitializer(ConstructorDecl, getCurScope(), SS, II,
                                  Typename, TemplateTypeTy, DS, IdLoc,
                                  LParenLoc, ArgExprs, RParenLoc, EllipsisLoc);

    if(!MemInit.isInvalid())
      MemInits.push_back(MemInit.get());
  }

  return false;
}

bool
Parser::ParseMemInitExprList(Decl *ConstructorDecl,
                             CXXScopeSpec &SS, IdentifierInfo *II,
                             DeclSpec const &DS,
                             ParsedType const &TemplateTypeTy,
                             SourceLocation IdLoc, SourceLocation &LParen,
                             ExprVector &ArgExprs,
                             SourceLocation &RParen, SourceLocation &Ellipsis)
{
  BalancedDelimiterTracker T(*this, tok::l_paren);
  T.consumeOpen();

  // Parse the optional expression-list.
  CommaLocsTy CommaLocs;
  auto RunSignatureHelp = [&] {
    QualType PreferredType = Actions.ProduceCtorInitMemberSignatureHelp(
        getCurScope(), ConstructorDecl, SS, TemplateTypeTy, ArgExprs, II,
        T.getOpenLocation());
    CalledSignatureHelp = true;
    return PreferredType;
  };
  if (Tok.isNot(tok::r_paren) &&
      ParseExpressionList(ArgExprs, CommaLocs, [&] {
        PreferredType.enterFunctionArgument(Tok.getLocation(),
                                            RunSignatureHelp);
      })) {
    if (PP.isCodeCompletionReached() && !CalledSignatureHelp)
      RunSignatureHelp();
    SkipUntil(tok::r_paren, StopAtSemi);
    return true;
  }

  T.consumeClose();

  TryConsumeToken(tok::ellipsis, Ellipsis);

  LParen = T.getOpenLocation();
  RParen = T.getCloseLocation();
  return false;
}

/// Parse a C++ exception-specification if present (C++0x [except.spec]).
///
///       exception-specification:
///         dynamic-exception-specification
///         noexcept-specification
///
///       noexcept-specification:
///         'noexcept'
///         'noexcept' '(' constant-expression ')'
ExceptionSpecificationType
Parser::tryParseExceptionSpecification(bool Delayed,
                    SourceRange &SpecificationRange,
                    SmallVectorImpl<ParsedType> &DynamicExceptions,
                    SmallVectorImpl<SourceRange> &DynamicExceptionRanges,
                    ExprResult &NoexceptExpr,
                    CachedTokens *&ExceptionSpecTokens) {
  ExceptionSpecificationType Result = EST_None;
  ExceptionSpecTokens = nullptr;

  // Handle delayed parsing of exception-specifications.
  if (Delayed) {
    if (Tok.isNot(tok::kw_throw) && Tok.isNot(tok::kw_noexcept))
      return EST_None;

    // Consume and cache the starting token.
    bool IsNoexcept = Tok.is(tok::kw_noexcept);
    Token StartTok = Tok;
    SpecificationRange = SourceRange(ConsumeToken());

    // Check for a '('.
    if (!Tok.is(tok::l_paren)) {
      // If this is a bare 'noexcept', we're done.
      if (IsNoexcept) {
        Diag(Tok, diag::warn_cxx98_compat_noexcept_decl);
        NoexceptExpr = nullptr;
        return EST_BasicNoexcept;
      }

      Diag(Tok, diag::err_expected_lparen_after) << "throw";
      return EST_DynamicNone;
    }

    // Cache the tokens for the exception-specification.
    ExceptionSpecTokens = new CachedTokens;
    ExceptionSpecTokens->push_back(StartTok); // 'throw' or 'noexcept'
    ExceptionSpecTokens->push_back(Tok); // '('
    SpecificationRange.setEnd(ConsumeParen()); // '('

    ConsumeAndStoreUntil(tok::r_paren, *ExceptionSpecTokens,
                         /*StopAtSemi=*/true,
                         /*ConsumeFinalToken=*/true);
    SpecificationRange.setEnd(ExceptionSpecTokens->back().getLocation());

    return EST_Unparsed;
  }

  // See if there's a dynamic specification.
  if (Tok.is(tok::kw_throw)) {
    Result = ParseDynamicExceptionSpecification(SpecificationRange,
                                                DynamicExceptions,
                                                DynamicExceptionRanges);
    assert(DynamicExceptions.size() == DynamicExceptionRanges.size() &&
           "Produced different number of exception types and ranges.");
  }

  // If there's no noexcept specification, we're done.
  if (Tok.isNot(tok::kw_noexcept))
    return Result;

  Diag(Tok, diag::warn_cxx98_compat_noexcept_decl);

  // If we already had a dynamic specification, parse the noexcept for,
  // recovery, but emit a diagnostic and don't store the results.
  SourceRange NoexceptRange;
  ExceptionSpecificationType NoexceptType = EST_None;

  SourceLocation KeywordLoc = ConsumeToken();
  if (Tok.is(tok::l_paren)) {
    // There is an argument.
    BalancedDelimiterTracker T(*this, tok::l_paren);
    T.consumeOpen();
    NoexceptExpr = ParseConstantExpression();
    T.consumeClose();
    if (!NoexceptExpr.isInvalid()) {
      NoexceptExpr = Actions.ActOnNoexceptSpec(KeywordLoc, NoexceptExpr.get(),
                                               NoexceptType);
      NoexceptRange = SourceRange(KeywordLoc, T.getCloseLocation());
    } else {
      NoexceptType = EST_BasicNoexcept;
    }
  } else {
    // There is no argument.
    NoexceptType = EST_BasicNoexcept;
    NoexceptRange = SourceRange(KeywordLoc, KeywordLoc);
  }

  if (Result == EST_None) {
    SpecificationRange = NoexceptRange;
    Result = NoexceptType;

    // If there's a dynamic specification after a noexcept specification,
    // parse that and ignore the results.
    if (Tok.is(tok::kw_throw)) {
      Diag(Tok.getLocation(), diag::err_dynamic_and_noexcept_specification);
      ParseDynamicExceptionSpecification(NoexceptRange, DynamicExceptions,
                                         DynamicExceptionRanges);
    }
  } else {
    Diag(Tok.getLocation(), diag::err_dynamic_and_noexcept_specification);
  }

  return Result;
}

static void diagnoseDynamicExceptionSpecification(
    Parser &P, SourceRange Range, bool IsNoexcept) {
  if (P.getLangOpts().CPlusPlus11) {
    const char *Replacement = IsNoexcept ? "noexcept" : "noexcept(false)";
    P.Diag(Range.getBegin(),
           P.getLangOpts().CPlusPlus17 && !IsNoexcept
               ? diag::ext_dynamic_exception_spec
               : diag::warn_exception_spec_deprecated)
        << Range;
    P.Diag(Range.getBegin(), diag::note_exception_spec_deprecated)
      << Replacement << FixItHint::CreateReplacement(Range, Replacement);
  }
}

/// ParseDynamicExceptionSpecification - Parse a C++
/// dynamic-exception-specification (C++ [except.spec]).
///
///       dynamic-exception-specification:
///         'throw' '(' type-id-list [opt] ')'
/// [MS]    'throw' '(' '...' ')'
///
///       type-id-list:
///         type-id ... [opt]
///         type-id-list ',' type-id ... [opt]
///
ExceptionSpecificationType Parser::ParseDynamicExceptionSpecification(
                                  SourceRange &SpecificationRange,
                                  SmallVectorImpl<ParsedType> &Exceptions,
                                  SmallVectorImpl<SourceRange> &Ranges) {
  assert(Tok.is(tok::kw_throw) && "expected throw");

  SpecificationRange.setBegin(ConsumeToken());
  BalancedDelimiterTracker T(*this, tok::l_paren);
  if (T.consumeOpen()) {
    Diag(Tok, diag::err_expected_lparen_after) << "throw";
    SpecificationRange.setEnd(SpecificationRange.getBegin());
    return EST_DynamicNone;
  }

  // Parse throw(...), a Microsoft extension that means "this function
  // can throw anything".
  if (Tok.is(tok::ellipsis)) {
    SourceLocation EllipsisLoc = ConsumeToken();
    if (!getLangOpts().MicrosoftExt)
      Diag(EllipsisLoc, diag::ext_ellipsis_exception_spec);
    T.consumeClose();
    SpecificationRange.setEnd(T.getCloseLocation());
    diagnoseDynamicExceptionSpecification(*this, SpecificationRange, false);
    return EST_MSAny;
  }

  // Parse the sequence of type-ids.
  SourceRange Range;
  while (Tok.isNot(tok::r_paren)) {
    TypeResult Res(ParseTypeName(&Range));

    if (Tok.is(tok::ellipsis)) {
      // C++0x [temp.variadic]p5:
      //   - In a dynamic-exception-specification (15.4); the pattern is a
      //     type-id.
      SourceLocation Ellipsis = ConsumeToken();
      Range.setEnd(Ellipsis);
      if (!Res.isInvalid())
        Res = Actions.ActOnPackExpansion(Res.get(), Ellipsis);
    }

    if (!Res.isInvalid()) {
      Exceptions.push_back(Res.get());
      Ranges.push_back(Range);
    }

    if (!TryConsumeToken(tok::comma))
      break;
  }

  T.consumeClose();
  SpecificationRange.setEnd(T.getCloseLocation());
  diagnoseDynamicExceptionSpecification(*this, SpecificationRange,
                                        Exceptions.empty());
  return Exceptions.empty() ? EST_DynamicNone : EST_Dynamic;
}

/// ParseTrailingReturnType - Parse a trailing return type on a new-style
/// function declaration.
TypeResult Parser::ParseTrailingReturnType(SourceRange &Range,
                                           bool MayBeFollowedByDirectInit) {
  assert(Tok.is(tok::arrow) && "expected arrow");

  ConsumeToken();

  return ParseTypeName(&Range, MayBeFollowedByDirectInit
                                   ? DeclaratorContext::TrailingReturnVarContext
                                   : DeclaratorContext::TrailingReturnContext);
}

/// We have just started parsing the definition of a new class,
/// so push that class onto our stack of classes that is currently
/// being parsed.
Sema::ParsingClassState
Parser::PushParsingClass(Decl *ClassDecl, bool NonNestedClass,
                         bool IsInterface) {
  assert((NonNestedClass || !ClassStack.empty()) &&
         "Nested class without outer class");
  ClassStack.push(new ParsingClass(ClassDecl, NonNestedClass, IsInterface));
  return Actions.PushParsingClass();
}

/// Deallocate the given parsed class and all of its nested
/// classes.
void Parser::DeallocateParsedClasses(Parser::ParsingClass *Class) {
  for (unsigned I = 0, N = Class->LateParsedDeclarations.size(); I != N; ++I)
    delete Class->LateParsedDeclarations[I];
  delete Class;
}

/// Pop the top class of the stack of classes that are
/// currently being parsed.
///
/// This routine should be called when we have finished parsing the
/// definition of a class, but have not yet popped the Scope
/// associated with the class's definition.
void Parser::PopParsingClass(Sema::ParsingClassState state) {
  assert(!ClassStack.empty() && "Mismatched push/pop for class parsing");

  Actions.PopParsingClass(state);

  ParsingClass *Victim = ClassStack.top();
  ClassStack.pop();
  if (Victim->TopLevelClass) {
    // Deallocate all of the nested classes of this class,
    // recursively: we don't need to keep any of this information.
    DeallocateParsedClasses(Victim);
    return;
  }
  assert(!ClassStack.empty() && "Missing top-level class?");

  if (Victim->LateParsedDeclarations.empty()) {
    // The victim is a nested class, but we will not need to perform
    // any processing after the definition of this class since it has
    // no members whose handling was delayed. Therefore, we can just
    // remove this nested class.
    DeallocateParsedClasses(Victim);
    return;
  }

  // This nested class has some members that will need to be processed
  // after the top-level class is completely defined. Therefore, add
  // it to the list of nested classes within its parent.
  assert(getCurScope()->isClassScope() && "Nested class outside of class scope?");
  ClassStack.top()->LateParsedDeclarations.push_back(new LateParsedClass(this, Victim));
  Victim->TemplateScope = getCurScope()->getParent()->isTemplateParamScope();
}

/// Try to parse an 'identifier' which appears within an attribute-token.
///
/// \return the parsed identifier on success, and 0 if the next token is not an
/// attribute-token.
///
/// C++11 [dcl.attr.grammar]p3:
///   If a keyword or an alternative token that satisfies the syntactic
///   requirements of an identifier is contained in an attribute-token,
///   it is considered an identifier.
IdentifierInfo *Parser::TryParseCXX11AttributeIdentifier(SourceLocation &Loc) {
  switch (Tok.getKind()) {
  default:
    // Identifiers and keywords have identifier info attached.
    if (!Tok.isAnnotation()) {
      if (IdentifierInfo *II = Tok.getIdentifierInfo()) {
        Loc = ConsumeToken();
        return II;
      }
    }
    return nullptr;

  case tok::numeric_constant: {
    // If we got a numeric constant, check to see if it comes from a macro that
    // corresponds to the predefined __clang__ macro. If it does, warn the user
    // and recover by pretending they said _Clang instead.
    if (Tok.getLocation().isMacroID()) {
      SmallString<8> ExpansionBuf;
      SourceLocation ExpansionLoc =
          PP.getSourceManager().getExpansionLoc(Tok.getLocation());
      StringRef Spelling = PP.getSpelling(ExpansionLoc, ExpansionBuf);
      if (Spelling == "__clang__") {
        SourceRange TokRange(
            ExpansionLoc,
            PP.getSourceManager().getExpansionLoc(Tok.getEndLoc()));
        Diag(Tok, diag::warn_wrong_clang_attr_namespace)
            << FixItHint::CreateReplacement(TokRange, "_Clang");
        Loc = ConsumeToken();
        return &PP.getIdentifierTable().get("_Clang");
      }
    }
    return nullptr;
  }

  case tok::ampamp:       // 'and'
  case tok::pipe:         // 'bitor'
  case tok::pipepipe:     // 'or'
  case tok::caret:        // 'xor'
  case tok::tilde:        // 'compl'
  case tok::amp:          // 'bitand'
  case tok::ampequal:     // 'and_eq'
  case tok::pipeequal:    // 'or_eq'
  case tok::caretequal:   // 'xor_eq'
  case tok::exclaim:      // 'not'
  case tok::exclaimequal: // 'not_eq'
    // Alternative tokens do not have identifier info, but their spelling
    // starts with an alphabetical character.
    SmallString<8> SpellingBuf;
    SourceLocation SpellingLoc =
        PP.getSourceManager().getSpellingLoc(Tok.getLocation());
    StringRef Spelling = PP.getSpelling(SpellingLoc, SpellingBuf);
    if (isLetter(Spelling[0])) {
      Loc = ConsumeToken();
      return &PP.getIdentifierTable().get(Spelling);
    }
    return nullptr;
  }
}

static bool IsBuiltInOrStandardCXX11Attribute(IdentifierInfo *AttrName,
                                              IdentifierInfo *ScopeName) {
  switch (
      ParsedAttr::getParsedKind(AttrName, ScopeName, ParsedAttr::AS_CXX11)) {
  case ParsedAttr::AT_CarriesDependency:
  case ParsedAttr::AT_Deprecated:
  case ParsedAttr::AT_FallThrough:
  case ParsedAttr::AT_CXX11NoReturn:
  case ParsedAttr::AT_NoUniqueAddress:
    return true;
  case ParsedAttr::AT_WarnUnusedResult:
    return !ScopeName && AttrName->getName().equals("nodiscard");
  case ParsedAttr::AT_Unused:
    return !ScopeName && AttrName->getName().equals("maybe_unused");
  default:
    return false;
  }
}

/// ParseCXX11AttributeArgs -- Parse a C++11 attribute-argument-clause.
///
/// [C++11] attribute-argument-clause:
///         '(' balanced-token-seq ')'
///
/// [C++11] balanced-token-seq:
///         balanced-token
///         balanced-token-seq balanced-token
///
/// [C++11] balanced-token:
///         '(' balanced-token-seq ')'
///         '[' balanced-token-seq ']'
///         '{' balanced-token-seq '}'
///         any token but '(', ')', '[', ']', '{', or '}'
bool Parser::ParseCXX11AttributeArgs(IdentifierInfo *AttrName,
                                     SourceLocation AttrNameLoc,
                                     ParsedAttributes &Attrs,
                                     SourceLocation *EndLoc,
                                     IdentifierInfo *ScopeName,
                                     SourceLocation ScopeLoc) {
  assert(Tok.is(tok::l_paren) && "Not a C++11 attribute argument list");
  SourceLocation LParenLoc = Tok.getLocation();
  const LangOptions &LO = getLangOpts();
  ParsedAttr::Syntax Syntax =
      LO.CPlusPlus ? ParsedAttr::AS_CXX11 : ParsedAttr::AS_C2x;

  // If the attribute isn't known, we will not attempt to parse any
  // arguments.
  if (!hasAttribute(LO.CPlusPlus ? AttrSyntax::CXX : AttrSyntax::C, ScopeName,
                    AttrName, getTargetInfo(), getLangOpts())) {
    // Eat the left paren, then skip to the ending right paren.
    ConsumeParen();
    SkipUntil(tok::r_paren);
    return false;
  }

  if (ScopeName && (ScopeName->isStr("gnu") || ScopeName->isStr("__gnu__"))) {
    // GNU-scoped attributes have some special cases to handle GNU-specific
    // behaviors.
    ParseGNUAttributeArgs(AttrName, AttrNameLoc, Attrs, EndLoc, ScopeName,
                          ScopeLoc, Syntax, nullptr);
    return true;
  }

  unsigned NumArgs;
  // Some Clang-scoped attributes have some special parsing behavior.
  if (ScopeName && (ScopeName->isStr("clang") || ScopeName->isStr("_Clang")))
    NumArgs = ParseClangAttributeArgs(AttrName, AttrNameLoc, Attrs, EndLoc,
                                      ScopeName, ScopeLoc, Syntax);
  else
    NumArgs =
        ParseAttributeArgsCommon(AttrName, AttrNameLoc, Attrs, EndLoc,
                                 ScopeName, ScopeLoc, Syntax);

  if (!Attrs.empty() &&
      IsBuiltInOrStandardCXX11Attribute(AttrName, ScopeName)) {
    ParsedAttr &Attr = Attrs.back();
    // If the attribute is a standard or built-in attribute and we are
    // parsing an argument list, we need to determine whether this attribute
    // was allowed to have an argument list (such as [[deprecated]]), and how
    // many arguments were parsed (so we can diagnose on [[deprecated()]]).
    if (Attr.getMaxArgs() && !NumArgs) {
      // The attribute was allowed to have arguments, but none were provided
      // even though the attribute parsed successfully. This is an error.
      Diag(LParenLoc, diag::err_attribute_requires_arguments) << AttrName;
      Attr.setInvalid(true);
    } else if (!Attr.getMaxArgs()) {
      // The attribute parsed successfully, but was not allowed to have any
      // arguments. It doesn't matter whether any were provided -- the
      // presence of the argument list (even if empty) is diagnosed.
      Diag(LParenLoc, diag::err_cxx11_attribute_forbids_arguments)
          << AttrName
          << FixItHint::CreateRemoval(SourceRange(LParenLoc, *EndLoc));
      Attr.setInvalid(true);
    }
  }
  return true;
}

/// ParseCXX11AttributeSpecifier - Parse a C++11 or C2x attribute-specifier.
///
/// [C++11] attribute-specifier:
///         '[' '[' attribute-list ']' ']'
///         alignment-specifier
///
/// [C++11] attribute-list:
///         attribute[opt]
///         attribute-list ',' attribute[opt]
///         attribute '...'
///         attribute-list ',' attribute '...'
///
/// [C++11] attribute:
///         attribute-token attribute-argument-clause[opt]
///
/// [C++11] attribute-token:
///         identifier
///         attribute-scoped-token
///
/// [C++11] attribute-scoped-token:
///         attribute-namespace '::' identifier
///
/// [C++11] attribute-namespace:
///         identifier
void Parser::ParseCXX11AttributeSpecifier(ParsedAttributes &attrs,
                                          SourceLocation *endLoc) {
  if (Tok.is(tok::kw_alignas)) {
    Diag(Tok.getLocation(), diag::warn_cxx98_compat_alignas);
    ParseAlignmentSpecifier(attrs, endLoc);
    return;
  }

  assert(Tok.is(tok::l_square) && NextToken().is(tok::l_square) &&
         "Not a double square bracket attribute list");

  Diag(Tok.getLocation(), diag::warn_cxx98_compat_attribute);

  ConsumeBracket();
  ConsumeBracket();

  SourceLocation CommonScopeLoc;
  IdentifierInfo *CommonScopeName = nullptr;
  if (Tok.is(tok::kw_using)) {
    Diag(Tok.getLocation(), getLangOpts().CPlusPlus17
                                ? diag::warn_cxx14_compat_using_attribute_ns
                                : diag::ext_using_attribute_ns);
    ConsumeToken();

    CommonScopeName = TryParseCXX11AttributeIdentifier(CommonScopeLoc);
    if (!CommonScopeName) {
      Diag(Tok.getLocation(), diag::err_expected) << tok::identifier;
      SkipUntil(tok::r_square, tok::colon, StopBeforeMatch);
    }
    if (!TryConsumeToken(tok::colon) && CommonScopeName)
      Diag(Tok.getLocation(), diag::err_expected) << tok::colon;
  }

  llvm::SmallDenseMap<IdentifierInfo*, SourceLocation, 4> SeenAttrs;

  while (Tok.isNot(tok::r_square)) {
    // attribute not present
    if (TryConsumeToken(tok::comma))
      continue;

    SourceLocation ScopeLoc, AttrLoc;
    IdentifierInfo *ScopeName = nullptr, *AttrName = nullptr;

    if (isVariadicReifier()) {
      llvm::SmallVector<Expr *, 4> ExpandedAttrs;
      if (ParseVariadicReifier(ExpandedAttrs))
        SkipUntil(tok::r_square, tok::comma, StopAtSemi | StopBeforeMatch);
      for (Expr *E : ExpandedAttrs) {
        DeclRefExpr *ExpandedDeclRef = dyn_cast_or_null<DeclRefExpr>(E);
        assert(ExpandedDeclRef && "Attribute must be a declaration.");
        IdentifierInfo *II = ExpandedDeclRef->getFoundDecl()->getIdentifier();
        SeenAttrs.insert({II, SourceLocation()});
      }
    }

    AttrName = TryParseCXX11AttributeIdentifier(AttrLoc);
    if (!AttrName)
      // Break out to the "expected ']'" diagnostic.
      break;

    // scoped attribute
    if (TryConsumeToken(tok::coloncolon)) {
      ScopeName = AttrName;
      ScopeLoc = AttrLoc;

      AttrName = TryParseCXX11AttributeIdentifier(AttrLoc);
      if (!AttrName) {
        Diag(Tok.getLocation(), diag::err_expected) << tok::identifier;
        SkipUntil(tok::r_square, tok::comma, StopAtSemi | StopBeforeMatch);
        continue;
      }
    }

    if (CommonScopeName) {
      if (ScopeName) {
        Diag(ScopeLoc, diag::err_using_attribute_ns_conflict)
            << SourceRange(CommonScopeLoc);
      } else {
        ScopeName = CommonScopeName;
        ScopeLoc = CommonScopeLoc;
      }
    }

    bool StandardAttr = IsBuiltInOrStandardCXX11Attribute(AttrName, ScopeName);
    bool AttrParsed = false;

    if (StandardAttr &&
        !SeenAttrs.insert(std::make_pair(AttrName, AttrLoc)).second)
      Diag(AttrLoc, diag::err_cxx11_attribute_repeated)
          << AttrName << SourceRange(SeenAttrs[AttrName]);

    // Parse attribute arguments
    if (Tok.is(tok::l_paren))
      AttrParsed = ParseCXX11AttributeArgs(AttrName, AttrLoc, attrs, endLoc,
                                           ScopeName, ScopeLoc);

    if (!AttrParsed)
      attrs.addNew(
          AttrName,
          SourceRange(ScopeLoc.isValid() ? ScopeLoc : AttrLoc, AttrLoc),
          ScopeName, ScopeLoc, nullptr, 0,
          getLangOpts().CPlusPlus ? ParsedAttr::AS_CXX11 : ParsedAttr::AS_C2x);

    if (TryConsumeToken(tok::ellipsis))
      Diag(Tok, diag::err_cxx11_attribute_forbids_ellipsis)
        << AttrName;
  }

  if (ExpectAndConsume(tok::r_square))
    SkipUntil(tok::r_square);
  if (endLoc)
    *endLoc = Tok.getLocation();
  if (ExpectAndConsume(tok::r_square))
    SkipUntil(tok::r_square);
}

/// ParseCXX11Attributes - Parse a C++11 or C2x attribute-specifier-seq.
///
/// attribute-specifier-seq:
///       attribute-specifier-seq[opt] attribute-specifier
void Parser::ParseCXX11Attributes(ParsedAttributesWithRange &attrs,
                                  SourceLocation *endLoc) {
  assert(standardAttributesAllowed());

  SourceLocation StartLoc = Tok.getLocation(), Loc;
  if (!endLoc)
    endLoc = &Loc;

  do {
    ParseCXX11AttributeSpecifier(attrs, endLoc);
  } while (isCXX11AttributeSpecifier());

  attrs.Range = SourceRange(StartLoc, *endLoc);
}

void Parser::DiagnoseAndSkipCXX11Attributes() {
  // Start and end location of an attribute or an attribute list.
  SourceLocation StartLoc = Tok.getLocation();
  SourceLocation EndLoc = SkipCXX11Attributes();

  if (EndLoc.isValid()) {
    SourceRange Range(StartLoc, EndLoc);
    Diag(StartLoc, diag::err_attributes_not_allowed)
      << Range;
  }
}

SourceLocation Parser::SkipCXX11Attributes() {
  SourceLocation EndLoc;

  if (!isCXX11AttributeSpecifier())
    return EndLoc;

  do {
    if (Tok.is(tok::l_square)) {
      BalancedDelimiterTracker T(*this, tok::l_square);
      T.consumeOpen();
      T.skipToEnd();
      EndLoc = T.getCloseLocation();
    } else {
      assert(Tok.is(tok::kw_alignas) && "not an attribute specifier");
      ConsumeToken();
      BalancedDelimiterTracker T(*this, tok::l_paren);
      if (!T.consumeOpen())
        T.skipToEnd();
      EndLoc = T.getCloseLocation();
    }
  } while (isCXX11AttributeSpecifier());

  return EndLoc;
}

/// Parse uuid() attribute when it appears in a [] Microsoft attribute.
void Parser::ParseMicrosoftUuidAttributeArgs(ParsedAttributes &Attrs) {
  assert(Tok.is(tok::identifier) && "Not a Microsoft attribute list");
  IdentifierInfo *UuidIdent = Tok.getIdentifierInfo();
  assert(UuidIdent->getName() == "uuid" && "Not a Microsoft attribute list");

  SourceLocation UuidLoc = Tok.getLocation();
  ConsumeToken();

  // Ignore the left paren location for now.
  BalancedDelimiterTracker T(*this, tok::l_paren);
  if (T.consumeOpen()) {
    Diag(Tok, diag::err_expected) << tok::l_paren;
    return;
  }

  ArgsVector ArgExprs;
  if (Tok.is(tok::string_literal)) {
    // Easy case: uuid("...") -- quoted string.
    ExprResult StringResult = ParseStringLiteralExpression();
    if (StringResult.isInvalid())
      return;
    ArgExprs.push_back(StringResult.get());
  } else {
    // something like uuid({000000A0-0000-0000-C000-000000000049}) -- no
    // quotes in the parens. Just append the spelling of all tokens encountered
    // until the closing paren.

    SmallString<42> StrBuffer; // 2 "", 36 bytes UUID, 2 optional {}, 1 nul
    StrBuffer += "\"";

    // Since none of C++'s keywords match [a-f]+, accepting just tok::l_brace,
    // tok::r_brace, tok::minus, tok::identifier (think C000) and
    // tok::numeric_constant (0000) should be enough. But the spelling of the
    // uuid argument is checked later anyways, so there's no harm in accepting
    // almost anything here.
    // cl is very strict about whitespace in this form and errors out if any
    // is present, so check the space flags on the tokens.
    SourceLocation StartLoc = Tok.getLocation();
    while (Tok.isNot(tok::r_paren)) {
      if (Tok.hasLeadingSpace() || Tok.isAtStartOfLine()) {
        Diag(Tok, diag::err_attribute_uuid_malformed_guid);
        SkipUntil(tok::r_paren, StopAtSemi);
        return;
      }
      SmallString<16> SpellingBuffer;
      SpellingBuffer.resize(Tok.getLength() + 1);
      bool Invalid = false;
      StringRef TokSpelling = PP.getSpelling(Tok, SpellingBuffer, &Invalid);
      if (Invalid) {
        SkipUntil(tok::r_paren, StopAtSemi);
        return;
      }
      StrBuffer += TokSpelling;
      ConsumeAnyToken();
    }
    StrBuffer += "\"";

    if (Tok.hasLeadingSpace() || Tok.isAtStartOfLine()) {
      Diag(Tok, diag::err_attribute_uuid_malformed_guid);
      ConsumeParen();
      return;
    }

    // Pretend the user wrote the appropriate string literal here.
    // ActOnStringLiteral() copies the string data into the literal, so it's
    // ok that the Token points to StrBuffer.
    Token Toks[1];
    Toks[0].startToken();
    Toks[0].setKind(tok::string_literal);
    Toks[0].setLocation(StartLoc);
    Toks[0].setLiteralData(StrBuffer.data());
    Toks[0].setLength(StrBuffer.size());
    StringLiteral *UuidString =
        cast<StringLiteral>(Actions.ActOnStringLiteral(Toks, nullptr).get());
    ArgExprs.push_back(UuidString);
  }

  if (!T.consumeClose()) {
    Attrs.addNew(UuidIdent, SourceRange(UuidLoc, T.getCloseLocation()), nullptr,
                 SourceLocation(), ArgExprs.data(), ArgExprs.size(),
                 ParsedAttr::AS_Microsoft);
  }
}

/// ParseMicrosoftAttributes - Parse Microsoft attributes [Attr]
///
/// [MS] ms-attribute:
///             '[' token-seq ']'
///
/// [MS] ms-attribute-seq:
///             ms-attribute[opt]
///             ms-attribute ms-attribute-seq
void Parser::ParseMicrosoftAttributes(ParsedAttributes &attrs,
                                      SourceLocation *endLoc) {
  assert(Tok.is(tok::l_square) && "Not a Microsoft attribute list");

  do {
    // FIXME: If this is actually a C++11 attribute, parse it as one.
    BalancedDelimiterTracker T(*this, tok::l_square);
    T.consumeOpen();

    // Skip most ms attributes except for a whitelist.
    while (true) {
      SkipUntil(tok::r_square, tok::identifier, StopAtSemi | StopBeforeMatch);
      if (Tok.isNot(tok::identifier)) // ']', but also eof
        break;
      if (Tok.getIdentifierInfo()->getName() == "uuid")
        ParseMicrosoftUuidAttributeArgs(attrs);
      else
        ConsumeToken();
    }

    T.consumeClose();
    if (endLoc)
      *endLoc = T.getCloseLocation();
  } while (Tok.is(tok::l_square));
}

void Parser::ParseMicrosoftIfExistsClassDeclaration(
    DeclSpec::TST TagType, ParsedAttributes &AccessAttrs,
    AccessSpecifier &CurAS) {
  IfExistsCondition Result;
  if (ParseMicrosoftIfExistsCondition(Result))
    return;

  BalancedDelimiterTracker Braces(*this, tok::l_brace);
  if (Braces.consumeOpen()) {
    Diag(Tok, diag::err_expected) << tok::l_brace;
    return;
  }

  switch (Result.Behavior) {
  case IEB_Parse:
    // Parse the declarations below.
    break;

  case IEB_Dependent:
    Diag(Result.KeywordLoc, diag::warn_microsoft_dependent_exists)
      << Result.IsIfExists;
    // Fall through to skip.
    LLVM_FALLTHROUGH;

  case IEB_Skip:
    Braces.skipToEnd();
    return;
  }

  while (Tok.isNot(tok::r_brace) && !isEofOrEom()) {
    // __if_exists, __if_not_exists can nest.
    if (Tok.isOneOf(tok::kw___if_exists, tok::kw___if_not_exists)) {
      ParseMicrosoftIfExistsClassDeclaration(TagType,
                                             AccessAttrs, CurAS);
      continue;
    }

    // Check for extraneous top-level semicolon.
    if (Tok.is(tok::semi)) {
      ConsumeExtraSemi(InsideStruct, TagType);
      continue;
    }

    AccessSpecifier AS = getAccessSpecifierIfPresent();
    if (AS != AS_none) {
      // Current token is a C++ access specifier.
      CurAS = AS;
      SourceLocation ASLoc = Tok.getLocation();
      ConsumeToken();
      if (Tok.is(tok::colon))
        Actions.ActOnAccessSpecifier(AS, ASLoc, Tok.getLocation(),
                                     ParsedAttributesView{});
      else
        Diag(Tok, diag::err_expected) << tok::colon;
      ConsumeToken();
      continue;
    }

    // Parse all the comma separated declarators.
    ParseCXXClassMemberDeclaration(CurAS, AccessAttrs);
  }

  Braces.consumeClose();
}<|MERGE_RESOLUTION|>--- conflicted
+++ resolved
@@ -475,18 +475,16 @@
     return nullptr;
   }
 
-<<<<<<< HEAD
-  // 'using struct' or 'using class' indicates a generated type.
-  if (Tok.isOneOf(tok::kw_class, tok::kw_struct))
-    return ParseCXXTypeTransformerDeclaration(UsingLoc);
-=======
   // Consume unexpected 'template' keywords.
   while (Tok.is(tok::kw_template)) {
     SourceLocation TemplateLoc = ConsumeToken();
     Diag(TemplateLoc, diag::err_unexpected_template_after_using)
         << FixItHint::CreateRemoval(TemplateLoc);
   }
->>>>>>> 4b48b58c
+
+  // 'using struct' or 'using class' indicates a generated type.
+  if (Tok.isOneOf(tok::kw_class, tok::kw_struct))
+    return ParseCXXTypeTransformerDeclaration(UsingLoc);
 
   // 'using namespace' means this is a using-directive.
   if (Tok.is(tok::kw_namespace)) {
@@ -2769,18 +2767,16 @@
     // Eat 'using'.
     SourceLocation UsingLoc = ConsumeToken();
 
-<<<<<<< HEAD
-    // 'using struct' or 'using class' indicates a generated type.
-    if (Tok.isOneOf(tok::kw_class, tok::kw_struct))
-      return ParseCXXTypeTransformerDeclaration(UsingLoc);
-=======
     // Consume unexpected 'template' keywords.
     while (Tok.is(tok::kw_template)) {
       SourceLocation TemplateLoc = ConsumeToken();
       Diag(TemplateLoc, diag::err_unexpected_template_after_using)
           << FixItHint::CreateRemoval(TemplateLoc);
     }
->>>>>>> 4b48b58c
+
+    // 'using struct' or 'using class' indicates a generated type.
+    if (Tok.isOneOf(tok::kw_class, tok::kw_struct))
+      return ParseCXXTypeTransformerDeclaration(UsingLoc);
 
     if (Tok.is(tok::kw_namespace)) {
       Diag(UsingLoc, diag::err_using_namespace_in_class);
