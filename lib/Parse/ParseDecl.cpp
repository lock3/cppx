//===--- ParseDecl.cpp - Declaration Parsing --------------------*- C++ -*-===//
//
// Part of the LLVM Project, under the Apache License v2.0 with LLVM Exceptions.
// See https://llvm.org/LICENSE.txt for license information.
// SPDX-License-Identifier: Apache-2.0 WITH LLVM-exception
//
//===----------------------------------------------------------------------===//
//
//  This file implements the Declaration portions of the Parser interfaces.
//
//===----------------------------------------------------------------------===//

#include "clang/Parse/Parser.h"
#include "clang/Parse/RAIIObjectsForParser.h"
#include "clang/AST/ASTContext.h"
#include "clang/AST/DeclTemplate.h"
#include "clang/AST/PrettyDeclStackTrace.h"
#include "clang/Basic/AddressSpaces.h"
#include "clang/Basic/Attributes.h"
#include "clang/Basic/CharInfo.h"
#include "clang/Basic/TargetInfo.h"
#include "clang/Parse/ParseDiagnostic.h"
#include "clang/Sema/Lookup.h"
#include "clang/Sema/ParsedTemplate.h"
#include "clang/Sema/Scope.h"
#include "llvm/ADT/Optional.h"
#include "llvm/ADT/SmallSet.h"
#include "llvm/ADT/SmallString.h"
#include "llvm/ADT/StringSwitch.h"

using namespace clang;

//===----------------------------------------------------------------------===//
// C99 6.7: Declarations.
//===----------------------------------------------------------------------===//

/// ParseTypeName
///       type-name: [C99 6.7.6]
///         specifier-qualifier-list abstract-declarator[opt]
///
/// Called type-id in C++.
TypeResult Parser::ParseTypeName(SourceRange *Range,
                                 DeclaratorContext Context,
                                 AccessSpecifier AS,
                                 Decl **OwnedType,
                                 ParsedAttributes *Attrs) {
  DeclSpecContext DSC = getDeclSpecContextFromDeclaratorContext(Context);
  if (DSC == DeclSpecContext::DSC_normal)
    DSC = DeclSpecContext::DSC_type_specifier;

  // Parse the common declaration-specifiers piece.
  DeclSpec DS(AttrFactory);
  if (Attrs)
    DS.addAttributes(*Attrs);
  ParseSpecifierQualifierList(DS, AS, DSC);
  if (OwnedType)
    *OwnedType = DS.isTypeSpecOwned() ? DS.getRepAsDecl() : nullptr;

  // Parse the abstract-declarator, if present.
  Declarator DeclaratorInfo(DS, Context);
  ParseDeclarator(DeclaratorInfo);
  if (Range)
    *Range = DeclaratorInfo.getSourceRange();

  if (DeclaratorInfo.isInvalidType())
    return true;

  return Actions.ActOnTypeName(getCurScope(), DeclaratorInfo);
}

/// Normalizes an attribute name by dropping prefixed and suffixed __.
static StringRef normalizeAttrName(StringRef Name) {
  if (Name.size() >= 4 && Name.startswith("__") && Name.endswith("__"))
    return Name.drop_front(2).drop_back(2);
  return Name;
}

/// isAttributeLateParsed - Return true if the attribute has arguments that
/// require late parsing.
static bool isAttributeLateParsed(const IdentifierInfo &II) {
#define CLANG_ATTR_LATE_PARSED_LIST
    return llvm::StringSwitch<bool>(normalizeAttrName(II.getName()))
#include "clang/Parse/AttrParserStringSwitches.inc"
        .Default(false);
#undef CLANG_ATTR_LATE_PARSED_LIST
}

/// Check if the a start and end source location expand to the same macro.
static bool FindLocsWithCommonFileID(Preprocessor &PP, SourceLocation StartLoc,
                                     SourceLocation EndLoc) {
  if (!StartLoc.isMacroID() || !EndLoc.isMacroID())
    return false;

  SourceManager &SM = PP.getSourceManager();
  if (SM.getFileID(StartLoc) != SM.getFileID(EndLoc))
    return false;

  bool AttrStartIsInMacro =
      Lexer::isAtStartOfMacroExpansion(StartLoc, SM, PP.getLangOpts());
  bool AttrEndIsInMacro =
      Lexer::isAtEndOfMacroExpansion(EndLoc, SM, PP.getLangOpts());
  return AttrStartIsInMacro && AttrEndIsInMacro;
}

/// ParseGNUAttributes - Parse a non-empty attributes list.
///
/// [GNU] attributes:
///         attribute
///         attributes attribute
///
/// [GNU]  attribute:
///          '__attribute__' '(' '(' attribute-list ')' ')'
///
/// [GNU]  attribute-list:
///          attrib
///          attribute_list ',' attrib
///
/// [GNU]  attrib:
///          empty
///          attrib-name
///          attrib-name '(' identifier ')'
///          attrib-name '(' identifier ',' nonempty-expr-list ')'
///          attrib-name '(' argument-expression-list [C99 6.5.2] ')'
///
/// [GNU]  attrib-name:
///          identifier
///          typespec
///          typequal
///          storageclass
///
/// Whether an attribute takes an 'identifier' is determined by the
/// attrib-name. GCC's behavior here is not worth imitating:
///
///  * In C mode, if the attribute argument list starts with an identifier
///    followed by a ',' or an ')', and the identifier doesn't resolve to
///    a type, it is parsed as an identifier. If the attribute actually
///    wanted an expression, it's out of luck (but it turns out that no
///    attributes work that way, because C constant expressions are very
///    limited).
///  * In C++ mode, if the attribute argument list starts with an identifier,
///    and the attribute *wants* an identifier, it is parsed as an identifier.
///    At block scope, any additional tokens between the identifier and the
///    ',' or ')' are ignored, otherwise they produce a parse error.
///
/// We follow the C++ model, but don't allow junk after the identifier.
void Parser::ParseGNUAttributes(ParsedAttributes &attrs,
                                SourceLocation *endLoc,
                                LateParsedAttrList *LateAttrs,
                                Declarator *D) {
  assert(Tok.is(tok::kw___attribute) && "Not a GNU attribute list!");

  while (Tok.is(tok::kw___attribute)) {
    SourceLocation AttrTokLoc = ConsumeToken();
    unsigned OldNumAttrs = attrs.size();
    unsigned OldNumLateAttrs = LateAttrs ? LateAttrs->size() : 0;

    if (ExpectAndConsume(tok::l_paren, diag::err_expected_lparen_after,
                         "attribute")) {
      SkipUntil(tok::r_paren, StopAtSemi); // skip until ) or ;
      return;
    }
    if (ExpectAndConsume(tok::l_paren, diag::err_expected_lparen_after, "(")) {
      SkipUntil(tok::r_paren, StopAtSemi); // skip until ) or ;
      return;
    }
    // Parse the attribute-list. e.g. __attribute__(( weak, alias("__f") ))
    do {
      // Eat preceeding commas to allow __attribute__((,,,foo))
      while (TryConsumeToken(tok::comma))
        ;

      // Expect an identifier or declaration specifier (const, int, etc.)
      if (Tok.isAnnotation())
        break;
      IdentifierInfo *AttrName = Tok.getIdentifierInfo();
      if (!AttrName)
        break;

      SourceLocation AttrNameLoc = ConsumeToken();

      if (Tok.isNot(tok::l_paren)) {
        attrs.addNew(AttrName, AttrNameLoc, nullptr, AttrNameLoc, nullptr, 0,
                     ParsedAttr::AS_GNU);
        continue;
      }

      // Handle "parameterized" attributes
      if (!LateAttrs || !isAttributeLateParsed(*AttrName)) {
        ParseGNUAttributeArgs(AttrName, AttrNameLoc, attrs, endLoc, nullptr,
                              SourceLocation(), ParsedAttr::AS_GNU, D);
        continue;
      }

      // Handle attributes with arguments that require late parsing.
      LateParsedAttribute *LA =
          new LateParsedAttribute(this, *AttrName, AttrNameLoc);
      LateAttrs->push_back(LA);

      // Attributes in a class are parsed at the end of the class, along
      // with other late-parsed declarations.
      if (!ClassStack.empty() && !LateAttrs->parseSoon())
        getCurrentClass().LateParsedDeclarations.push_back(LA);

      // Be sure ConsumeAndStoreUntil doesn't see the start l_paren, since it
      // recursively consumes balanced parens.
      LA->Toks.push_back(Tok);
      ConsumeParen();
      // Consume everything up to and including the matching right parens.
      ConsumeAndStoreUntil(tok::r_paren, LA->Toks, /*StopAtSemi=*/true);

      Token Eof;
      Eof.startToken();
      Eof.setLocation(Tok.getLocation());
      LA->Toks.push_back(Eof);
    } while (Tok.is(tok::comma));

    if (ExpectAndConsume(tok::r_paren))
      SkipUntil(tok::r_paren, StopAtSemi);
    SourceLocation Loc = Tok.getLocation();
    if (ExpectAndConsume(tok::r_paren))
      SkipUntil(tok::r_paren, StopAtSemi);
    if (endLoc)
      *endLoc = Loc;

    // If this was declared in a macro, attach the macro IdentifierInfo to the
    // parsed attribute.
    auto &SM = PP.getSourceManager();
    if (!SM.isWrittenInBuiltinFile(SM.getSpellingLoc(AttrTokLoc)) &&
        FindLocsWithCommonFileID(PP, AttrTokLoc, Loc)) {
      CharSourceRange ExpansionRange = SM.getExpansionRange(AttrTokLoc);
      StringRef FoundName =
          Lexer::getSourceText(ExpansionRange, SM, PP.getLangOpts());
      IdentifierInfo *MacroII = PP.getIdentifierInfo(FoundName);

      for (unsigned i = OldNumAttrs; i < attrs.size(); ++i)
        attrs[i].setMacroIdentifier(MacroII, ExpansionRange.getBegin());

      if (LateAttrs) {
        for (unsigned i = OldNumLateAttrs; i < LateAttrs->size(); ++i)
          (*LateAttrs)[i]->MacroII = MacroII;
      }
    }
  }
}

/// Determine whether the given attribute has an identifier argument.
static bool attributeHasIdentifierArg(const IdentifierInfo &II) {
#define CLANG_ATTR_IDENTIFIER_ARG_LIST
  return llvm::StringSwitch<bool>(normalizeAttrName(II.getName()))
#include "clang/Parse/AttrParserStringSwitches.inc"
           .Default(false);
#undef CLANG_ATTR_IDENTIFIER_ARG_LIST
}

/// Determine whether the given attribute has a variadic identifier argument.
static bool attributeHasVariadicIdentifierArg(const IdentifierInfo &II) {
#define CLANG_ATTR_VARIADIC_IDENTIFIER_ARG_LIST
  return llvm::StringSwitch<bool>(normalizeAttrName(II.getName()))
#include "clang/Parse/AttrParserStringSwitches.inc"
           .Default(false);
#undef CLANG_ATTR_VARIADIC_IDENTIFIER_ARG_LIST
}

/// Determine whether the given attribute treats kw_this as an identifier.
static bool attributeTreatsKeywordThisAsIdentifier(const IdentifierInfo &II) {
#define CLANG_ATTR_THIS_ISA_IDENTIFIER_ARG_LIST
  return llvm::StringSwitch<bool>(normalizeAttrName(II.getName()))
#include "clang/Parse/AttrParserStringSwitches.inc"
           .Default(false);
#undef CLANG_ATTR_THIS_ISA_IDENTIFIER_ARG_LIST
}

/// Determine whether the given attribute parses a type argument.
static bool attributeIsTypeArgAttr(const IdentifierInfo &II) {
#define CLANG_ATTR_TYPE_ARG_LIST
  return llvm::StringSwitch<bool>(normalizeAttrName(II.getName()))
#include "clang/Parse/AttrParserStringSwitches.inc"
           .Default(false);
#undef CLANG_ATTR_TYPE_ARG_LIST
}

/// Determine whether the given attribute requires parsing its arguments
/// in an unevaluated context or not.
static bool attributeParsedArgsUnevaluated(const IdentifierInfo &II) {
#define CLANG_ATTR_ARG_CONTEXT_LIST
  return llvm::StringSwitch<bool>(normalizeAttrName(II.getName()))
#include "clang/Parse/AttrParserStringSwitches.inc"
           .Default(false);
#undef CLANG_ATTR_ARG_CONTEXT_LIST
}

IdentifierLoc *Parser::ParseIdentifierLoc() {
  assert(Tok.is(tok::identifier) && "expected an identifier");
  IdentifierLoc *IL = IdentifierLoc::create(Actions.Context,
                                            Tok.getLocation(),
                                            Tok.getIdentifierInfo());
  ConsumeToken();
  return IL;
}

void Parser::ParseAttributeWithTypeArg(IdentifierInfo &AttrName,
                                       SourceLocation AttrNameLoc,
                                       ParsedAttributes &Attrs,
                                       SourceLocation *EndLoc,
                                       IdentifierInfo *ScopeName,
                                       SourceLocation ScopeLoc,
                                       ParsedAttr::Syntax Syntax) {
  BalancedDelimiterTracker Parens(*this, tok::l_paren);
  Parens.consumeOpen();

  TypeResult T;
  if (Tok.isNot(tok::r_paren))
    T = ParseTypeName();

  if (Parens.consumeClose())
    return;

  if (T.isInvalid())
    return;

  if (T.isUsable())
    Attrs.addNewTypeAttr(&AttrName,
                         SourceRange(AttrNameLoc, Parens.getCloseLocation()),
                         ScopeName, ScopeLoc, T.get(), Syntax);
  else
    Attrs.addNew(&AttrName, SourceRange(AttrNameLoc, Parens.getCloseLocation()),
                 ScopeName, ScopeLoc, nullptr, 0, Syntax);
}

unsigned Parser::ParseAttributeArgsCommon(
    IdentifierInfo *AttrName, SourceLocation AttrNameLoc,
    ParsedAttributes &Attrs, SourceLocation *EndLoc, IdentifierInfo *ScopeName,
    SourceLocation ScopeLoc, ParsedAttr::Syntax Syntax) {
  // Ignore the left paren location for now.
  ConsumeParen();

  bool ChangeKWThisToIdent = attributeTreatsKeywordThisAsIdentifier(*AttrName);
  bool AttributeIsTypeArgAttr = attributeIsTypeArgAttr(*AttrName);

  // Interpret "kw_this" as an identifier if the attributed requests it.
  if (ChangeKWThisToIdent && Tok.is(tok::kw_this))
    Tok.setKind(tok::identifier);

  ArgsVector ArgExprs;
  if (Tok.is(tok::identifier)) {
    // If this attribute wants an 'identifier' argument, make it so.
    bool IsIdentifierArg = attributeHasIdentifierArg(*AttrName) ||
                           attributeHasVariadicIdentifierArg(*AttrName);
    ParsedAttr::Kind AttrKind =
        ParsedAttr::getParsedKind(AttrName, ScopeName, Syntax);

    // If we don't know how to parse this attribute, but this is the only
    // token in this argument, assume it's meant to be an identifier.
    if (AttrKind == ParsedAttr::UnknownAttribute ||
        AttrKind == ParsedAttr::IgnoredAttribute) {
      const Token &Next = NextToken();
      IsIdentifierArg = Next.isOneOf(tok::r_paren, tok::comma);
    }

    if (IsIdentifierArg)
      ArgExprs.push_back(ParseIdentifierLoc());
  }

  ParsedType TheParsedType;
  if (!ArgExprs.empty() ? Tok.is(tok::comma) : Tok.isNot(tok::r_paren)) {
    // Eat the comma.
    if (!ArgExprs.empty())
      ConsumeToken();

    // Parse the non-empty comma-separated list of expressions.
    do {
      // Interpret "kw_this" as an identifier if the attributed requests it.
      if (ChangeKWThisToIdent && Tok.is(tok::kw_this))
        Tok.setKind(tok::identifier);

      ExprResult ArgExpr;
      if (AttributeIsTypeArgAttr) {
        TypeResult T = ParseTypeName();
        if (T.isInvalid()) {
          SkipUntil(tok::r_paren, StopAtSemi);
          return 0;
        }
        if (T.isUsable())
          TheParsedType = T.get();
        break; // FIXME: Multiple type arguments are not implemented.
      } else if (Tok.is(tok::identifier) &&
                 attributeHasVariadicIdentifierArg(*AttrName)) {
        ArgExprs.push_back(ParseIdentifierLoc());
      } else {
        bool Uneval = attributeParsedArgsUnevaluated(*AttrName);
        EnterExpressionEvaluationContext Unevaluated(
            Actions,
            Uneval ? Sema::ExpressionEvaluationContext::Unevaluated
                   : Sema::ExpressionEvaluationContext::ConstantEvaluated);

        ExprResult ArgExpr(
            Actions.CorrectDelayedTyposInExpr(ParseAssignmentExpression()));
        if (ArgExpr.isInvalid()) {
          SkipUntil(tok::r_paren, StopAtSemi);
          return 0;
        }
        ArgExprs.push_back(ArgExpr.get());
      }
      // Eat the comma, move to the next argument
    } while (TryConsumeToken(tok::comma));
  }

  SourceLocation RParen = Tok.getLocation();
  if (!ExpectAndConsume(tok::r_paren)) {
    SourceLocation AttrLoc = ScopeLoc.isValid() ? ScopeLoc : AttrNameLoc;

    if (AttributeIsTypeArgAttr && !TheParsedType.get().isNull()) {
      Attrs.addNewTypeAttr(AttrName, SourceRange(AttrNameLoc, RParen),
                           ScopeName, ScopeLoc, TheParsedType, Syntax);
    } else {
      Attrs.addNew(AttrName, SourceRange(AttrLoc, RParen), ScopeName, ScopeLoc,
                   ArgExprs.data(), ArgExprs.size(), Syntax);
    }
  }

  if (EndLoc)
    *EndLoc = RParen;

  return static_cast<unsigned>(ArgExprs.size() + !TheParsedType.get().isNull());
}

/// Parse the arguments to a parameterized GNU attribute or
/// a C++11 attribute in "gnu" namespace.
void Parser::ParseGNUAttributeArgs(IdentifierInfo *AttrName,
                                   SourceLocation AttrNameLoc,
                                   ParsedAttributes &Attrs,
                                   SourceLocation *EndLoc,
                                   IdentifierInfo *ScopeName,
                                   SourceLocation ScopeLoc,
                                   ParsedAttr::Syntax Syntax,
                                   Declarator *D) {

  assert(Tok.is(tok::l_paren) && "Attribute arg list not starting with '('");

  ParsedAttr::Kind AttrKind =
      ParsedAttr::getParsedKind(AttrName, ScopeName, Syntax);

  if (AttrKind == ParsedAttr::AT_Availability) {
    ParseAvailabilityAttribute(*AttrName, AttrNameLoc, Attrs, EndLoc, ScopeName,
                               ScopeLoc, Syntax);
    return;
  } else if (AttrKind == ParsedAttr::AT_ExternalSourceSymbol) {
    ParseExternalSourceSymbolAttribute(*AttrName, AttrNameLoc, Attrs, EndLoc,
                                       ScopeName, ScopeLoc, Syntax);
    return;
  } else if (AttrKind == ParsedAttr::AT_ObjCBridgeRelated) {
    ParseObjCBridgeRelatedAttribute(*AttrName, AttrNameLoc, Attrs, EndLoc,
                                    ScopeName, ScopeLoc, Syntax);
    return;
  } else if (AttrKind == ParsedAttr::AT_TypeTagForDatatype) {
    ParseTypeTagForDatatypeAttribute(*AttrName, AttrNameLoc, Attrs, EndLoc,
                                     ScopeName, ScopeLoc, Syntax);
    return;
  } else if (attributeIsTypeArgAttr(*AttrName)) {
    ParseAttributeWithTypeArg(*AttrName, AttrNameLoc, Attrs, EndLoc, ScopeName,
                              ScopeLoc, Syntax);
    return;
  }

  // These may refer to the function arguments, but need to be parsed early to
  // participate in determining whether it's a redeclaration.
  llvm::Optional<ParseScope> PrototypeScope;
  if (normalizeAttrName(AttrName->getName()) == "enable_if" &&
      D && D->isFunctionDeclarator()) {
    DeclaratorChunk::FunctionTypeInfo FTI = D->getFunctionTypeInfo();
    PrototypeScope.emplace(this, Scope::FunctionPrototypeScope |
                                     Scope::FunctionDeclarationScope |
                                     Scope::DeclScope);
    for (unsigned i = 0; i != FTI.NumParams; ++i) {
      ParmVarDecl *Param = cast<ParmVarDecl>(FTI.Params[i].Param);
      Actions.ActOnReenterCXXMethodParameter(getCurScope(), Param);
    }
  }

  ParseAttributeArgsCommon(AttrName, AttrNameLoc, Attrs, EndLoc, ScopeName,
                           ScopeLoc, Syntax);
}

unsigned Parser::ParseClangAttributeArgs(
    IdentifierInfo *AttrName, SourceLocation AttrNameLoc,
    ParsedAttributes &Attrs, SourceLocation *EndLoc, IdentifierInfo *ScopeName,
    SourceLocation ScopeLoc, ParsedAttr::Syntax Syntax) {
  assert(Tok.is(tok::l_paren) && "Attribute arg list not starting with '('");

  ParsedAttr::Kind AttrKind =
      ParsedAttr::getParsedKind(AttrName, ScopeName, Syntax);

  switch (AttrKind) {
  default:
    return ParseAttributeArgsCommon(AttrName, AttrNameLoc, Attrs, EndLoc,
                                    ScopeName, ScopeLoc, Syntax);
  case ParsedAttr::AT_ExternalSourceSymbol:
    ParseExternalSourceSymbolAttribute(*AttrName, AttrNameLoc, Attrs, EndLoc,
                                       ScopeName, ScopeLoc, Syntax);
    break;
  case ParsedAttr::AT_Availability:
    ParseAvailabilityAttribute(*AttrName, AttrNameLoc, Attrs, EndLoc, ScopeName,
                               ScopeLoc, Syntax);
    break;
  case ParsedAttr::AT_ObjCBridgeRelated:
    ParseObjCBridgeRelatedAttribute(*AttrName, AttrNameLoc, Attrs, EndLoc,
                                    ScopeName, ScopeLoc, Syntax);
    break;
  case ParsedAttr::AT_TypeTagForDatatype:
    ParseTypeTagForDatatypeAttribute(*AttrName, AttrNameLoc, Attrs, EndLoc,
                                     ScopeName, ScopeLoc, Syntax);
    break;
  }
  return !Attrs.empty() ? Attrs.begin()->getNumArgs() : 0;
}

bool Parser::ParseMicrosoftDeclSpecArgs(IdentifierInfo *AttrName,
                                        SourceLocation AttrNameLoc,
                                        ParsedAttributes &Attrs) {
  // If the attribute isn't known, we will not attempt to parse any
  // arguments.
  if (!hasAttribute(AttrSyntax::Declspec, nullptr, AttrName,
                    getTargetInfo(), getLangOpts())) {
    // Eat the left paren, then skip to the ending right paren.
    ConsumeParen();
    SkipUntil(tok::r_paren);
    return false;
  }

  SourceLocation OpenParenLoc = Tok.getLocation();

  if (AttrName->getName() == "property") {
    // The property declspec is more complex in that it can take one or two
    // assignment expressions as a parameter, but the lhs of the assignment
    // must be named get or put.

    BalancedDelimiterTracker T(*this, tok::l_paren);
    T.expectAndConsume(diag::err_expected_lparen_after,
                       AttrName->getNameStart(), tok::r_paren);

    enum AccessorKind {
      AK_Invalid = -1,
      AK_Put = 0,
      AK_Get = 1 // indices into AccessorNames
    };
    IdentifierInfo *AccessorNames[] = {nullptr, nullptr};
    bool HasInvalidAccessor = false;

    // Parse the accessor specifications.
    while (true) {
      // Stop if this doesn't look like an accessor spec.
      if (!Tok.is(tok::identifier)) {
        // If the user wrote a completely empty list, use a special diagnostic.
        if (Tok.is(tok::r_paren) && !HasInvalidAccessor &&
            AccessorNames[AK_Put] == nullptr &&
            AccessorNames[AK_Get] == nullptr) {
          Diag(AttrNameLoc, diag::err_ms_property_no_getter_or_putter);
          break;
        }

        Diag(Tok.getLocation(), diag::err_ms_property_unknown_accessor);
        break;
      }

      AccessorKind Kind;
      SourceLocation KindLoc = Tok.getLocation();
      StringRef KindStr = Tok.getIdentifierInfo()->getName();
      if (KindStr == "get") {
        Kind = AK_Get;
      } else if (KindStr == "put") {
        Kind = AK_Put;

        // Recover from the common mistake of using 'set' instead of 'put'.
      } else if (KindStr == "set") {
        Diag(KindLoc, diag::err_ms_property_has_set_accessor)
            << FixItHint::CreateReplacement(KindLoc, "put");
        Kind = AK_Put;

        // Handle the mistake of forgetting the accessor kind by skipping
        // this accessor.
      } else if (NextToken().is(tok::comma) || NextToken().is(tok::r_paren)) {
        Diag(KindLoc, diag::err_ms_property_missing_accessor_kind);
        ConsumeToken();
        HasInvalidAccessor = true;
        goto next_property_accessor;

        // Otherwise, complain about the unknown accessor kind.
      } else {
        Diag(KindLoc, diag::err_ms_property_unknown_accessor);
        HasInvalidAccessor = true;
        Kind = AK_Invalid;

        // Try to keep parsing unless it doesn't look like an accessor spec.
        if (!NextToken().is(tok::equal))
          break;
      }

      // Consume the identifier.
      ConsumeToken();

      // Consume the '='.
      if (!TryConsumeToken(tok::equal)) {
        Diag(Tok.getLocation(), diag::err_ms_property_expected_equal)
            << KindStr;
        break;
      }

      // Expect the method name.
      if (!Tok.is(tok::identifier)) {
        Diag(Tok.getLocation(), diag::err_ms_property_expected_accessor_name);
        break;
      }

      if (Kind == AK_Invalid) {
        // Just drop invalid accessors.
      } else if (AccessorNames[Kind] != nullptr) {
        // Complain about the repeated accessor, ignore it, and keep parsing.
        Diag(KindLoc, diag::err_ms_property_duplicate_accessor) << KindStr;
      } else {
        AccessorNames[Kind] = Tok.getIdentifierInfo();
      }
      ConsumeToken();

    next_property_accessor:
      // Keep processing accessors until we run out.
      if (TryConsumeToken(tok::comma))
        continue;

      // If we run into the ')', stop without consuming it.
      if (Tok.is(tok::r_paren))
        break;

      Diag(Tok.getLocation(), diag::err_ms_property_expected_comma_or_rparen);
      break;
    }

    // Only add the property attribute if it was well-formed.
    if (!HasInvalidAccessor)
      Attrs.addNewPropertyAttr(AttrName, AttrNameLoc, nullptr, SourceLocation(),
                               AccessorNames[AK_Get], AccessorNames[AK_Put],
                               ParsedAttr::AS_Declspec);
    T.skipToEnd();
    return !HasInvalidAccessor;
  }

  unsigned NumArgs =
      ParseAttributeArgsCommon(AttrName, AttrNameLoc, Attrs, nullptr, nullptr,
                               SourceLocation(), ParsedAttr::AS_Declspec);

  // If this attribute's args were parsed, and it was expected to have
  // arguments but none were provided, emit a diagnostic.
  if (!Attrs.empty() && Attrs.begin()->getMaxArgs() && !NumArgs) {
    Diag(OpenParenLoc, diag::err_attribute_requires_arguments) << AttrName;
    return false;
  }
  return true;
}

/// [MS] decl-specifier:
///             __declspec ( extended-decl-modifier-seq )
///
/// [MS] extended-decl-modifier-seq:
///             extended-decl-modifier[opt]
///             extended-decl-modifier extended-decl-modifier-seq
void Parser::ParseMicrosoftDeclSpecs(ParsedAttributes &Attrs,
                                     SourceLocation *End) {
  assert(getLangOpts().DeclSpecKeyword && "__declspec keyword is not enabled");
  assert(Tok.is(tok::kw___declspec) && "Not a declspec!");

  while (Tok.is(tok::kw___declspec)) {
    ConsumeToken();
    BalancedDelimiterTracker T(*this, tok::l_paren);
    if (T.expectAndConsume(diag::err_expected_lparen_after, "__declspec",
                           tok::r_paren))
      return;

    // An empty declspec is perfectly legal and should not warn.  Additionally,
    // you can specify multiple attributes per declspec.
    while (Tok.isNot(tok::r_paren)) {
      // Attribute not present.
      if (TryConsumeToken(tok::comma))
        continue;

      // We expect either a well-known identifier or a generic string.  Anything
      // else is a malformed declspec.
      bool IsString = Tok.getKind() == tok::string_literal;
      if (!IsString && Tok.getKind() != tok::identifier &&
          Tok.getKind() != tok::kw_restrict) {
        Diag(Tok, diag::err_ms_declspec_type);
        T.skipToEnd();
        return;
      }

      IdentifierInfo *AttrName;
      SourceLocation AttrNameLoc;
      if (IsString) {
        SmallString<8> StrBuffer;
        bool Invalid = false;
        StringRef Str = PP.getSpelling(Tok, StrBuffer, &Invalid);
        if (Invalid) {
          T.skipToEnd();
          return;
        }
        AttrName = PP.getIdentifierInfo(Str);
        AttrNameLoc = ConsumeStringToken();
      } else {
        AttrName = Tok.getIdentifierInfo();
        AttrNameLoc = ConsumeToken();
      }

      bool AttrHandled = false;

      // Parse attribute arguments.
      if (Tok.is(tok::l_paren))
        AttrHandled = ParseMicrosoftDeclSpecArgs(AttrName, AttrNameLoc, Attrs);
      else if (AttrName->getName() == "property")
        // The property attribute must have an argument list.
        Diag(Tok.getLocation(), diag::err_expected_lparen_after)
            << AttrName->getName();

      if (!AttrHandled)
        Attrs.addNew(AttrName, AttrNameLoc, nullptr, AttrNameLoc, nullptr, 0,
                     ParsedAttr::AS_Declspec);
    }
    T.consumeClose();
    if (End)
      *End = T.getCloseLocation();
  }
}

void Parser::ParseMicrosoftTypeAttributes(ParsedAttributes &attrs) {
  // Treat these like attributes
  while (true) {
    switch (Tok.getKind()) {
    case tok::kw___fastcall:
    case tok::kw___stdcall:
    case tok::kw___thiscall:
    case tok::kw___regcall:
    case tok::kw___cdecl:
    case tok::kw___vectorcall:
    case tok::kw___ptr64:
    case tok::kw___w64:
    case tok::kw___ptr32:
    case tok::kw___sptr:
    case tok::kw___uptr: {
      IdentifierInfo *AttrName = Tok.getIdentifierInfo();
      SourceLocation AttrNameLoc = ConsumeToken();
      attrs.addNew(AttrName, AttrNameLoc, nullptr, AttrNameLoc, nullptr, 0,
                   ParsedAttr::AS_Keyword);
      break;
    }
    default:
      return;
    }
  }
}

void Parser::DiagnoseAndSkipExtendedMicrosoftTypeAttributes() {
  SourceLocation StartLoc = Tok.getLocation();
  SourceLocation EndLoc = SkipExtendedMicrosoftTypeAttributes();

  if (EndLoc.isValid()) {
    SourceRange Range(StartLoc, EndLoc);
    Diag(StartLoc, diag::warn_microsoft_qualifiers_ignored) << Range;
  }
}

SourceLocation Parser::SkipExtendedMicrosoftTypeAttributes() {
  SourceLocation EndLoc;

  while (true) {
    switch (Tok.getKind()) {
    case tok::kw_const:
    case tok::kw_volatile:
    case tok::kw___fastcall:
    case tok::kw___stdcall:
    case tok::kw___thiscall:
    case tok::kw___cdecl:
    case tok::kw___vectorcall:
    case tok::kw___ptr32:
    case tok::kw___ptr64:
    case tok::kw___w64:
    case tok::kw___unaligned:
    case tok::kw___sptr:
    case tok::kw___uptr:
      EndLoc = ConsumeToken();
      break;
    default:
      return EndLoc;
    }
  }
}

void Parser::ParseBorlandTypeAttributes(ParsedAttributes &attrs) {
  // Treat these like attributes
  while (Tok.is(tok::kw___pascal)) {
    IdentifierInfo *AttrName = Tok.getIdentifierInfo();
    SourceLocation AttrNameLoc = ConsumeToken();
    attrs.addNew(AttrName, AttrNameLoc, nullptr, AttrNameLoc, nullptr, 0,
                 ParsedAttr::AS_Keyword);
  }
}

void Parser::ParseOpenCLKernelAttributes(ParsedAttributes &attrs) {
  // Treat these like attributes
  while (Tok.is(tok::kw___kernel)) {
    IdentifierInfo *AttrName = Tok.getIdentifierInfo();
    SourceLocation AttrNameLoc = ConsumeToken();
    attrs.addNew(AttrName, AttrNameLoc, nullptr, AttrNameLoc, nullptr, 0,
                 ParsedAttr::AS_Keyword);
  }
}

void Parser::ParseOpenCLQualifiers(ParsedAttributes &Attrs) {
  IdentifierInfo *AttrName = Tok.getIdentifierInfo();
  SourceLocation AttrNameLoc = Tok.getLocation();
  Attrs.addNew(AttrName, AttrNameLoc, nullptr, AttrNameLoc, nullptr, 0,
               ParsedAttr::AS_Keyword);
}

void Parser::ParseNullabilityTypeSpecifiers(ParsedAttributes &attrs) {
  // Treat these like attributes, even though they're type specifiers.
  while (true) {
    switch (Tok.getKind()) {
    case tok::kw__Nonnull:
    case tok::kw__Nullable:
    case tok::kw__Null_unspecified: {
      IdentifierInfo *AttrName = Tok.getIdentifierInfo();
      SourceLocation AttrNameLoc = ConsumeToken();
      if (!getLangOpts().ObjC)
        Diag(AttrNameLoc, diag::ext_nullability)
          << AttrName;
      attrs.addNew(AttrName, AttrNameLoc, nullptr, AttrNameLoc, nullptr, 0,
                   ParsedAttr::AS_Keyword);
      break;
    }
    default:
      return;
    }
  }
}

static bool VersionNumberSeparator(const char Separator) {
  return (Separator == '.' || Separator == '_');
}

/// Parse a version number.
///
/// version:
///   simple-integer
///   simple-integer '.' simple-integer
///   simple-integer '_' simple-integer
///   simple-integer '.' simple-integer '.' simple-integer
///   simple-integer '_' simple-integer '_' simple-integer
VersionTuple Parser::ParseVersionTuple(SourceRange &Range) {
  Range = SourceRange(Tok.getLocation(), Tok.getEndLoc());

  if (!Tok.is(tok::numeric_constant)) {
    Diag(Tok, diag::err_expected_version);
    SkipUntil(tok::comma, tok::r_paren,
              StopAtSemi | StopBeforeMatch | StopAtCodeCompletion);
    return VersionTuple();
  }

  // Parse the major (and possibly minor and subminor) versions, which
  // are stored in the numeric constant. We utilize a quirk of the
  // lexer, which is that it handles something like 1.2.3 as a single
  // numeric constant, rather than two separate tokens.
  SmallString<512> Buffer;
  Buffer.resize(Tok.getLength()+1);
  const char *ThisTokBegin = &Buffer[0];

  // Get the spelling of the token, which eliminates trigraphs, etc.
  bool Invalid = false;
  unsigned ActualLength = PP.getSpelling(Tok, ThisTokBegin, &Invalid);
  if (Invalid)
    return VersionTuple();

  // Parse the major version.
  unsigned AfterMajor = 0;
  unsigned Major = 0;
  while (AfterMajor < ActualLength && isDigit(ThisTokBegin[AfterMajor])) {
    Major = Major * 10 + ThisTokBegin[AfterMajor] - '0';
    ++AfterMajor;
  }

  if (AfterMajor == 0) {
    Diag(Tok, diag::err_expected_version);
    SkipUntil(tok::comma, tok::r_paren,
              StopAtSemi | StopBeforeMatch | StopAtCodeCompletion);
    return VersionTuple();
  }

  if (AfterMajor == ActualLength) {
    ConsumeToken();

    // We only had a single version component.
    if (Major == 0) {
      Diag(Tok, diag::err_zero_version);
      return VersionTuple();
    }

    return VersionTuple(Major);
  }

  const char AfterMajorSeparator = ThisTokBegin[AfterMajor];
  if (!VersionNumberSeparator(AfterMajorSeparator)
      || (AfterMajor + 1 == ActualLength)) {
    Diag(Tok, diag::err_expected_version);
    SkipUntil(tok::comma, tok::r_paren,
              StopAtSemi | StopBeforeMatch | StopAtCodeCompletion);
    return VersionTuple();
  }

  // Parse the minor version.
  unsigned AfterMinor = AfterMajor + 1;
  unsigned Minor = 0;
  while (AfterMinor < ActualLength && isDigit(ThisTokBegin[AfterMinor])) {
    Minor = Minor * 10 + ThisTokBegin[AfterMinor] - '0';
    ++AfterMinor;
  }

  if (AfterMinor == ActualLength) {
    ConsumeToken();

    // We had major.minor.
    if (Major == 0 && Minor == 0) {
      Diag(Tok, diag::err_zero_version);
      return VersionTuple();
    }

    return VersionTuple(Major, Minor);
  }

  const char AfterMinorSeparator = ThisTokBegin[AfterMinor];
  // If what follows is not a '.' or '_', we have a problem.
  if (!VersionNumberSeparator(AfterMinorSeparator)) {
    Diag(Tok, diag::err_expected_version);
    SkipUntil(tok::comma, tok::r_paren,
              StopAtSemi | StopBeforeMatch | StopAtCodeCompletion);
    return VersionTuple();
  }

  // Warn if separators, be it '.' or '_', do not match.
  if (AfterMajorSeparator != AfterMinorSeparator)
    Diag(Tok, diag::warn_expected_consistent_version_separator);

  // Parse the subminor version.
  unsigned AfterSubminor = AfterMinor + 1;
  unsigned Subminor = 0;
  while (AfterSubminor < ActualLength && isDigit(ThisTokBegin[AfterSubminor])) {
    Subminor = Subminor * 10 + ThisTokBegin[AfterSubminor] - '0';
    ++AfterSubminor;
  }

  if (AfterSubminor != ActualLength) {
    Diag(Tok, diag::err_expected_version);
    SkipUntil(tok::comma, tok::r_paren,
              StopAtSemi | StopBeforeMatch | StopAtCodeCompletion);
    return VersionTuple();
  }
  ConsumeToken();
  return VersionTuple(Major, Minor, Subminor);
}

/// Parse the contents of the "availability" attribute.
///
/// availability-attribute:
///   'availability' '(' platform ',' opt-strict version-arg-list,
///                      opt-replacement, opt-message')'
///
/// platform:
///   identifier
///
/// opt-strict:
///   'strict' ','
///
/// version-arg-list:
///   version-arg
///   version-arg ',' version-arg-list
///
/// version-arg:
///   'introduced' '=' version
///   'deprecated' '=' version
///   'obsoleted' = version
///   'unavailable'
/// opt-replacement:
///   'replacement' '=' <string>
/// opt-message:
///   'message' '=' <string>
void Parser::ParseAvailabilityAttribute(IdentifierInfo &Availability,
                                        SourceLocation AvailabilityLoc,
                                        ParsedAttributes &attrs,
                                        SourceLocation *endLoc,
                                        IdentifierInfo *ScopeName,
                                        SourceLocation ScopeLoc,
                                        ParsedAttr::Syntax Syntax) {
  enum { Introduced, Deprecated, Obsoleted, Unknown };
  AvailabilityChange Changes[Unknown];
  ExprResult MessageExpr, ReplacementExpr;

  // Opening '('.
  BalancedDelimiterTracker T(*this, tok::l_paren);
  if (T.consumeOpen()) {
    Diag(Tok, diag::err_expected) << tok::l_paren;
    return;
  }

  // Parse the platform name.
  if (Tok.isNot(tok::identifier)) {
    Diag(Tok, diag::err_availability_expected_platform);
    SkipUntil(tok::r_paren, StopAtSemi);
    return;
  }
  IdentifierLoc *Platform = ParseIdentifierLoc();
  if (const IdentifierInfo *const Ident = Platform->Ident) {
    // Canonicalize platform name from "macosx" to "macos".
    if (Ident->getName() == "macosx")
      Platform->Ident = PP.getIdentifierInfo("macos");
    // Canonicalize platform name from "macosx_app_extension" to
    // "macos_app_extension".
    else if (Ident->getName() == "macosx_app_extension")
      Platform->Ident = PP.getIdentifierInfo("macos_app_extension");
    else
      Platform->Ident = PP.getIdentifierInfo(
          AvailabilityAttr::canonicalizePlatformName(Ident->getName()));
  }

  // Parse the ',' following the platform name.
  if (ExpectAndConsume(tok::comma)) {
    SkipUntil(tok::r_paren, StopAtSemi);
    return;
  }

  // If we haven't grabbed the pointers for the identifiers
  // "introduced", "deprecated", and "obsoleted", do so now.
  if (!Ident_introduced) {
    Ident_introduced = PP.getIdentifierInfo("introduced");
    Ident_deprecated = PP.getIdentifierInfo("deprecated");
    Ident_obsoleted = PP.getIdentifierInfo("obsoleted");
    Ident_unavailable = PP.getIdentifierInfo("unavailable");
    Ident_message = PP.getIdentifierInfo("message");
    Ident_strict = PP.getIdentifierInfo("strict");
    Ident_replacement = PP.getIdentifierInfo("replacement");
  }

  // Parse the optional "strict", the optional "replacement" and the set of
  // introductions/deprecations/removals.
  SourceLocation UnavailableLoc, StrictLoc;
  do {
    if (Tok.isNot(tok::identifier)) {
      Diag(Tok, diag::err_availability_expected_change);
      SkipUntil(tok::r_paren, StopAtSemi);
      return;
    }
    IdentifierInfo *Keyword = Tok.getIdentifierInfo();
    SourceLocation KeywordLoc = ConsumeToken();

    if (Keyword == Ident_strict) {
      if (StrictLoc.isValid()) {
        Diag(KeywordLoc, diag::err_availability_redundant)
          << Keyword << SourceRange(StrictLoc);
      }
      StrictLoc = KeywordLoc;
      continue;
    }

    if (Keyword == Ident_unavailable) {
      if (UnavailableLoc.isValid()) {
        Diag(KeywordLoc, diag::err_availability_redundant)
          << Keyword << SourceRange(UnavailableLoc);
      }
      UnavailableLoc = KeywordLoc;
      continue;
    }

    if (Keyword == Ident_deprecated && Platform->Ident &&
        Platform->Ident->isStr("swift")) {
      // For swift, we deprecate for all versions.
      if (Changes[Deprecated].KeywordLoc.isValid()) {
        Diag(KeywordLoc, diag::err_availability_redundant)
          << Keyword
          << SourceRange(Changes[Deprecated].KeywordLoc);
      }

      Changes[Deprecated].KeywordLoc = KeywordLoc;
      // Use a fake version here.
      Changes[Deprecated].Version = VersionTuple(1);
      continue;
    }

    if (Tok.isNot(tok::equal)) {
      Diag(Tok, diag::err_expected_after) << Keyword << tok::equal;
      SkipUntil(tok::r_paren, StopAtSemi);
      return;
    }
    ConsumeToken();
    if (Keyword == Ident_message || Keyword == Ident_replacement) {
      if (Tok.isNot(tok::string_literal)) {
        Diag(Tok, diag::err_expected_string_literal)
          << /*Source='availability attribute'*/2;
        SkipUntil(tok::r_paren, StopAtSemi);
        return;
      }
      if (Keyword == Ident_message)
        MessageExpr = ParseStringLiteralExpression();
      else
        ReplacementExpr = ParseStringLiteralExpression();
      // Also reject wide string literals.
      if (StringLiteral *MessageStringLiteral =
              cast_or_null<StringLiteral>(MessageExpr.get())) {
        if (MessageStringLiteral->getCharByteWidth() != 1) {
          Diag(MessageStringLiteral->getSourceRange().getBegin(),
               diag::err_expected_string_literal)
            << /*Source='availability attribute'*/ 2;
          SkipUntil(tok::r_paren, StopAtSemi);
          return;
        }
      }
      if (Keyword == Ident_message)
        break;
      else
        continue;
    }

    // Special handling of 'NA' only when applied to introduced or
    // deprecated.
    if ((Keyword == Ident_introduced || Keyword == Ident_deprecated) &&
        Tok.is(tok::identifier)) {
      IdentifierInfo *NA = Tok.getIdentifierInfo();
      if (NA->getName() == "NA") {
        ConsumeToken();
        if (Keyword == Ident_introduced)
          UnavailableLoc = KeywordLoc;
        continue;
      }
    }

    SourceRange VersionRange;
    VersionTuple Version = ParseVersionTuple(VersionRange);

    if (Version.empty()) {
      SkipUntil(tok::r_paren, StopAtSemi);
      return;
    }

    unsigned Index;
    if (Keyword == Ident_introduced)
      Index = Introduced;
    else if (Keyword == Ident_deprecated)
      Index = Deprecated;
    else if (Keyword == Ident_obsoleted)
      Index = Obsoleted;
    else
      Index = Unknown;

    if (Index < Unknown) {
      if (!Changes[Index].KeywordLoc.isInvalid()) {
        Diag(KeywordLoc, diag::err_availability_redundant)
          << Keyword
          << SourceRange(Changes[Index].KeywordLoc,
                         Changes[Index].VersionRange.getEnd());
      }

      Changes[Index].KeywordLoc = KeywordLoc;
      Changes[Index].Version = Version;
      Changes[Index].VersionRange = VersionRange;
    } else {
      Diag(KeywordLoc, diag::err_availability_unknown_change)
        << Keyword << VersionRange;
    }

  } while (TryConsumeToken(tok::comma));

  // Closing ')'.
  if (T.consumeClose())
    return;

  if (endLoc)
    *endLoc = T.getCloseLocation();

  // The 'unavailable' availability cannot be combined with any other
  // availability changes. Make sure that hasn't happened.
  if (UnavailableLoc.isValid()) {
    bool Complained = false;
    for (unsigned Index = Introduced; Index != Unknown; ++Index) {
      if (Changes[Index].KeywordLoc.isValid()) {
        if (!Complained) {
          Diag(UnavailableLoc, diag::warn_availability_and_unavailable)
            << SourceRange(Changes[Index].KeywordLoc,
                           Changes[Index].VersionRange.getEnd());
          Complained = true;
        }

        // Clear out the availability.
        Changes[Index] = AvailabilityChange();
      }
    }
  }

  // Record this attribute
  attrs.addNew(&Availability,
               SourceRange(AvailabilityLoc, T.getCloseLocation()),
               ScopeName, ScopeLoc,
               Platform,
               Changes[Introduced],
               Changes[Deprecated],
               Changes[Obsoleted],
               UnavailableLoc, MessageExpr.get(),
               Syntax, StrictLoc, ReplacementExpr.get());
}

/// Parse the contents of the "external_source_symbol" attribute.
///
/// external-source-symbol-attribute:
///   'external_source_symbol' '(' keyword-arg-list ')'
///
/// keyword-arg-list:
///   keyword-arg
///   keyword-arg ',' keyword-arg-list
///
/// keyword-arg:
///   'language' '=' <string>
///   'defined_in' '=' <string>
///   'generated_declaration'
void Parser::ParseExternalSourceSymbolAttribute(
    IdentifierInfo &ExternalSourceSymbol, SourceLocation Loc,
    ParsedAttributes &Attrs, SourceLocation *EndLoc, IdentifierInfo *ScopeName,
    SourceLocation ScopeLoc, ParsedAttr::Syntax Syntax) {
  // Opening '('.
  BalancedDelimiterTracker T(*this, tok::l_paren);
  if (T.expectAndConsume())
    return;

  // Initialize the pointers for the keyword identifiers when required.
  if (!Ident_language) {
    Ident_language = PP.getIdentifierInfo("language");
    Ident_defined_in = PP.getIdentifierInfo("defined_in");
    Ident_generated_declaration = PP.getIdentifierInfo("generated_declaration");
  }

  ExprResult Language;
  bool HasLanguage = false;
  ExprResult DefinedInExpr;
  bool HasDefinedIn = false;
  IdentifierLoc *GeneratedDeclaration = nullptr;

  // Parse the language/defined_in/generated_declaration keywords
  do {
    if (Tok.isNot(tok::identifier)) {
      Diag(Tok, diag::err_external_source_symbol_expected_keyword);
      SkipUntil(tok::r_paren, StopAtSemi);
      return;
    }

    SourceLocation KeywordLoc = Tok.getLocation();
    IdentifierInfo *Keyword = Tok.getIdentifierInfo();
    if (Keyword == Ident_generated_declaration) {
      if (GeneratedDeclaration) {
        Diag(Tok, diag::err_external_source_symbol_duplicate_clause) << Keyword;
        SkipUntil(tok::r_paren, StopAtSemi);
        return;
      }
      GeneratedDeclaration = ParseIdentifierLoc();
      continue;
    }

    if (Keyword != Ident_language && Keyword != Ident_defined_in) {
      Diag(Tok, diag::err_external_source_symbol_expected_keyword);
      SkipUntil(tok::r_paren, StopAtSemi);
      return;
    }

    ConsumeToken();
    if (ExpectAndConsume(tok::equal, diag::err_expected_after,
                         Keyword->getName())) {
      SkipUntil(tok::r_paren, StopAtSemi);
      return;
    }

    bool HadLanguage = HasLanguage, HadDefinedIn = HasDefinedIn;
    if (Keyword == Ident_language)
      HasLanguage = true;
    else
      HasDefinedIn = true;

    if (Tok.isNot(tok::string_literal)) {
      Diag(Tok, diag::err_expected_string_literal)
          << /*Source='external_source_symbol attribute'*/ 3
          << /*language | source container*/ (Keyword != Ident_language);
      SkipUntil(tok::comma, tok::r_paren, StopAtSemi | StopBeforeMatch);
      continue;
    }
    if (Keyword == Ident_language) {
      if (HadLanguage) {
        Diag(KeywordLoc, diag::err_external_source_symbol_duplicate_clause)
            << Keyword;
        ParseStringLiteralExpression();
        continue;
      }
      Language = ParseStringLiteralExpression();
    } else {
      assert(Keyword == Ident_defined_in && "Invalid clause keyword!");
      if (HadDefinedIn) {
        Diag(KeywordLoc, diag::err_external_source_symbol_duplicate_clause)
            << Keyword;
        ParseStringLiteralExpression();
        continue;
      }
      DefinedInExpr = ParseStringLiteralExpression();
    }
  } while (TryConsumeToken(tok::comma));

  // Closing ')'.
  if (T.consumeClose())
    return;
  if (EndLoc)
    *EndLoc = T.getCloseLocation();

  ArgsUnion Args[] = {Language.get(), DefinedInExpr.get(),
                      GeneratedDeclaration};
  Attrs.addNew(&ExternalSourceSymbol, SourceRange(Loc, T.getCloseLocation()),
               ScopeName, ScopeLoc, Args, llvm::array_lengthof(Args), Syntax);
}

/// Parse the contents of the "objc_bridge_related" attribute.
/// objc_bridge_related '(' related_class ',' opt-class_method ',' opt-instance_method ')'
/// related_class:
///     Identifier
///
/// opt-class_method:
///     Identifier: | <empty>
///
/// opt-instance_method:
///     Identifier | <empty>
///
void Parser::ParseObjCBridgeRelatedAttribute(IdentifierInfo &ObjCBridgeRelated,
                                SourceLocation ObjCBridgeRelatedLoc,
                                ParsedAttributes &attrs,
                                SourceLocation *endLoc,
                                IdentifierInfo *ScopeName,
                                SourceLocation ScopeLoc,
                                ParsedAttr::Syntax Syntax) {
  // Opening '('.
  BalancedDelimiterTracker T(*this, tok::l_paren);
  if (T.consumeOpen()) {
    Diag(Tok, diag::err_expected) << tok::l_paren;
    return;
  }

  // Parse the related class name.
  if (Tok.isNot(tok::identifier)) {
    Diag(Tok, diag::err_objcbridge_related_expected_related_class);
    SkipUntil(tok::r_paren, StopAtSemi);
    return;
  }
  IdentifierLoc *RelatedClass = ParseIdentifierLoc();
  if (ExpectAndConsume(tok::comma)) {
    SkipUntil(tok::r_paren, StopAtSemi);
    return;
  }

  // Parse class method name.  It's non-optional in the sense that a trailing
  // comma is required, but it can be the empty string, and then we record a
  // nullptr.
  IdentifierLoc *ClassMethod = nullptr;
  if (Tok.is(tok::identifier)) {
    ClassMethod = ParseIdentifierLoc();
    if (!TryConsumeToken(tok::colon)) {
      Diag(Tok, diag::err_objcbridge_related_selector_name);
      SkipUntil(tok::r_paren, StopAtSemi);
      return;
    }
  }
  if (!TryConsumeToken(tok::comma)) {
    if (Tok.is(tok::colon))
      Diag(Tok, diag::err_objcbridge_related_selector_name);
    else
      Diag(Tok, diag::err_expected) << tok::comma;
    SkipUntil(tok::r_paren, StopAtSemi);
    return;
  }

  // Parse instance method name.  Also non-optional but empty string is
  // permitted.
  IdentifierLoc *InstanceMethod = nullptr;
  if (Tok.is(tok::identifier))
    InstanceMethod = ParseIdentifierLoc();
  else if (Tok.isNot(tok::r_paren)) {
    Diag(Tok, diag::err_expected) << tok::r_paren;
    SkipUntil(tok::r_paren, StopAtSemi);
    return;
  }

  // Closing ')'.
  if (T.consumeClose())
    return;

  if (endLoc)
    *endLoc = T.getCloseLocation();

  // Record this attribute
  attrs.addNew(&ObjCBridgeRelated,
               SourceRange(ObjCBridgeRelatedLoc, T.getCloseLocation()),
               ScopeName, ScopeLoc,
               RelatedClass,
               ClassMethod,
               InstanceMethod,
               Syntax);
}

// Late Parsed Attributes:
// See other examples of late parsing in lib/Parse/ParseCXXInlineMethods

void Parser::LateParsedDeclaration::ParseLexedAttributes() {}

void Parser::LateParsedClass::ParseLexedAttributes() {
  Self->ParseLexedAttributes(*Class);
}

void Parser::LateParsedAttribute::ParseLexedAttributes() {
  Self->ParseLexedAttribute(*this, true, false);
}

/// Wrapper class which calls ParseLexedAttribute, after setting up the
/// scope appropriately.
void Parser::ParseLexedAttributes(ParsingClass &Class) {
  // Deal with templates
  // FIXME: Test cases to make sure this does the right thing for templates.
  bool HasTemplateScope = !Class.TopLevelClass && Class.TemplateScope;
  ParseScope ClassTemplateScope(this, Scope::TemplateParamScope,
                                HasTemplateScope);
  if (HasTemplateScope)
    Actions.ActOnReenterTemplateScope(getCurScope(), Class.TagOrTemplate);

  // Set or update the scope flags.
  bool AlreadyHasClassScope = Class.TopLevelClass;
  unsigned ScopeFlags = Scope::ClassScope|Scope::DeclScope;
  ParseScope ClassScope(this, ScopeFlags, !AlreadyHasClassScope);
  ParseScopeFlags ClassScopeFlags(this, ScopeFlags, AlreadyHasClassScope);

  // Enter the scope of nested classes
  if (!AlreadyHasClassScope)
    Actions.ActOnStartDelayedMemberDeclarations(getCurScope(),
                                                Class.TagOrTemplate);
  if (!Class.LateParsedDeclarations.empty()) {
    for (unsigned i = 0, ni = Class.LateParsedDeclarations.size(); i < ni; ++i){
      Class.LateParsedDeclarations[i]->ParseLexedAttributes();
    }
  }

  if (!AlreadyHasClassScope)
    Actions.ActOnFinishDelayedMemberDeclarations(getCurScope(),
                                                 Class.TagOrTemplate);
}

/// Parse all attributes in LAs, and attach them to Decl D.
void Parser::ParseLexedAttributeList(LateParsedAttrList &LAs, Decl *D,
                                     bool EnterScope, bool OnDefinition) {
  assert(LAs.parseSoon() &&
         "Attribute list should be marked for immediate parsing.");
  for (unsigned i = 0, ni = LAs.size(); i < ni; ++i) {
    if (D)
      LAs[i]->addDecl(D);
    ParseLexedAttribute(*LAs[i], EnterScope, OnDefinition);
    delete LAs[i];
  }
  LAs.clear();
}

/// Finish parsing an attribute for which parsing was delayed.
/// This will be called at the end of parsing a class declaration
/// for each LateParsedAttribute. We consume the saved tokens and
/// create an attribute with the arguments filled in. We add this
/// to the Attribute list for the decl.
void Parser::ParseLexedAttribute(LateParsedAttribute &LA,
                                 bool EnterScope, bool OnDefinition) {
  // Create a fake EOF so that attribute parsing won't go off the end of the
  // attribute.
  Token AttrEnd;
  AttrEnd.startToken();
  AttrEnd.setKind(tok::eof);
  AttrEnd.setLocation(Tok.getLocation());
  AttrEnd.setEofData(LA.Toks.data());
  LA.Toks.push_back(AttrEnd);

  // Append the current token at the end of the new token stream so that it
  // doesn't get lost.
  LA.Toks.push_back(Tok);
  PP.EnterTokenStream(LA.Toks, true, /*IsReinject=*/true);
  // Consume the previously pushed token.
  ConsumeAnyToken(/*ConsumeCodeCompletionTok=*/true);

  ParsedAttributes Attrs(AttrFactory);
  SourceLocation endLoc;

  if (LA.Decls.size() > 0) {
    Decl *D = LA.Decls[0];
    NamedDecl *ND  = dyn_cast<NamedDecl>(D);
    RecordDecl *RD = dyn_cast_or_null<RecordDecl>(D->getDeclContext());

    // Allow 'this' within late-parsed attributes.
    Sema::CXXThisScopeRAII ThisScope(Actions, RD, Qualifiers(),
                                     ND && ND->isCXXInstanceMember());

    if (LA.Decls.size() == 1) {
      // If the Decl is templatized, add template parameters to scope.
      bool HasTemplateScope = EnterScope && D->isTemplateDecl();
      ParseScope TempScope(this, Scope::TemplateParamScope, HasTemplateScope);
      if (HasTemplateScope)
        Actions.ActOnReenterTemplateScope(Actions.CurScope, D);

      // If the Decl is on a function, add function parameters to the scope.
      bool HasFunScope = EnterScope && D->isFunctionOrFunctionTemplate();
      ParseScope FnScope(
          this, Scope::FnScope | Scope::DeclScope | Scope::CompoundStmtScope,
          HasFunScope);
      if (HasFunScope)
        Actions.ActOnReenterFunctionContext(Actions.CurScope, D);

      ParseGNUAttributeArgs(&LA.AttrName, LA.AttrNameLoc, Attrs, &endLoc,
                            nullptr, SourceLocation(), ParsedAttr::AS_GNU,
                            nullptr);

      if (HasFunScope) {
        Actions.ActOnExitFunctionContext();
        FnScope.Exit();  // Pop scope, and remove Decls from IdResolver
      }
      if (HasTemplateScope) {
        TempScope.Exit();
      }
    } else {
      // If there are multiple decls, then the decl cannot be within the
      // function scope.
      ParseGNUAttributeArgs(&LA.AttrName, LA.AttrNameLoc, Attrs, &endLoc,
                            nullptr, SourceLocation(), ParsedAttr::AS_GNU,
                            nullptr);
    }
  } else {
    Diag(Tok, diag::warn_attribute_no_decl) << LA.AttrName.getName();
  }

  if (OnDefinition && !Attrs.empty() && !Attrs.begin()->isCXX11Attribute() &&
      Attrs.begin()->isKnownToGCC())
    Diag(Tok, diag::warn_attribute_on_function_definition)
      << &LA.AttrName;

  for (unsigned i = 0, ni = LA.Decls.size(); i < ni; ++i)
    Actions.ActOnFinishDelayedAttribute(getCurScope(), LA.Decls[i], Attrs);

  // Due to a parsing error, we either went over the cached tokens or
  // there are still cached tokens left, so we skip the leftover tokens.
  while (Tok.isNot(tok::eof))
    ConsumeAnyToken();

  if (Tok.is(tok::eof) && Tok.getEofData() == AttrEnd.getEofData())
    ConsumeAnyToken();
}

void Parser::ParseTypeTagForDatatypeAttribute(IdentifierInfo &AttrName,
                                              SourceLocation AttrNameLoc,
                                              ParsedAttributes &Attrs,
                                              SourceLocation *EndLoc,
                                              IdentifierInfo *ScopeName,
                                              SourceLocation ScopeLoc,
                                              ParsedAttr::Syntax Syntax) {
  assert(Tok.is(tok::l_paren) && "Attribute arg list not starting with '('");

  BalancedDelimiterTracker T(*this, tok::l_paren);
  T.consumeOpen();

  if (Tok.isNot(tok::identifier)) {
    Diag(Tok, diag::err_expected) << tok::identifier;
    T.skipToEnd();
    return;
  }
  IdentifierLoc *ArgumentKind = ParseIdentifierLoc();

  if (ExpectAndConsume(tok::comma)) {
    T.skipToEnd();
    return;
  }

  SourceRange MatchingCTypeRange;
  TypeResult MatchingCType = ParseTypeName(&MatchingCTypeRange);
  if (MatchingCType.isInvalid()) {
    T.skipToEnd();
    return;
  }

  bool LayoutCompatible = false;
  bool MustBeNull = false;
  while (TryConsumeToken(tok::comma)) {
    if (Tok.isNot(tok::identifier)) {
      Diag(Tok, diag::err_expected) << tok::identifier;
      T.skipToEnd();
      return;
    }
    IdentifierInfo *Flag = Tok.getIdentifierInfo();
    if (Flag->isStr("layout_compatible"))
      LayoutCompatible = true;
    else if (Flag->isStr("must_be_null"))
      MustBeNull = true;
    else {
      Diag(Tok, diag::err_type_safety_unknown_flag) << Flag;
      T.skipToEnd();
      return;
    }
    ConsumeToken(); // consume flag
  }

  if (!T.consumeClose()) {
    Attrs.addNewTypeTagForDatatype(&AttrName, AttrNameLoc, ScopeName, ScopeLoc,
                                   ArgumentKind, MatchingCType.get(),
                                   LayoutCompatible, MustBeNull, Syntax);
  }

  if (EndLoc)
    *EndLoc = T.getCloseLocation();
}

/// DiagnoseProhibitedCXX11Attribute - We have found the opening square brackets
/// of a C++11 attribute-specifier in a location where an attribute is not
/// permitted. By C++11 [dcl.attr.grammar]p6, this is ill-formed. Diagnose this
/// situation.
///
/// \return \c true if we skipped an attribute-like chunk of tokens, \c false if
/// this doesn't appear to actually be an attribute-specifier, and the caller
/// should try to parse it.
bool Parser::DiagnoseProhibitedCXX11Attribute() {
  assert(Tok.is(tok::l_square) && NextToken().is(tok::l_square));

  switch (isCXX11AttributeSpecifier(/*Disambiguate*/true)) {
  case CAK_NotAttributeSpecifier:
    // No diagnostic: we're in Obj-C++11 and this is not actually an attribute.
    return false;

  case CAK_InvalidAttributeSpecifier:
    Diag(Tok.getLocation(), diag::err_l_square_l_square_not_attribute);
    return false;

  case CAK_AttributeSpecifier:
    // Parse and discard the attributes.
    SourceLocation BeginLoc = ConsumeBracket();
    ConsumeBracket();
    SkipUntil(tok::r_square);
    assert(Tok.is(tok::r_square) && "isCXX11AttributeSpecifier lied");
    SourceLocation EndLoc = ConsumeBracket();
    Diag(BeginLoc, diag::err_attributes_not_allowed)
      << SourceRange(BeginLoc, EndLoc);
    return true;
  }
  llvm_unreachable("All cases handled above.");
}

/// We have found the opening square brackets of a C++11
/// attribute-specifier in a location where an attribute is not permitted, but
/// we know where the attributes ought to be written. Parse them anyway, and
/// provide a fixit moving them to the right place.
void Parser::DiagnoseMisplacedCXX11Attribute(ParsedAttributesWithRange &Attrs,
                                             SourceLocation CorrectLocation) {
  assert((Tok.is(tok::l_square) && NextToken().is(tok::l_square)) ||
         Tok.is(tok::kw_alignas));

  // Consume the attributes.
  SourceLocation Loc = Tok.getLocation();
  ParseCXX11Attributes(Attrs);
  CharSourceRange AttrRange(SourceRange(Loc, Attrs.Range.getEnd()), true);
  // FIXME: use err_attributes_misplaced
  Diag(Loc, diag::err_attributes_not_allowed)
    << FixItHint::CreateInsertionFromRange(CorrectLocation, AttrRange)
    << FixItHint::CreateRemoval(AttrRange);
}

void Parser::DiagnoseProhibitedAttributes(
    const SourceRange &Range, const SourceLocation CorrectLocation) {
  if (CorrectLocation.isValid()) {
    CharSourceRange AttrRange(Range, true);
    Diag(CorrectLocation, diag::err_attributes_misplaced)
        << FixItHint::CreateInsertionFromRange(CorrectLocation, AttrRange)
        << FixItHint::CreateRemoval(AttrRange);
  } else
    Diag(Range.getBegin(), diag::err_attributes_not_allowed) << Range;
}

void Parser::ProhibitCXX11Attributes(ParsedAttributesWithRange &Attrs,
                                     unsigned DiagID) {
  for (const ParsedAttr &AL : Attrs) {
    if (!AL.isCXX11Attribute() && !AL.isC2xAttribute())
      continue;
    if (AL.getKind() == ParsedAttr::UnknownAttribute)
      Diag(AL.getLoc(), diag::warn_unknown_attribute_ignored) << AL;
    else {
      Diag(AL.getLoc(), DiagID) << AL;
      AL.setInvalid();
    }
  }
}

// Usually, `__attribute__((attrib)) class Foo {} var` means that attribute
// applies to var, not the type Foo.
// As an exception to the rule, __declspec(align(...)) before the
// class-key affects the type instead of the variable.
// Also, Microsoft-style [attributes] seem to affect the type instead of the
// variable.
// This function moves attributes that should apply to the type off DS to Attrs.
void Parser::stripTypeAttributesOffDeclSpec(ParsedAttributesWithRange &Attrs,
                                            DeclSpec &DS,
                                            Sema::TagUseKind TUK) {
  if (TUK == Sema::TUK_Reference)
    return;

  llvm::SmallVector<ParsedAttr *, 1> ToBeMoved;

  for (ParsedAttr &AL : DS.getAttributes()) {
    if ((AL.getKind() == ParsedAttr::AT_Aligned &&
         AL.isDeclspecAttribute()) ||
        AL.isMicrosoftAttribute())
      ToBeMoved.push_back(&AL);
  }

  for (ParsedAttr *AL : ToBeMoved) {
    DS.getAttributes().remove(AL);
    Attrs.addAtEnd(AL);
  }
}

/// ParseDeclaration - Parse a full 'declaration', which consists of
/// declaration-specifiers, some number of declarators, and a semicolon.
/// 'Context' should be a DeclaratorContext value.  This returns the
/// location of the semicolon in DeclEnd.
///
///       declaration: [C99 6.7]
///         block-declaration ->
///           simple-declaration
///           others                   [FIXME]
/// [C++]   template-declaration
/// [C++]   namespace-definition
/// [C++]   using-directive
/// [C++]   using-declaration
/// [C++11/C11] static_assert-declaration
///         others... [FIXME]
///
Parser::DeclGroupPtrTy
Parser::ParseDeclaration(DeclaratorContext Context, SourceLocation &DeclEnd,
                         ParsedAttributesWithRange &attrs,
                         SourceLocation *DeclSpecStart) {
  ParenBraceBracketBalancer BalancerRAIIObj(*this);
  // Must temporarily exit the objective-c container scope for
  // parsing c none objective-c decls.
  ObjCDeclContextSwitch ObjCDC(*this);

  Decl *SingleDecl = nullptr;
  switch (Tok.getKind()) {
  case tok::kw_template:
  case tok::kw_export:
    ProhibitAttributes(attrs);
    SingleDecl = ParseDeclarationStartingWithTemplate(Context, DeclEnd, attrs);
    break;
  case tok::kw_inline:
    // Could be the start of an inline namespace. Allowed as an ext in C++03.
    if (getLangOpts().CPlusPlus && NextToken().is(tok::kw_namespace)) {
      ProhibitAttributes(attrs);
      SourceLocation InlineLoc = ConsumeToken();
      return ParseNamespace(Context, DeclEnd, InlineLoc);
    }
    return ParseSimpleDeclaration(Context, DeclEnd, attrs, true, nullptr,
                                  DeclSpecStart);
  case tok::kw_namespace:
    ProhibitAttributes(attrs);
    return ParseNamespace(Context, DeclEnd);
  case tok::kw_using:
    return ParseUsingDirectiveOrDeclaration(Context, ParsedTemplateInfo(),
                                            DeclEnd, attrs);
  case tok::kw_static_assert:
  case tok::kw__Static_assert:
    ProhibitAttributes(attrs);
    SingleDecl = ParseStaticAssertDeclaration(DeclEnd);
    break;
  default:
    return ParseSimpleDeclaration(Context, DeclEnd, attrs, true, nullptr,
                                  DeclSpecStart);
  }

  // This routine returns a DeclGroup, if the thing we parsed only contains a
  // single decl, convert it now.
  return Actions.ConvertDeclToDeclGroup(SingleDecl);
}

///       simple-declaration: [C99 6.7: declaration] [C++ 7p1: dcl.dcl]
///         declaration-specifiers init-declarator-list[opt] ';'
/// [C++11] attribute-specifier-seq decl-specifier-seq[opt]
///             init-declarator-list ';'
///[C90/C++]init-declarator-list ';'                             [TODO]
/// [OMP]   threadprivate-directive
/// [OMP]   allocate-directive                                   [TODO]
///
///       for-range-declaration: [C++11 6.5p1: stmt.ranged]
///         attribute-specifier-seq[opt] type-specifier-seq declarator
///
/// If RequireSemi is false, this does not check for a ';' at the end of the
/// declaration.  If it is true, it checks for and eats it.
///
/// If FRI is non-null, we might be parsing a for-range-declaration instead
/// of a simple-declaration. If we find that we are, we also parse the
/// for-range-initializer, and place it here.
///
/// DeclSpecStart is used when decl-specifiers are parsed before parsing
/// the Declaration. The SourceLocation for this Decl is set to
/// DeclSpecStart if DeclSpecStart is non-null.
Parser::DeclGroupPtrTy Parser::ParseSimpleDeclaration(
    DeclaratorContext Context, SourceLocation &DeclEnd,
    ParsedAttributesWithRange &Attrs, bool RequireSemi, ForRangeInit *FRI,
    SourceLocation *DeclSpecStart) {
  // Parse the common declaration-specifiers piece.
  ParsingDeclSpec DS(*this);

  DeclSpecContext DSContext = getDeclSpecContextFromDeclaratorContext(Context);
  ParseDeclarationSpecifiers(DS, ParsedTemplateInfo(), AS_none, DSContext);

  // If we had a free-standing type definition with a missing semicolon, we
  // may get this far before the problem becomes obvious.
  if (DS.hasTagDefinition() &&
      DiagnoseMissingSemiAfterTagDefinition(DS, AS_none, DSContext))
    return nullptr;

  // C99 6.7.2.3p6: Handle "struct-or-union identifier;", "enum { X };"
  // declaration-specifiers init-declarator-list[opt] ';'
  if (Tok.is(tok::semi)) {
    ProhibitAttributes(Attrs);
    DeclEnd = Tok.getLocation();
    if (RequireSemi) ConsumeToken();
    RecordDecl *AnonRecord = nullptr;
    Decl *TheDecl = Actions.ParsedFreeStandingDeclSpec(getCurScope(), AS_none,
                                                       DS, AnonRecord);
    DS.complete(TheDecl);
    if (AnonRecord) {
      Decl* decls[] = {AnonRecord, TheDecl};
      return Actions.BuildDeclaratorGroup(decls);
    }
    return Actions.ConvertDeclToDeclGroup(TheDecl);
  }

  if (DeclSpecStart)
    DS.SetRangeStart(*DeclSpecStart);

  DS.takeAttributesFrom(Attrs);
  return ParseDeclGroup(DS, Context, &DeclEnd, FRI);
}

/// Returns true if this might be the start of a declarator, or a common typo
/// for a declarator.
bool Parser::MightBeDeclarator(DeclaratorContext Context) {
  switch (Tok.getKind()) {
  case tok::annot_cxxscope:
  case tok::annot_template_id:
  case tok::caret:
  case tok::code_completion:
  case tok::coloncolon:
  case tok::ellipsis:
  case tok::kw___attribute:
  case tok::kw_operator:
  case tok::l_paren:
  case tok::star:
    return true;

  case tok::amp:
  case tok::ampamp:
    return getLangOpts().CPlusPlus;

  case tok::l_square: // Might be an attribute on an unnamed bit-field.
    return Context == DeclaratorContext::MemberContext &&
           getLangOpts().CPlusPlus11 && NextToken().is(tok::l_square);

  case tok::colon: // Might be a typo for '::' or an unnamed bit-field.
    return Context == DeclaratorContext::MemberContext ||
           getLangOpts().CPlusPlus;

  case tok::identifier:
    switch (NextToken().getKind()) {
    case tok::code_completion:
    case tok::coloncolon:
    case tok::comma:
    case tok::equal:
    case tok::equalequal: // Might be a typo for '='.
    case tok::kw_alignas:
    case tok::kw_asm:
    case tok::kw___attribute:
    case tok::l_brace:
    case tok::l_paren:
    case tok::l_square:
    case tok::less:
    case tok::r_brace:
    case tok::r_paren:
    case tok::r_square:
    case tok::semi:
      return true;

    case tok::colon:
      // At namespace scope, 'identifier:' is probably a typo for 'identifier::'
      // and in block scope it's probably a label. Inside a class definition,
      // this is a bit-field.
      return Context == DeclaratorContext::MemberContext ||
             (getLangOpts().CPlusPlus &&
              Context == DeclaratorContext::FileContext);

    case tok::identifier: // Possible virt-specifier.
      return getLangOpts().CPlusPlus11 && isCXX11VirtSpecifier(NextToken());

    default:
      return false;
    }

  default:
    return false;
  }
}

/// Skip until we reach something which seems like a sensible place to pick
/// up parsing after a malformed declaration. This will sometimes stop sooner
/// than SkipUntil(tok::r_brace) would, but will never stop later.
void Parser::SkipMalformedDecl() {
  while (true) {
    switch (Tok.getKind()) {
    case tok::l_brace:
      // Skip until matching }, then stop. We've probably skipped over
      // a malformed class or function definition or similar.
      ConsumeBrace();
      SkipUntil(tok::r_brace);
      if (Tok.isOneOf(tok::comma, tok::l_brace, tok::kw_try)) {
        // This declaration isn't over yet. Keep skipping.
        continue;
      }
      TryConsumeToken(tok::semi);
      return;

    case tok::l_square:
      ConsumeBracket();
      SkipUntil(tok::r_square);
      continue;

    case tok::l_paren:
      ConsumeParen();
      SkipUntil(tok::r_paren);
      continue;

    case tok::r_brace:
      return;

    case tok::semi:
      ConsumeToken();
      return;

    case tok::kw_inline:
      // 'inline namespace' at the start of a line is almost certainly
      // a good place to pick back up parsing, except in an Objective-C
      // @interface context.
      if (Tok.isAtStartOfLine() && NextToken().is(tok::kw_namespace) &&
          (!ParsingInObjCContainer || CurParsedObjCImpl))
        return;
      break;

    case tok::kw_namespace:
      // 'namespace' at the start of a line is almost certainly a good
      // place to pick back up parsing, except in an Objective-C
      // @interface context.
      if (Tok.isAtStartOfLine() &&
          (!ParsingInObjCContainer || CurParsedObjCImpl))
        return;
      break;

    case tok::at:
      // @end is very much like } in Objective-C contexts.
      if (NextToken().isObjCAtKeyword(tok::objc_end) &&
          ParsingInObjCContainer)
        return;
      break;

    case tok::minus:
    case tok::plus:
      // - and + probably start new method declarations in Objective-C contexts.
      if (Tok.isAtStartOfLine() && ParsingInObjCContainer)
        return;
      break;

    case tok::eof:
    case tok::annot_module_begin:
    case tok::annot_module_end:
    case tok::annot_module_include:
      return;

    default:
      break;
    }

    ConsumeAnyToken();
  }
}

/// ParseDeclGroup - Having concluded that this is either a function
/// definition or a group of object declarations, actually parse the
/// result.
Parser::DeclGroupPtrTy Parser::ParseDeclGroup(ParsingDeclSpec &DS,
                                              DeclaratorContext Context,
                                              SourceLocation *DeclEnd,
                                              ForRangeInit *FRI) {
  // Parse the first declarator.
  ParsingDeclarator D(*this, DS, Context);
  ParseDeclarator(D);

  // Bail out if the first declarator didn't seem well-formed.
  if (!D.hasName() && !D.mayOmitIdentifier()) {
    SkipMalformedDecl();
    return nullptr;
  }

  // Save late-parsed attributes for now; they need to be parsed in the
  // appropriate function scope after the function Decl has been constructed.
  // These will be parsed in ParseFunctionDefinition or ParseLexedAttrList.
  LateParsedAttrList LateParsedAttrs(true);
  if (D.isFunctionDeclarator()) {
    MaybeParseGNUAttributes(D, &LateParsedAttrs);

    // The _Noreturn keyword can't appear here, unlike the GNU noreturn
    // attribute. If we find the keyword here, tell the user to put it
    // at the start instead.
    if (Tok.is(tok::kw__Noreturn)) {
      SourceLocation Loc = ConsumeToken();
      const char *PrevSpec;
      unsigned DiagID;

      // We can offer a fixit if it's valid to mark this function as _Noreturn
      // and we don't have any other declarators in this declaration.
      bool Fixit = !DS.setFunctionSpecNoreturn(Loc, PrevSpec, DiagID);
      MaybeParseGNUAttributes(D, &LateParsedAttrs);
      Fixit &= Tok.isOneOf(tok::semi, tok::l_brace, tok::kw_try);

      Diag(Loc, diag::err_c11_noreturn_misplaced)
          << (Fixit ? FixItHint::CreateRemoval(Loc) : FixItHint())
          << (Fixit ? FixItHint::CreateInsertion(D.getBeginLoc(), "_Noreturn ")
                    : FixItHint());
    }
  }

  // Check to see if we have a function *definition* which must have a body.
  if (D.isFunctionDeclarator() &&
      // Look at the next token to make sure that this isn't a function
      // declaration.  We have to check this because __attribute__ might be the
      // start of a function definition in GCC-extended K&R C.
      !isDeclarationAfterDeclarator()) {

    // Function definitions are only allowed at file scope and in C++ classes.
    // The C++ inline method definition case is handled elsewhere, so we only
    // need to handle the file scope definition case.
    if (Context == DeclaratorContext::FileContext) {
      if (isStartOfFunctionDefinition(D)) {
        if (DS.getStorageClassSpec() == DeclSpec::SCS_typedef) {
          Diag(Tok, diag::err_function_declared_typedef);

          // Recover by treating the 'typedef' as spurious.
          DS.ClearStorageClassSpecs();
        }

        Decl *TheDecl =
          ParseFunctionDefinition(D, ParsedTemplateInfo(), &LateParsedAttrs);
        return Actions.ConvertDeclToDeclGroup(TheDecl);
      }

      if (isDeclarationSpecifier()) {
        // If there is an invalid declaration specifier right after the
        // function prototype, then we must be in a missing semicolon case
        // where this isn't actually a body.  Just fall through into the code
        // that handles it as a prototype, and let the top-level code handle
        // the erroneous declspec where it would otherwise expect a comma or
        // semicolon.
      } else {
        Diag(Tok, diag::err_expected_fn_body);
        SkipUntil(tok::semi);
        return nullptr;
      }
    } else {
      if (Tok.is(tok::l_brace)) {
        Diag(Tok, diag::err_function_definition_not_allowed);
        SkipMalformedDecl();
        return nullptr;
      }
    }
  }

  if (ParseAsmAttributesAfterDeclarator(D))
    return nullptr;

  // C++0x [stmt.iter]p1: Check if we have a for-range-declarator. If so, we
  // must parse and analyze the for-range-initializer before the declaration is
  // analyzed.
  //
  // Handle the Objective-C for-in loop variable similarly, although we
  // don't need to parse the container in advance.
  if (FRI && (Tok.is(tok::colon) || isTokIdentifier_in())) {
    bool IsForRangeLoop = false;
    if (TryConsumeToken(tok::colon, FRI->ColonLoc)) {
      IsForRangeLoop = true;
      if (getLangOpts().OpenMP)
        Actions.startOpenMPCXXRangeFor();
      if (Tok.is(tok::l_brace))
        FRI->RangeExpr = ParseBraceInitializer();
      else
        FRI->RangeExpr = ParseExpression();
    }

    Decl *ThisDecl = Actions.ActOnDeclarator(getCurScope(), D);
    if (IsForRangeLoop) {
      Actions.ActOnCXXForRangeDecl(ThisDecl);
    } else {
      // Obj-C for loop
      if (auto *VD = dyn_cast_or_null<VarDecl>(ThisDecl))
        VD->setObjCForDecl(true);
    }
    Actions.FinalizeDeclaration(ThisDecl);
    D.complete(ThisDecl);
    return Actions.FinalizeDeclaratorGroup(getCurScope(), DS, ThisDecl);
  }

  SmallVector<Decl *, 8> DeclsInGroup;
  Decl *FirstDecl = ParseDeclarationAfterDeclaratorAndAttributes(
      D, ParsedTemplateInfo(), FRI);
  if (LateParsedAttrs.size() > 0)
    ParseLexedAttributeList(LateParsedAttrs, FirstDecl, true, false);
  D.complete(FirstDecl);
  if (FirstDecl)
    DeclsInGroup.push_back(FirstDecl);

  bool ExpectSemi = Context != DeclaratorContext::ForContext;

  // If we don't have a comma, it is either the end of the list (a ';') or an
  // error, bail out.
  SourceLocation CommaLoc;
  while (TryConsumeToken(tok::comma, CommaLoc)) {
    if (Tok.isAtStartOfLine() && ExpectSemi && !MightBeDeclarator(Context)) {
      // This comma was followed by a line-break and something which can't be
      // the start of a declarator. The comma was probably a typo for a
      // semicolon.
      Diag(CommaLoc, diag::err_expected_semi_declaration)
        << FixItHint::CreateReplacement(CommaLoc, ";");
      ExpectSemi = false;
      break;
    }

    // Parse the next declarator.
    D.clear();
    D.setCommaLoc(CommaLoc);

    // Accept attributes in an init-declarator.  In the first declarator in a
    // declaration, these would be part of the declspec.  In subsequent
    // declarators, they become part of the declarator itself, so that they
    // don't apply to declarators after *this* one.  Examples:
    //    short __attribute__((common)) var;    -> declspec
    //    short var __attribute__((common));    -> declarator
    //    short x, __attribute__((common)) var;    -> declarator
    MaybeParseGNUAttributes(D);

    // MSVC parses but ignores qualifiers after the comma as an extension.
    if (getLangOpts().MicrosoftExt)
      DiagnoseAndSkipExtendedMicrosoftTypeAttributes();

    ParseDeclarator(D);
    if (!D.isInvalidType()) {
      Decl *ThisDecl = ParseDeclarationAfterDeclarator(D);
      D.complete(ThisDecl);
      if (ThisDecl)
        DeclsInGroup.push_back(ThisDecl);
    }
  }

  if (DeclEnd)
    *DeclEnd = Tok.getLocation();

  if (ExpectSemi &&
      ExpectAndConsumeSemi(Context == DeclaratorContext::FileContext
                           ? diag::err_invalid_token_after_toplevel_declarator
                           : diag::err_expected_semi_declaration)) {
    // Okay, there was no semicolon and one was expected.  If we see a
    // declaration specifier, just assume it was missing and continue parsing.
    // Otherwise things are very confused and we skip to recover.
    if (!isDeclarationSpecifier()) {
      SkipUntil(tok::r_brace, StopAtSemi | StopBeforeMatch);
      TryConsumeToken(tok::semi);
    }
  }

  return Actions.FinalizeDeclaratorGroup(getCurScope(), DS, DeclsInGroup);
}

/// Parse an optional simple-asm-expr and attributes, and attach them to a
/// declarator. Returns true on an error.
bool Parser::ParseAsmAttributesAfterDeclarator(Declarator &D) {
  // If a simple-asm-expr is present, parse it.
  if (Tok.is(tok::kw_asm)) {
    SourceLocation Loc;
    ExprResult AsmLabel(ParseSimpleAsm(&Loc));
    if (AsmLabel.isInvalid()) {
      SkipUntil(tok::semi, StopBeforeMatch);
      return true;
    }

    D.setAsmLabel(AsmLabel.get());
    D.SetRangeEnd(Loc);
  }

  MaybeParseGNUAttributes(D);
  return false;
}

/// Parse 'declaration' after parsing 'declaration-specifiers
/// declarator'. This method parses the remainder of the declaration
/// (including any attributes or initializer, among other things) and
/// finalizes the declaration.
///
///       init-declarator: [C99 6.7]
///         declarator
///         declarator '=' initializer
/// [GNU]   declarator simple-asm-expr[opt] attributes[opt]
/// [GNU]   declarator simple-asm-expr[opt] attributes[opt] '=' initializer
/// [C++]   declarator initializer[opt]
///
/// [C++] initializer:
/// [C++]   '=' initializer-clause
/// [C++]   '(' expression-list ')'
/// [C++0x] '=' 'default'                                                [TODO]
/// [C++0x] '=' 'delete'
/// [C++0x] braced-init-list
///
/// According to the standard grammar, =default and =delete are function
/// definitions, but that definitely doesn't fit with the parser here.
///
Decl *Parser::ParseDeclarationAfterDeclarator(
    Declarator &D, const ParsedTemplateInfo &TemplateInfo) {
  if (ParseAsmAttributesAfterDeclarator(D))
    return nullptr;

  return ParseDeclarationAfterDeclaratorAndAttributes(D, TemplateInfo);
}

Decl *Parser::ParseDeclarationAfterDeclaratorAndAttributes(
    Declarator &D, const ParsedTemplateInfo &TemplateInfo, ForRangeInit *FRI) {
  // RAII type used to track whether we're inside an initializer.
  struct InitializerScopeRAII {
    Parser &P;
    Declarator &D;
    Decl *ThisDecl;

    InitializerScopeRAII(Parser &P, Declarator &D, Decl *ThisDecl)
        : P(P), D(D), ThisDecl(ThisDecl) {
      if (ThisDecl && P.getLangOpts().CPlusPlus) {
        Scope *S = nullptr;
        if (D.getCXXScopeSpec().isSet()) {
          P.EnterScope(0);
          S = P.getCurScope();
        }
        P.Actions.ActOnCXXEnterDeclInitializer(S, ThisDecl);
      }
    }
    ~InitializerScopeRAII() { pop(); }
    void pop() {
      if (ThisDecl && P.getLangOpts().CPlusPlus) {
        Scope *S = nullptr;
        if (D.getCXXScopeSpec().isSet())
          S = P.getCurScope();
        P.Actions.ActOnCXXExitDeclInitializer(S, ThisDecl);
        if (S)
          P.ExitScope();
      }
      ThisDecl = nullptr;
    }
  };

  // Inform the current actions module that we just parsed this declarator.
  Decl *ThisDecl = nullptr;
  switch (TemplateInfo.Kind) {
  case ParsedTemplateInfo::NonTemplate:
    ThisDecl = Actions.ActOnDeclarator(getCurScope(), D);
    break;

  case ParsedTemplateInfo::Template:
  case ParsedTemplateInfo::ExplicitSpecialization: {
    ThisDecl = Actions.ActOnTemplateDeclarator(getCurScope(),
                                               *TemplateInfo.TemplateParams,
                                               D);
    if (VarTemplateDecl *VT = dyn_cast_or_null<VarTemplateDecl>(ThisDecl))
      // Re-direct this decl to refer to the templated decl so that we can
      // initialize it.
      ThisDecl = VT->getTemplatedDecl();
    break;
  }
  case ParsedTemplateInfo::ExplicitInstantiation: {
    if (Tok.is(tok::semi)) {
      DeclResult ThisRes = Actions.ActOnExplicitInstantiation(
          getCurScope(), TemplateInfo.ExternLoc, TemplateInfo.TemplateLoc, D);
      if (ThisRes.isInvalid()) {
        SkipUntil(tok::semi, StopBeforeMatch);
        return nullptr;
      }
      ThisDecl = ThisRes.get();
    } else {
      // FIXME: This check should be for a variable template instantiation only.

      // Check that this is a valid instantiation
      if (D.getName().getKind() != UnqualifiedIdKind::IK_TemplateId) {
        // If the declarator-id is not a template-id, issue a diagnostic and
        // recover by ignoring the 'template' keyword.
        Diag(Tok, diag::err_template_defn_explicit_instantiation)
            << 2 << FixItHint::CreateRemoval(TemplateInfo.TemplateLoc);
        ThisDecl = Actions.ActOnDeclarator(getCurScope(), D);
      } else {
        SourceLocation LAngleLoc =
            PP.getLocForEndOfToken(TemplateInfo.TemplateLoc);
        Diag(D.getIdentifierLoc(),
             diag::err_explicit_instantiation_with_definition)
            << SourceRange(TemplateInfo.TemplateLoc)
            << FixItHint::CreateInsertion(LAngleLoc, "<>");

        // Recover as if it were an explicit specialization.
        TemplateParameterLists FakedParamLists;
        FakedParamLists.push_back(Actions.ActOnTemplateParameterList(
            0, SourceLocation(), TemplateInfo.TemplateLoc, LAngleLoc, None,
            LAngleLoc, nullptr));

        ThisDecl =
            Actions.ActOnTemplateDeclarator(getCurScope(), FakedParamLists, D);
      }
    }
    break;
    }
  }

  // Parse declarator '=' initializer.
  // If a '==' or '+=' is found, suggest a fixit to '='.
  if (isTokenEqualOrEqualTypo()) {
    SourceLocation EqualLoc = ConsumeToken();

    if (Tok.is(tok::kw_delete)) {
      if (D.isFunctionDeclarator())
        Diag(ConsumeToken(), diag::err_default_delete_in_multiple_declaration)
          << 1 /* delete */;
      else
        Diag(ConsumeToken(), diag::err_deleted_non_function);
    } else if (Tok.is(tok::kw_default)) {
      if (D.isFunctionDeclarator())
        Diag(ConsumeToken(), diag::err_default_delete_in_multiple_declaration)
          << 0 /* default */;
      else
        Diag(ConsumeToken(), diag::err_default_special_members);
    } else {
      InitializerScopeRAII InitScope(*this, D, ThisDecl);

      if (Tok.is(tok::code_completion)) {
        Actions.CodeCompleteInitializer(getCurScope(), ThisDecl);
        Actions.FinalizeDeclaration(ThisDecl);
        cutOffParsing();
        return nullptr;
      }

      PreferredType.enterVariableInit(Tok.getLocation(), ThisDecl);
      ExprResult Init = ParseInitializer();

      // If this is the only decl in (possibly) range based for statement,
      // our best guess is that the user meant ':' instead of '='.
      if (Tok.is(tok::r_paren) && FRI && D.isFirstDeclarator()) {
        Diag(EqualLoc, diag::err_single_decl_assign_in_for_range)
            << FixItHint::CreateReplacement(EqualLoc, ":");
        // We are trying to stop parser from looking for ';' in this for
        // statement, therefore preventing spurious errors to be issued.
        FRI->ColonLoc = EqualLoc;
        Init = ExprError();
        FRI->RangeExpr = Init;
      }

      InitScope.pop();

      if (Init.isInvalid()) {
        SmallVector<tok::TokenKind, 2> StopTokens;
        StopTokens.push_back(tok::comma);
        if (D.getContext() == DeclaratorContext::ForContext ||
            D.getContext() == DeclaratorContext::InitStmtContext)
          StopTokens.push_back(tok::r_paren);
        SkipUntil(StopTokens, StopAtSemi | StopBeforeMatch);
        Actions.ActOnInitializerError(ThisDecl);
      } else
        Actions.AddInitializerToDecl(ThisDecl, Init.get(),
                                     /*DirectInit=*/false);
    }
  } else if (Tok.is(tok::l_paren)) {
    // Parse C++ direct initializer: '(' expression-list ')'
    BalancedDelimiterTracker T(*this, tok::l_paren);
    T.consumeOpen();

    ExprVector Exprs;
    CommaLocsTy CommaLocs;

    InitializerScopeRAII InitScope(*this, D, ThisDecl);

    auto ThisVarDecl = dyn_cast_or_null<VarDecl>(ThisDecl);
    auto RunSignatureHelp = [&]() {
      QualType PreferredType = Actions.ProduceConstructorSignatureHelp(
          getCurScope(), ThisVarDecl->getType()->getCanonicalTypeInternal(),
          ThisDecl->getLocation(), Exprs, T.getOpenLocation());
      CalledSignatureHelp = true;
      return PreferredType;
    };
    auto SetPreferredType = [&] {
      PreferredType.enterFunctionArgument(Tok.getLocation(), RunSignatureHelp);
    };

    llvm::function_ref<void()> ExpressionStarts;
    if (ThisVarDecl) {
      // ParseExpressionList can sometimes succeed even when ThisDecl is not
      // VarDecl. This is an error and it is reported in a call to
      // Actions.ActOnInitializerError(). However, we call
      // ProduceConstructorSignatureHelp only on VarDecls.
      ExpressionStarts = SetPreferredType;
    }
    if (ParseExpressionList(Exprs, CommaLocs, ExpressionStarts)) {
      if (ThisVarDecl && PP.isCodeCompletionReached() && !CalledSignatureHelp) {
        Actions.ProduceConstructorSignatureHelp(
            getCurScope(), ThisVarDecl->getType()->getCanonicalTypeInternal(),
            ThisDecl->getLocation(), Exprs, T.getOpenLocation());
        CalledSignatureHelp = true;
      }
      Actions.ActOnInitializerError(ThisDecl);
      SkipUntil(tok::r_paren, StopAtSemi);
    } else {
      // Match the ')'.
      T.consumeClose();

      assert(!Exprs.empty() && Exprs.size()-1 == CommaLocs.size() &&
             "Unexpected number of commas!");

      InitScope.pop();

      ExprResult Initializer = Actions.ActOnParenListExpr(T.getOpenLocation(),
                                                          T.getCloseLocation(),
                                                          Exprs);
      Actions.AddInitializerToDecl(ThisDecl, Initializer.get(),
                                   /*DirectInit=*/true);
    }
  } else if (getLangOpts().CPlusPlus11 && Tok.is(tok::l_brace) &&
             (!CurParsedObjCImpl || !D.isFunctionDeclarator())) {
    // Parse C++0x braced-init-list.
    Diag(Tok, diag::warn_cxx98_compat_generalized_initializer_lists);

    InitializerScopeRAII InitScope(*this, D, ThisDecl);

    ExprResult Init(ParseBraceInitializer());

    InitScope.pop();

    if (Init.isInvalid()) {
      Actions.ActOnInitializerError(ThisDecl);
    } else
      Actions.AddInitializerToDecl(ThisDecl, Init.get(), /*DirectInit=*/true);

  } else {
    Actions.ActOnUninitializedDecl(ThisDecl);
  }

  Actions.FinalizeDeclaration(ThisDecl);

  return ThisDecl;
}

/// ParseSpecifierQualifierList
///        specifier-qualifier-list:
///          type-specifier specifier-qualifier-list[opt]
///          type-qualifier specifier-qualifier-list[opt]
/// [GNU]    attributes     specifier-qualifier-list[opt]
///
void Parser::ParseSpecifierQualifierList(DeclSpec &DS, AccessSpecifier AS,
                                         DeclSpecContext DSC) {
  /// specifier-qualifier-list is a subset of declaration-specifiers.  Just
  /// parse declaration-specifiers and complain about extra stuff.
  /// TODO: diagnose attribute-specifiers and alignment-specifiers.
  ParseDeclarationSpecifiers(DS, ParsedTemplateInfo(), AS, DSC);

  // Validate declspec for type-name.
  unsigned Specs = DS.getParsedSpecifiers();
  if (isTypeSpecifier(DSC) && !DS.hasTypeSpecifier()) {
    Diag(Tok, diag::err_expected_type);
    DS.SetTypeSpecError();
  } else if (Specs == DeclSpec::PQ_None && !DS.hasAttributes()) {
    Diag(Tok, diag::err_typename_requires_specqual);
    if (!DS.hasTypeSpecifier())
      DS.SetTypeSpecError();
  }

  // Issue diagnostic and remove storage class if present.
  if (Specs & DeclSpec::PQ_StorageClassSpecifier) {
    if (DS.getStorageClassSpecLoc().isValid())
      Diag(DS.getStorageClassSpecLoc(),diag::err_typename_invalid_storageclass);
    else
      Diag(DS.getThreadStorageClassSpecLoc(),
           diag::err_typename_invalid_storageclass);
    DS.ClearStorageClassSpecs();
  }

  // Issue diagnostic and remove function specifier if present.
  if (Specs & DeclSpec::PQ_FunctionSpecifier) {
    if (DS.isInlineSpecified())
      Diag(DS.getInlineSpecLoc(), diag::err_typename_invalid_functionspec);
    if (DS.isVirtualSpecified())
      Diag(DS.getVirtualSpecLoc(), diag::err_typename_invalid_functionspec);
    if (DS.hasExplicitSpecifier())
      Diag(DS.getExplicitSpecLoc(), diag::err_typename_invalid_functionspec);
    DS.ClearFunctionSpecs();
  }

  // Issue diagnostic and remove constexpr specifier if present.
  if (DS.hasConstexprSpecifier() && DSC != DeclSpecContext::DSC_condition) {
    Diag(DS.getConstexprSpecLoc(), diag::err_typename_invalid_constexpr)
        << DS.getConstexprSpecifier();
    DS.ClearConstexprSpec();
  }
}

/// isValidAfterIdentifierInDeclaratorAfterDeclSpec - Return true if the
/// specified token is valid after the identifier in a declarator which
/// immediately follows the declspec.  For example, these things are valid:
///
///      int x   [             4];         // direct-declarator
///      int x   (             int y);     // direct-declarator
///  int(int x   )                         // direct-declarator
///      int x   ;                         // simple-declaration
///      int x   =             17;         // init-declarator-list
///      int x   ,             y;          // init-declarator-list
///      int x   __asm__       ("foo");    // init-declarator-list
///      int x   :             4;          // struct-declarator
///      int x   {             5};         // C++'0x unified initializers
///
/// This is not, because 'x' does not immediately follow the declspec (though
/// ')' happens to be valid anyway).
///    int (x)
///
static bool isValidAfterIdentifierInDeclarator(const Token &T) {
  return T.isOneOf(tok::l_square, tok::l_paren, tok::r_paren, tok::semi,
                   tok::comma, tok::equal, tok::kw_asm, tok::l_brace,
                   tok::colon);
}

/// ParseImplicitInt - This method is called when we have an non-typename
/// identifier in a declspec (which normally terminates the decl spec) when
/// the declspec has no type specifier.  In this case, the declspec is either
/// malformed or is "implicit int" (in K&R and C89).
///
/// This method handles diagnosing this prettily and returns false if the
/// declspec is done being processed.  If it recovers and thinks there may be
/// other pieces of declspec after it, it returns true.
///
bool Parser::ParseImplicitInt(DeclSpec &DS, CXXScopeSpec *SS,
                              const ParsedTemplateInfo &TemplateInfo,
                              AccessSpecifier AS, DeclSpecContext DSC,
                              ParsedAttributesWithRange &Attrs) {
  assert(Tok.is(tok::identifier) && "should have identifier");

  SourceLocation Loc = Tok.getLocation();
  // If we see an identifier that is not a type name, we normally would
  // parse it as the identifier being declared.  However, when a typename
  // is typo'd or the definition is not included, this will incorrectly
  // parse the typename as the identifier name and fall over misparsing
  // later parts of the diagnostic.
  //
  // As such, we try to do some look-ahead in cases where this would
  // otherwise be an "implicit-int" case to see if this is invalid.  For
  // example: "static foo_t x = 4;"  In this case, if we parsed foo_t as
  // an identifier with implicit int, we'd get a parse error because the
  // next token is obviously invalid for a type.  Parse these as a case
  // with an invalid type specifier.
  assert(!DS.hasTypeSpecifier() && "Type specifier checked above");

  // Since we know that this either implicit int (which is rare) or an
  // error, do lookahead to try to do better recovery. This never applies
  // within a type specifier. Outside of C++, we allow this even if the
  // language doesn't "officially" support implicit int -- we support
  // implicit int as an extension in C99 and C11.
  if (!isTypeSpecifier(DSC) && !getLangOpts().CPlusPlus &&
      isValidAfterIdentifierInDeclarator(NextToken())) {
    // If this token is valid for implicit int, e.g. "static x = 4", then
    // we just avoid eating the identifier, so it will be parsed as the
    // identifier in the declarator.
    return false;
  }

  // Early exit as Sema has a dedicated missing_actual_pipe_type diagnostic
  // for incomplete declarations such as `pipe p`.
  if (getLangOpts().OpenCLCPlusPlus && DS.isTypeSpecPipe())
    return false;

  if (getLangOpts().CPlusPlus &&
      DS.getStorageClassSpec() == DeclSpec::SCS_auto) {
    // Don't require a type specifier if we have the 'auto' storage class
    // specifier in C++98 -- we'll promote it to a type specifier.
    if (SS)
      AnnotateScopeToken(*SS, /*IsNewAnnotation*/false);
    return false;
  }

  if (getLangOpts().CPlusPlus && (!SS || SS->isEmpty()) &&
      getLangOpts().MSVCCompat) {
    // Lookup of an unqualified type name has failed in MSVC compatibility mode.
    // Give Sema a chance to recover if we are in a template with dependent base
    // classes.
    if (ParsedType T = Actions.ActOnMSVCUnknownTypeName(
            *Tok.getIdentifierInfo(), Tok.getLocation(),
            DSC == DeclSpecContext::DSC_template_type_arg)) {
      const char *PrevSpec;
      unsigned DiagID;
      DS.SetTypeSpecType(DeclSpec::TST_typename, Loc, PrevSpec, DiagID, T,
                         Actions.getASTContext().getPrintingPolicy());
      DS.SetRangeEnd(Tok.getLocation());
      ConsumeToken();
      return false;
    }
  }

  // Otherwise, if we don't consume this token, we are going to emit an
  // error anyway.  Try to recover from various common problems.  Check
  // to see if this was a reference to a tag name without a tag specified.
  // This is a common problem in C (saying 'foo' instead of 'struct foo').
  //
  // C++ doesn't need this, and isTagName doesn't take SS.
  if (SS == nullptr) {
    const char *TagName = nullptr, *FixitTagName = nullptr;
    tok::TokenKind TagKind = tok::unknown;

    switch (Actions.isTagName(*Tok.getIdentifierInfo(), getCurScope())) {
      default: break;
      case DeclSpec::TST_enum:
        TagName="enum"  ; FixitTagName = "enum "  ; TagKind=tok::kw_enum ;break;
      case DeclSpec::TST_union:
        TagName="union" ; FixitTagName = "union " ;TagKind=tok::kw_union ;break;
      case DeclSpec::TST_struct:
        TagName="struct"; FixitTagName = "struct ";TagKind=tok::kw_struct;break;
      case DeclSpec::TST_interface:
        TagName="__interface"; FixitTagName = "__interface ";
        TagKind=tok::kw___interface;break;
      case DeclSpec::TST_class:
        TagName="class" ; FixitTagName = "class " ;TagKind=tok::kw_class ;break;
    }

    if (TagName) {
      IdentifierInfo *TokenName = Tok.getIdentifierInfo();
      LookupResult R(Actions, TokenName, SourceLocation(),
                     Sema::LookupOrdinaryName);

      Diag(Loc, diag::err_use_of_tag_name_without_tag)
        << TokenName << TagName << getLangOpts().CPlusPlus
        << FixItHint::CreateInsertion(Tok.getLocation(), FixitTagName);

      if (Actions.LookupParsedName(R, getCurScope(), SS)) {
        for (LookupResult::iterator I = R.begin(), IEnd = R.end();
             I != IEnd; ++I)
          Diag((*I)->getLocation(), diag::note_decl_hiding_tag_type)
            << TokenName << TagName;
      }

      // Parse this as a tag as if the missing tag were present.
      if (TagKind == tok::kw_enum)
        ParseEnumSpecifier(Loc, DS, TemplateInfo, AS,
                           DeclSpecContext::DSC_normal);
      else
        ParseClassSpecifier(TagKind, Loc, DS, TemplateInfo, AS,
                            /*EnteringContext*/ false,
                            DeclSpecContext::DSC_normal, Attrs);
      return true;
    }
  }

  // Determine whether this identifier could plausibly be the name of something
  // being declared (with a missing type).
  if (!isTypeSpecifier(DSC) && (!SS || DSC == DeclSpecContext::DSC_top_level ||
                                DSC == DeclSpecContext::DSC_class)) {
    // Look ahead to the next token to try to figure out what this declaration
    // was supposed to be.
    switch (NextToken().getKind()) {
    case tok::l_paren: {
      // static x(4); // 'x' is not a type
      // x(int n);    // 'x' is not a type
      // x (*p)[];    // 'x' is a type
      //
      // Since we're in an error case, we can afford to perform a tentative
      // parse to determine which case we're in.
      TentativeParsingAction PA(*this);
      ConsumeToken();
      TPResult TPR = TryParseDeclarator(/*mayBeAbstract*/false);
      PA.Revert();

      if (TPR != TPResult::False) {
        // The identifier is followed by a parenthesized declarator.
        // It's supposed to be a type.
        break;
      }

      // If we're in a context where we could be declaring a constructor,
      // check whether this is a constructor declaration with a bogus name.
      if (DSC == DeclSpecContext::DSC_class ||
          (DSC == DeclSpecContext::DSC_top_level && SS)) {
        IdentifierInfo *II = Tok.getIdentifierInfo();
        if (Actions.isCurrentClassNameTypo(II, SS)) {
          Diag(Loc, diag::err_constructor_bad_name)
            << Tok.getIdentifierInfo() << II
            << FixItHint::CreateReplacement(Tok.getLocation(), II->getName());
          Tok.setIdentifierInfo(II);
        }
      }
      // Fall through.
      LLVM_FALLTHROUGH;
    }
    case tok::comma:
    case tok::equal:
    case tok::kw_asm:
    case tok::l_brace:
    case tok::l_square:
    case tok::semi:
      // This looks like a variable or function declaration. The type is
      // probably missing. We're done parsing decl-specifiers.
      // But only if we are not in a function prototype scope.
      if (getCurScope()->isFunctionPrototypeScope())
        break;
      if (SS)
        AnnotateScopeToken(*SS, /*IsNewAnnotation*/false);
      return false;

    default:
      // This is probably supposed to be a type. This includes cases like:
      //   int f(itn);
      //   struct S { unsinged : 4; };
      break;
    }
  }

  // This is almost certainly an invalid type name. Let Sema emit a diagnostic
  // and attempt to recover.
  ParsedType T;
  IdentifierInfo *II = Tok.getIdentifierInfo();
  bool IsTemplateName = getLangOpts().CPlusPlus && NextToken().is(tok::less);
  Actions.DiagnoseUnknownTypeName(II, Loc, getCurScope(), SS, T,
                                  IsTemplateName);
  if (T) {
    // The action has suggested that the type T could be used. Set that as
    // the type in the declaration specifiers, consume the would-be type
    // name token, and we're done.
    const char *PrevSpec;
    unsigned DiagID;
    DS.SetTypeSpecType(DeclSpec::TST_typename, Loc, PrevSpec, DiagID, T,
                       Actions.getASTContext().getPrintingPolicy());
    DS.SetRangeEnd(Tok.getLocation());
    ConsumeToken();
    // There may be other declaration specifiers after this.
    return true;
  } else if (II != Tok.getIdentifierInfo()) {
    // If no type was suggested, the correction is to a keyword
    Tok.setKind(II->getTokenID());
    // There may be other declaration specifiers after this.
    return true;
  }

  // Otherwise, the action had no suggestion for us.  Mark this as an error.
  DS.SetTypeSpecError();
  DS.SetRangeEnd(Tok.getLocation());
  ConsumeToken();

  // Eat any following template arguments.
  if (IsTemplateName) {
    SourceLocation LAngle, RAngle;
    TemplateArgList Args;
    ParseTemplateIdAfterTemplateName(true, LAngle, Args, RAngle);
  }

  // TODO: Could inject an invalid typedef decl in an enclosing scope to
  // avoid rippling error messages on subsequent uses of the same type,
  // could be useful if #include was forgotten.
  return true;
}

/// Determine the declaration specifier context from the declarator
/// context.
///
/// \param Context the declarator context, which is one of the
/// DeclaratorContext enumerator values.
Parser::DeclSpecContext
Parser::getDeclSpecContextFromDeclaratorContext(DeclaratorContext Context) {
  if (Context == DeclaratorContext::MemberContext)
    return DeclSpecContext::DSC_class;
  if (Context == DeclaratorContext::FileContext)
    return DeclSpecContext::DSC_top_level;
  if (Context == DeclaratorContext::TemplateParamContext)
    return DeclSpecContext::DSC_template_param;
  if (Context == DeclaratorContext::TemplateArgContext ||
      Context == DeclaratorContext::TemplateTypeArgContext)
    return DeclSpecContext::DSC_template_type_arg;
  if (Context == DeclaratorContext::TrailingReturnContext ||
      Context == DeclaratorContext::TrailingReturnVarContext)
    return DeclSpecContext::DSC_trailing;
  if (Context == DeclaratorContext::AliasDeclContext ||
      Context == DeclaratorContext::AliasTemplateContext)
    return DeclSpecContext::DSC_alias_declaration;
  return DeclSpecContext::DSC_normal;
}

/// ParseAlignArgument - Parse the argument to an alignment-specifier.
///
/// FIXME: Simply returns an alignof() expression if the argument is a
/// type. Ideally, the type should be propagated directly into Sema.
///
/// [C11]   type-id
/// [C11]   constant-expression
/// [C++0x] type-id ...[opt]
/// [C++0x] assignment-expression ...[opt]
ExprResult Parser::ParseAlignArgument(SourceLocation Start,
                                      SourceLocation &EllipsisLoc) {
  ExprResult ER;
  if (isTypeIdInParens()) {
    SourceLocation TypeLoc = Tok.getLocation();
    ParsedType Ty = ParseTypeName().get();
    SourceRange TypeRange(Start, Tok.getLocation());
    ER = Actions.ActOnUnaryExprOrTypeTraitExpr(TypeLoc, UETT_AlignOf, true,
                                               Ty.getAsOpaquePtr(), TypeRange);
  } else
    ER = ParseConstantExpression();

  if (getLangOpts().CPlusPlus11)
    TryConsumeToken(tok::ellipsis, EllipsisLoc);

  return ER;
}

/// ParseAlignmentSpecifier - Parse an alignment-specifier, and add the
/// attribute to Attrs.
///
/// alignment-specifier:
/// [C11]   '_Alignas' '(' type-id ')'
/// [C11]   '_Alignas' '(' constant-expression ')'
/// [C++11] 'alignas' '(' type-id ...[opt] ')'
/// [C++11] 'alignas' '(' assignment-expression ...[opt] ')'
void Parser::ParseAlignmentSpecifier(ParsedAttributes &Attrs,
                                     SourceLocation *EndLoc) {
  assert(Tok.isOneOf(tok::kw_alignas, tok::kw__Alignas) &&
         "Not an alignment-specifier!");

  IdentifierInfo *KWName = Tok.getIdentifierInfo();
  SourceLocation KWLoc = ConsumeToken();

  BalancedDelimiterTracker T(*this, tok::l_paren);
  if (T.expectAndConsume())
    return;

  SourceLocation EllipsisLoc;

  ExprResult ArgExpr;
  ArgsVector ArgExprs;

  if (isVariadicReifier()) {
    llvm::SmallVector<Expr*, 4> ExpandedAlignments;
    if(ParseVariadicReifier(ExpandedAlignments)) {
      T.skipToEnd();
      return;
    }

    ArgExprs.append(ExpandedAlignments.begin(), ExpandedAlignments.end());
  } else
    ArgExpr = ParseAlignArgument(T.getOpenLocation(), EllipsisLoc);
  if (ArgExpr.isInvalid()) {
    T.skipToEnd();
    return;
  }

  T.consumeClose();
  if (EndLoc)
    *EndLoc = T.getCloseLocation();

  ArgExprs.push_back(ArgExpr.get());
  Attrs.addNew(KWName, KWLoc, nullptr, KWLoc, ArgExprs.data(), 1,
               ParsedAttr::AS_Keyword, EllipsisLoc);
}

/// Determine whether we're looking at something that might be a declarator
/// in a simple-declaration. If it can't possibly be a declarator, maybe
/// diagnose a missing semicolon after a prior tag definition in the decl
/// specifier.
///
/// \return \c true if an error occurred and this can't be any kind of
/// declaration.
bool
Parser::DiagnoseMissingSemiAfterTagDefinition(DeclSpec &DS, AccessSpecifier AS,
                                              DeclSpecContext DSContext,
                                              LateParsedAttrList *LateAttrs) {
  assert(DS.hasTagDefinition() && "shouldn't call this");

  bool EnteringContext = (DSContext == DeclSpecContext::DSC_class ||
                          DSContext == DeclSpecContext::DSC_top_level);

  if (getLangOpts().CPlusPlus &&
      Tok.isOneOf(tok::identifier, tok::coloncolon, tok::kw_decltype,
                  tok::annot_template_id) &&
      TryAnnotateCXXScopeToken(EnteringContext)) {
    SkipMalformedDecl();
    return true;
  }

  bool HasScope = Tok.is(tok::annot_cxxscope);
  // Make a copy in case GetLookAheadToken invalidates the result of NextToken.
  Token AfterScope = HasScope ? NextToken() : Tok;

  // Determine whether the following tokens could possibly be a
  // declarator.
  bool MightBeDeclarator = true;
  if (Tok.isOneOf(tok::kw_typename, tok::annot_typename)) {
    // A declarator-id can't start with 'typename'.
    MightBeDeclarator = false;
  } else if (AfterScope.is(tok::annot_template_id)) {
    // If we have a type expressed as a template-id, this cannot be a
    // declarator-id (such a type cannot be redeclared in a simple-declaration).
    TemplateIdAnnotation *Annot =
        static_cast<TemplateIdAnnotation *>(AfterScope.getAnnotationValue());
    if (Annot->Kind == TNK_Type_template)
      MightBeDeclarator = false;
  } else if (AfterScope.is(tok::identifier)) {
    const Token &Next = HasScope ? GetLookAheadToken(2) : NextToken();

    // These tokens cannot come after the declarator-id in a
    // simple-declaration, and are likely to come after a type-specifier.
    if (Next.isOneOf(tok::star, tok::amp, tok::ampamp, tok::identifier,
                     tok::annot_cxxscope, tok::coloncolon)) {
      // Missing a semicolon.
      MightBeDeclarator = false;
    } else if (HasScope) {
      // If the declarator-id has a scope specifier, it must redeclare a
      // previously-declared entity. If that's a type (and this is not a
      // typedef), that's an error.
      CXXScopeSpec SS;
      Actions.RestoreNestedNameSpecifierAnnotation(
          Tok.getAnnotationValue(), Tok.getAnnotationRange(), SS);
      IdentifierInfo *Name = AfterScope.getIdentifierInfo();
      Sema::NameClassification Classification = Actions.ClassifyName(
          getCurScope(), SS, Name, AfterScope.getLocation(), Next,
          /*IsAddressOfOperand=*/false, /*CCC=*/nullptr);
      switch (Classification.getKind()) {
      case Sema::NC_Error:
        SkipMalformedDecl();
        return true;

      case Sema::NC_Keyword:
      case Sema::NC_NestedNameSpecifier:
        llvm_unreachable("typo correction and nested name specifiers not "
                         "possible here");

      case Sema::NC_Type:
      case Sema::NC_TypeTemplate:
        // Not a previously-declared non-type entity.
        MightBeDeclarator = false;
        break;

      case Sema::NC_Unknown:
      case Sema::NC_Expression:
      case Sema::NC_VarTemplate:
      case Sema::NC_FunctionTemplate:
      case Sema::NC_UndeclaredTemplate:
        // Might be a redeclaration of a prior entity.
        break;
      }
    }
  }

  if (MightBeDeclarator)
    return false;

  const PrintingPolicy &PPol = Actions.getASTContext().getPrintingPolicy();
  Diag(PP.getLocForEndOfToken(DS.getRepAsDecl()->getEndLoc()),
       diag::err_expected_after)
      << DeclSpec::getSpecifierName(DS.getTypeSpecType(), PPol) << tok::semi;

  // Try to recover from the typo, by dropping the tag definition and parsing
  // the problematic tokens as a type.
  //
  // FIXME: Split the DeclSpec into pieces for the standalone
  // declaration and pieces for the following declaration, instead
  // of assuming that all the other pieces attach to new declaration,
  // and call ParsedFreeStandingDeclSpec as appropriate.
  DS.ClearTypeSpecType();
  ParsedTemplateInfo NotATemplate;
  ParseDeclarationSpecifiers(DS, NotATemplate, AS, DSContext, LateAttrs);
  return false;
}

// Choose the apprpriate diagnostic error for why fixed point types are
// disabled, set the previous specifier, and mark as invalid.
static void SetupFixedPointError(const LangOptions &LangOpts,
                                 const char *&PrevSpec, unsigned &DiagID,
                                 bool &isInvalid) {
  assert(!LangOpts.FixedPoint);
  DiagID = diag::err_fixed_point_not_enabled;
  PrevSpec = "";  // Not used by diagnostic
  isInvalid = true;
}

/// ParseDeclarationSpecifiers
///       declaration-specifiers: [C99 6.7]
///         storage-class-specifier declaration-specifiers[opt]
///         type-specifier declaration-specifiers[opt]
/// [C99]   function-specifier declaration-specifiers[opt]
/// [C11]   alignment-specifier declaration-specifiers[opt]
/// [GNU]   attributes declaration-specifiers[opt]
/// [Clang] '__module_private__' declaration-specifiers[opt]
/// [ObjC1] '__kindof' declaration-specifiers[opt]
///
///       storage-class-specifier: [C99 6.7.1]
///         'typedef'
///         'extern'
///         'static'
///         'auto'
///         'register'
/// [C++]   'mutable'
/// [C++11] 'thread_local'
/// [C11]   '_Thread_local'
/// [GNU]   '__thread'
///       function-specifier: [C99 6.7.4]
/// [C99]   'inline'
/// [C++]   'virtual'
/// [C++]   'explicit'
/// [OpenCL] '__kernel'
///       'friend': [C++ dcl.friend]
///       'constexpr': [C++0x dcl.constexpr]
void Parser::ParseDeclarationSpecifiers(DeclSpec &DS,
                                        const ParsedTemplateInfo &TemplateInfo,
                                        AccessSpecifier AS,
                                        DeclSpecContext DSContext,
                                        LateParsedAttrList *LateAttrs) {
  if (DS.getSourceRange().isInvalid()) {
    // Start the range at the current token but make the end of the range
    // invalid.  This will make the entire range invalid unless we successfully
    // consume a token.
    DS.SetRangeStart(Tok.getLocation());
    DS.SetRangeEnd(SourceLocation());
  }

  bool EnteringContext = (DSContext == DeclSpecContext::DSC_class ||
                          DSContext == DeclSpecContext::DSC_top_level);
  bool AttrsLastTime = false;
  ParsedAttributesWithRange attrs(AttrFactory);
  // We use Sema's policy to get bool macros right.
  PrintingPolicy Policy = Actions.getPrintingPolicy();
  while (1) {
    bool isInvalid = false;
    bool isStorageClass = false;
    const char *PrevSpec = nullptr;
    unsigned DiagID = 0;

    // This value needs to be set to the location of the last token if the last
    // token of the specifier is already consumed.
    SourceLocation ConsumedEnd;

    // HACK: MSVC doesn't consider _Atomic to be a keyword and its STL
    // implementation for VS2013 uses _Atomic as an identifier for one of the
    // classes in <atomic>.
    //
    // A typedef declaration containing _Atomic<...> is among the places where
    // the class is used.  If we are currently parsing such a declaration, treat
    // the token as an identifier.
    if (getLangOpts().MSVCCompat && Tok.is(tok::kw__Atomic) &&
        DS.getStorageClassSpec() == clang::DeclSpec::SCS_typedef &&
        !DS.hasTypeSpecifier() && GetLookAheadToken(1).is(tok::less))
      Tok.setKind(tok::identifier);

    SourceLocation Loc = Tok.getLocation();

    switch (Tok.getKind()) {
    default:
    DoneWithDeclSpec:
      if (!AttrsLastTime)
        ProhibitAttributes(attrs);
      else {
        // Reject C++11 attributes that appertain to decl specifiers as
        // we don't support any C++11 attributes that appertain to decl
        // specifiers. This also conforms to what g++ 4.8 is doing.
        ProhibitCXX11Attributes(attrs, diag::err_attribute_not_type_attr);

        DS.takeAttributesFrom(attrs);
      }

      // If this is not a declaration specifier token, we're done reading decl
      // specifiers.  First verify that DeclSpec's are consistent.
      DS.Finish(Actions, Policy);
      return;

    case tok::l_square:
    case tok::kw_alignas:
      if (!standardAttributesAllowed() || !isCXX11AttributeSpecifier())
        goto DoneWithDeclSpec;

      ProhibitAttributes(attrs);
      // FIXME: It would be good to recover by accepting the attributes,
      //        but attempting to do that now would cause serious
      //        madness in terms of diagnostics.
      attrs.clear();
      attrs.Range = SourceRange();

      ParseCXX11Attributes(attrs);
      AttrsLastTime = true;
      continue;

    case tok::code_completion: {
      Sema::ParserCompletionContext CCC = Sema::PCC_Namespace;
      if (DS.hasTypeSpecifier()) {
        bool AllowNonIdentifiers
          = (getCurScope()->getFlags() & (Scope::ControlScope |
                                          Scope::BlockScope |
                                          Scope::TemplateParamScope |
                                          Scope::FunctionPrototypeScope |
                                          Scope::AtCatchScope)) == 0;
        bool AllowNestedNameSpecifiers
          = DSContext == DeclSpecContext::DSC_top_level ||
            (DSContext == DeclSpecContext::DSC_class && DS.isFriendSpecified());

        Actions.CodeCompleteDeclSpec(getCurScope(), DS,
                                     AllowNonIdentifiers,
                                     AllowNestedNameSpecifiers);
        return cutOffParsing();
      }

      if (getCurScope()->getFnParent() || getCurScope()->getBlockParent())
        CCC = Sema::PCC_LocalDeclarationSpecifiers;
      else if (TemplateInfo.Kind != ParsedTemplateInfo::NonTemplate)
        CCC = DSContext == DeclSpecContext::DSC_class ? Sema::PCC_MemberTemplate
                                                      : Sema::PCC_Template;
      else if (DSContext == DeclSpecContext::DSC_class)
        CCC = Sema::PCC_Class;
      else if (CurParsedObjCImpl)
        CCC = Sema::PCC_ObjCImplementation;

      Actions.CodeCompleteOrdinaryName(getCurScope(), CCC);
      return cutOffParsing();
    }

    case tok::coloncolon: // ::foo::bar
      // C++ scope specifier.  Annotate and loop, or bail out on error.
      if (TryAnnotateCXXScopeToken(EnteringContext)) {
        if (!DS.hasTypeSpecifier())
          DS.SetTypeSpecError();
        goto DoneWithDeclSpec;
      }
      if (Tok.is(tok::coloncolon)) // ::new or ::delete
        goto DoneWithDeclSpec;
      continue;

    case tok::annot_cxxscope: {
      if (DS.hasTypeSpecifier() || DS.isTypeAltiVecVector())
        goto DoneWithDeclSpec;

      CXXScopeSpec SS;
      Actions.RestoreNestedNameSpecifierAnnotation(Tok.getAnnotationValue(),
                                                   Tok.getAnnotationRange(),
                                                   SS);

      // We are looking for a qualified typename.
      Token Next = NextToken();
      if (Next.is(tok::annot_template_id) &&
          static_cast<TemplateIdAnnotation *>(Next.getAnnotationValue())
            ->Kind == TNK_Type_template) {
        // We have a qualified template-id, e.g., N::A<int>

        // If this would be a valid constructor declaration with template
        // arguments, we will reject the attempt to form an invalid type-id
        // referring to the injected-class-name when we annotate the token,
        // per C++ [class.qual]p2.
        //
        // To improve diagnostics for this case, parse the declaration as a
        // constructor (and reject the extra template arguments later).
        TemplateIdAnnotation *TemplateId = takeTemplateIdAnnotation(Next);
        if ((DSContext == DeclSpecContext::DSC_top_level ||
             DSContext == DeclSpecContext::DSC_class) &&
            TemplateId->Name &&
            Actions.isCurrentClassName(*TemplateId->Name, getCurScope(), &SS) &&
            isConstructorDeclarator(/*Unqualified*/ false)) {
          // The user meant this to be an out-of-line constructor
          // definition, but template arguments are not allowed
          // there.  Just allow this as a constructor; we'll
          // complain about it later.
          goto DoneWithDeclSpec;
        }

        DS.getTypeSpecScope() = SS;
        ConsumeAnnotationToken(); // The C++ scope.
        assert(Tok.is(tok::annot_template_id) &&
               "ParseOptionalCXXScopeSpecifier not working");
        AnnotateTemplateIdTokenAsType();
        continue;
      }

      if (Next.is(tok::annot_typename)) {
        DS.getTypeSpecScope() = SS;
        ConsumeAnnotationToken(); // The C++ scope.
        if (Tok.getAnnotationValue()) {
          ParsedType T = getTypeAnnotation(Tok);
          isInvalid = DS.SetTypeSpecType(DeclSpec::TST_typename,
                                         Tok.getAnnotationEndLoc(),
                                         PrevSpec, DiagID, T, Policy);
          if (isInvalid)
            break;
        }
        else
          DS.SetTypeSpecError();
        DS.SetRangeEnd(Tok.getAnnotationEndLoc());
        ConsumeAnnotationToken(); // The typename
      }

      if (Next.isNot(tok::identifier))
        goto DoneWithDeclSpec;

      // Check whether this is a constructor declaration. If we're in a
      // context where the identifier could be a class name, and it has the
      // shape of a constructor declaration, process it as one.
      if ((DSContext == DeclSpecContext::DSC_top_level ||
           DSContext == DeclSpecContext::DSC_class) &&
          Actions.isCurrentClassName(*Next.getIdentifierInfo(), getCurScope(),
                                     &SS) &&
          isConstructorDeclarator(/*Unqualified*/ false))
        goto DoneWithDeclSpec;

      ParsedType TypeRep =
          Actions.getTypeName(*Next.getIdentifierInfo(), Next.getLocation(),
                              getCurScope(), &SS, false, false, nullptr,
                              /*IsCtorOrDtorName=*/false,
                              /*WantNontrivialTypeSourceInfo=*/true,
                              isClassTemplateDeductionContext(DSContext));

      // If the referenced identifier is not a type, then this declspec is
      // erroneous: We already checked about that it has no type specifier, and
      // C++ doesn't have implicit int.  Diagnose it as a typo w.r.t. to the
      // typename.
      if (!TypeRep) {
        // Eat the scope spec so the identifier is current.
        ConsumeAnnotationToken();
        ParsedAttributesWithRange Attrs(AttrFactory);
        if (ParseImplicitInt(DS, &SS, TemplateInfo, AS, DSContext, Attrs)) {
          if (!Attrs.empty()) {
            AttrsLastTime = true;
            attrs.takeAllFrom(Attrs);
          }
          continue;
        }
        goto DoneWithDeclSpec;
      }

      DS.getTypeSpecScope() = SS;
      ConsumeAnnotationToken(); // The C++ scope.

      isInvalid = DS.SetTypeSpecType(DeclSpec::TST_typename, Loc, PrevSpec,
                                     DiagID, TypeRep, Policy);
      if (isInvalid)
        break;

      DS.SetRangeEnd(Tok.getLocation());
      ConsumeToken(); // The typename.

      continue;
    }

    case tok::annot_refltype:
    case tok::annot_typename: {
      // If we've previously seen a tag definition, we were almost surely
      // missing a semicolon after it.
      if (DS.hasTypeSpecifier() && DS.hasTagDefinition())
        goto DoneWithDeclSpec;

      if (Tok.getAnnotationValue()) {
        ParsedType T = getTypeAnnotation(Tok);
        isInvalid = DS.SetTypeSpecType(DeclSpec::TST_typename, Loc, PrevSpec,
                                       DiagID, T, Policy);
      } else
        DS.SetTypeSpecError();

      if (isInvalid)
        break;

      DS.SetRangeEnd(Tok.getAnnotationEndLoc());
      ConsumeAnnotationToken(); // The typename

      continue;
    }

    case tok::kw___is_signed:
      // GNU libstdc++ 4.4 uses __is_signed as an identifier, but Clang
      // typically treats it as a trait. If we see __is_signed as it appears
      // in libstdc++, e.g.,
      //
      //   static const bool __is_signed;
      //
      // then treat __is_signed as an identifier rather than as a keyword.
      if (DS.getTypeSpecType() == TST_bool &&
          DS.getTypeQualifiers() == DeclSpec::TQ_const &&
          DS.getStorageClassSpec() == DeclSpec::SCS_static)
        TryKeywordIdentFallback(true);

      // We're done with the declaration-specifiers.
      goto DoneWithDeclSpec;

      // typedef-name
    case tok::kw___super:
    case tok::kw_decltype:
    case tok::identifier: {
      // This identifier can only be a typedef name if we haven't already seen
      // a type-specifier.  Without this check we misparse:
      //  typedef int X; struct Y { short X; };  as 'short int'.
      if (DS.hasTypeSpecifier())
        goto DoneWithDeclSpec;

      // If the token is an identifier named "__declspec" and Microsoft
      // extensions are not enabled, it is likely that there will be cascading
      // parse errors if this really is a __declspec attribute. Attempt to
      // recognize that scenario and recover gracefully.
      if (!getLangOpts().DeclSpecKeyword && Tok.is(tok::identifier) &&
          Tok.getIdentifierInfo()->getName().equals("__declspec")) {
        Diag(Loc, diag::err_ms_attributes_not_enabled);

        // The next token should be an open paren. If it is, eat the entire
        // attribute declaration and continue.
        if (NextToken().is(tok::l_paren)) {
          // Consume the __declspec identifier.
          ConsumeToken();

          // Eat the parens and everything between them.
          BalancedDelimiterTracker T(*this, tok::l_paren);
          if (T.consumeOpen()) {
            assert(false && "Not a left paren?");
            return;
          }
          T.skipToEnd();
          continue;
        }
      }

      // In C++, check to see if this is a scope specifier like foo::bar::, if
      // so handle it as such.  This is important for ctor parsing.
      if (getLangOpts().CPlusPlus) {
        if (TryAnnotateCXXScopeToken(EnteringContext)) {
          DS.SetTypeSpecError();
          goto DoneWithDeclSpec;
        }
        if (!Tok.is(tok::identifier))
          continue;
      }

      // Check for need to substitute AltiVec keyword tokens.
      if (TryAltiVecToken(DS, Loc, PrevSpec, DiagID, isInvalid))
        break;

      // [AltiVec] 2.2: [If the 'vector' specifier is used] The syntax does not
      //                allow the use of a typedef name as a type specifier.
      if (DS.isTypeAltiVecVector())
        goto DoneWithDeclSpec;

      if (DSContext == DeclSpecContext::DSC_objc_method_result &&
          isObjCInstancetype()) {
        ParsedType TypeRep = Actions.ActOnObjCInstanceType(Loc);
        assert(TypeRep);
        isInvalid = DS.SetTypeSpecType(DeclSpec::TST_typename, Loc, PrevSpec,
                                       DiagID, TypeRep, Policy);
        if (isInvalid)
          break;

        DS.SetRangeEnd(Loc);
        ConsumeToken();
        continue;
      }

      // If we're in a context where the identifier could be a class name,
      // check whether this is a constructor declaration.
      if (getLangOpts().CPlusPlus && DSContext == DeclSpecContext::DSC_class &&
          Actions.isCurrentClassName(*Tok.getIdentifierInfo(), getCurScope()) &&
          isConstructorDeclarator(/*Unqualified*/true))
        goto DoneWithDeclSpec;

      ParsedType TypeRep = Actions.getTypeName(
          *Tok.getIdentifierInfo(), Tok.getLocation(), getCurScope(), nullptr,
          false, false, nullptr, false, false,
          isClassTemplateDeductionContext(DSContext));

      // If this is not a typedef name, don't parse it as part of the declspec,
      // it must be an implicit int or an error.
      if (!TypeRep) {
        ParsedAttributesWithRange Attrs(AttrFactory);
        if (ParseImplicitInt(DS, nullptr, TemplateInfo, AS, DSContext, Attrs)) {
          if (!Attrs.empty()) {
            AttrsLastTime = true;
            attrs.takeAllFrom(Attrs);
          }
          continue;
        }
        goto DoneWithDeclSpec;
      }

      // Likewise, if this is a context where the identifier could be a template
      // name, check whether this is a deduction guide declaration.
      if (getLangOpts().CPlusPlus17 &&
          (DSContext == DeclSpecContext::DSC_class ||
           DSContext == DeclSpecContext::DSC_top_level) &&
          Actions.isDeductionGuideName(getCurScope(), *Tok.getIdentifierInfo(),
                                       Tok.getLocation()) &&
          isConstructorDeclarator(/*Unqualified*/ true,
                                  /*DeductionGuide*/ true))
        goto DoneWithDeclSpec;

      isInvalid = DS.SetTypeSpecType(DeclSpec::TST_typename, Loc, PrevSpec,
                                     DiagID, TypeRep, Policy);
      if (isInvalid)
        break;

      DS.SetRangeEnd(Tok.getLocation());
      ConsumeToken(); // The identifier

      // Objective-C supports type arguments and protocol references
      // following an Objective-C object or object pointer
      // type. Handle either one of them.
      if (Tok.is(tok::less) && getLangOpts().ObjC) {
        SourceLocation NewEndLoc;
        TypeResult NewTypeRep = parseObjCTypeArgsAndProtocolQualifiers(
                                  Loc, TypeRep, /*consumeLastToken=*/true,
                                  NewEndLoc);
        if (NewTypeRep.isUsable()) {
          DS.UpdateTypeRep(NewTypeRep.get());
          DS.SetRangeEnd(NewEndLoc);
        }
      }

      // Need to support trailing type qualifiers (e.g. "id<p> const").
      // If a type specifier follows, it will be diagnosed elsewhere.
      continue;
    }

      // type-name
    case tok::annot_template_id: {
      TemplateIdAnnotation *TemplateId = takeTemplateIdAnnotation(Tok);
      if (TemplateId->Kind != TNK_Type_template &&
          TemplateId->Kind != TNK_Undeclared_template) {
        // This template-id does not refer to a type name, so we're
        // done with the type-specifiers.
        goto DoneWithDeclSpec;
      }

      // If we're in a context where the template-id could be a
      // constructor name or specialization, check whether this is a
      // constructor declaration.
      if (getLangOpts().CPlusPlus && DSContext == DeclSpecContext::DSC_class &&
          Actions.isCurrentClassName(*TemplateId->Name, getCurScope()) &&
          isConstructorDeclarator(TemplateId->SS.isEmpty()))
        goto DoneWithDeclSpec;

      // Turn the template-id annotation token into a type annotation
      // token, then try again to parse it as a type-specifier.
      AnnotateTemplateIdTokenAsType();
      continue;
    }

    // GNU attributes support.
    case tok::kw___attribute:
      ParseGNUAttributes(DS.getAttributes(), nullptr, LateAttrs);
      continue;

    // Microsoft declspec support.
    case tok::kw___declspec:
      ParseMicrosoftDeclSpecs(DS.getAttributes());
      continue;

    // Microsoft single token adornments.
    case tok::kw___forceinline: {
      isInvalid = DS.setFunctionSpecForceInline(Loc, PrevSpec, DiagID);
      IdentifierInfo *AttrName = Tok.getIdentifierInfo();
      SourceLocation AttrNameLoc = Tok.getLocation();
      DS.getAttributes().addNew(AttrName, AttrNameLoc, nullptr, AttrNameLoc,
                                nullptr, 0, ParsedAttr::AS_Keyword);
      break;
    }

    case tok::kw___unaligned:
      isInvalid = DS.SetTypeQual(DeclSpec::TQ_unaligned, Loc, PrevSpec, DiagID,
                                 getLangOpts());
      break;

    case tok::kw___sptr:
    case tok::kw___uptr:
    case tok::kw___ptr64:
    case tok::kw___ptr32:
    case tok::kw___w64:
    case tok::kw___cdecl:
    case tok::kw___stdcall:
    case tok::kw___fastcall:
    case tok::kw___thiscall:
    case tok::kw___regcall:
    case tok::kw___vectorcall:
      ParseMicrosoftTypeAttributes(DS.getAttributes());
      continue;

    // Borland single token adornments.
    case tok::kw___pascal:
      ParseBorlandTypeAttributes(DS.getAttributes());
      continue;

    // OpenCL single token adornments.
    case tok::kw___kernel:
      ParseOpenCLKernelAttributes(DS.getAttributes());
      continue;

    // Nullability type specifiers.
    case tok::kw__Nonnull:
    case tok::kw__Nullable:
    case tok::kw__Null_unspecified:
      ParseNullabilityTypeSpecifiers(DS.getAttributes());
      continue;

    // Objective-C 'kindof' types.
    case tok::kw___kindof:
      DS.getAttributes().addNew(Tok.getIdentifierInfo(), Loc, nullptr, Loc,
                                nullptr, 0, ParsedAttr::AS_Keyword);
      (void)ConsumeToken();
      continue;

    // storage-class-specifier
    case tok::kw_typedef:
      isInvalid = DS.SetStorageClassSpec(Actions, DeclSpec::SCS_typedef, Loc,
                                         PrevSpec, DiagID, Policy);
      isStorageClass = true;
      break;
    case tok::kw_extern:
      if (DS.getThreadStorageClassSpec() == DeclSpec::TSCS___thread)
        Diag(Tok, diag::ext_thread_before) << "extern";
      isInvalid = DS.SetStorageClassSpec(Actions, DeclSpec::SCS_extern, Loc,
                                         PrevSpec, DiagID, Policy);
      isStorageClass = true;
      break;
    case tok::kw___private_extern__:
      isInvalid = DS.SetStorageClassSpec(Actions, DeclSpec::SCS_private_extern,
                                         Loc, PrevSpec, DiagID, Policy);
      isStorageClass = true;
      break;
    case tok::kw_static:
      if (DS.getThreadStorageClassSpec() == DeclSpec::TSCS___thread)
        Diag(Tok, diag::ext_thread_before) << "static";
      isInvalid = DS.SetStorageClassSpec(Actions, DeclSpec::SCS_static, Loc,
                                         PrevSpec, DiagID, Policy);
      isStorageClass = true;
      break;
    case tok::kw_auto:
      if (getLangOpts().CPlusPlus11) {
        if (isKnownToBeTypeSpecifier(GetLookAheadToken(1))) {
          isInvalid = DS.SetStorageClassSpec(Actions, DeclSpec::SCS_auto, Loc,
                                             PrevSpec, DiagID, Policy);
          if (!isInvalid)
            Diag(Tok, diag::ext_auto_storage_class)
              << FixItHint::CreateRemoval(DS.getStorageClassSpecLoc());
        } else
          isInvalid = DS.SetTypeSpecType(DeclSpec::TST_auto, Loc, PrevSpec,
                                         DiagID, Policy);
      } else
        isInvalid = DS.SetStorageClassSpec(Actions, DeclSpec::SCS_auto, Loc,
                                           PrevSpec, DiagID, Policy);
      isStorageClass = true;
      break;
    case tok::kw___auto_type:
      Diag(Tok, diag::ext_auto_type);
      isInvalid = DS.SetTypeSpecType(DeclSpec::TST_auto_type, Loc, PrevSpec,
                                     DiagID, Policy);
      break;
    case tok::kw_register:
      isInvalid = DS.SetStorageClassSpec(Actions, DeclSpec::SCS_register, Loc,
                                         PrevSpec, DiagID, Policy);
      isStorageClass = true;
      break;
    case tok::kw_mutable:
      isInvalid = DS.SetStorageClassSpec(Actions, DeclSpec::SCS_mutable, Loc,
                                         PrevSpec, DiagID, Policy);
      isStorageClass = true;
      break;
    case tok::kw___thread:
      isInvalid = DS.SetStorageClassSpecThread(DeclSpec::TSCS___thread, Loc,
                                               PrevSpec, DiagID);
      isStorageClass = true;
      break;
    case tok::kw_thread_local:
      isInvalid = DS.SetStorageClassSpecThread(DeclSpec::TSCS_thread_local, Loc,
                                               PrevSpec, DiagID);
      isStorageClass = true;
      break;
    case tok::kw__Thread_local:
      if (!getLangOpts().C11)
        Diag(Tok, diag::ext_c11_feature) << Tok.getName();
      isInvalid = DS.SetStorageClassSpecThread(DeclSpec::TSCS__Thread_local,
                                               Loc, PrevSpec, DiagID);
      isStorageClass = true;
      break;

    // function-specifier
    case tok::kw_inline:
      isInvalid = DS.setFunctionSpecInline(Loc, PrevSpec, DiagID);
      break;
    case tok::kw_virtual:
      // C++ for OpenCL does not allow virtual function qualifier, to avoid
      // function pointers restricted in OpenCL v2.0 s6.9.a.
      if (getLangOpts().OpenCLCPlusPlus) {
        DiagID = diag::err_openclcxx_virtual_function;
        PrevSpec = Tok.getIdentifierInfo()->getNameStart();
        isInvalid = true;
      }
      else {
        isInvalid = DS.setFunctionSpecVirtual(Loc, PrevSpec, DiagID);
      }
      break;
    case tok::kw_explicit: {
      SourceLocation ExplicitLoc = Loc;
      SourceLocation CloseParenLoc;
      ExplicitSpecifier ExplicitSpec(nullptr, ExplicitSpecKind::ResolvedTrue);
      ConsumedEnd = ExplicitLoc;
      ConsumeToken(); // kw_explicit
      if (Tok.is(tok::l_paren)) {
        if (getLangOpts().CPlusPlus2a) {
          ExprResult ExplicitExpr(static_cast<Expr *>(nullptr));
          BalancedDelimiterTracker Tracker(*this, tok::l_paren);
          Tracker.consumeOpen();
          ExplicitExpr = ParseConstantExpression();
          ConsumedEnd = Tok.getLocation();
          if (ExplicitExpr.isUsable()) {
            CloseParenLoc = Tok.getLocation();
            Tracker.consumeClose();
            ExplicitSpec =
                Actions.ActOnExplicitBoolSpecifier(ExplicitExpr.get());
          } else
            Tracker.skipToEnd();
        } else
          Diag(Tok.getLocation(), diag::warn_cxx2a_compat_explicit_bool);
      }
      isInvalid = DS.setFunctionSpecExplicit(ExplicitLoc, PrevSpec, DiagID,
                                             ExplicitSpec, CloseParenLoc);
      break;
    }
    case tok::kw__Noreturn:
      if (!getLangOpts().C11)
        Diag(Tok, diag::ext_c11_feature) << Tok.getName();
      isInvalid = DS.setFunctionSpecNoreturn(Loc, PrevSpec, DiagID);
      break;

    // alignment-specifier
    case tok::kw__Alignas:
      if (!getLangOpts().C11)
        Diag(Tok, diag::ext_c11_feature) << Tok.getName();
      ParseAlignmentSpecifier(DS.getAttributes());
      continue;

    // friend
    case tok::kw_friend:
      if (DSContext == DeclSpecContext::DSC_class)
        isInvalid = DS.SetFriendSpec(Loc, PrevSpec, DiagID);
      else {
        PrevSpec = ""; // not actually used by the diagnostic
        DiagID = diag::err_friend_invalid_in_context;
        isInvalid = true;
      }
      break;

    // Modules
    case tok::kw___module_private__:
      isInvalid = DS.setModulePrivateSpec(Loc, PrevSpec, DiagID);
      break;

<<<<<<< HEAD
    // consteval
    case tok::kw_consteval:
      isInvalid = DS.SetImmediateSpec(Loc, PrevSpec, DiagID);
      break;

    // concept
    case tok::kw_concept:
      isInvalid = DS.SetConceptSpec(Loc, PrevSpec, DiagID);
      break;

    // constexpr
=======
    // constexpr, consteval, constinit specifiers
>>>>>>> d4eeec7c
    case tok::kw_constexpr:
      isInvalid = DS.SetConstexprSpec(CSK_constexpr, Loc, PrevSpec, DiagID);
      break;
    case tok::kw_consteval:
      isInvalid = DS.SetConstexprSpec(CSK_consteval, Loc, PrevSpec, DiagID);
      break;
    case tok::kw_constinit:
      isInvalid = DS.SetConstexprSpec(CSK_constinit, Loc, PrevSpec, DiagID);
      break;

    // type-specifier
    case tok::kw_short:
      isInvalid = DS.SetTypeSpecWidth(DeclSpec::TSW_short, Loc, PrevSpec,
                                      DiagID, Policy);
      break;
    case tok::kw_long:
      if (DS.getTypeSpecWidth() != DeclSpec::TSW_long)
        isInvalid = DS.SetTypeSpecWidth(DeclSpec::TSW_long, Loc, PrevSpec,
                                        DiagID, Policy);
      else
        isInvalid = DS.SetTypeSpecWidth(DeclSpec::TSW_longlong, Loc, PrevSpec,
                                        DiagID, Policy);
      break;
    case tok::kw___int64:
        isInvalid = DS.SetTypeSpecWidth(DeclSpec::TSW_longlong, Loc, PrevSpec,
                                        DiagID, Policy);
      break;
    case tok::kw_signed:
      isInvalid = DS.SetTypeSpecSign(DeclSpec::TSS_signed, Loc, PrevSpec,
                                     DiagID);
      break;
    case tok::kw_unsigned:
      isInvalid = DS.SetTypeSpecSign(DeclSpec::TSS_unsigned, Loc, PrevSpec,
                                     DiagID);
      break;
    case tok::kw__Complex:
      if (!getLangOpts().C99)
        Diag(Tok, diag::ext_c99_feature) << Tok.getName();
      isInvalid = DS.SetTypeSpecComplex(DeclSpec::TSC_complex, Loc, PrevSpec,
                                        DiagID);
      break;
    case tok::kw__Imaginary:
      if (!getLangOpts().C99)
        Diag(Tok, diag::ext_c99_feature) << Tok.getName();
      isInvalid = DS.SetTypeSpecComplex(DeclSpec::TSC_imaginary, Loc, PrevSpec,
                                        DiagID);
      break;
    case tok::kw_void:
      isInvalid = DS.SetTypeSpecType(DeclSpec::TST_void, Loc, PrevSpec,
                                     DiagID, Policy);
      break;
    case tok::kw_char:
      isInvalid = DS.SetTypeSpecType(DeclSpec::TST_char, Loc, PrevSpec,
                                     DiagID, Policy);
      break;
    case tok::kw_int:
      isInvalid = DS.SetTypeSpecType(DeclSpec::TST_int, Loc, PrevSpec,
                                     DiagID, Policy);
      break;
    case tok::kw___int128:
      isInvalid = DS.SetTypeSpecType(DeclSpec::TST_int128, Loc, PrevSpec,
                                     DiagID, Policy);
      break;
    case tok::kw_half:
      isInvalid = DS.SetTypeSpecType(DeclSpec::TST_half, Loc, PrevSpec,
                                     DiagID, Policy);
      break;
    case tok::kw_float:
      isInvalid = DS.SetTypeSpecType(DeclSpec::TST_float, Loc, PrevSpec,
                                     DiagID, Policy);
      break;
    case tok::kw_double:
      isInvalid = DS.SetTypeSpecType(DeclSpec::TST_double, Loc, PrevSpec,
                                     DiagID, Policy);
      break;
    case tok::kw__Float16:
      isInvalid = DS.SetTypeSpecType(DeclSpec::TST_float16, Loc, PrevSpec,
                                     DiagID, Policy);
      break;
    case tok::kw__Accum:
      if (!getLangOpts().FixedPoint) {
        SetupFixedPointError(getLangOpts(), PrevSpec, DiagID, isInvalid);
      } else {
        isInvalid = DS.SetTypeSpecType(DeclSpec::TST_accum, Loc, PrevSpec,
                                       DiagID, Policy);
      }
      break;
    case tok::kw__Fract:
      if (!getLangOpts().FixedPoint) {
        SetupFixedPointError(getLangOpts(), PrevSpec, DiagID, isInvalid);
      } else {
        isInvalid = DS.SetTypeSpecType(DeclSpec::TST_fract, Loc, PrevSpec,
                                       DiagID, Policy);
      }
      break;
    case tok::kw__Sat:
      if (!getLangOpts().FixedPoint) {
        SetupFixedPointError(getLangOpts(), PrevSpec, DiagID, isInvalid);
      } else {
        isInvalid = DS.SetTypeSpecSat(Loc, PrevSpec, DiagID);
      }
      break;
    case tok::kw___float128:
      isInvalid = DS.SetTypeSpecType(DeclSpec::TST_float128, Loc, PrevSpec,
                                     DiagID, Policy);
      break;
    case tok::kw_wchar_t:
      isInvalid = DS.SetTypeSpecType(DeclSpec::TST_wchar, Loc, PrevSpec,
                                     DiagID, Policy);
      break;
    case tok::kw_char8_t:
      isInvalid = DS.SetTypeSpecType(DeclSpec::TST_char8, Loc, PrevSpec,
                                     DiagID, Policy);
      break;
    case tok::kw_char16_t:
      isInvalid = DS.SetTypeSpecType(DeclSpec::TST_char16, Loc, PrevSpec,
                                     DiagID, Policy);
      break;
    case tok::kw_char32_t:
      isInvalid = DS.SetTypeSpecType(DeclSpec::TST_char32, Loc, PrevSpec,
                                     DiagID, Policy);
      break;
    case tok::kw_bool:
    case tok::kw__Bool:
      if (Tok.is(tok::kw__Bool) && !getLangOpts().C99)
        Diag(Tok, diag::ext_c99_feature) << Tok.getName();

      if (Tok.is(tok::kw_bool) &&
          DS.getTypeSpecType() != DeclSpec::TST_unspecified &&
          DS.getStorageClassSpec() == DeclSpec::SCS_typedef) {
        PrevSpec = ""; // Not used by the diagnostic.
        DiagID = diag::err_bool_redeclaration;
        // For better error recovery.
        Tok.setKind(tok::identifier);
        isInvalid = true;
      } else {
        isInvalid = DS.SetTypeSpecType(DeclSpec::TST_bool, Loc, PrevSpec,
                                       DiagID, Policy);
      }
      break;
    case tok::kw__Decimal32:
      isInvalid = DS.SetTypeSpecType(DeclSpec::TST_decimal32, Loc, PrevSpec,
                                     DiagID, Policy);
      break;
    case tok::kw__Decimal64:
      isInvalid = DS.SetTypeSpecType(DeclSpec::TST_decimal64, Loc, PrevSpec,
                                     DiagID, Policy);
      break;
    case tok::kw__Decimal128:
      isInvalid = DS.SetTypeSpecType(DeclSpec::TST_decimal128, Loc, PrevSpec,
                                     DiagID, Policy);
      break;
    case tok::kw___vector:
      isInvalid = DS.SetTypeAltiVecVector(true, Loc, PrevSpec, DiagID, Policy);
      break;
    case tok::kw___pixel:
      isInvalid = DS.SetTypeAltiVecPixel(true, Loc, PrevSpec, DiagID, Policy);
      break;
    case tok::kw___bool:
      isInvalid = DS.SetTypeAltiVecBool(true, Loc, PrevSpec, DiagID, Policy);
      break;
    case tok::kw_pipe:
      if (!getLangOpts().OpenCL || (getLangOpts().OpenCLVersion < 200 &&
                                    !getLangOpts().OpenCLCPlusPlus)) {
        // OpenCL 2.0 defined this keyword. OpenCL 1.2 and earlier should
        // support the "pipe" word as identifier.
        Tok.getIdentifierInfo()->revertTokenIDToIdentifier();
        goto DoneWithDeclSpec;
      }
      isInvalid = DS.SetTypePipe(true, Loc, PrevSpec, DiagID, Policy);
      break;
#define GENERIC_IMAGE_TYPE(ImgType, Id) \
  case tok::kw_##ImgType##_t: \
    isInvalid = DS.SetTypeSpecType(DeclSpec::TST_##ImgType##_t, Loc, PrevSpec, \
                                   DiagID, Policy); \
    break;
#include "clang/Basic/OpenCLImageTypes.def"
    case tok::kw___unknown_anytype:
      isInvalid = DS.SetTypeSpecType(TST_unknown_anytype, Loc,
                                     PrevSpec, DiagID, Policy);
      break;

    // class-specifier:
    case tok::kw_class:
    case tok::kw_struct:
    case tok::kw___interface:
    case tok::kw_union: {
      tok::TokenKind Kind = Tok.getKind();
      ConsumeToken();

      // These are attributes following class specifiers.
      // To produce better diagnostic, we parse them when
      // parsing class specifier.
      ParsedAttributesWithRange Attributes(AttrFactory);
      ParseClassSpecifier(Kind, Loc, DS, TemplateInfo, AS,
                          EnteringContext, DSContext, Attributes);

      // If there are attributes following class specifier,
      // take them over and handle them here.
      if (!Attributes.empty()) {
        AttrsLastTime = true;
        attrs.takeAllFrom(Attributes);
      }
      continue;
    }

    // enum-specifier:
    case tok::kw_enum:
      ConsumeToken();
      ParseEnumSpecifier(Loc, DS, TemplateInfo, AS, DSContext);
      continue;

    // cv-qualifier:
    case tok::kw_const:
      isInvalid = DS.SetTypeQual(DeclSpec::TQ_const, Loc, PrevSpec, DiagID,
                                 getLangOpts());
      break;
    case tok::kw_volatile:
      isInvalid = DS.SetTypeQual(DeclSpec::TQ_volatile, Loc, PrevSpec, DiagID,
                                 getLangOpts());
      break;
    case tok::kw_restrict:
      isInvalid = DS.SetTypeQual(DeclSpec::TQ_restrict, Loc, PrevSpec, DiagID,
                                 getLangOpts());
      break;

    // C++ typename-specifier:
    case tok::kw_typename:
      if (TryAnnotateTypeOrScopeToken()) {
        DS.SetTypeSpecError();
        goto DoneWithDeclSpec;
      }
      if (!Tok.is(tok::kw_typename))
        continue;
      break;

    // GNU typeof support.
    case tok::kw_typeof:
      ParseTypeofSpecifier(DS);
      continue;

    case tok::annot_decltype:
      ParseDecltypeSpecifier(DS);
      continue;

    case tok::annot_pragma_pack:
      HandlePragmaPack();
      continue;

    case tok::annot_pragma_ms_pragma:
      HandlePragmaMSPragma();
      continue;

    case tok::annot_pragma_ms_vtordisp:
      HandlePragmaMSVtorDisp();
      continue;

    case tok::annot_pragma_ms_pointers_to_members:
      HandlePragmaMSPointersToMembers();
      continue;

    case tok::kw___underlying_type:
      ParseUnderlyingTypeSpecifier(DS);
      continue;

    case tok::kw__Atomic:
      // C11 6.7.2.4/4:
      //   If the _Atomic keyword is immediately followed by a left parenthesis,
      //   it is interpreted as a type specifier (with a type name), not as a
      //   type qualifier.
      if (!getLangOpts().C11)
        Diag(Tok, diag::ext_c11_feature) << Tok.getName();

      if (NextToken().is(tok::l_paren)) {
        ParseAtomicSpecifier(DS);
        continue;
      }
      isInvalid = DS.SetTypeQual(DeclSpec::TQ_atomic, Loc, PrevSpec, DiagID,
                                 getLangOpts());
      break;

    // OpenCL address space qualifiers:
    case tok::kw___generic:
      // generic address space is introduced only in OpenCL v2.0
      // see OpenCL C Spec v2.0 s6.5.5
      if (Actions.getLangOpts().OpenCLVersion < 200 &&
          !Actions.getLangOpts().OpenCLCPlusPlus) {
        DiagID = diag::err_opencl_unknown_type_specifier;
        PrevSpec = Tok.getIdentifierInfo()->getNameStart();
        isInvalid = true;
        break;
      };
      LLVM_FALLTHROUGH;
    case tok::kw_private:
    case tok::kw___private:
    case tok::kw___global:
    case tok::kw___local:
    case tok::kw___constant:
    // OpenCL access qualifiers:
    case tok::kw___read_only:
    case tok::kw___write_only:
    case tok::kw___read_write:
      ParseOpenCLQualifiers(DS.getAttributes());
      break;

    case tok::less:
      // GCC ObjC supports types like "<SomeProtocol>" as a synonym for
      // "id<SomeProtocol>".  This is hopelessly old fashioned and dangerous,
      // but we support it.
      if (DS.hasTypeSpecifier() || !getLangOpts().ObjC)
        goto DoneWithDeclSpec;

      SourceLocation StartLoc = Tok.getLocation();
      SourceLocation EndLoc;
      TypeResult Type = parseObjCProtocolQualifierType(EndLoc);
      if (Type.isUsable()) {
        if (DS.SetTypeSpecType(DeclSpec::TST_typename, StartLoc, StartLoc,
                               PrevSpec, DiagID, Type.get(),
                               Actions.getASTContext().getPrintingPolicy()))
          Diag(StartLoc, DiagID) << PrevSpec;

        DS.SetRangeEnd(EndLoc);
      } else {
        DS.SetTypeSpecError();
      }

      // Need to support trailing type qualifiers (e.g. "id<p> const").
      // If a type specifier follows, it will be diagnosed elsewhere.
      continue;
    }

    DS.SetRangeEnd(ConsumedEnd.isValid() ? ConsumedEnd : Tok.getLocation());

    // If the specifier wasn't legal, issue a diagnostic.
    if (isInvalid) {
      assert(PrevSpec && "Method did not return previous specifier!");
      assert(DiagID);

      if (DiagID == diag::ext_duplicate_declspec ||
          DiagID == diag::ext_warn_duplicate_declspec ||
          DiagID == diag::err_duplicate_declspec)
        Diag(Loc, DiagID) << PrevSpec
                          << FixItHint::CreateRemoval(
                                 SourceRange(Loc, DS.getEndLoc()));
      else if (DiagID == diag::err_opencl_unknown_type_specifier) {
        Diag(Loc, DiagID) << getLangOpts().OpenCLCPlusPlus
                          << getLangOpts().getOpenCLVersionTuple().getAsString()
                          << PrevSpec << isStorageClass;
      } else
        Diag(Loc, DiagID) << PrevSpec;
    }

    if (DiagID != diag::err_bool_redeclaration && ConsumedEnd.isInvalid())
      // After an error the next token can be an annotation token.
      ConsumeAnyToken();

    AttrsLastTime = false;
  }
}

/// ParseStructDeclaration - Parse a struct declaration without the terminating
/// semicolon.
///
/// Note that a struct declaration refers to a declaration in a struct,
/// not to the declaration of a struct.
///
///       struct-declaration:
/// [C2x]   attributes-specifier-seq[opt]
///           specifier-qualifier-list struct-declarator-list
/// [GNU]   __extension__ struct-declaration
/// [GNU]   specifier-qualifier-list
///       struct-declarator-list:
///         struct-declarator
///         struct-declarator-list ',' struct-declarator
/// [GNU]   struct-declarator-list ',' attributes[opt] struct-declarator
///       struct-declarator:
///         declarator
/// [GNU]   declarator attributes[opt]
///         declarator[opt] ':' constant-expression
/// [GNU]   declarator[opt] ':' constant-expression attributes[opt]
///
void Parser::ParseStructDeclaration(
    ParsingDeclSpec &DS,
    llvm::function_ref<void(ParsingFieldDeclarator &)> FieldsCallback) {

  if (Tok.is(tok::kw___extension__)) {
    // __extension__ silences extension warnings in the subexpression.
    ExtensionRAIIObject O(Diags);  // Use RAII to do this.
    ConsumeToken();
    return ParseStructDeclaration(DS, FieldsCallback);
  }

  // Parse leading attributes.
  ParsedAttributesWithRange Attrs(AttrFactory);
  MaybeParseCXX11Attributes(Attrs);
  DS.takeAttributesFrom(Attrs);

  // Parse the common specifier-qualifiers-list piece.
  ParseSpecifierQualifierList(DS);

  // If there are no declarators, this is a free-standing declaration
  // specifier. Let the actions module cope with it.
  if (Tok.is(tok::semi)) {
    RecordDecl *AnonRecord = nullptr;
    Decl *TheDecl = Actions.ParsedFreeStandingDeclSpec(getCurScope(), AS_none,
                                                       DS, AnonRecord);
    assert(!AnonRecord && "Did not expect anonymous struct or union here");
    DS.complete(TheDecl);
    return;
  }

  // Read struct-declarators until we find the semicolon.
  bool FirstDeclarator = true;
  SourceLocation CommaLoc;
  while (1) {
    ParsingFieldDeclarator DeclaratorInfo(*this, DS);
    DeclaratorInfo.D.setCommaLoc(CommaLoc);

    // Attributes are only allowed here on successive declarators.
    if (!FirstDeclarator)
      MaybeParseGNUAttributes(DeclaratorInfo.D);

    /// struct-declarator: declarator
    /// struct-declarator: declarator[opt] ':' constant-expression
    if (Tok.isNot(tok::colon)) {
      // Don't parse FOO:BAR as if it were a typo for FOO::BAR.
      ColonProtectionRAIIObject X(*this);
      ParseDeclarator(DeclaratorInfo.D);
    } else
      DeclaratorInfo.D.SetIdentifier(nullptr, Tok.getLocation());

    if (TryConsumeToken(tok::colon)) {
      ExprResult Res(ParseConstantExpression());
      if (Res.isInvalid())
        SkipUntil(tok::semi, StopBeforeMatch);
      else
        DeclaratorInfo.BitfieldSize = Res.get();
    }

    // If attributes exist after the declarator, parse them.
    MaybeParseGNUAttributes(DeclaratorInfo.D);

    // We're done with this declarator;  invoke the callback.
    FieldsCallback(DeclaratorInfo);

    // If we don't have a comma, it is either the end of the list (a ';')
    // or an error, bail out.
    if (!TryConsumeToken(tok::comma, CommaLoc))
      return;

    FirstDeclarator = false;
  }
}

/// ParseStructUnionBody
///       struct-contents:
///         struct-declaration-list
/// [EXT]   empty
/// [GNU]   "struct-declaration-list" without terminatoring ';'
///       struct-declaration-list:
///         struct-declaration
///         struct-declaration-list struct-declaration
/// [OBC]   '@' 'defs' '(' class-name ')'
///
void Parser::ParseStructUnionBody(SourceLocation RecordLoc,
                                  DeclSpec::TST TagType, Decl *TagDecl) {
  PrettyDeclStackTraceEntry CrashInfo(Actions.Context, TagDecl, RecordLoc,
                                      "parsing struct/union body");
  assert(!getLangOpts().CPlusPlus && "C++ declarations not supported");

  BalancedDelimiterTracker T(*this, tok::l_brace);
  if (T.consumeOpen())
    return;

  ParseScope StructScope(this, Scope::ClassScope|Scope::DeclScope);
  Actions.ActOnTagStartDefinition(getCurScope(), TagDecl);

  SmallVector<Decl *, 32> FieldDecls;

  // While we still have something to read, read the declarations in the struct.
  while (!tryParseMisplacedModuleImport() && Tok.isNot(tok::r_brace) &&
         Tok.isNot(tok::eof)) {
    // Each iteration of this loop reads one struct-declaration.

    // Check for extraneous top-level semicolon.
    if (Tok.is(tok::semi)) {
      ConsumeExtraSemi(InsideStruct, TagType);
      continue;
    }

    // Parse _Static_assert declaration.
    if (Tok.is(tok::kw__Static_assert)) {
      SourceLocation DeclEnd;
      ParseStaticAssertDeclaration(DeclEnd);
      continue;
    }

    if (Tok.is(tok::annot_pragma_pack)) {
      HandlePragmaPack();
      continue;
    }

    if (Tok.is(tok::annot_pragma_align)) {
      HandlePragmaAlign();
      continue;
    }

    if (Tok.is(tok::annot_pragma_openmp)) {
      // Result can be ignored, because it must be always empty.
      AccessSpecifier AS = AS_none;
      ParsedAttributesWithRange Attrs(AttrFactory);
      (void)ParseOpenMPDeclarativeDirectiveWithExtDecl(AS, Attrs);
      continue;
    }

    if (tok::isPragmaAnnotation(Tok.getKind())) {
      Diag(Tok.getLocation(), diag::err_pragma_misplaced_in_decl)
          << DeclSpec::getSpecifierName(
                 TagType, Actions.getASTContext().getPrintingPolicy());
      ConsumeAnnotationToken();
      continue;
    }

    if (!Tok.is(tok::at)) {
      auto CFieldCallback = [&](ParsingFieldDeclarator &FD) {
        // Install the declarator into the current TagDecl.
        Decl *Field =
            Actions.ActOnField(getCurScope(), TagDecl,
                               FD.D.getDeclSpec().getSourceRange().getBegin(),
                               FD.D, FD.BitfieldSize);
        FieldDecls.push_back(Field);
        FD.complete(Field);
      };

      // Parse all the comma separated declarators.
      ParsingDeclSpec DS(*this);
      ParseStructDeclaration(DS, CFieldCallback);
    } else { // Handle @defs
      ConsumeToken();
      if (!Tok.isObjCAtKeyword(tok::objc_defs)) {
        Diag(Tok, diag::err_unexpected_at);
        SkipUntil(tok::semi);
        continue;
      }
      ConsumeToken();
      ExpectAndConsume(tok::l_paren);
      if (!Tok.is(tok::identifier)) {
        Diag(Tok, diag::err_expected) << tok::identifier;
        SkipUntil(tok::semi);
        continue;
      }
      SmallVector<Decl *, 16> Fields;
      Actions.ActOnDefs(getCurScope(), TagDecl, Tok.getLocation(),
                        Tok.getIdentifierInfo(), Fields);
      FieldDecls.insert(FieldDecls.end(), Fields.begin(), Fields.end());
      ConsumeToken();
      ExpectAndConsume(tok::r_paren);
    }

    if (TryConsumeToken(tok::semi))
      continue;

    if (Tok.is(tok::r_brace)) {
      ExpectAndConsume(tok::semi, diag::ext_expected_semi_decl_list);
      break;
    }

    ExpectAndConsume(tok::semi, diag::err_expected_semi_decl_list);
    // Skip to end of block or statement to avoid ext-warning on extra ';'.
    SkipUntil(tok::r_brace, StopAtSemi | StopBeforeMatch);
    // If we stopped at a ';', eat it.
    TryConsumeToken(tok::semi);
  }

  T.consumeClose();

  ParsedAttributes attrs(AttrFactory);
  // If attributes exist after struct contents, parse them.
  MaybeParseGNUAttributes(attrs);

  Actions.ActOnFields(getCurScope(), RecordLoc, TagDecl, FieldDecls,
                      T.getOpenLocation(), T.getCloseLocation(), attrs);
  StructScope.Exit();
  Actions.ActOnTagFinishDefinition(getCurScope(), TagDecl, T.getRange());
}

/// ParseEnumSpecifier
///       enum-specifier: [C99 6.7.2.2]
///         'enum' identifier[opt] '{' enumerator-list '}'
///[C99/C++]'enum' identifier[opt] '{' enumerator-list ',' '}'
/// [GNU]   'enum' attributes[opt] identifier[opt] '{' enumerator-list ',' [opt]
///                                                 '}' attributes[opt]
/// [MS]    'enum' __declspec[opt] identifier[opt] '{' enumerator-list ',' [opt]
///                                                 '}'
///         'enum' identifier
/// [GNU]   'enum' attributes[opt] identifier
///
/// [C++11] enum-head '{' enumerator-list[opt] '}'
/// [C++11] enum-head '{' enumerator-list ','  '}'
///
///       enum-head: [C++11]
///         enum-key attribute-specifier-seq[opt] identifier[opt] enum-base[opt]
///         enum-key attribute-specifier-seq[opt] nested-name-specifier
///             identifier enum-base[opt]
///
///       enum-key: [C++11]
///         'enum'
///         'enum' 'class'
///         'enum' 'struct'
///
///       enum-base: [C++11]
///         ':' type-specifier-seq
///
/// [C++] elaborated-type-specifier:
/// [C++]   'enum' '::'[opt] nested-name-specifier[opt] identifier
///
void Parser::ParseEnumSpecifier(SourceLocation StartLoc, DeclSpec &DS,
                                const ParsedTemplateInfo &TemplateInfo,
                                AccessSpecifier AS, DeclSpecContext DSC) {
  // Parse the tag portion of this.
  if (Tok.is(tok::code_completion)) {
    // Code completion for an enum name.
    Actions.CodeCompleteTag(getCurScope(), DeclSpec::TST_enum);
    return cutOffParsing();
  }

  // If attributes exist after tag, parse them.
  ParsedAttributesWithRange attrs(AttrFactory);
  MaybeParseGNUAttributes(attrs);
  MaybeParseCXX11Attributes(attrs);
  MaybeParseMicrosoftDeclSpecs(attrs);

  SourceLocation ScopedEnumKWLoc;
  bool IsScopedUsingClassTag = false;

  // In C++11, recognize 'enum class' and 'enum struct'.
  if (Tok.isOneOf(tok::kw_class, tok::kw_struct)) {
    Diag(Tok, getLangOpts().CPlusPlus11 ? diag::warn_cxx98_compat_scoped_enum
                                        : diag::ext_scoped_enum);
    IsScopedUsingClassTag = Tok.is(tok::kw_class);
    ScopedEnumKWLoc = ConsumeToken();

    // Attributes are not allowed between these keywords.  Diagnose,
    // but then just treat them like they appeared in the right place.
    ProhibitAttributes(attrs);

    // They are allowed afterwards, though.
    MaybeParseGNUAttributes(attrs);
    MaybeParseCXX11Attributes(attrs);
    MaybeParseMicrosoftDeclSpecs(attrs);
  }

  // C++11 [temp.explicit]p12:
  //   The usual access controls do not apply to names used to specify
  //   explicit instantiations.
  // We extend this to also cover explicit specializations.  Note that
  // we don't suppress if this turns out to be an elaborated type
  // specifier.
  bool shouldDelayDiagsInTag =
    (TemplateInfo.Kind == ParsedTemplateInfo::ExplicitInstantiation ||
     TemplateInfo.Kind == ParsedTemplateInfo::ExplicitSpecialization);
  SuppressAccessChecks diagsFromTag(*this, shouldDelayDiagsInTag);

  // Enum definitions should not be parsed in a trailing-return-type.
  bool AllowDeclaration = DSC != DeclSpecContext::DSC_trailing;

  CXXScopeSpec &SS = DS.getTypeSpecScope();
  if (getLangOpts().CPlusPlus) {
    // "enum foo : bar;" is not a potential typo for "enum foo::bar;"
    // if a fixed underlying type is allowed.
    ColonProtectionRAIIObject X(*this, AllowDeclaration);

    CXXScopeSpec Spec;
    if (ParseOptionalCXXScopeSpecifier(Spec, nullptr,
                                       /*EnteringContext=*/true))
      return;

    if (Spec.isSet() && Tok.isNot(tok::identifier)) {
      Diag(Tok, diag::err_expected) << tok::identifier;
      if (Tok.isNot(tok::l_brace)) {
        // Has no name and is not a definition.
        // Skip the rest of this declarator, up until the comma or semicolon.
        SkipUntil(tok::comma, StopAtSemi);
        return;
      }
    }

    SS = Spec;
  }

  // Must have either 'enum name' or 'enum {...}'.
  if (Tok.isNot(tok::identifier) && Tok.isNot(tok::l_brace) &&
      !(AllowDeclaration && Tok.is(tok::colon))) {
    Diag(Tok, diag::err_expected_either) << tok::identifier << tok::l_brace;

    // Skip the rest of this declarator, up until the comma or semicolon.
    SkipUntil(tok::comma, StopAtSemi);
    return;
  }

  // If an identifier is present, consume and remember it.
  IdentifierInfo *Name = nullptr;
  SourceLocation NameLoc;
  if (Tok.is(tok::identifier)) {
    Name = Tok.getIdentifierInfo();
    NameLoc = ConsumeToken();
  }

  if (!Name && ScopedEnumKWLoc.isValid()) {
    // C++0x 7.2p2: The optional identifier shall not be omitted in the
    // declaration of a scoped enumeration.
    Diag(Tok, diag::err_scoped_enum_missing_identifier);
    ScopedEnumKWLoc = SourceLocation();
    IsScopedUsingClassTag = false;
  }

  // Okay, end the suppression area.  We'll decide whether to emit the
  // diagnostics in a second.
  if (shouldDelayDiagsInTag)
    diagsFromTag.done();

  TypeResult BaseType;

  // Parse the fixed underlying type.
  bool CanBeBitfield = getCurScope()->getFlags() & Scope::ClassScope;
  if (AllowDeclaration && Tok.is(tok::colon)) {
    bool PossibleBitfield = false;
    if (CanBeBitfield) {
      // If we're in class scope, this can either be an enum declaration with
      // an underlying type, or a declaration of a bitfield member. We try to
      // use a simple disambiguation scheme first to catch the common cases
      // (integer literal, sizeof); if it's still ambiguous, we then consider
      // anything that's a simple-type-specifier followed by '(' as an
      // expression. This suffices because function types are not valid
      // underlying types anyway.
      EnterExpressionEvaluationContext Unevaluated(
          Actions, Sema::ExpressionEvaluationContext::ConstantEvaluated);
      TPResult TPR = isExpressionOrTypeSpecifierSimple(NextToken().getKind());
      // If the next token starts an expression, we know we're parsing a
      // bit-field. This is the common case.
      if (TPR == TPResult::True)
        PossibleBitfield = true;
      // If the next token starts a type-specifier-seq, it may be either a
      // a fixed underlying type or the start of a function-style cast in C++;
      // lookahead one more token to see if it's obvious that we have a
      // fixed underlying type.
      else if (TPR == TPResult::False &&
               GetLookAheadToken(2).getKind() == tok::semi) {
        // Consume the ':'.
        ConsumeToken();
      } else {
        // We have the start of a type-specifier-seq, so we have to perform
        // tentative parsing to determine whether we have an expression or a
        // type.
        TentativeParsingAction TPA(*this);

        // Consume the ':'.
        ConsumeToken();

        // If we see a type specifier followed by an open-brace, we have an
        // ambiguity between an underlying type and a C++11 braced
        // function-style cast. Resolve this by always treating it as an
        // underlying type.
        // FIXME: The standard is not entirely clear on how to disambiguate in
        // this case.
        if ((getLangOpts().CPlusPlus &&
             isCXXDeclarationSpecifier(TPResult::True) != TPResult::True) ||
            (!getLangOpts().CPlusPlus && !isDeclarationSpecifier(true))) {
          // We'll parse this as a bitfield later.
          PossibleBitfield = true;
          TPA.Revert();
        } else {
          // We have a type-specifier-seq.
          TPA.Commit();
        }
      }
    } else {
      // Consume the ':'.
      ConsumeToken();
    }

    if (!PossibleBitfield) {
      SourceRange Range;
      BaseType = ParseTypeName(&Range);

      if (!getLangOpts().ObjC) {
        if (getLangOpts().CPlusPlus11)
          Diag(StartLoc, diag::warn_cxx98_compat_enum_fixed_underlying_type);
        else if (getLangOpts().CPlusPlus)
          Diag(StartLoc, diag::ext_cxx11_enum_fixed_underlying_type);
        else if (getLangOpts().MicrosoftExt)
          Diag(StartLoc, diag::ext_ms_c_enum_fixed_underlying_type);
        else
          Diag(StartLoc, diag::ext_clang_c_enum_fixed_underlying_type);
      }
    }
  }

  // There are four options here.  If we have 'friend enum foo;' then this is a
  // friend declaration, and cannot have an accompanying definition. If we have
  // 'enum foo;', then this is a forward declaration.  If we have
  // 'enum foo {...' then this is a definition. Otherwise we have something
  // like 'enum foo xyz', a reference.
  //
  // This is needed to handle stuff like this right (C99 6.7.2.3p11):
  // enum foo {..};  void bar() { enum foo; }    <- new foo in bar.
  // enum foo {..};  void bar() { enum foo x; }  <- use of old foo.
  //
  Sema::TagUseKind TUK;
  if (!AllowDeclaration) {
    TUK = Sema::TUK_Reference;
  } else if (Tok.is(tok::l_brace)) {
    if (DS.isFriendSpecified()) {
      Diag(Tok.getLocation(), diag::err_friend_decl_defines_type)
        << SourceRange(DS.getFriendSpecLoc());
      ConsumeBrace();
      SkipUntil(tok::r_brace, StopAtSemi);
      TUK = Sema::TUK_Friend;
    } else {
      TUK = Sema::TUK_Definition;
    }
  } else if (!isTypeSpecifier(DSC) &&
             (Tok.is(tok::semi) ||
              (Tok.isAtStartOfLine() &&
               !isValidAfterTypeSpecifier(CanBeBitfield)))) {
    TUK = DS.isFriendSpecified() ? Sema::TUK_Friend : Sema::TUK_Declaration;
    if (Tok.isNot(tok::semi)) {
      // A semicolon was missing after this declaration. Diagnose and recover.
      ExpectAndConsume(tok::semi, diag::err_expected_after, "enum");
      PP.EnterToken(Tok, /*IsReinject=*/true);
      Tok.setKind(tok::semi);
    }
  } else {
    TUK = Sema::TUK_Reference;
  }

  // If this is an elaborated type specifier, and we delayed
  // diagnostics before, just merge them into the current pool.
  if (TUK == Sema::TUK_Reference && shouldDelayDiagsInTag) {
    diagsFromTag.redelay();
  }

  MultiTemplateParamsArg TParams;
  if (TemplateInfo.Kind != ParsedTemplateInfo::NonTemplate &&
      TUK != Sema::TUK_Reference) {
    if (!getLangOpts().CPlusPlus11 || !SS.isSet()) {
      // Skip the rest of this declarator, up until the comma or semicolon.
      Diag(Tok, diag::err_enum_template);
      SkipUntil(tok::comma, StopAtSemi);
      return;
    }

    if (TemplateInfo.Kind == ParsedTemplateInfo::ExplicitInstantiation) {
      // Enumerations can't be explicitly instantiated.
      DS.SetTypeSpecError();
      Diag(StartLoc, diag::err_explicit_instantiation_enum);
      return;
    }

    assert(TemplateInfo.TemplateParams && "no template parameters");
    TParams = MultiTemplateParamsArg(TemplateInfo.TemplateParams->data(),
                                     TemplateInfo.TemplateParams->size());
  }

  if (TUK == Sema::TUK_Reference)
    ProhibitAttributes(attrs);

  if (!Name && TUK != Sema::TUK_Definition) {
    Diag(Tok, diag::err_enumerator_unnamed_no_def);

    // Skip the rest of this declarator, up until the comma or semicolon.
    SkipUntil(tok::comma, StopAtSemi);
    return;
  }

  stripTypeAttributesOffDeclSpec(attrs, DS, TUK);

  Sema::SkipBodyInfo SkipBody;
  if (!Name && TUK == Sema::TUK_Definition && Tok.is(tok::l_brace) &&
      NextToken().is(tok::identifier))
    SkipBody = Actions.shouldSkipAnonEnumBody(getCurScope(),
                                              NextToken().getIdentifierInfo(),
                                              NextToken().getLocation());

  bool Owned = false;
  bool IsDependent = false;
  const char *PrevSpec = nullptr;
  unsigned DiagID;
  Decl *TagDecl = Actions.ActOnTag(
      getCurScope(), DeclSpec::TST_enum, TUK, StartLoc, SS, Name, NameLoc,
      attrs, AS, DS.getModulePrivateSpecLoc(), TParams, Owned, IsDependent,
      ScopedEnumKWLoc, IsScopedUsingClassTag, BaseType,
      DSC == DeclSpecContext::DSC_type_specifier,
      DSC == DeclSpecContext::DSC_template_param ||
          DSC == DeclSpecContext::DSC_template_type_arg,
      &SkipBody);

  if (SkipBody.ShouldSkip) {
    assert(TUK == Sema::TUK_Definition && "can only skip a definition");

    BalancedDelimiterTracker T(*this, tok::l_brace);
    T.consumeOpen();
    T.skipToEnd();

    if (DS.SetTypeSpecType(DeclSpec::TST_enum, StartLoc,
                           NameLoc.isValid() ? NameLoc : StartLoc,
                           PrevSpec, DiagID, TagDecl, Owned,
                           Actions.getASTContext().getPrintingPolicy()))
      Diag(StartLoc, DiagID) << PrevSpec;
    return;
  }

  if (IsDependent) {
    // This enum has a dependent nested-name-specifier. Handle it as a
    // dependent tag.
    if (!Name) {
      DS.SetTypeSpecError();
      Diag(Tok, diag::err_expected_type_name_after_typename);
      return;
    }

    TypeResult Type = Actions.ActOnDependentTag(
        getCurScope(), DeclSpec::TST_enum, TUK, SS, Name, StartLoc, NameLoc);
    if (Type.isInvalid()) {
      DS.SetTypeSpecError();
      return;
    }

    if (DS.SetTypeSpecType(DeclSpec::TST_typename, StartLoc,
                           NameLoc.isValid() ? NameLoc : StartLoc,
                           PrevSpec, DiagID, Type.get(),
                           Actions.getASTContext().getPrintingPolicy()))
      Diag(StartLoc, DiagID) << PrevSpec;

    return;
  }

  if (!TagDecl) {
    // The action failed to produce an enumeration tag. If this is a
    // definition, consume the entire definition.
    if (Tok.is(tok::l_brace) && TUK != Sema::TUK_Reference) {
      ConsumeBrace();
      SkipUntil(tok::r_brace, StopAtSemi);
    }

    DS.SetTypeSpecError();
    return;
  }

  if (Tok.is(tok::l_brace) && TUK != Sema::TUK_Reference) {
    Decl *D = SkipBody.CheckSameAsPrevious ? SkipBody.New : TagDecl;
    ParseEnumBody(StartLoc, D);
    if (SkipBody.CheckSameAsPrevious &&
        !Actions.ActOnDuplicateDefinition(DS, TagDecl, SkipBody)) {
      DS.SetTypeSpecError();
      return;
    }
  }

  if (DS.SetTypeSpecType(DeclSpec::TST_enum, StartLoc,
                         NameLoc.isValid() ? NameLoc : StartLoc,
                         PrevSpec, DiagID, TagDecl, Owned,
                         Actions.getASTContext().getPrintingPolicy()))
    Diag(StartLoc, DiagID) << PrevSpec;
}

/// ParseEnumBody - Parse a {} enclosed enumerator-list.
///       enumerator-list:
///         enumerator
///         enumerator-list ',' enumerator
///       enumerator:
///         enumeration-constant attributes[opt]
///         enumeration-constant attributes[opt] '=' constant-expression
///       enumeration-constant:
///         identifier
///
void Parser::ParseEnumBody(SourceLocation StartLoc, Decl *EnumDecl) {
  // Enter the scope of the enum body and start the definition.
  ParseScope EnumScope(this, Scope::DeclScope | Scope::EnumScope);
  Actions.ActOnTagStartDefinition(getCurScope(), EnumDecl);

  BalancedDelimiterTracker T(*this, tok::l_brace);
  T.consumeOpen();

  // C does not allow an empty enumerator-list, C++ does [dcl.enum].
  if (Tok.is(tok::r_brace) && !getLangOpts().CPlusPlus)
    Diag(Tok, diag::err_empty_enum);

  SmallVector<Decl *, 32> EnumConstantDecls;
  SmallVector<SuppressAccessChecks, 32> EnumAvailabilityDiags;

  Decl *LastEnumConstDecl = nullptr;

  // Parse the enumerator-list.
  while (Tok.isNot(tok::r_brace)) {
    // Parse enumerator. If failed, try skipping till the start of the next
    // enumerator definition.
    if (Tok.isNot(tok::identifier)) {
      Diag(Tok.getLocation(), diag::err_expected) << tok::identifier;
      if (SkipUntil(tok::comma, tok::r_brace, StopBeforeMatch) &&
          TryConsumeToken(tok::comma))
        continue;
      break;
    }
    IdentifierInfo *Ident = Tok.getIdentifierInfo();
    SourceLocation IdentLoc = ConsumeToken();

    // If attributes exist after the enumerator, parse them.
    ParsedAttributesWithRange attrs(AttrFactory);
    MaybeParseGNUAttributes(attrs);
    ProhibitAttributes(attrs); // GNU-style attributes are prohibited.
    if (standardAttributesAllowed() && isCXX11AttributeSpecifier()) {
      if (getLangOpts().CPlusPlus)
        Diag(Tok.getLocation(), getLangOpts().CPlusPlus17
                                    ? diag::warn_cxx14_compat_ns_enum_attribute
                                    : diag::ext_ns_enum_attribute)
            << 1 /*enumerator*/;
      ParseCXX11Attributes(attrs);
    }

    SourceLocation EqualLoc;
    ExprResult AssignedVal;
    EnumAvailabilityDiags.emplace_back(*this);

    EnterExpressionEvaluationContext ConstantEvaluated(
        Actions, Sema::ExpressionEvaluationContext::ConstantEvaluated);
    if (TryConsumeToken(tok::equal, EqualLoc)) {
      AssignedVal = ParseConstantExpressionInExprEvalContext();
      if (AssignedVal.isInvalid())
        SkipUntil(tok::comma, tok::r_brace, StopBeforeMatch);
    }

    // Install the enumerator constant into EnumDecl.
    Decl *EnumConstDecl = Actions.ActOnEnumConstant(
        getCurScope(), EnumDecl, LastEnumConstDecl, IdentLoc, Ident, attrs,
        EqualLoc, AssignedVal.get());
    EnumAvailabilityDiags.back().done();

    EnumConstantDecls.push_back(EnumConstDecl);
    LastEnumConstDecl = EnumConstDecl;

    if (Tok.is(tok::identifier)) {
      // We're missing a comma between enumerators.
      SourceLocation Loc = getEndOfPreviousToken();
      Diag(Loc, diag::err_enumerator_list_missing_comma)
        << FixItHint::CreateInsertion(Loc, ", ");
      continue;
    }

    // Emumerator definition must be finished, only comma or r_brace are
    // allowed here.
    SourceLocation CommaLoc;
    if (Tok.isNot(tok::r_brace) && !TryConsumeToken(tok::comma, CommaLoc)) {
      if (EqualLoc.isValid())
        Diag(Tok.getLocation(), diag::err_expected_either) << tok::r_brace
                                                           << tok::comma;
      else
        Diag(Tok.getLocation(), diag::err_expected_end_of_enumerator);
      if (SkipUntil(tok::comma, tok::r_brace, StopBeforeMatch)) {
        if (TryConsumeToken(tok::comma, CommaLoc))
          continue;
      } else {
        break;
      }
    }

    // If comma is followed by r_brace, emit appropriate warning.
    if (Tok.is(tok::r_brace) && CommaLoc.isValid()) {
      if (!getLangOpts().C99 && !getLangOpts().CPlusPlus11)
        Diag(CommaLoc, getLangOpts().CPlusPlus ?
               diag::ext_enumerator_list_comma_cxx :
               diag::ext_enumerator_list_comma_c)
          << FixItHint::CreateRemoval(CommaLoc);
      else if (getLangOpts().CPlusPlus11)
        Diag(CommaLoc, diag::warn_cxx98_compat_enumerator_list_comma)
          << FixItHint::CreateRemoval(CommaLoc);
      break;
    }
  }

  // Eat the }.
  T.consumeClose();

  // If attributes exist after the identifier list, parse them.
  ParsedAttributes attrs(AttrFactory);
  MaybeParseGNUAttributes(attrs);

  Actions.ActOnEnumBody(StartLoc, T.getRange(), EnumDecl, EnumConstantDecls,
                        getCurScope(), attrs);

  // Now handle enum constant availability diagnostics.
  assert(EnumConstantDecls.size() == EnumAvailabilityDiags.size());
  for (size_t i = 0, e = EnumConstantDecls.size(); i != e; ++i) {
    ParsingDeclRAIIObject PD(*this, ParsingDeclRAIIObject::NoParent);
    EnumAvailabilityDiags[i].redelay();
    PD.complete(EnumConstantDecls[i]);
  }

  EnumScope.Exit();
  Actions.ActOnTagFinishDefinition(getCurScope(), EnumDecl, T.getRange());

  // The next token must be valid after an enum definition. If not, a ';'
  // was probably forgotten.
  bool CanBeBitfield = getCurScope()->getFlags() & Scope::ClassScope;
  if (!isValidAfterTypeSpecifier(CanBeBitfield)) {
    ExpectAndConsume(tok::semi, diag::err_expected_after, "enum");
    // Push this token back into the preprocessor and change our current token
    // to ';' so that the rest of the code recovers as though there were an
    // ';' after the definition.
    PP.EnterToken(Tok, /*IsReinject=*/true);
    Tok.setKind(tok::semi);
  }
}

/// isKnownToBeTypeSpecifier - Return true if we know that the specified token
/// is definitely a type-specifier.  Return false if it isn't part of a type
/// specifier or if we're not sure.
bool Parser::isKnownToBeTypeSpecifier(const Token &Tok) const {
  switch (Tok.getKind()) {
  default: return false;
    // type-specifiers
  case tok::kw_short:
  case tok::kw_long:
  case tok::kw___int64:
  case tok::kw___int128:
  case tok::kw_signed:
  case tok::kw_unsigned:
  case tok::kw__Complex:
  case tok::kw__Imaginary:
  case tok::kw_void:
  case tok::kw_char:
  case tok::kw_wchar_t:
  case tok::kw_char8_t:
  case tok::kw_char16_t:
  case tok::kw_char32_t:
  case tok::kw_int:
  case tok::kw_half:
  case tok::kw_float:
  case tok::kw_double:
  case tok::kw__Accum:
  case tok::kw__Fract:
  case tok::kw__Float16:
  case tok::kw___float128:
  case tok::kw_bool:
  case tok::kw__Bool:
  case tok::kw__Decimal32:
  case tok::kw__Decimal64:
  case tok::kw__Decimal128:
  case tok::kw___vector:
#define GENERIC_IMAGE_TYPE(ImgType, Id) case tok::kw_##ImgType##_t:
#include "clang/Basic/OpenCLImageTypes.def"

    // struct-or-union-specifier (C99) or class-specifier (C++)
  case tok::kw_class:
  case tok::kw_struct:
  case tok::kw___interface:
  case tok::kw_union:
    // enum-specifier
  case tok::kw_enum:

    // typedef-name
  case tok::annot_typename:
    return true;

    // [Meta] reflected-type-specifier
  case tok::annot_refltype:
    return true;
  }
}

/// isTypeSpecifierQualifier - Return true if the current token could be the
/// start of a specifier-qualifier-list.
bool Parser::isTypeSpecifierQualifier() {
  switch (Tok.getKind()) {
  default: return false;

  case tok::identifier:   // foo::bar
    if (TryAltiVecVectorToken())
      return true;
    LLVM_FALLTHROUGH;
  case tok::kw_typename:  // typename T::type
    // Annotate typenames and C++ scope specifiers.  If we get one, just
    // recurse to handle whatever we get.
    if (TryAnnotateTypeOrScopeToken())
      return true;
    if (Tok.is(tok::identifier))
      return false;
    return isTypeSpecifierQualifier();

  case tok::coloncolon:   // ::foo::bar
    if (NextToken().is(tok::kw_new) ||    // ::new
        NextToken().is(tok::kw_delete))   // ::delete
      return false;

    if (TryAnnotateTypeOrScopeToken())
      return true;
    return isTypeSpecifierQualifier();

    // GNU attributes support.
  case tok::kw___attribute:
    // GNU typeof support.
  case tok::kw_typeof:

    // type-specifiers
  case tok::kw_short:
  case tok::kw_long:
  case tok::kw___int64:
  case tok::kw___int128:
  case tok::kw_signed:
  case tok::kw_unsigned:
  case tok::kw__Complex:
  case tok::kw__Imaginary:
  case tok::kw_void:
  case tok::kw_char:
  case tok::kw_wchar_t:
  case tok::kw_char8_t:
  case tok::kw_char16_t:
  case tok::kw_char32_t:
  case tok::kw_int:
  case tok::kw_half:
  case tok::kw_float:
  case tok::kw_double:
  case tok::kw__Accum:
  case tok::kw__Fract:
  case tok::kw__Float16:
  case tok::kw___float128:
  case tok::kw_bool:
  case tok::kw__Bool:
  case tok::kw__Decimal32:
  case tok::kw__Decimal64:
  case tok::kw__Decimal128:
  case tok::kw___vector:
#define GENERIC_IMAGE_TYPE(ImgType, Id) case tok::kw_##ImgType##_t:
#include "clang/Basic/OpenCLImageTypes.def"

    // struct-or-union-specifier (C99) or class-specifier (C++)
  case tok::kw_class:
  case tok::kw_struct:
  case tok::kw___interface:
  case tok::kw_union:
    // enum-specifier
  case tok::kw_enum:

    // type-qualifier
  case tok::kw_const:
  case tok::kw_volatile:
  case tok::kw_restrict:
  case tok::kw__Sat:

    // Debugger support.
  case tok::kw___unknown_anytype:

    // typedef-name
  case tok::annot_typename:
    return true;

    // [Meta] reflected-type-specifiers
  case tok::annot_refltype:
    return true;

    // GNU ObjC bizarre protocol extension: <proto1,proto2> with implicit 'id'.
  case tok::less:
    return getLangOpts().ObjC;

  case tok::kw___cdecl:
  case tok::kw___stdcall:
  case tok::kw___fastcall:
  case tok::kw___thiscall:
  case tok::kw___regcall:
  case tok::kw___vectorcall:
  case tok::kw___w64:
  case tok::kw___ptr64:
  case tok::kw___ptr32:
  case tok::kw___pascal:
  case tok::kw___unaligned:

  case tok::kw__Nonnull:
  case tok::kw__Nullable:
  case tok::kw__Null_unspecified:

  case tok::kw___kindof:

  case tok::kw___private:
  case tok::kw___local:
  case tok::kw___global:
  case tok::kw___constant:
  case tok::kw___generic:
  case tok::kw___read_only:
  case tok::kw___read_write:
  case tok::kw___write_only:
    return true;

  case tok::kw_private:
    return getLangOpts().OpenCL;

  // C11 _Atomic
  case tok::kw__Atomic:
    return true;
  }
}

/// isDeclarationSpecifier() - Return true if the current token is part of a
/// declaration specifier.
///
/// \param DisambiguatingWithExpression True to indicate that the purpose of
/// this check is to disambiguate between an expression and a declaration.
bool Parser::isDeclarationSpecifier(bool DisambiguatingWithExpression) {
  switch (Tok.getKind()) {
  default: return false;

  case tok::kw_pipe:
    return (getLangOpts().OpenCL && getLangOpts().OpenCLVersion >= 200) ||
           getLangOpts().OpenCLCPlusPlus;

  case tok::identifier:   // foo::bar
    // Unfortunate hack to support "Class.factoryMethod" notation.
    if (getLangOpts().ObjC && NextToken().is(tok::period))
      return false;
    if (TryAltiVecVectorToken())
      return true;
    LLVM_FALLTHROUGH;
  case tok::kw_decltype: // decltype(T())::type
  case tok::kw_typename: // typename T::type
    // Annotate typenames and C++ scope specifiers.  If we get one, just
    // recurse to handle whatever we get.
    if (TryAnnotateTypeOrScopeToken())
      return true;
    if (Tok.is(tok::identifier))
      return false;

    // If we're in Objective-C and we have an Objective-C class type followed
    // by an identifier and then either ':' or ']', in a place where an
    // expression is permitted, then this is probably a class message send
    // missing the initial '['. In this case, we won't consider this to be
    // the start of a declaration.
    if (DisambiguatingWithExpression &&
        isStartOfObjCClassMessageMissingOpenBracket())
      return false;

    return isDeclarationSpecifier();

  case tok::coloncolon:   // ::foo::bar
    if (NextToken().is(tok::kw_new) ||    // ::new
        NextToken().is(tok::kw_delete))   // ::delete
      return false;

    // Annotate typenames and C++ scope specifiers.  If we get one, just
    // recurse to handle whatever we get.
    if (TryAnnotateTypeOrScopeToken())
      return true;
    return isDeclarationSpecifier();

    // storage-class-specifier
  case tok::kw_typedef:
  case tok::kw_extern:
  case tok::kw___private_extern__:
  case tok::kw_static:
  case tok::kw_auto:
  case tok::kw___auto_type:
  case tok::kw_register:
  case tok::kw___thread:
  case tok::kw_thread_local:
  case tok::kw__Thread_local:

    // Modules
  case tok::kw___module_private__:

    // Debugger support
  case tok::kw___unknown_anytype:

    // type-specifiers
  case tok::kw_short:
  case tok::kw_long:
  case tok::kw___int64:
  case tok::kw___int128:
  case tok::kw_signed:
  case tok::kw_unsigned:
  case tok::kw__Complex:
  case tok::kw__Imaginary:
  case tok::kw_void:
  case tok::kw_char:
  case tok::kw_wchar_t:
  case tok::kw_char8_t:
  case tok::kw_char16_t:
  case tok::kw_char32_t:

  case tok::kw_int:
  case tok::kw_half:
  case tok::kw_float:
  case tok::kw_double:
  case tok::kw__Accum:
  case tok::kw__Fract:
  case tok::kw__Float16:
  case tok::kw___float128:
  case tok::kw_bool:
  case tok::kw__Bool:
  case tok::kw__Decimal32:
  case tok::kw__Decimal64:
  case tok::kw__Decimal128:
  case tok::kw___vector:

    // struct-or-union-specifier (C99) or class-specifier (C++)
  case tok::kw_class:
  case tok::kw_struct:
  case tok::kw_union:
  case tok::kw___interface:
    // enum-specifier
  case tok::kw_enum:

    // type-qualifier
  case tok::kw_const:
  case tok::kw_volatile:
  case tok::kw_restrict:
  case tok::kw__Sat:

    // function-specifier
  case tok::kw_inline:
  case tok::kw_virtual:
  case tok::kw_explicit:
  case tok::kw__Noreturn:

    // alignment-specifier
  case tok::kw__Alignas:

    // friend keyword.
  case tok::kw_friend:

    // static_assert-declaration
  case tok::kw__Static_assert:

    // GNU typeof support.
  case tok::kw_typeof:

    // GNU attributes.
  case tok::kw___attribute:

    // C++11 decltype and constexpr.
  case tok::annot_decltype:
  case tok::kw_constexpr:

<<<<<<< HEAD
    // C++ Concepts TS - concept
  case tok::kw_concept:

    // [Meta] consteval keyword
  case tok::kw_consteval:

    // [Meta] reflected-type-specifier
  case tok::annot_refltype:
=======
    // C++20 consteval and constinit.
  case tok::kw_consteval:
  case tok::kw_constinit:
>>>>>>> d4eeec7c

    // C11 _Atomic
  case tok::kw__Atomic:
    return true;

    // GNU ObjC bizarre protocol extension: <proto1,proto2> with implicit 'id'.
  case tok::less:
    return getLangOpts().ObjC;

    // typedef-name
  case tok::annot_typename:
    return !DisambiguatingWithExpression ||
           !isStartOfObjCClassMessageMissingOpenBracket();

  case tok::kw___declspec:
  case tok::kw___cdecl:
  case tok::kw___stdcall:
  case tok::kw___fastcall:
  case tok::kw___thiscall:
  case tok::kw___regcall:
  case tok::kw___vectorcall:
  case tok::kw___w64:
  case tok::kw___sptr:
  case tok::kw___uptr:
  case tok::kw___ptr64:
  case tok::kw___ptr32:
  case tok::kw___forceinline:
  case tok::kw___pascal:
  case tok::kw___unaligned:

  case tok::kw__Nonnull:
  case tok::kw__Nullable:
  case tok::kw__Null_unspecified:

  case tok::kw___kindof:

  case tok::kw___private:
  case tok::kw___local:
  case tok::kw___global:
  case tok::kw___constant:
  case tok::kw___generic:
  case tok::kw___read_only:
  case tok::kw___read_write:
  case tok::kw___write_only:
#define GENERIC_IMAGE_TYPE(ImgType, Id) case tok::kw_##ImgType##_t:
#include "clang/Basic/OpenCLImageTypes.def"

    return true;

  case tok::kw_private:
    return getLangOpts().OpenCL;
  }
}

bool Parser::isConstructorDeclarator(bool IsUnqualified, bool DeductionGuide) {
  TentativeParsingAction TPA(*this);

  // Parse the C++ scope specifier.
  CXXScopeSpec SS;
  if (ParseOptionalCXXScopeSpecifier(SS, nullptr,
                                     /*EnteringContext=*/true)) {
    TPA.Revert();
    return false;
  }

  // Parse the constructor name.
  if (Tok.is(tok::identifier)) {
    // We already know that we have a constructor name; just consume
    // the token.
    ConsumeToken();
  } else if (Tok.is(tok::annot_template_id)) {
    ConsumeAnnotationToken();
  } else {
    TPA.Revert();
    return false;
  }

  // There may be attributes here, appertaining to the constructor name or type
  // we just stepped past.
  SkipCXX11Attributes();

  // Current class name must be followed by a left parenthesis.
  if (Tok.isNot(tok::l_paren)) {
    TPA.Revert();
    return false;
  }
  ConsumeParen();

  // A right parenthesis, or ellipsis followed by a right parenthesis signals
  // that we have a constructor.
  if (Tok.is(tok::r_paren) ||
      (Tok.is(tok::ellipsis) && NextToken().is(tok::r_paren))) {
    TPA.Revert();
    return true;
  }

  // A C++11 attribute here signals that we have a constructor, and is an
  // attribute on the first constructor parameter.
  if (getLangOpts().CPlusPlus11 &&
      isCXX11AttributeSpecifier(/*Disambiguate*/ false,
                                /*OuterMightBeMessageSend*/ true)) {
    TPA.Revert();
    return true;
  }

  // If we need to, enter the specified scope.
  DeclaratorScopeObj DeclScopeObj(*this, SS);
  if (SS.isSet() && Actions.ShouldEnterDeclaratorScope(getCurScope(), SS))
    DeclScopeObj.EnterDeclaratorScope();

  // Optionally skip Microsoft attributes.
  ParsedAttributes Attrs(AttrFactory);
  MaybeParseMicrosoftAttributes(Attrs);

  // Check whether the next token(s) are part of a declaration
  // specifier, in which case we have the start of a parameter and,
  // therefore, we know that this is a constructor.
  bool IsConstructor = false;
  if (isDeclarationSpecifier())
    IsConstructor = true;
  else if (Tok.is(tok::identifier) ||
           (Tok.is(tok::annot_cxxscope) && NextToken().is(tok::identifier))) {
    // We've seen "C ( X" or "C ( X::Y", but "X" / "X::Y" is not a type.
    // This might be a parenthesized member name, but is more likely to
    // be a constructor declaration with an invalid argument type. Keep
    // looking.
    if (Tok.is(tok::annot_cxxscope))
      ConsumeAnnotationToken();
    ConsumeToken();

    // If this is not a constructor, we must be parsing a declarator,
    // which must have one of the following syntactic forms (see the
    // grammar extract at the start of ParseDirectDeclarator):
    switch (Tok.getKind()) {
    case tok::l_paren:
      // C(X   (   int));
    case tok::l_square:
      // C(X   [   5]);
      // C(X   [   [attribute]]);
    case tok::coloncolon:
      // C(X   ::   Y);
      // C(X   ::   *p);
      // Assume this isn't a constructor, rather than assuming it's a
      // constructor with an unnamed parameter of an ill-formed type.
      break;

    case tok::r_paren:
      // C(X   )

      // Skip past the right-paren and any following attributes to get to
      // the function body or trailing-return-type.
      ConsumeParen();
      SkipCXX11Attributes();

      if (DeductionGuide) {
        // C(X) -> ... is a deduction guide.
        IsConstructor = Tok.is(tok::arrow);
        break;
      }
      if (Tok.is(tok::colon) || Tok.is(tok::kw_try)) {
        // Assume these were meant to be constructors:
        //   C(X)   :    (the name of a bit-field cannot be parenthesized).
        //   C(X)   try  (this is otherwise ill-formed).
        IsConstructor = true;
      }
      if (Tok.is(tok::semi) || Tok.is(tok::l_brace)) {
        // If we have a constructor name within the class definition,
        // assume these were meant to be constructors:
        //   C(X)   {
        //   C(X)   ;
        // ... because otherwise we would be declaring a non-static data
        // member that is ill-formed because it's of the same type as its
        // surrounding class.
        //
        // FIXME: We can actually do this whether or not the name is qualified,
        // because if it is qualified in this context it must be being used as
        // a constructor name.
        // currently, so we're somewhat conservative here.
        IsConstructor = IsUnqualified;
      }
      break;

    default:
      IsConstructor = true;
      break;
    }
  }

  TPA.Revert();
  return IsConstructor;
}

/// ParseTypeQualifierListOpt
///          type-qualifier-list: [C99 6.7.5]
///            type-qualifier
/// [vendor]   attributes
///              [ only if AttrReqs & AR_VendorAttributesParsed ]
///            type-qualifier-list type-qualifier
/// [vendor]   type-qualifier-list attributes
///              [ only if AttrReqs & AR_VendorAttributesParsed ]
/// [C++0x]    attribute-specifier[opt] is allowed before cv-qualifier-seq
///              [ only if AttReqs & AR_CXX11AttributesParsed ]
/// Note: vendor can be GNU, MS, etc and can be explicitly controlled via
/// AttrRequirements bitmask values.
void Parser::ParseTypeQualifierListOpt(
    DeclSpec &DS, unsigned AttrReqs, bool AtomicAllowed,
    bool IdentifierRequired,
    Optional<llvm::function_ref<void()>> CodeCompletionHandler) {
  if (standardAttributesAllowed() && (AttrReqs & AR_CXX11AttributesParsed) &&
      isCXX11AttributeSpecifier()) {
    ParsedAttributesWithRange attrs(AttrFactory);
    ParseCXX11Attributes(attrs);
    DS.takeAttributesFrom(attrs);
  }

  SourceLocation EndLoc;

  while (1) {
    bool isInvalid = false;
    const char *PrevSpec = nullptr;
    unsigned DiagID = 0;
    SourceLocation Loc = Tok.getLocation();

    switch (Tok.getKind()) {
    case tok::code_completion:
      if (CodeCompletionHandler)
        (*CodeCompletionHandler)();
      else
        Actions.CodeCompleteTypeQualifiers(DS);
      return cutOffParsing();

    case tok::kw_const:
      isInvalid = DS.SetTypeQual(DeclSpec::TQ_const   , Loc, PrevSpec, DiagID,
                                 getLangOpts());
      break;
    case tok::kw_volatile:
      isInvalid = DS.SetTypeQual(DeclSpec::TQ_volatile, Loc, PrevSpec, DiagID,
                                 getLangOpts());
      break;
    case tok::kw_restrict:
      isInvalid = DS.SetTypeQual(DeclSpec::TQ_restrict, Loc, PrevSpec, DiagID,
                                 getLangOpts());
      break;
    case tok::kw__Atomic:
      if (!AtomicAllowed)
        goto DoneWithTypeQuals;
      if (!getLangOpts().C11)
        Diag(Tok, diag::ext_c11_feature) << Tok.getName();
      isInvalid = DS.SetTypeQual(DeclSpec::TQ_atomic, Loc, PrevSpec, DiagID,
                                 getLangOpts());
      break;

    // OpenCL qualifiers:
    case tok::kw_private:
      if (!getLangOpts().OpenCL)
        goto DoneWithTypeQuals;
      LLVM_FALLTHROUGH;
    case tok::kw___private:
    case tok::kw___global:
    case tok::kw___local:
    case tok::kw___constant:
    case tok::kw___generic:
    case tok::kw___read_only:
    case tok::kw___write_only:
    case tok::kw___read_write:
      ParseOpenCLQualifiers(DS.getAttributes());
      break;

    case tok::kw___unaligned:
      isInvalid = DS.SetTypeQual(DeclSpec::TQ_unaligned, Loc, PrevSpec, DiagID,
                                 getLangOpts());
      break;
    case tok::kw___uptr:
      // GNU libc headers in C mode use '__uptr' as an identifier which conflicts
      // with the MS modifier keyword.
      if ((AttrReqs & AR_DeclspecAttributesParsed) && !getLangOpts().CPlusPlus &&
          IdentifierRequired && DS.isEmpty() && NextToken().is(tok::semi)) {
        if (TryKeywordIdentFallback(false))
          continue;
      }
      LLVM_FALLTHROUGH;
    case tok::kw___sptr:
    case tok::kw___w64:
    case tok::kw___ptr64:
    case tok::kw___ptr32:
    case tok::kw___cdecl:
    case tok::kw___stdcall:
    case tok::kw___fastcall:
    case tok::kw___thiscall:
    case tok::kw___regcall:
    case tok::kw___vectorcall:
      if (AttrReqs & AR_DeclspecAttributesParsed) {
        ParseMicrosoftTypeAttributes(DS.getAttributes());
        continue;
      }
      goto DoneWithTypeQuals;
    case tok::kw___pascal:
      if (AttrReqs & AR_VendorAttributesParsed) {
        ParseBorlandTypeAttributes(DS.getAttributes());
        continue;
      }
      goto DoneWithTypeQuals;

    // Nullability type specifiers.
    case tok::kw__Nonnull:
    case tok::kw__Nullable:
    case tok::kw__Null_unspecified:
      ParseNullabilityTypeSpecifiers(DS.getAttributes());
      continue;

    // Objective-C 'kindof' types.
    case tok::kw___kindof:
      DS.getAttributes().addNew(Tok.getIdentifierInfo(), Loc, nullptr, Loc,
                                nullptr, 0, ParsedAttr::AS_Keyword);
      (void)ConsumeToken();
      continue;

    case tok::kw___attribute:
      if (AttrReqs & AR_GNUAttributesParsedAndRejected)
        // When GNU attributes are expressly forbidden, diagnose their usage.
        Diag(Tok, diag::err_attributes_not_allowed);

      // Parse the attributes even if they are rejected to ensure that error
      // recovery is graceful.
      if (AttrReqs & AR_GNUAttributesParsed ||
          AttrReqs & AR_GNUAttributesParsedAndRejected) {
        ParseGNUAttributes(DS.getAttributes());
        continue; // do *not* consume the next token!
      }
      // otherwise, FALL THROUGH!
      LLVM_FALLTHROUGH;
    default:
      DoneWithTypeQuals:
      // If this is not a type-qualifier token, we're done reading type
      // qualifiers.  First verify that DeclSpec's are consistent.
      DS.Finish(Actions, Actions.getASTContext().getPrintingPolicy());
      if (EndLoc.isValid())
        DS.SetRangeEnd(EndLoc);
      return;
    }

    // If the specifier combination wasn't legal, issue a diagnostic.
    if (isInvalid) {
      assert(PrevSpec && "Method did not return previous specifier!");
      Diag(Tok, DiagID) << PrevSpec;
    }
    EndLoc = ConsumeToken();
  }
}

/// ParseDeclarator - Parse and verify a newly-initialized declarator.
///
void Parser::ParseDeclarator(Declarator &D) {
  /// This implements the 'declarator' production in the C grammar, then checks
  /// for well-formedness and issues diagnostics.
  ParseDeclaratorInternal(D, &Parser::ParseDirectDeclarator);
}

static bool isPtrOperatorToken(tok::TokenKind Kind, const LangOptions &Lang,
                               DeclaratorContext TheContext) {
  if (Kind == tok::star || Kind == tok::caret)
    return true;

  if (Kind == tok::kw_pipe &&
      ((Lang.OpenCL && Lang.OpenCLVersion >= 200) || Lang.OpenCLCPlusPlus))
    return true;

  if (!Lang.CPlusPlus)
    return false;

  if (Kind == tok::amp)
    return true;

  // We parse rvalue refs in C++03, because otherwise the errors are scary.
  // But we must not parse them in conversion-type-ids and new-type-ids, since
  // those can be legitimately followed by a && operator.
  // (The same thing can in theory happen after a trailing-return-type, but
  // since those are a C++11 feature, there is no rejects-valid issue there.)
  if (Kind == tok::ampamp)
    return Lang.CPlusPlus11 ||
           (TheContext != DeclaratorContext::ConversionIdContext &&
            TheContext != DeclaratorContext::CXXNewContext);

  return false;
}

// Indicates whether the given declarator is a pipe declarator.
static bool isPipeDeclerator(const Declarator &D) {
  const unsigned NumTypes = D.getNumTypeObjects();

  for (unsigned Idx = 0; Idx != NumTypes; ++Idx)
    if (DeclaratorChunk::Pipe == D.getTypeObject(Idx).Kind)
      return true;

  return false;
}

/// ParseDeclaratorInternal - Parse a C or C++ declarator. The direct-declarator
/// is parsed by the function passed to it. Pass null, and the direct-declarator
/// isn't parsed at all, making this function effectively parse the C++
/// ptr-operator production.
///
/// If the grammar of this construct is extended, matching changes must also be
/// made to TryParseDeclarator and MightBeDeclarator, and possibly to
/// isConstructorDeclarator.
///
///       declarator: [C99 6.7.5] [C++ 8p4, dcl.decl]
/// [C]     pointer[opt] direct-declarator
/// [C++]   direct-declarator
/// [C++]   ptr-operator declarator
///
///       pointer: [C99 6.7.5]
///         '*' type-qualifier-list[opt]
///         '*' type-qualifier-list[opt] pointer
///
///       ptr-operator:
///         '*' cv-qualifier-seq[opt]
///         '&'
/// [C++0x] '&&'
/// [GNU]   '&' restrict[opt] attributes[opt]
/// [GNU?]  '&&' restrict[opt] attributes[opt]
///         '::'[opt] nested-name-specifier '*' cv-qualifier-seq[opt]
void Parser::ParseDeclaratorInternal(Declarator &D,
                                     DirectDeclParseFunction DirectDeclParser) {
  if (Diags.hasAllExtensionsSilenced())
    D.setExtension();

  // C++ member pointers start with a '::' or a nested-name.
  // Member pointers get special handling, since there's no place for the
  // scope spec in the generic path below.
  if (getLangOpts().CPlusPlus &&
      (Tok.is(tok::coloncolon) || Tok.is(tok::kw_decltype) ||
       (Tok.is(tok::identifier) &&
        (NextToken().is(tok::coloncolon) || NextToken().is(tok::less))) ||
       Tok.is(tok::annot_cxxscope))) {
    bool EnteringContext =
        D.getContext() == DeclaratorContext::FileContext ||
        D.getContext() == DeclaratorContext::MemberContext;
    CXXScopeSpec SS;
    ParseOptionalCXXScopeSpecifier(SS, nullptr, EnteringContext);

    if (SS.isNotEmpty()) {
      if (Tok.isNot(tok::star)) {
        // The scope spec really belongs to the direct-declarator.
        if (D.mayHaveIdentifier())
          D.getCXXScopeSpec() = SS;
        else
          AnnotateScopeToken(SS, true);

        if (DirectDeclParser)
          (this->*DirectDeclParser)(D);
        return;
      }

      SourceLocation Loc = ConsumeToken();
      D.SetRangeEnd(Loc);
      DeclSpec DS(AttrFactory);
      ParseTypeQualifierListOpt(DS);
      D.ExtendWithDeclSpec(DS);

      // Recurse to parse whatever is left.
      ParseDeclaratorInternal(D, DirectDeclParser);

      // Sema will have to catch (syntactically invalid) pointers into global
      // scope. It has to catch pointers into namespace scope anyway.
      D.AddTypeInfo(DeclaratorChunk::getMemberPointer(
                        SS, DS.getTypeQualifiers(), DS.getEndLoc()),
                    std::move(DS.getAttributes()),
                    /* Don't replace range end. */ SourceLocation());
      return;
    }
  }

  tok::TokenKind Kind = Tok.getKind();

  if (D.getDeclSpec().isTypeSpecPipe() && !isPipeDeclerator(D)) {
    DeclSpec DS(AttrFactory);
    ParseTypeQualifierListOpt(DS);

    D.AddTypeInfo(
        DeclaratorChunk::getPipe(DS.getTypeQualifiers(), DS.getPipeLoc()),
        std::move(DS.getAttributes()), SourceLocation());
  }

  // Not a pointer, C++ reference, or block.
  if (!isPtrOperatorToken(Kind, getLangOpts(), D.getContext())) {
    if (DirectDeclParser)
      (this->*DirectDeclParser)(D);
    return;
  }

  // Otherwise, '*' -> pointer, '^' -> block, '&' -> lvalue reference,
  // '&&' -> rvalue reference
  SourceLocation Loc = ConsumeToken();  // Eat the *, ^, & or &&.
  D.SetRangeEnd(Loc);

  if (Kind == tok::star || Kind == tok::caret) {
    // Is a pointer.
    DeclSpec DS(AttrFactory);

    // GNU attributes are not allowed here in a new-type-id, but Declspec and
    // C++11 attributes are allowed.
    unsigned Reqs = AR_CXX11AttributesParsed | AR_DeclspecAttributesParsed |
                    ((D.getContext() != DeclaratorContext::CXXNewContext)
                         ? AR_GNUAttributesParsed
                         : AR_GNUAttributesParsedAndRejected);
    ParseTypeQualifierListOpt(DS, Reqs, true, !D.mayOmitIdentifier());
    D.ExtendWithDeclSpec(DS);

    // Recursively parse the declarator.
    ParseDeclaratorInternal(D, DirectDeclParser);
    if (Kind == tok::star)
      // Remember that we parsed a pointer type, and remember the type-quals.
      D.AddTypeInfo(DeclaratorChunk::getPointer(
                        DS.getTypeQualifiers(), Loc, DS.getConstSpecLoc(),
                        DS.getVolatileSpecLoc(), DS.getRestrictSpecLoc(),
                        DS.getAtomicSpecLoc(), DS.getUnalignedSpecLoc()),
                    std::move(DS.getAttributes()), SourceLocation());
    else
      // Remember that we parsed a Block type, and remember the type-quals.
      D.AddTypeInfo(
          DeclaratorChunk::getBlockPointer(DS.getTypeQualifiers(), Loc),
          std::move(DS.getAttributes()), SourceLocation());
  } else {
    // Is a reference
    DeclSpec DS(AttrFactory);

    // Complain about rvalue references in C++03, but then go on and build
    // the declarator.
    if (Kind == tok::ampamp)
      Diag(Loc, getLangOpts().CPlusPlus11 ?
           diag::warn_cxx98_compat_rvalue_reference :
           diag::ext_rvalue_reference);

    // GNU-style and C++11 attributes are allowed here, as is restrict.
    ParseTypeQualifierListOpt(DS);
    D.ExtendWithDeclSpec(DS);

    // C++ 8.3.2p1: cv-qualified references are ill-formed except when the
    // cv-qualifiers are introduced through the use of a typedef or of a
    // template type argument, in which case the cv-qualifiers are ignored.
    if (DS.getTypeQualifiers() != DeclSpec::TQ_unspecified) {
      if (DS.getTypeQualifiers() & DeclSpec::TQ_const)
        Diag(DS.getConstSpecLoc(),
             diag::err_invalid_reference_qualifier_application) << "const";
      if (DS.getTypeQualifiers() & DeclSpec::TQ_volatile)
        Diag(DS.getVolatileSpecLoc(),
             diag::err_invalid_reference_qualifier_application) << "volatile";
      // 'restrict' is permitted as an extension.
      if (DS.getTypeQualifiers() & DeclSpec::TQ_atomic)
        Diag(DS.getAtomicSpecLoc(),
             diag::err_invalid_reference_qualifier_application) << "_Atomic";
    }

    // Recursively parse the declarator.
    ParseDeclaratorInternal(D, DirectDeclParser);

    if (D.getNumTypeObjects() > 0) {
      // C++ [dcl.ref]p4: There shall be no references to references.
      DeclaratorChunk& InnerChunk = D.getTypeObject(D.getNumTypeObjects() - 1);
      if (InnerChunk.Kind == DeclaratorChunk::Reference) {
        if (const IdentifierInfo *II = D.getIdentifier())
          Diag(InnerChunk.Loc, diag::err_illegal_decl_reference_to_reference)
           << II;
        else
          Diag(InnerChunk.Loc, diag::err_illegal_decl_reference_to_reference)
            << "type name";

        // Once we've complained about the reference-to-reference, we
        // can go ahead and build the (technically ill-formed)
        // declarator: reference collapsing will take care of it.
      }
    }

    // Remember that we parsed a reference type.
    D.AddTypeInfo(DeclaratorChunk::getReference(DS.getTypeQualifiers(), Loc,
                                                Kind == tok::amp),
                  std::move(DS.getAttributes()), SourceLocation());
  }
}

// When correcting from misplaced brackets before the identifier, the location
// is saved inside the declarator so that other diagnostic messages can use
// them.  This extracts and returns that location, or returns the provided
// location if a stored location does not exist.
static SourceLocation getMissingDeclaratorIdLoc(Declarator &D,
                                                SourceLocation Loc) {
  if (D.getName().StartLocation.isInvalid() &&
      D.getName().EndLocation.isValid())
    return D.getName().EndLocation;

  return Loc;
}

/// ParseDirectDeclarator
///       direct-declarator: [C99 6.7.5]
/// [C99]   identifier
///         '(' declarator ')'
/// [GNU]   '(' attributes declarator ')'
/// [C90]   direct-declarator '[' constant-expression[opt] ']'
/// [C99]   direct-declarator '[' type-qual-list[opt] assignment-expr[opt] ']'
/// [C99]   direct-declarator '[' 'static' type-qual-list[opt] assign-expr ']'
/// [C99]   direct-declarator '[' type-qual-list 'static' assignment-expr ']'
/// [C99]   direct-declarator '[' type-qual-list[opt] '*' ']'
/// [C++11] direct-declarator '[' constant-expression[opt] ']'
///                    attribute-specifier-seq[opt]
///         direct-declarator '(' parameter-type-list ')'
///         direct-declarator '(' identifier-list[opt] ')'
/// [GNU]   direct-declarator '(' parameter-forward-declarations
///                    parameter-type-list[opt] ')'
/// [C++]   direct-declarator '(' parameter-declaration-clause ')'
///                    cv-qualifier-seq[opt] exception-specification[opt]
/// [C++11] direct-declarator '(' parameter-declaration-clause ')'
///                    attribute-specifier-seq[opt] cv-qualifier-seq[opt]
///                    ref-qualifier[opt] exception-specification[opt]
/// [C++]   declarator-id
/// [C++11] declarator-id attribute-specifier-seq[opt]
///
///       declarator-id: [C++ 8]
///         '...'[opt] id-expression
///         '::'[opt] nested-name-specifier[opt] type-name
///
///       id-expression: [C++ 5.1]
///         unqualified-id
///         qualified-id
///
///       unqualified-id: [C++ 5.1]
///         identifier
///         operator-function-id
///         conversion-function-id
///          '~' class-name
///         template-id
///
/// C++17 adds the following, which we also handle here:
///
///       simple-declaration:
///         <decl-spec> '[' identifier-list ']' brace-or-equal-initializer ';'
///
/// Note, any additional constructs added here may need corresponding changes
/// in isConstructorDeclarator.
void Parser::ParseDirectDeclarator(Declarator &D) {
  DeclaratorScopeObj DeclScopeObj(*this, D.getCXXScopeSpec());

  if (getLangOpts().CPlusPlus && D.mayHaveIdentifier()) {
    // This might be a C++17 structured binding.
    if (Tok.is(tok::l_square) && !D.mayOmitIdentifier() &&
        D.getCXXScopeSpec().isEmpty())
      return ParseDecompositionDeclarator(D);

    // Don't parse FOO:BAR as if it were a typo for FOO::BAR inside a class, in
    // this context it is a bitfield. Also in range-based for statement colon
    // may delimit for-range-declaration.
    ColonProtectionRAIIObject X(
        *this, D.getContext() == DeclaratorContext::MemberContext ||
                   (D.getContext() == DeclaratorContext::ForContext &&
                    getLangOpts().CPlusPlus11));

    // ParseDeclaratorInternal might already have parsed the scope.
    if (D.getCXXScopeSpec().isEmpty()) {
      bool EnteringContext =
          D.getContext() == DeclaratorContext::FileContext ||
          D.getContext() == DeclaratorContext::MemberContext;
      ParseOptionalCXXScopeSpecifier(D.getCXXScopeSpec(), nullptr,
                                     EnteringContext);
    }

    if (D.getCXXScopeSpec().isValid()) {
      if (Actions.ShouldEnterDeclaratorScope(getCurScope(),
                                             D.getCXXScopeSpec()))
        // Change the declaration context for name lookup, until this function
        // is exited (and the declarator has been parsed).
        DeclScopeObj.EnterDeclaratorScope();
      else if (getObjCDeclContext()) {
        // Ensure that we don't interpret the next token as an identifier when
        // dealing with declarations in an Objective-C container.
        D.SetIdentifier(nullptr, Tok.getLocation());
        D.setInvalidType(true);
        ConsumeToken();
        goto PastIdentifier;
      }
    }

    // C++0x [dcl.fct]p14:
    //   There is a syntactic ambiguity when an ellipsis occurs at the end of a
    //   parameter-declaration-clause without a preceding comma. In this case,
    //   the ellipsis is parsed as part of the abstract-declarator if the type
    //   of the parameter either names a template parameter pack that has not
    //   been expanded or contains auto; otherwise, it is parsed as part of the
    //   parameter-declaration-clause.
    if (Tok.is(tok::ellipsis) && D.getCXXScopeSpec().isEmpty() &&
        !((D.getContext() == DeclaratorContext::PrototypeContext ||
           D.getContext() == DeclaratorContext::LambdaExprParameterContext ||
           D.getContext() == DeclaratorContext::BlockLiteralContext) &&
          NextToken().is(tok::r_paren) &&
          !D.hasGroupingParens() &&
          !Actions.containsUnexpandedParameterPacks(D) &&
          D.getDeclSpec().getTypeSpecType() != TST_auto)) {
      SourceLocation EllipsisLoc = ConsumeToken();
      if (isPtrOperatorToken(Tok.getKind(), getLangOpts(), D.getContext())) {
        // The ellipsis was put in the wrong place. Recover, and explain to
        // the user what they should have done.
        ParseDeclarator(D);
        if (EllipsisLoc.isValid())
          DiagnoseMisplacedEllipsisInDeclarator(EllipsisLoc, D);
        return;
      } else
        D.setEllipsisLoc(EllipsisLoc);

      // The ellipsis can't be followed by a parenthesized declarator. We
      // check for that in ParseParenDeclarator, after we have disambiguated
      // the l_paren token.
    }

    if (Tok.isOneOf(tok::identifier, tok::kw_operator, tok::annot_template_id,
                    tok::tilde, tok::kw_unqualid)) {
      // We found something that indicates the start of an unqualified-id.
      // Parse that unqualified-id.
      bool AllowConstructorName;
      bool AllowDeductionGuide;
      if (D.getDeclSpec().hasTypeSpecifier()) {
        AllowConstructorName = false;
        AllowDeductionGuide = false;
      } else if (D.getCXXScopeSpec().isSet()) {
        AllowConstructorName =
          (D.getContext() == DeclaratorContext::FileContext ||
           D.getContext() == DeclaratorContext::MemberContext);
        AllowDeductionGuide = false;
      } else {
        AllowConstructorName =
            (D.getContext() == DeclaratorContext::MemberContext);
        AllowDeductionGuide =
          (D.getContext() == DeclaratorContext::FileContext ||
           D.getContext() == DeclaratorContext::MemberContext);
      }

      bool HadScope = D.getCXXScopeSpec().isValid();
      if (ParseUnqualifiedId(D.getCXXScopeSpec(),
                             /*EnteringContext=*/true,
                             /*AllowDestructorName=*/true, AllowConstructorName,
                             AllowDeductionGuide, nullptr, nullptr,
                             D.getName()) ||
          // Once we're past the identifier, if the scope was bad, mark the
          // whole declarator bad.
          D.getCXXScopeSpec().isInvalid()) {
        D.SetIdentifier(nullptr, Tok.getLocation());
        D.setInvalidType(true);
      } else {
        // ParseUnqualifiedId might have parsed a scope specifier during error
        // recovery. If it did so, enter that scope.
        if (!HadScope && D.getCXXScopeSpec().isValid() &&
            Actions.ShouldEnterDeclaratorScope(getCurScope(),
                                               D.getCXXScopeSpec()))
          DeclScopeObj.EnterDeclaratorScope();

        // Parsed the unqualified-id; update range information and move along.
        if (D.getSourceRange().getBegin().isInvalid())
          D.SetRangeBegin(D.getName().getSourceRange().getBegin());
        D.SetRangeEnd(D.getName().getSourceRange().getEnd());
      }
      goto PastIdentifier;
    }

    if (D.getCXXScopeSpec().isNotEmpty()) {
      // We have a scope specifier but no following unqualified-id.
      Diag(PP.getLocForEndOfToken(D.getCXXScopeSpec().getEndLoc()),
           diag::err_expected_unqualified_id)
          << /*C++*/1;
      D.SetIdentifier(nullptr, Tok.getLocation());
      goto PastIdentifier;
    }
  } else if (Tok.is(tok::identifier) && D.mayHaveIdentifier()) {
    assert(!getLangOpts().CPlusPlus &&
           "There's a C++-specific check for tok::identifier above");
    assert(Tok.getIdentifierInfo() && "Not an identifier?");
    D.SetIdentifier(Tok.getIdentifierInfo(), Tok.getLocation());
    D.SetRangeEnd(Tok.getLocation());
    ConsumeToken();
    goto PastIdentifier;
  } else if (Tok.is(tok::identifier) && !D.mayHaveIdentifier()) {
    // We're not allowed an identifier here, but we got one. Try to figure out
    // if the user was trying to attach a name to the type, or whether the name
    // is some unrelated trailing syntax.
    bool DiagnoseIdentifier = false;
    if (D.hasGroupingParens())
      // An identifier within parens is unlikely to be intended to be anything
      // other than a name being "declared".
      DiagnoseIdentifier = true;
    else if (D.getContext() == DeclaratorContext::TemplateArgContext)
      // T<int N> is an accidental identifier; T<int N indicates a missing '>'.
      DiagnoseIdentifier =
          NextToken().isOneOf(tok::comma, tok::greater, tok::greatergreater);
    else if (D.getContext() == DeclaratorContext::AliasDeclContext ||
             D.getContext() == DeclaratorContext::AliasTemplateContext)
      // The most likely error is that the ';' was forgotten.
      DiagnoseIdentifier = NextToken().isOneOf(tok::comma, tok::semi);
    else if ((D.getContext() == DeclaratorContext::TrailingReturnContext ||
              D.getContext() == DeclaratorContext::TrailingReturnVarContext) &&
             !isCXX11VirtSpecifier(Tok))
      DiagnoseIdentifier = NextToken().isOneOf(
          tok::comma, tok::semi, tok::equal, tok::l_brace, tok::kw_try);
    if (DiagnoseIdentifier) {
      Diag(Tok.getLocation(), diag::err_unexpected_unqualified_id)
        << FixItHint::CreateRemoval(Tok.getLocation());
      D.SetIdentifier(nullptr, Tok.getLocation());
      ConsumeToken();
      goto PastIdentifier;
    }
  }

  if (Tok.is(tok::l_paren)) {
    // If this might be an abstract-declarator followed by a direct-initializer,
    // check whether this is a valid declarator chunk. If it can't be, assume
    // that it's an initializer instead.
    if (D.mayOmitIdentifier() && D.mayBeFollowedByCXXDirectInit()) {
      RevertingTentativeParsingAction PA(*this);
      if (TryParseDeclarator(true, D.mayHaveIdentifier(), true) ==
              TPResult::False) {
        D.SetIdentifier(nullptr, Tok.getLocation());
        goto PastIdentifier;
      }
    }

    // direct-declarator: '(' declarator ')'
    // direct-declarator: '(' attributes declarator ')'
    // Example: 'char (*X)'   or 'int (*XX)(void)'
    ParseParenDeclarator(D);

    // If the declarator was parenthesized, we entered the declarator
    // scope when parsing the parenthesized declarator, then exited
    // the scope already. Re-enter the scope, if we need to.
    if (D.getCXXScopeSpec().isSet()) {
      // If there was an error parsing parenthesized declarator, declarator
      // scope may have been entered before. Don't do it again.
      if (!D.isInvalidType() &&
          Actions.ShouldEnterDeclaratorScope(getCurScope(),
                                             D.getCXXScopeSpec()))
        // Change the declaration context for name lookup, until this function
        // is exited (and the declarator has been parsed).
        DeclScopeObj.EnterDeclaratorScope();
    }
  } else if (D.mayOmitIdentifier()) {
    // This could be something simple like "int" (in which case the declarator
    // portion is empty), if an abstract-declarator is allowed.
    D.SetIdentifier(nullptr, Tok.getLocation());

    // The grammar for abstract-pack-declarator does not allow grouping parens.
    // FIXME: Revisit this once core issue 1488 is resolved.
    if (D.hasEllipsis() && D.hasGroupingParens())
      Diag(PP.getLocForEndOfToken(D.getEllipsisLoc()),
           diag::ext_abstract_pack_declarator_parens);
  } else {
    if (Tok.getKind() == tok::annot_pragma_parser_crash)
      LLVM_BUILTIN_TRAP;
    if (Tok.is(tok::l_square))
      return ParseMisplacedBracketDeclarator(D);
    if (D.getContext() == DeclaratorContext::MemberContext) {
      // Objective-C++: Detect C++ keywords and try to prevent further errors by
      // treating these keyword as valid member names.
      if (getLangOpts().ObjC && getLangOpts().CPlusPlus &&
          Tok.getIdentifierInfo() &&
          Tok.getIdentifierInfo()->isCPlusPlusKeyword(getLangOpts())) {
        Diag(getMissingDeclaratorIdLoc(D, Tok.getLocation()),
             diag::err_expected_member_name_or_semi_objcxx_keyword)
            << Tok.getIdentifierInfo()
            << (D.getDeclSpec().isEmpty() ? SourceRange()
                                          : D.getDeclSpec().getSourceRange());
        D.SetIdentifier(Tok.getIdentifierInfo(), Tok.getLocation());
        D.SetRangeEnd(Tok.getLocation());
        ConsumeToken();
        goto PastIdentifier;
      }
      Diag(getMissingDeclaratorIdLoc(D, Tok.getLocation()),
           diag::err_expected_member_name_or_semi)
          << (D.getDeclSpec().isEmpty() ? SourceRange()
                                        : D.getDeclSpec().getSourceRange());
    } else if (getLangOpts().CPlusPlus) {
      if (Tok.isOneOf(tok::period, tok::arrow))
        Diag(Tok, diag::err_invalid_operator_on_type) << Tok.is(tok::arrow);
      else {
        SourceLocation Loc = D.getCXXScopeSpec().getEndLoc();
        if (Tok.isAtStartOfLine() && Loc.isValid())
          Diag(PP.getLocForEndOfToken(Loc), diag::err_expected_unqualified_id)
              << getLangOpts().CPlusPlus;
        else
          Diag(getMissingDeclaratorIdLoc(D, Tok.getLocation()),
               diag::err_expected_unqualified_id)
              << getLangOpts().CPlusPlus;
      }
    } else {
      Diag(getMissingDeclaratorIdLoc(D, Tok.getLocation()),
           diag::err_expected_either)
          << tok::identifier << tok::l_paren;
    }
    D.SetIdentifier(nullptr, Tok.getLocation());
    D.setInvalidType(true);
  }

 PastIdentifier:
  assert(D.isPastIdentifier() &&
         "Haven't past the location of the identifier yet?");

  // Don't parse attributes unless we have parsed an unparenthesized name.
  if (D.hasName() && !D.getNumTypeObjects())
    MaybeParseCXX11Attributes(D);

  while (1) {
    if (Tok.is(tok::l_paren)) {
      // Enter function-declaration scope, limiting any declarators to the
      // function prototype scope, including parameter declarators.
      ParseScope PrototypeScope(this,
                                Scope::FunctionPrototypeScope|Scope::DeclScope|
                                (D.isFunctionDeclaratorAFunctionDeclaration()
                                   ? Scope::FunctionDeclarationScope : 0));

      // The paren may be part of a C++ direct initializer, eg. "int x(1);".
      // In such a case, check if we actually have a function declarator; if it
      // is not, the declarator has been fully parsed.
      bool IsAmbiguous = false;
      if (getLangOpts().CPlusPlus && D.mayBeFollowedByCXXDirectInit()) {
        // The name of the declarator, if any, is tentatively declared within
        // a possible direct initializer.
        TentativelyDeclaredIdentifiers.push_back(D.getIdentifier());
        bool IsFunctionDecl = isCXXFunctionDeclarator(&IsAmbiguous);
        TentativelyDeclaredIdentifiers.pop_back();
        if (!IsFunctionDecl)
          break;
      }
      ParsedAttributes attrs(AttrFactory);
      BalancedDelimiterTracker T(*this, tok::l_paren);
      T.consumeOpen();
      ParseFunctionDeclarator(D, attrs, T, IsAmbiguous);
      PrototypeScope.Exit();
    } else if (Tok.is(tok::l_square)) {
      ParseBracketDeclarator(D);
    } else {
      break;
    }
  }
}

void Parser::ParseDecompositionDeclarator(Declarator &D) {
  assert(Tok.is(tok::l_square));

  // If this doesn't look like a structured binding, maybe it's a misplaced
  // array declarator.
  // FIXME: Consume the l_square first so we don't need extra lookahead for
  // this.
  if (!(NextToken().is(tok::identifier) &&
        GetLookAheadToken(2).isOneOf(tok::comma, tok::r_square)) &&
      !(NextToken().is(tok::r_square) &&
        GetLookAheadToken(2).isOneOf(tok::equal, tok::l_brace)))
    return ParseMisplacedBracketDeclarator(D);

  BalancedDelimiterTracker T(*this, tok::l_square);
  T.consumeOpen();

  SmallVector<DecompositionDeclarator::Binding, 32> Bindings;
  while (Tok.isNot(tok::r_square)) {
    if (!Bindings.empty()) {
      if (Tok.is(tok::comma))
        ConsumeToken();
      else {
        if (Tok.is(tok::identifier)) {
          SourceLocation EndLoc = getEndOfPreviousToken();
          Diag(EndLoc, diag::err_expected)
              << tok::comma << FixItHint::CreateInsertion(EndLoc, ",");
        } else {
          Diag(Tok, diag::err_expected_comma_or_rsquare);
        }

        SkipUntil(tok::r_square, tok::comma, tok::identifier,
                  StopAtSemi | StopBeforeMatch);
        if (Tok.is(tok::comma))
          ConsumeToken();
        else if (Tok.isNot(tok::identifier))
          break;
      }
    }

    if (Tok.isNot(tok::identifier)) {
      Diag(Tok, diag::err_expected) << tok::identifier;
      break;
    }

    Bindings.push_back({Tok.getIdentifierInfo(), Tok.getLocation()});
    ConsumeToken();
  }

  if (Tok.isNot(tok::r_square))
    // We've already diagnosed a problem here.
    T.skipToEnd();
  else {
    // C++17 does not allow the identifier-list in a structured binding
    // to be empty.
    if (Bindings.empty())
      Diag(Tok.getLocation(), diag::ext_decomp_decl_empty);

    T.consumeClose();
  }

  return D.setDecompositionBindings(T.getOpenLocation(), Bindings,
                                    T.getCloseLocation());
}

/// ParseParenDeclarator - We parsed the declarator D up to a paren.  This is
/// only called before the identifier, so these are most likely just grouping
/// parens for precedence.  If we find that these are actually function
/// parameter parens in an abstract-declarator, we call ParseFunctionDeclarator.
///
///       direct-declarator:
///         '(' declarator ')'
/// [GNU]   '(' attributes declarator ')'
///         direct-declarator '(' parameter-type-list ')'
///         direct-declarator '(' identifier-list[opt] ')'
/// [GNU]   direct-declarator '(' parameter-forward-declarations
///                    parameter-type-list[opt] ')'
///
void Parser::ParseParenDeclarator(Declarator &D) {
  BalancedDelimiterTracker T(*this, tok::l_paren);
  T.consumeOpen();

  assert(!D.isPastIdentifier() && "Should be called before passing identifier");

  // Eat any attributes before we look at whether this is a grouping or function
  // declarator paren.  If this is a grouping paren, the attribute applies to
  // the type being built up, for example:
  //     int (__attribute__(()) *x)(long y)
  // If this ends up not being a grouping paren, the attribute applies to the
  // first argument, for example:
  //     int (__attribute__(()) int x)
  // In either case, we need to eat any attributes to be able to determine what
  // sort of paren this is.
  //
  ParsedAttributes attrs(AttrFactory);
  bool RequiresArg = false;
  if (Tok.is(tok::kw___attribute)) {
    ParseGNUAttributes(attrs);

    // We require that the argument list (if this is a non-grouping paren) be
    // present even if the attribute list was empty.
    RequiresArg = true;
  }

  // Eat any Microsoft extensions.
  ParseMicrosoftTypeAttributes(attrs);

  // Eat any Borland extensions.
  if  (Tok.is(tok::kw___pascal))
    ParseBorlandTypeAttributes(attrs);

  // If we haven't past the identifier yet (or where the identifier would be
  // stored, if this is an abstract declarator), then this is probably just
  // grouping parens. However, if this could be an abstract-declarator, then
  // this could also be the start of function arguments (consider 'void()').
  bool isGrouping;

  if (!D.mayOmitIdentifier()) {
    // If this can't be an abstract-declarator, this *must* be a grouping
    // paren, because we haven't seen the identifier yet.
    isGrouping = true;
  } else if (Tok.is(tok::r_paren) ||           // 'int()' is a function.
             (getLangOpts().CPlusPlus && Tok.is(tok::ellipsis) &&
              NextToken().is(tok::r_paren)) || // C++ int(...)
             isDeclarationSpecifier() ||       // 'int(int)' is a function.
             isCXX11AttributeSpecifier()) {    // 'int([[]]int)' is a function.
    // This handles C99 6.7.5.3p11: in "typedef int X; void foo(X)", X is
    // considered to be a type, not a K&R identifier-list.
    isGrouping = false;
  } else {
    // Otherwise, this is a grouping paren, e.g. 'int (*X)' or 'int(X)'.
    isGrouping = true;
  }

  // If this is a grouping paren, handle:
  // direct-declarator: '(' declarator ')'
  // direct-declarator: '(' attributes declarator ')'
  if (isGrouping) {
    SourceLocation EllipsisLoc = D.getEllipsisLoc();
    D.setEllipsisLoc(SourceLocation());

    bool hadGroupingParens = D.hasGroupingParens();
    D.setGroupingParens(true);
    ParseDeclaratorInternal(D, &Parser::ParseDirectDeclarator);
    // Match the ')'.
    T.consumeClose();
    D.AddTypeInfo(
        DeclaratorChunk::getParen(T.getOpenLocation(), T.getCloseLocation()),
        std::move(attrs), T.getCloseLocation());

    D.setGroupingParens(hadGroupingParens);

    // An ellipsis cannot be placed outside parentheses.
    if (EllipsisLoc.isValid())
      DiagnoseMisplacedEllipsisInDeclarator(EllipsisLoc, D);

    return;
  }

  // Okay, if this wasn't a grouping paren, it must be the start of a function
  // argument list.  Recognize that this declarator will never have an
  // identifier (and remember where it would have been), then call into
  // ParseFunctionDeclarator to handle of argument list.
  D.SetIdentifier(nullptr, Tok.getLocation());

  // Enter function-declaration scope, limiting any declarators to the
  // function prototype scope, including parameter declarators.
  ParseScope PrototypeScope(this,
                            Scope::FunctionPrototypeScope | Scope::DeclScope |
                            (D.isFunctionDeclaratorAFunctionDeclaration()
                               ? Scope::FunctionDeclarationScope : 0));
  ParseFunctionDeclarator(D, attrs, T, false, RequiresArg);
  PrototypeScope.Exit();
}

/// ParseFunctionDeclarator - We are after the identifier and have parsed the
/// declarator D up to a paren, which indicates that we are parsing function
/// arguments.
///
/// If FirstArgAttrs is non-null, then the caller parsed those arguments
/// immediately after the open paren - they should be considered to be the
/// first argument of a parameter.
///
/// If RequiresArg is true, then the first argument of the function is required
/// to be present and required to not be an identifier list.
///
/// For C++, after the parameter-list, it also parses the cv-qualifier-seq[opt],
/// (C++11) ref-qualifier[opt], exception-specification[opt],
/// (C++11) attribute-specifier-seq[opt], and (C++11) trailing-return-type[opt].
///
/// [C++11] exception-specification:
///           dynamic-exception-specification
///           noexcept-specification
///
void Parser::ParseFunctionDeclarator(Declarator &D,
                                     ParsedAttributes &FirstArgAttrs,
                                     BalancedDelimiterTracker &Tracker,
                                     bool IsAmbiguous,
                                     bool RequiresArg) {
  assert(getCurScope()->isFunctionPrototypeScope() &&
         "Should call from a Function scope");
  // lparen is already consumed!
  assert(D.isPastIdentifier() && "Should not call before identifier!");

  // This should be true when the function has typed arguments.
  // Otherwise, it is treated as a K&R-style function.
  bool HasProto = false;
  // Build up an array of information about the parsed arguments.
  SmallVector<DeclaratorChunk::ParamInfo, 16> ParamInfo;
  // Remember where we see an ellipsis, if any.
  SourceLocation EllipsisLoc;

  DeclSpec DS(AttrFactory);
  bool RefQualifierIsLValueRef = true;
  SourceLocation RefQualifierLoc;
  ExceptionSpecificationType ESpecType = EST_None;
  SourceRange ESpecRange;
  SmallVector<ParsedType, 2> DynamicExceptions;
  SmallVector<SourceRange, 2> DynamicExceptionRanges;
  ExprResult NoexceptExpr;
  CachedTokens *ExceptionSpecTokens = nullptr;
  ParsedAttributesWithRange FnAttrs(AttrFactory);
  TypeResult TrailingReturnType;

  /* LocalEndLoc is the end location for the local FunctionTypeLoc.
     EndLoc is the end location for the function declarator.
     They differ for trailing return types. */
  SourceLocation StartLoc, LocalEndLoc, EndLoc;
  SourceLocation LParenLoc, RParenLoc;
  LParenLoc = Tracker.getOpenLocation();
  StartLoc = LParenLoc;

  if (isFunctionDeclaratorIdentifierList()) {
    if (RequiresArg)
      Diag(Tok, diag::err_argument_required_after_attribute);

    ParseFunctionDeclaratorIdentifierList(D, ParamInfo);

    Tracker.consumeClose();
    RParenLoc = Tracker.getCloseLocation();
    LocalEndLoc = RParenLoc;
    EndLoc = RParenLoc;

    // If there are attributes following the identifier list, parse them and
    // prohibit them.
    MaybeParseCXX11Attributes(FnAttrs);
    ProhibitAttributes(FnAttrs);
  } else {
    if (Tok.isNot(tok::r_paren))
      ParseParameterDeclarationClause(D, FirstArgAttrs, ParamInfo,
                                      EllipsisLoc);
    else if (RequiresArg)
      Diag(Tok, diag::err_argument_required_after_attribute);

    HasProto = ParamInfo.size() || getLangOpts().CPlusPlus
                                || getLangOpts().OpenCL;

    // If we have the closing ')', eat it.
    Tracker.consumeClose();
    RParenLoc = Tracker.getCloseLocation();
    LocalEndLoc = RParenLoc;
    EndLoc = RParenLoc;

    if (getLangOpts().CPlusPlus) {
      // FIXME: Accept these components in any order, and produce fixits to
      // correct the order if the user gets it wrong. Ideally we should deal
      // with the pure-specifier in the same way.

      // Parse cv-qualifier-seq[opt].
      ParseTypeQualifierListOpt(DS, AR_NoAttributesParsed,
                                /*AtomicAllowed*/ false,
                                /*IdentifierRequired=*/false,
                                llvm::function_ref<void()>([&]() {
                                  Actions.CodeCompleteFunctionQualifiers(DS, D);
                                }));
      if (!DS.getSourceRange().getEnd().isInvalid()) {
        EndLoc = DS.getSourceRange().getEnd();
      }

      // Parse ref-qualifier[opt].
      if (ParseRefQualifier(RefQualifierIsLValueRef, RefQualifierLoc))
        EndLoc = RefQualifierLoc;

      // C++11 [expr.prim.general]p3:
      //   If a declaration declares a member function or member function
      //   template of a class X, the expression this is a prvalue of type
      //   "pointer to cv-qualifier-seq X" between the optional cv-qualifer-seq
      //   and the end of the function-definition, member-declarator, or
      //   declarator.
      // FIXME: currently, "static" case isn't handled correctly.
      bool IsCXX11MemberFunction =
        getLangOpts().CPlusPlus11 &&
        D.getDeclSpec().getStorageClassSpec() != DeclSpec::SCS_typedef &&
        (D.getContext() == DeclaratorContext::MemberContext
         ? !D.getDeclSpec().isFriendSpecified()
         : D.getContext() == DeclaratorContext::FileContext &&
           D.getCXXScopeSpec().isValid() &&
           Actions.CurContext->isRecord());

      Qualifiers Q = Qualifiers::fromCVRUMask(DS.getTypeQualifiers());
      if (D.getDeclSpec().hasConstexprSpecifier() && !getLangOpts().CPlusPlus14)
        Q.addConst();
      // FIXME: Collect C++ address spaces.
      // If there are multiple different address spaces, the source is invalid.
      // Carry on using the first addr space for the qualifiers of 'this'.
      // The diagnostic will be given later while creating the function
      // prototype for the method.
      if (getLangOpts().OpenCLCPlusPlus) {
        for (ParsedAttr &attr : DS.getAttributes()) {
          LangAS ASIdx = attr.asOpenCLLangAS();
          if (ASIdx != LangAS::Default) {
            Q.addAddressSpace(ASIdx);
            break;
          }
        }
      }

      Sema::CXXThisScopeRAII ThisScope(
          Actions, dyn_cast<CXXRecordDecl>(Actions.CurContext), Q,
          IsCXX11MemberFunction);

      // Parse exception-specification[opt].
      bool Delayed = D.isFirstDeclarationOfMember() &&
                     D.isFunctionDeclaratorAFunctionDeclaration();
      if (Delayed && Actions.isLibstdcxxEagerExceptionSpecHack(D) &&
          GetLookAheadToken(0).is(tok::kw_noexcept) &&
          GetLookAheadToken(1).is(tok::l_paren) &&
          GetLookAheadToken(2).is(tok::kw_noexcept) &&
          GetLookAheadToken(3).is(tok::l_paren) &&
          GetLookAheadToken(4).is(tok::identifier) &&
          GetLookAheadToken(4).getIdentifierInfo()->isStr("swap")) {
        // HACK: We've got an exception-specification
        //   noexcept(noexcept(swap(...)))
        // or
        //   noexcept(noexcept(swap(...)) && noexcept(swap(...)))
        // on a 'swap' member function. This is a libstdc++ bug; the lookup
        // for 'swap' will only find the function we're currently declaring,
        // whereas it expects to find a non-member swap through ADL. Turn off
        // delayed parsing to give it a chance to find what it expects.
        Delayed = false;
      }
      ESpecType = tryParseExceptionSpecification(Delayed,
                                                 ESpecRange,
                                                 DynamicExceptions,
                                                 DynamicExceptionRanges,
                                                 NoexceptExpr,
                                                 ExceptionSpecTokens);
      if (ESpecType != EST_None)
        EndLoc = ESpecRange.getEnd();

      // Parse attribute-specifier-seq[opt]. Per DR 979 and DR 1297, this goes
      // after the exception-specification.
      MaybeParseCXX11Attributes(FnAttrs);

      // Parse trailing-return-type[opt].
      LocalEndLoc = EndLoc;
      if (getLangOpts().CPlusPlus11 && Tok.is(tok::arrow)) {
        Diag(Tok, diag::warn_cxx98_compat_trailing_return_type);
        if (D.getDeclSpec().getTypeSpecType() == TST_auto)
          StartLoc = D.getDeclSpec().getTypeSpecTypeLoc();
        LocalEndLoc = Tok.getLocation();
        SourceRange Range;
        TrailingReturnType =
            ParseTrailingReturnType(Range, D.mayBeFollowedByCXXDirectInit());
        EndLoc = Range.getEnd();
      }
    } else if (standardAttributesAllowed()) {
      MaybeParseCXX11Attributes(FnAttrs);
    }
  }

  // Collect non-parameter declarations from the prototype if this is a function
  // declaration. They will be moved into the scope of the function. Only do
  // this in C and not C++, where the decls will continue to live in the
  // surrounding context.
  SmallVector<NamedDecl *, 0> DeclsInPrototype;
  if (getCurScope()->getFlags() & Scope::FunctionDeclarationScope &&
      !getLangOpts().CPlusPlus) {
    for (Decl *D : getCurScope()->decls()) {
      NamedDecl *ND = dyn_cast<NamedDecl>(D);
      if (!ND || isa<ParmVarDecl>(ND))
        continue;
      DeclsInPrototype.push_back(ND);
    }
  }

  // Remember that we parsed a function type, and remember the attributes.
  D.AddTypeInfo(DeclaratorChunk::getFunction(
                    HasProto, IsAmbiguous, LParenLoc, ParamInfo.data(),
                    ParamInfo.size(), EllipsisLoc, RParenLoc,
                    RefQualifierIsLValueRef, RefQualifierLoc,
                    /*MutableLoc=*/SourceLocation(),
                    ESpecType, ESpecRange, DynamicExceptions.data(),
                    DynamicExceptionRanges.data(), DynamicExceptions.size(),
                    NoexceptExpr.isUsable() ? NoexceptExpr.get() : nullptr,
                    ExceptionSpecTokens, DeclsInPrototype, StartLoc,
                    LocalEndLoc, D, TrailingReturnType, &DS),
                std::move(FnAttrs), EndLoc);
}

/// ParseRefQualifier - Parses a member function ref-qualifier. Returns
/// true if a ref-qualifier is found.
bool Parser::ParseRefQualifier(bool &RefQualifierIsLValueRef,
                               SourceLocation &RefQualifierLoc) {
  if (Tok.isOneOf(tok::amp, tok::ampamp)) {
    Diag(Tok, getLangOpts().CPlusPlus11 ?
         diag::warn_cxx98_compat_ref_qualifier :
         diag::ext_ref_qualifier);

    RefQualifierIsLValueRef = Tok.is(tok::amp);
    RefQualifierLoc = ConsumeToken();
    return true;
  }
  return false;
}

/// isFunctionDeclaratorIdentifierList - This parameter list may have an
/// identifier list form for a K&R-style function:  void foo(a,b,c)
///
/// Note that identifier-lists are only allowed for normal declarators, not for
/// abstract-declarators.
bool Parser::isFunctionDeclaratorIdentifierList() {
  return !getLangOpts().CPlusPlus
         && Tok.is(tok::identifier)
         && !TryAltiVecVectorToken()
         // K&R identifier lists can't have typedefs as identifiers, per C99
         // 6.7.5.3p11.
         && (TryAnnotateTypeOrScopeToken() || !Tok.is(tok::annot_typename))
         // Identifier lists follow a really simple grammar: the identifiers can
         // be followed *only* by a ", identifier" or ")".  However, K&R
         // identifier lists are really rare in the brave new modern world, and
         // it is very common for someone to typo a type in a non-K&R style
         // list.  If we are presented with something like: "void foo(intptr x,
         // float y)", we don't want to start parsing the function declarator as
         // though it is a K&R style declarator just because intptr is an
         // invalid type.
         //
         // To handle this, we check to see if the token after the first
         // identifier is a "," or ")".  Only then do we parse it as an
         // identifier list.
         && (!Tok.is(tok::eof) &&
             (NextToken().is(tok::comma) || NextToken().is(tok::r_paren)));
}

/// ParseFunctionDeclaratorIdentifierList - While parsing a function declarator
/// we found a K&R-style identifier list instead of a typed parameter list.
///
/// After returning, ParamInfo will hold the parsed parameters.
///
///       identifier-list: [C99 6.7.5]
///         identifier
///         identifier-list ',' identifier
///
void Parser::ParseFunctionDeclaratorIdentifierList(
       Declarator &D,
       SmallVectorImpl<DeclaratorChunk::ParamInfo> &ParamInfo) {
  // If there was no identifier specified for the declarator, either we are in
  // an abstract-declarator, or we are in a parameter declarator which was found
  // to be abstract.  In abstract-declarators, identifier lists are not valid:
  // diagnose this.
  if (!D.getIdentifier())
    Diag(Tok, diag::ext_ident_list_in_param);

  // Maintain an efficient lookup of params we have seen so far.
  llvm::SmallSet<const IdentifierInfo*, 16> ParamsSoFar;

  do {
    // If this isn't an identifier, report the error and skip until ')'.
    if (Tok.isNot(tok::identifier)) {
      Diag(Tok, diag::err_expected) << tok::identifier;
      SkipUntil(tok::r_paren, StopAtSemi | StopBeforeMatch);
      // Forget we parsed anything.
      ParamInfo.clear();
      return;
    }

    IdentifierInfo *ParmII = Tok.getIdentifierInfo();

    // Reject 'typedef int y; int test(x, y)', but continue parsing.
    if (Actions.getTypeName(*ParmII, Tok.getLocation(), getCurScope()))
      Diag(Tok, diag::err_unexpected_typedef_ident) << ParmII;

    // Verify that the argument identifier has not already been mentioned.
    if (!ParamsSoFar.insert(ParmII).second) {
      Diag(Tok, diag::err_param_redefinition) << ParmII;
    } else {
      // Remember this identifier in ParamInfo.
      ParamInfo.push_back(DeclaratorChunk::ParamInfo(ParmII,
                                                     Tok.getLocation(),
                                                     nullptr));
    }

    // Eat the identifier.
    ConsumeToken();
    // The list continues if we see a comma.
  } while (TryConsumeToken(tok::comma));
}

/// ParseParameterDeclarationClause - Parse a (possibly empty) parameter-list
/// after the opening parenthesis. This function will not parse a K&R-style
/// identifier list.
///
/// D is the declarator being parsed.  If FirstArgAttrs is non-null, then the
/// caller parsed those arguments immediately after the open paren - they should
/// be considered to be part of the first parameter.
///
/// After returning, ParamInfo will hold the parsed parameters. EllipsisLoc will
/// be the location of the ellipsis, if any was parsed.
///
///       parameter-type-list: [C99 6.7.5]
///         parameter-list
///         parameter-list ',' '...'
/// [C++]   parameter-list '...'
///
///       parameter-list: [C99 6.7.5]
///         parameter-declaration
///         parameter-list ',' parameter-declaration
///
///       parameter-declaration: [C99 6.7.5]
///         declaration-specifiers declarator
/// [C++]   declaration-specifiers declarator '=' assignment-expression
/// [C++11]                                       initializer-clause
/// [GNU]   declaration-specifiers declarator attributes
///         declaration-specifiers abstract-declarator[opt]
/// [C++]   declaration-specifiers abstract-declarator[opt]
///           '=' assignment-expression
/// [GNU]   declaration-specifiers abstract-declarator[opt] attributes
/// [C++11] attribute-specifier-seq parameter-declaration
///
void Parser::ParseParameterDeclarationClause(
       Declarator &D,
       ParsedAttributes &FirstArgAttrs,
       SmallVectorImpl<DeclaratorChunk::ParamInfo> &ParamInfo,
       SourceLocation &EllipsisLoc) {
  do {
    // FIXME: Issue a diagnostic if we parsed an attribute-specifier-seq
    // before deciding this was a parameter-declaration-clause.
    if (TryConsumeToken(tok::ellipsis, EllipsisLoc))
      break;

    // Parse the declaration-specifiers.
    // Just use the ParsingDeclaration "scope" of the declarator.
    DeclSpec DS(AttrFactory);

    // Parse any C++11 attributes.
    MaybeParseCXX11Attributes(DS.getAttributes());

    // Skip any Microsoft attributes before a param.
    MaybeParseMicrosoftAttributes(DS.getAttributes());

    SourceLocation DSStart = Tok.getLocation();

    // If the caller parsed attributes for the first argument, add them now.
    // Take them so that we only apply the attributes to the first parameter.
    // FIXME: If we can leave the attributes in the token stream somehow, we can
    // get rid of a parameter (FirstArgAttrs) and this statement. It might be
    // too much hassle.
    DS.takeAttributesFrom(FirstArgAttrs);

    ParseDeclarationSpecifiers(DS);


    // Parse the declarator.  This is "PrototypeContext" or
    // "LambdaExprParameterContext", because we must accept either
    // 'declarator' or 'abstract-declarator' here.
    Declarator ParmDeclarator(
        DS, D.getContext() == DeclaratorContext::LambdaExprContext
                ? DeclaratorContext::LambdaExprParameterContext
                : DeclaratorContext::PrototypeContext);
    ParseDeclarator(ParmDeclarator);

    // Parse GNU attributes, if present.
    MaybeParseGNUAttributes(ParmDeclarator);

    // Remember this parsed parameter in ParamInfo.
    IdentifierInfo *ParmII = ParmDeclarator.getIdentifier();

    // DefArgToks is used when the parsing of default arguments needs
    // to be delayed.
    std::unique_ptr<CachedTokens> DefArgToks;

    // If no parameter was specified, verify that *something* was specified,
    // otherwise we have a missing type and identifier.
    if (DS.isEmpty() && ParmDeclarator.getIdentifier() == nullptr &&
        ParmDeclarator.getNumTypeObjects() == 0) {
      // Completely missing, emit error.
      Diag(DSStart, diag::err_missing_param);
    } else {
      // Otherwise, we have something.  Add it and let semantic analysis try
      // to grok it and add the result to the ParamInfo we are building.

      // Last chance to recover from a misplaced ellipsis in an attempted
      // parameter pack declaration.
      if (Tok.is(tok::ellipsis) &&
          (NextToken().isNot(tok::r_paren) ||
           (!ParmDeclarator.getEllipsisLoc().isValid() &&
            !Actions.isUnexpandedParameterPackPermitted())) &&
          Actions.containsUnexpandedParameterPacks(ParmDeclarator))
        DiagnoseMisplacedEllipsisInDeclarator(ConsumeToken(), ParmDeclarator);

      // Inform the actions module about the parameter declarator, so it gets
      // added to the current scope.
      Decl *Param = Actions.ActOnParamDeclarator(getCurScope(), ParmDeclarator);
      // Parse the default argument, if any. We parse the default
      // arguments in all dialects; the semantic analysis in
      // ActOnParamDefaultArgument will reject the default argument in
      // C.
      if (Tok.is(tok::equal)) {
        SourceLocation EqualLoc = Tok.getLocation();

        // Parse the default argument
        if (D.getContext() == DeclaratorContext::MemberContext) {
          // If we're inside a class definition, cache the tokens
          // corresponding to the default argument. We'll actually parse
          // them when we see the end of the class definition.
          DefArgToks.reset(new CachedTokens);

          SourceLocation ArgStartLoc = NextToken().getLocation();
          if (!ConsumeAndStoreInitializer(*DefArgToks, CIK_DefaultArgument)) {
            DefArgToks.reset();
            Actions.ActOnParamDefaultArgumentError(Param, EqualLoc);
          } else {
            Actions.ActOnParamUnparsedDefaultArgument(Param, EqualLoc,
                                                      ArgStartLoc);
          }
        } else {
          // Consume the '='.
          ConsumeToken();

          // The argument isn't actually potentially evaluated unless it is
          // used.
          EnterExpressionEvaluationContext Eval(
              Actions,
              Sema::ExpressionEvaluationContext::PotentiallyEvaluatedIfUsed,
              Param);

          ExprResult DefArgResult;
          if (getLangOpts().CPlusPlus11 && Tok.is(tok::l_brace)) {
            Diag(Tok, diag::warn_cxx98_compat_generalized_initializer_lists);
            DefArgResult = ParseBraceInitializer();
          } else
            DefArgResult = ParseAssignmentExpression();
          DefArgResult = Actions.CorrectDelayedTyposInExpr(DefArgResult);
          if (DefArgResult.isInvalid()) {
            Actions.ActOnParamDefaultArgumentError(Param, EqualLoc);
            SkipUntil(tok::comma, tok::r_paren, StopAtSemi | StopBeforeMatch);
          } else {
            // Inform the actions module about the default argument
            Actions.ActOnParamDefaultArgument(Param, EqualLoc,
                                              DefArgResult.get());
          }
        }
      }

      ParamInfo.push_back(DeclaratorChunk::ParamInfo(ParmII,
                                          ParmDeclarator.getIdentifierLoc(),
                                          Param, std::move(DefArgToks)));
    }

    if (TryConsumeToken(tok::ellipsis, EllipsisLoc)) {
      if (!getLangOpts().CPlusPlus) {
        // We have ellipsis without a preceding ',', which is ill-formed
        // in C. Complain and provide the fix.
        Diag(EllipsisLoc, diag::err_missing_comma_before_ellipsis)
            << FixItHint::CreateInsertion(EllipsisLoc, ", ");
      } else if (ParmDeclarator.getEllipsisLoc().isValid() ||
                 Actions.containsUnexpandedParameterPacks(ParmDeclarator)) {
        // It looks like this was supposed to be a parameter pack. Warn and
        // point out where the ellipsis should have gone.
        SourceLocation ParmEllipsis = ParmDeclarator.getEllipsisLoc();
        Diag(EllipsisLoc, diag::warn_misplaced_ellipsis_vararg)
          << ParmEllipsis.isValid() << ParmEllipsis;
        if (ParmEllipsis.isValid()) {
          Diag(ParmEllipsis,
               diag::note_misplaced_ellipsis_vararg_existing_ellipsis);
        } else {
          Diag(ParmDeclarator.getIdentifierLoc(),
               diag::note_misplaced_ellipsis_vararg_add_ellipsis)
            << FixItHint::CreateInsertion(ParmDeclarator.getIdentifierLoc(),
                                          "...")
            << !ParmDeclarator.hasName();
        }
        Diag(EllipsisLoc, diag::note_misplaced_ellipsis_vararg_add_comma)
          << FixItHint::CreateInsertion(EllipsisLoc, ", ");
      }

      // We can't have any more parameters after an ellipsis.
      break;
    }

    // If the next token is a comma, consume it and keep reading arguments.
  } while (TryConsumeToken(tok::comma));
}

/// [C90]   direct-declarator '[' constant-expression[opt] ']'
/// [C99]   direct-declarator '[' type-qual-list[opt] assignment-expr[opt] ']'
/// [C99]   direct-declarator '[' 'static' type-qual-list[opt] assign-expr ']'
/// [C99]   direct-declarator '[' type-qual-list 'static' assignment-expr ']'
/// [C99]   direct-declarator '[' type-qual-list[opt] '*' ']'
/// [C++11] direct-declarator '[' constant-expression[opt] ']'
///                           attribute-specifier-seq[opt]
void Parser::ParseBracketDeclarator(Declarator &D) {
  if (CheckProhibitedCXX11Attribute())
    return;

  BalancedDelimiterTracker T(*this, tok::l_square);
  T.consumeOpen();

  // C array syntax has many features, but by-far the most common is [] and [4].
  // This code does a fast path to handle some of the most obvious cases.
  if (Tok.getKind() == tok::r_square) {
    T.consumeClose();
    ParsedAttributes attrs(AttrFactory);
    MaybeParseCXX11Attributes(attrs);

    // Remember that we parsed the empty array type.
    D.AddTypeInfo(DeclaratorChunk::getArray(0, false, false, nullptr,
                                            T.getOpenLocation(),
                                            T.getCloseLocation()),
                  std::move(attrs), T.getCloseLocation());
    return;
  } else if (Tok.getKind() == tok::numeric_constant &&
             GetLookAheadToken(1).is(tok::r_square)) {
    // [4] is very common.  Parse the numeric constant expression.
    ExprResult ExprRes(Actions.ActOnNumericConstant(Tok, getCurScope()));
    ConsumeToken();

    T.consumeClose();
    ParsedAttributes attrs(AttrFactory);
    MaybeParseCXX11Attributes(attrs);

    // Remember that we parsed a array type, and remember its features.
    D.AddTypeInfo(DeclaratorChunk::getArray(0, false, false, ExprRes.get(),
                                            T.getOpenLocation(),
                                            T.getCloseLocation()),
                  std::move(attrs), T.getCloseLocation());
    return;
  } else if (Tok.getKind() == tok::code_completion) {
    Actions.CodeCompleteBracketDeclarator(getCurScope());
    return cutOffParsing();
  }

  // If valid, this location is the position where we read the 'static' keyword.
  SourceLocation StaticLoc;
  TryConsumeToken(tok::kw_static, StaticLoc);

  // If there is a type-qualifier-list, read it now.
  // Type qualifiers in an array subscript are a C99 feature.
  DeclSpec DS(AttrFactory);
  ParseTypeQualifierListOpt(DS, AR_CXX11AttributesParsed);

  // If we haven't already read 'static', check to see if there is one after the
  // type-qualifier-list.
  if (!StaticLoc.isValid())
    TryConsumeToken(tok::kw_static, StaticLoc);

  // Handle "direct-declarator [ type-qual-list[opt] * ]".
  bool isStar = false;
  ExprResult NumElements;

  // Handle the case where we have '[*]' as the array size.  However, a leading
  // star could be the start of an expression, for example 'X[*p + 4]'.  Verify
  // the token after the star is a ']'.  Since stars in arrays are
  // infrequent, use of lookahead is not costly here.
  if (Tok.is(tok::star) && GetLookAheadToken(1).is(tok::r_square)) {
    ConsumeToken();  // Eat the '*'.

    if (StaticLoc.isValid()) {
      Diag(StaticLoc, diag::err_unspecified_vla_size_with_static);
      StaticLoc = SourceLocation();  // Drop the static.
    }
    isStar = true;
  } else if (Tok.isNot(tok::r_square)) {
    // Note, in C89, this production uses the constant-expr production instead
    // of assignment-expr.  The only difference is that assignment-expr allows
    // things like '=' and '*='.  Sema rejects these in C89 mode because they
    // are not i-c-e's, so we don't need to distinguish between the two here.

    // Parse the constant-expression or assignment-expression now (depending
    // on dialect).
    if (getLangOpts().CPlusPlus) {
      NumElements = ParseConstantExpression();
    } else {
      EnterExpressionEvaluationContext Unevaluated(
          Actions, Sema::ExpressionEvaluationContext::ConstantEvaluated);
      NumElements =
          Actions.CorrectDelayedTyposInExpr(ParseAssignmentExpression());
    }
  } else {
    if (StaticLoc.isValid()) {
      Diag(StaticLoc, diag::err_unspecified_size_with_static);
      StaticLoc = SourceLocation();  // Drop the static.
    }
  }

  // If there was an error parsing the assignment-expression, recover.
  if (NumElements.isInvalid()) {
    D.setInvalidType(true);
    // If the expression was invalid, skip it.
    SkipUntil(tok::r_square, StopAtSemi);
    return;
  }

  T.consumeClose();

  MaybeParseCXX11Attributes(DS.getAttributes());

  // Remember that we parsed a array type, and remember its features.
  D.AddTypeInfo(
      DeclaratorChunk::getArray(DS.getTypeQualifiers(), StaticLoc.isValid(),
                                isStar, NumElements.get(), T.getOpenLocation(),
                                T.getCloseLocation()),
      std::move(DS.getAttributes()), T.getCloseLocation());
}

/// Diagnose brackets before an identifier.
void Parser::ParseMisplacedBracketDeclarator(Declarator &D) {
  assert(Tok.is(tok::l_square) && "Missing opening bracket");
  assert(!D.mayOmitIdentifier() && "Declarator cannot omit identifier");

  SourceLocation StartBracketLoc = Tok.getLocation();
  Declarator TempDeclarator(D.getDeclSpec(), D.getContext());

  while (Tok.is(tok::l_square)) {
    ParseBracketDeclarator(TempDeclarator);
  }

  // Stuff the location of the start of the brackets into the Declarator.
  // The diagnostics from ParseDirectDeclarator will make more sense if
  // they use this location instead.
  if (Tok.is(tok::semi))
    D.getName().EndLocation = StartBracketLoc;

  SourceLocation SuggestParenLoc = Tok.getLocation();

  // Now that the brackets are removed, try parsing the declarator again.
  ParseDeclaratorInternal(D, &Parser::ParseDirectDeclarator);

  // Something went wrong parsing the brackets, in which case,
  // ParseBracketDeclarator has emitted an error, and we don't need to emit
  // one here.
  if (TempDeclarator.getNumTypeObjects() == 0)
    return;

  // Determine if parens will need to be suggested in the diagnostic.
  bool NeedParens = false;
  if (D.getNumTypeObjects() != 0) {
    switch (D.getTypeObject(D.getNumTypeObjects() - 1).Kind) {
    case DeclaratorChunk::Pointer:
    case DeclaratorChunk::Reference:
    case DeclaratorChunk::BlockPointer:
    case DeclaratorChunk::MemberPointer:
    case DeclaratorChunk::Pipe:
      NeedParens = true;
      break;
    case DeclaratorChunk::Array:
    case DeclaratorChunk::Function:
    case DeclaratorChunk::Paren:
      break;
    }
  }

  if (NeedParens) {
    // Create a DeclaratorChunk for the inserted parens.
    SourceLocation EndLoc = PP.getLocForEndOfToken(D.getEndLoc());
    D.AddTypeInfo(DeclaratorChunk::getParen(SuggestParenLoc, EndLoc),
                  SourceLocation());
  }

  // Adding back the bracket info to the end of the Declarator.
  for (unsigned i = 0, e = TempDeclarator.getNumTypeObjects(); i < e; ++i) {
    const DeclaratorChunk &Chunk = TempDeclarator.getTypeObject(i);
    D.AddTypeInfo(Chunk, SourceLocation());
  }

  // The missing identifier would have been diagnosed in ParseDirectDeclarator.
  // If parentheses are required, always suggest them.
  if (!D.getIdentifier() && !NeedParens)
    return;

  SourceLocation EndBracketLoc = TempDeclarator.getEndLoc();

  // Generate the move bracket error message.
  SourceRange BracketRange(StartBracketLoc, EndBracketLoc);
  SourceLocation EndLoc = PP.getLocForEndOfToken(D.getEndLoc());

  if (NeedParens) {
    Diag(EndLoc, diag::err_brackets_go_after_unqualified_id)
        << getLangOpts().CPlusPlus
        << FixItHint::CreateInsertion(SuggestParenLoc, "(")
        << FixItHint::CreateInsertion(EndLoc, ")")
        << FixItHint::CreateInsertionFromRange(
               EndLoc, CharSourceRange(BracketRange, true))
        << FixItHint::CreateRemoval(BracketRange);
  } else {
    Diag(EndLoc, diag::err_brackets_go_after_unqualified_id)
        << getLangOpts().CPlusPlus
        << FixItHint::CreateInsertionFromRange(
               EndLoc, CharSourceRange(BracketRange, true))
        << FixItHint::CreateRemoval(BracketRange);
  }
}

/// [GNU]   typeof-specifier:
///           typeof ( expressions )
///           typeof ( type-name )
/// [GNU/C++] typeof unary-expression
///
void Parser::ParseTypeofSpecifier(DeclSpec &DS) {
  assert(Tok.is(tok::kw_typeof) && "Not a typeof specifier");
  Token OpTok = Tok;
  SourceLocation StartLoc = ConsumeToken();

  const bool hasParens = Tok.is(tok::l_paren);

  EnterExpressionEvaluationContext Unevaluated(
      Actions, Sema::ExpressionEvaluationContext::Unevaluated,
      Sema::ReuseLambdaContextDecl);

  bool isCastExpr;
  ParsedType CastTy;
  SourceRange CastRange;
  ExprResult Operand = Actions.CorrectDelayedTyposInExpr(
      ParseExprAfterUnaryExprOrTypeTrait(OpTok, isCastExpr, CastTy, CastRange));
  if (hasParens)
    DS.setTypeofParensRange(CastRange);

  if (CastRange.getEnd().isInvalid())
    // FIXME: Not accurate, the range gets one token more than it should.
    DS.SetRangeEnd(Tok.getLocation());
  else
    DS.SetRangeEnd(CastRange.getEnd());

  if (isCastExpr) {
    if (!CastTy) {
      DS.SetTypeSpecError();
      return;
    }

    const char *PrevSpec = nullptr;
    unsigned DiagID;
    // Check for duplicate type specifiers (e.g. "int typeof(int)").
    if (DS.SetTypeSpecType(DeclSpec::TST_typeofType, StartLoc, PrevSpec,
                           DiagID, CastTy,
                           Actions.getASTContext().getPrintingPolicy()))
      Diag(StartLoc, DiagID) << PrevSpec;
    return;
  }

  // If we get here, the operand to the typeof was an expression.
  if (Operand.isInvalid()) {
    DS.SetTypeSpecError();
    return;
  }

  // We might need to transform the operand if it is potentially evaluated.
  Operand = Actions.HandleExprEvaluationContextForTypeof(Operand.get());
  if (Operand.isInvalid()) {
    DS.SetTypeSpecError();
    return;
  }

  const char *PrevSpec = nullptr;
  unsigned DiagID;
  // Check for duplicate type specifiers (e.g. "int typeof(int)").
  if (DS.SetTypeSpecType(DeclSpec::TST_typeofExpr, StartLoc, PrevSpec,
                         DiagID, Operand.get(),
                         Actions.getASTContext().getPrintingPolicy()))
    Diag(StartLoc, DiagID) << PrevSpec;
}

/// [C11]   atomic-specifier:
///           _Atomic ( type-name )
///
void Parser::ParseAtomicSpecifier(DeclSpec &DS) {
  assert(Tok.is(tok::kw__Atomic) && NextToken().is(tok::l_paren) &&
         "Not an atomic specifier");

  SourceLocation StartLoc = ConsumeToken();
  BalancedDelimiterTracker T(*this, tok::l_paren);
  if (T.consumeOpen())
    return;

  TypeResult Result = ParseTypeName();
  if (Result.isInvalid()) {
    SkipUntil(tok::r_paren, StopAtSemi);
    return;
  }

  // Match the ')'
  T.consumeClose();

  if (T.getCloseLocation().isInvalid())
    return;

  DS.setTypeofParensRange(T.getRange());
  DS.SetRangeEnd(T.getCloseLocation());

  const char *PrevSpec = nullptr;
  unsigned DiagID;
  if (DS.SetTypeSpecType(DeclSpec::TST_atomic, StartLoc, PrevSpec,
                         DiagID, Result.get(),
                         Actions.getASTContext().getPrintingPolicy()))
    Diag(StartLoc, DiagID) << PrevSpec;
}

/// TryAltiVecVectorTokenOutOfLine - Out of line body that should only be called
/// from TryAltiVecVectorToken.
bool Parser::TryAltiVecVectorTokenOutOfLine() {
  Token Next = NextToken();
  switch (Next.getKind()) {
  default: return false;
  case tok::kw_short:
  case tok::kw_long:
  case tok::kw_signed:
  case tok::kw_unsigned:
  case tok::kw_void:
  case tok::kw_char:
  case tok::kw_int:
  case tok::kw_float:
  case tok::kw_double:
  case tok::kw_bool:
  case tok::kw___bool:
  case tok::kw___pixel:
    Tok.setKind(tok::kw___vector);
    return true;
  case tok::identifier:
    if (Next.getIdentifierInfo() == Ident_pixel) {
      Tok.setKind(tok::kw___vector);
      return true;
    }
    if (Next.getIdentifierInfo() == Ident_bool) {
      Tok.setKind(tok::kw___vector);
      return true;
    }
    return false;
  }
}

bool Parser::TryAltiVecTokenOutOfLine(DeclSpec &DS, SourceLocation Loc,
                                      const char *&PrevSpec, unsigned &DiagID,
                                      bool &isInvalid) {
  const PrintingPolicy &Policy = Actions.getASTContext().getPrintingPolicy();
  if (Tok.getIdentifierInfo() == Ident_vector) {
    Token Next = NextToken();
    switch (Next.getKind()) {
    case tok::kw_short:
    case tok::kw_long:
    case tok::kw_signed:
    case tok::kw_unsigned:
    case tok::kw_void:
    case tok::kw_char:
    case tok::kw_int:
    case tok::kw_float:
    case tok::kw_double:
    case tok::kw_bool:
    case tok::kw___bool:
    case tok::kw___pixel:
      isInvalid = DS.SetTypeAltiVecVector(true, Loc, PrevSpec, DiagID, Policy);
      return true;
    case tok::identifier:
      if (Next.getIdentifierInfo() == Ident_pixel) {
        isInvalid = DS.SetTypeAltiVecVector(true, Loc, PrevSpec, DiagID,Policy);
        return true;
      }
      if (Next.getIdentifierInfo() == Ident_bool) {
        isInvalid = DS.SetTypeAltiVecVector(true, Loc, PrevSpec, DiagID,Policy);
        return true;
      }
      break;
    default:
      break;
    }
  } else if ((Tok.getIdentifierInfo() == Ident_pixel) &&
             DS.isTypeAltiVecVector()) {
    isInvalid = DS.SetTypeAltiVecPixel(true, Loc, PrevSpec, DiagID, Policy);
    return true;
  } else if ((Tok.getIdentifierInfo() == Ident_bool) &&
             DS.isTypeAltiVecVector()) {
    isInvalid = DS.SetTypeAltiVecBool(true, Loc, PrevSpec, DiagID, Policy);
    return true;
  }
  return false;
}<|MERGE_RESOLUTION|>--- conflicted
+++ resolved
@@ -3668,21 +3668,7 @@
       isInvalid = DS.setModulePrivateSpec(Loc, PrevSpec, DiagID);
       break;
 
-<<<<<<< HEAD
-    // consteval
-    case tok::kw_consteval:
-      isInvalid = DS.SetImmediateSpec(Loc, PrevSpec, DiagID);
-      break;
-
-    // concept
-    case tok::kw_concept:
-      isInvalid = DS.SetConceptSpec(Loc, PrevSpec, DiagID);
-      break;
-
-    // constexpr
-=======
     // constexpr, consteval, constinit specifiers
->>>>>>> d4eeec7c
     case tok::kw_constexpr:
       isInvalid = DS.SetConstexprSpec(CSK_constexpr, Loc, PrevSpec, DiagID);
       break;
@@ -5123,20 +5109,12 @@
   case tok::annot_decltype:
   case tok::kw_constexpr:
 
-<<<<<<< HEAD
-    // C++ Concepts TS - concept
-  case tok::kw_concept:
-
-    // [Meta] consteval keyword
-  case tok::kw_consteval:
-
     // [Meta] reflected-type-specifier
   case tok::annot_refltype:
-=======
+
     // C++20 consteval and constinit.
   case tok::kw_consteval:
   case tok::kw_constinit:
->>>>>>> d4eeec7c
 
     // C11 _Atomic
   case tok::kw__Atomic:
