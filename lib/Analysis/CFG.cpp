--- conflicted
+++ resolved
@@ -1071,13 +1071,8 @@
       return {};
 
     Expr::EvalResult L1Result, L2Result;
-<<<<<<< HEAD
-    if (!Expr1->EvaluateAsInt(L1Result, EvalCtx) ||
-        !Expr2->EvaluateAsInt(L2Result, EvalCtx))
-=======
-    if (!NumExpr1->EvaluateAsInt(L1Result, *Context) ||
-        !NumExpr2->EvaluateAsInt(L2Result, *Context))
->>>>>>> d4eeec7c
+    if (!NumExpr1->EvaluateAsInt(L1Result, EvalCtx) ||
+        !NumExpr2->EvaluateAsInt(L2Result, EvalCtx))
       return {};
 
     llvm::APSInt L1 = L1Result.Val.getInt();
