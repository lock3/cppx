--- conflicted
+++ resolved
@@ -485,7 +485,10 @@
   llvm_unreachable("unimplemented");
 }
 
-<<<<<<< HEAD
+void ASTStmtReader::VisitCXXInvalidReflectionExpr(CXXInvalidReflectionExpr *S) {
+  llvm_unreachable("unimplemented");
+}
+
 void ASTStmtReader::VisitCXXReflectionReadQueryExpr(
                                                 CXXReflectionReadQueryExpr *E) {
   llvm_unreachable("unimplemented");
@@ -493,13 +496,6 @@
 
 void ASTStmtReader::VisitCXXReflectionWriteQueryExpr(
                                                CXXReflectionWriteQueryExpr *E) {
-=======
-void ASTStmtReader::VisitCXXInvalidReflectionExpr(CXXInvalidReflectionExpr *S) {
-  llvm_unreachable("unimplemented");
-}
-
-void ASTStmtReader::VisitCXXReflectionTraitExpr(CXXReflectionTraitExpr *E) {
->>>>>>> 59d612b8
   llvm_unreachable("unimplemented");
 }
 
