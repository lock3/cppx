--- conflicted
+++ resolved
@@ -2820,21 +2820,8 @@
       S = new (Context) CXXForRangeStmt(Empty);
       break;
 
-<<<<<<< HEAD
-    case STMT_CXX_TUPLE_EXPANSION:
-      S = new (Context) CXXTupleExpansionStmt(Empty);
-      break;
-
-    case STMT_CXX_CONSTEXPR_EXPANSION:
-      S = new (Context) CXXConstexprExpansionStmt(Empty);
-      break;
-
-    case STMT_CXX_PACK_EXPANSION:
-      S = new (Context) CXXPackExpansionStmt(Empty);
-=======
     case STMT_CXX_EXPANSION:
       S = new (Context) CXXExpansionStmt(Empty);
->>>>>>> 2320f327
       break;
 
     case STMT_CXX_INJECTION:
