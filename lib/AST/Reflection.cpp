--- conflicted
+++ resolved
@@ -2319,13 +2319,6 @@
   return true;
 }
 
-<<<<<<< HEAD
-/// Set Result to a copy of R with modifiers M applied.
-static bool makeReflection(const Reflection &R,
-                           const ReflectionModifiers &M, APValue &Result) {
-  Result = APValue(R.getKind(), R.getOpaqueValue(), M);
-  return true;
-=======
 /// Set Result to a reflection of B, at the given offset,
 /// for a parent reflection P.
 static bool makeReflection(const CXXBaseSpecifier *B, unsigned Offset,
@@ -2336,7 +2329,13 @@
   }
 
   return makeReflection(Result);
->>>>>>> f7274629
+}
+
+/// Set Result to a copy of R with modifiers M applied.
+static bool makeReflection(const Reflection &R,
+                           const ReflectionModifiers &M, APValue &Result) {
+  Result = APValue(R.getKind(), R.getOpaqueValue(), M);
+  return true;
 }
 
 static bool getType(const Reflection &R, APValue &Result) {
