--- conflicted
+++ resolved
@@ -1724,18 +1724,16 @@
 }
 
 bool getName(const Reflection R, APValue &Result) {
-<<<<<<< HEAD
+  ASTContext &Ctx = R.getContext();
+
   if (const Expr *NewNameExpr = R.getModifiers().getNewName()) {
     Expr::EvalResult Eval;
     if (!NewNameExpr->EvaluateAsConstantExpr(Eval, Expr::EvaluateForCodeGen,
-                                             *R.Ctx))
+                                             Ctx))
       return false;
     Result = Eval.Val;
     return true;
   }
-=======
-  ASTContext &Ctx = R.getContext();
->>>>>>> 59d612b8
 
   if (R.isType()) {
     QualType T = R.getAsType();
@@ -1986,7 +1984,7 @@
 
 namespace clang {
 
-Reflection EvaluateReflection(Sema &S, Expr *E) {
+bool EvaluateReflection(Sema &S, Expr *E, Reflection &R) {
   SmallVector<PartialDiagnosticAt, 4> Diags;
   Expr::EvalResult Result;
   Result.Diag = &Diags;
@@ -1994,10 +1992,11 @@
     S.Diag(E->getExprLoc(), diag::reflection_not_constant_expression);
     for (PartialDiagnosticAt PD : Diags)
       S.Diag(PD.first, PD.second);
-    return Reflection();
-  }
-
-  return Reflection(S.Context, Result.Val);
+    return true;
+  }
+
+  R = Reflection(S.Context, Result.Val);
+  return false;
 }
 
 }