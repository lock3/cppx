//===- DeclBase.cpp - Declaration AST Node Implementation -----------------===//
//
// Part of the LLVM Project, under the Apache License v2.0 with LLVM Exceptions.
// See https://llvm.org/LICENSE.txt for license information.
// SPDX-License-Identifier: Apache-2.0 WITH LLVM-exception
//
//===----------------------------------------------------------------------===//
//
// This file implements the Decl and DeclContext classes.
//
//===----------------------------------------------------------------------===//

#include "clang/AST/DeclBase.h"
#include "clang/AST/ASTContext.h"
#include "clang/AST/ASTMutationListener.h"
#include "clang/AST/Attr.h"
#include "clang/AST/AttrIterator.h"
#include "clang/AST/Decl.h"
#include "clang/AST/DeclCXX.h"
#include "clang/AST/DeclContextInternals.h"
#include "clang/AST/DeclFriend.h"
#include "clang/AST/DeclObjC.h"
#include "clang/AST/DeclOpenMP.h"
#include "clang/AST/DeclTemplate.h"
#include "clang/AST/DependentDiagnostic.h"
#include "clang/AST/ExternalASTSource.h"
#include "clang/AST/Stmt.h"
#include "clang/AST/Type.h"
#include "clang/Basic/IdentifierTable.h"
#include "clang/Basic/LLVM.h"
#include "clang/Basic/LangOptions.h"
#include "clang/Basic/ObjCRuntime.h"
#include "clang/Basic/PartialDiagnostic.h"
#include "clang/Basic/SourceLocation.h"
#include "clang/Basic/TargetInfo.h"
#include "llvm/ADT/ArrayRef.h"
#include "llvm/ADT/PointerIntPair.h"
#include "llvm/ADT/SmallVector.h"
#include "llvm/ADT/StringRef.h"
#include "llvm/Support/Casting.h"
#include "llvm/Support/ErrorHandling.h"
#include "llvm/Support/MathExtras.h"
#include "llvm/Support/VersionTuple.h"
#include "llvm/Support/raw_ostream.h"
#include <algorithm>
#include <cassert>
#include <cstddef>
#include <string>
#include <tuple>
#include <utility>

using namespace clang;

//===----------------------------------------------------------------------===//
//  Statistics
//===----------------------------------------------------------------------===//

#define DECL(DERIVED, BASE) static int n##DERIVED##s = 0;
#define ABSTRACT_DECL(DECL)
#include "clang/AST/DeclNodes.inc"

void Decl::updateOutOfDate(IdentifierInfo &II) const {
  getASTContext().getExternalSource()->updateOutOfDateIdentifier(II);
}

#define DECL(DERIVED, BASE)                                                    \
  static_assert(alignof(Decl) >= alignof(DERIVED##Decl),                       \
                "Alignment sufficient after objects prepended to " #DERIVED);
#define ABSTRACT_DECL(DECL)
#include "clang/AST/DeclNodes.inc"

void *Decl::operator new(std::size_t Size, const ASTContext &Context,
                         unsigned ID, std::size_t Extra) {
  // Allocate an extra 8 bytes worth of storage, which ensures that the
  // resulting pointer will still be 8-byte aligned.
  static_assert(sizeof(unsigned) * 2 >= alignof(Decl),
                "Decl won't be misaligned");
  void *Start = Context.Allocate(Size + Extra + 8);
  void *Result = (char*)Start + 8;

  unsigned *PrefixPtr = (unsigned *)Result - 2;

  // Zero out the first 4 bytes; this is used to store the owning module ID.
  PrefixPtr[0] = 0;

  // Store the global declaration ID in the second 4 bytes.
  PrefixPtr[1] = ID;

  return Result;
}

void *Decl::operator new(std::size_t Size, const ASTContext &Ctx,
                         DeclContext *Parent, std::size_t Extra) {
  assert(!Parent || &Parent->getParentASTContext() == &Ctx);
  // With local visibility enabled, we track the owning module even for local
  // declarations. We create the TU decl early and may not yet know what the
  // LangOpts are, so conservatively allocate the storage.
  if (Ctx.getLangOpts().trackLocalOwningModule() || !Parent) {
    // Ensure required alignment of the resulting object by adding extra
    // padding at the start if required.
    size_t ExtraAlign =
        llvm::OffsetToAlignment(sizeof(Module *), alignof(Decl));
    auto *Buffer = reinterpret_cast<char *>(
        ::operator new(ExtraAlign + sizeof(Module *) + Size + Extra, Ctx));
    Buffer += ExtraAlign;
    auto *ParentModule =
        Parent ? cast<Decl>(Parent)->getOwningModule() : nullptr;
    return new (Buffer) Module*(ParentModule) + 1;
  }
  return ::operator new(Size + Extra, Ctx);
}

Module *Decl::getOwningModuleSlow() const {
  assert(isFromASTFile() && "Not from AST file?");
  return getASTContext().getExternalSource()->getModule(getOwningModuleID());
}

bool Decl::hasLocalOwningModuleStorage() const {
  return getASTContext().getLangOpts().trackLocalOwningModule();
}

const char *Decl::getDeclKindName() const {
  switch (DeclKind) {
  default: llvm_unreachable("Declaration not in DeclNodes.inc!");
#define DECL(DERIVED, BASE) case DERIVED: return #DERIVED;
#define ABSTRACT_DECL(DECL)
#include "clang/AST/DeclNodes.inc"
  }
}

void Decl::setInvalidDecl(bool Invalid) {
  InvalidDecl = Invalid;
  assert(!isa<TagDecl>(this) || !cast<TagDecl>(this)->isCompleteDefinition());
  if (!Invalid) {
    return;
  }

  if (!isa<ParmVarDecl>(this)) {
    // Defensive maneuver for ill-formed code: we're likely not to make it to
    // a point where we set the access specifier, so default it to "public"
    // to avoid triggering asserts elsewhere in the front end.
    setAccess(AS_public);
  }

  // Marking a DecompositionDecl as invalid implies all the child BindingDecl's
  // are invalid too.
  if (auto *DD = dyn_cast<DecompositionDecl>(this)) {
    for (auto *Binding : DD->bindings()) {
      Binding->setInvalidDecl();
    }
  }
}

const char *DeclContext::getDeclKindName() const {
  switch (getDeclKind()) {
#define DECL(DERIVED, BASE) case Decl::DERIVED: return #DERIVED;
#define ABSTRACT_DECL(DECL)
#include "clang/AST/DeclNodes.inc"
  }
  llvm_unreachable("Declaration context not in DeclNodes.inc!");
}

bool Decl::StatisticsEnabled = false;
void Decl::EnableStatistics() {
  StatisticsEnabled = true;
}

void Decl::PrintStats() {
  llvm::errs() << "\n*** Decl Stats:\n";

  int totalDecls = 0;
#define DECL(DERIVED, BASE) totalDecls += n##DERIVED##s;
#define ABSTRACT_DECL(DECL)
#include "clang/AST/DeclNodes.inc"
  llvm::errs() << "  " << totalDecls << " decls total.\n";

  int totalBytes = 0;
#define DECL(DERIVED, BASE)                                             \
  if (n##DERIVED##s > 0) {                                              \
    totalBytes += (int)(n##DERIVED##s * sizeof(DERIVED##Decl));         \
    llvm::errs() << "    " << n##DERIVED##s << " " #DERIVED " decls, "  \
                 << sizeof(DERIVED##Decl) << " each ("                  \
                 << n##DERIVED##s * sizeof(DERIVED##Decl)               \
                 << " bytes)\n";                                        \
  }
#define ABSTRACT_DECL(DECL)
#include "clang/AST/DeclNodes.inc"

  llvm::errs() << "Total bytes = " << totalBytes << "\n";
}

void Decl::add(Kind k) {
  switch (k) {
#define DECL(DERIVED, BASE) case DERIVED: ++n##DERIVED##s; break;
#define ABSTRACT_DECL(DECL)
#include "clang/AST/DeclNodes.inc"
  }
}

bool Decl::isTemplateParameterPack() const {
  if (const auto *TTP = dyn_cast<TemplateTypeParmDecl>(this))
    return TTP->isParameterPack();
  if (const auto *NTTP = dyn_cast<NonTypeTemplateParmDecl>(this))
    return NTTP->isParameterPack();
  if (const auto *TTP = dyn_cast<TemplateTemplateParmDecl>(this))
    return TTP->isParameterPack();
  return false;
}

bool Decl::isParameterPack() const {
  if (const auto *Parm = dyn_cast<ParmVarDecl>(this))
    return Parm->isParameterPack();

  return isTemplateParameterPack();
}

FunctionDecl *Decl::getAsFunction() {
  if (auto *FD = dyn_cast<FunctionDecl>(this))
    return FD;
  if (const auto *FTD = dyn_cast<FunctionTemplateDecl>(this))
    return FTD->getTemplatedDecl();
  return nullptr;
}

bool Decl::isTemplateDecl() const {
  return isa<TemplateDecl>(this);
}

TemplateDecl *Decl::getDescribedTemplate() const {
  if (auto *FD = dyn_cast<FunctionDecl>(this))
    return FD->getDescribedFunctionTemplate();
  else if (auto *RD = dyn_cast<CXXRecordDecl>(this))
    return RD->getDescribedClassTemplate();
  else if (auto *VD = dyn_cast<VarDecl>(this))
    return VD->getDescribedVarTemplate();
  else if (auto *AD = dyn_cast<TypeAliasDecl>(this))
    return AD->getDescribedAliasTemplate();

  return nullptr;
}

bool Decl::isTemplated() const {
  // A declaration is dependent if it is a template or a template pattern, or
  // is within (lexcially for a friend, semantically otherwise) a dependent
  // context.
  // FIXME: Should local extern declarations be treated like friends?
  if (auto *AsDC = dyn_cast<DeclContext>(this))
    return AsDC->isDependentContext();
  auto *DC = getFriendObjectKind() ? getLexicalDeclContext() : getDeclContext();
  return DC->isDependentContext() || isTemplateDecl() || getDescribedTemplate();
}

const DeclContext *Decl::getParentFunctionOrMethod() const {
  for (const DeclContext *DC = getDeclContext();
       DC && !DC->isTranslationUnit() && !DC->isNamespace();
       DC = DC->getParent())
    if (DC->isFunctionOrMethod())
      return DC;

  return nullptr;
}

//===----------------------------------------------------------------------===//
// PrettyStackTraceDecl Implementation
//===----------------------------------------------------------------------===//

void PrettyStackTraceDecl::print(raw_ostream &OS) const {
  SourceLocation TheLoc = Loc;
  if (TheLoc.isInvalid() && TheDecl)
    TheLoc = TheDecl->getLocation();

  if (TheLoc.isValid()) {
    TheLoc.print(OS, SM);
    OS << ": ";
  }

  OS << Message;

  if (const auto *DN = dyn_cast_or_null<NamedDecl>(TheDecl)) {
    OS << " '";
    DN->printQualifiedName(OS);
    OS << '\'';
  }
  OS << '\n';
}

//===----------------------------------------------------------------------===//
// Decl Implementation
//===----------------------------------------------------------------------===//

// Out-of-line virtual method providing a home for Decl.
Decl::~Decl() = default;

void Decl::setDeclContext(DeclContext *DC) {
  DeclCtx = DC;
}

void Decl::setLexicalDeclContext(DeclContext *DC) {
  if (DC == getLexicalDeclContext())
    return;

  if (isInSemaDC()) {
    setDeclContextsImpl(getDeclContext(), DC, getASTContext());
  } else {
    getMultipleDC()->LexicalDC = DC;
  }

  // FIXME: We shouldn't be changing the lexical context of declarations
  // imported from AST files.
  if (!isFromASTFile()) {
    setModuleOwnershipKind(getModuleOwnershipKindForChildOf(DC));
    if (hasOwningModule())
      setLocalOwningModule(cast<Decl>(DC)->getOwningModule());
  }

  assert(
      (getModuleOwnershipKind() != ModuleOwnershipKind::VisibleWhenImported ||
       getOwningModule()) &&
      "hidden declaration has no owning module");
}

void Decl::setDeclContextsImpl(DeclContext *SemaDC, DeclContext *LexicalDC,
                               ASTContext &Ctx) {
  if (SemaDC == LexicalDC) {
    DeclCtx = SemaDC;
  } else {
    auto *MDC = new (Ctx) Decl::MultipleDC();
    MDC->SemanticDC = SemaDC;
    MDC->LexicalDC = LexicalDC;
    DeclCtx = MDC;
  }
}

bool Decl::isLexicallyWithinFunctionOrMethod() const {
  const DeclContext *LDC = getLexicalDeclContext();
  while (true) {
    if (LDC->isFunctionOrMethod())
      return true;
    if (!isa<TagDecl>(LDC))
      return false;
    LDC = LDC->getLexicalParent();
  }
  return false;
}

bool Decl::isInAnonymousNamespace() const {
  for (const DeclContext *DC = getDeclContext(); DC; DC = DC->getParent()) {
    if (const auto *ND = dyn_cast<NamespaceDecl>(DC))
      if (ND->isAnonymousNamespace())
        return true;
  }

  return false;
}

bool Decl::isInStdNamespace() const {
  return getDeclContext()->isStdNamespace();
}

bool Decl::isInFragment() const {
  return getDeclContext()->isFragmentContext();
}

TranslationUnitDecl *Decl::getTranslationUnitDecl() {
  if (auto *TUD = dyn_cast<TranslationUnitDecl>(this))
    return TUD;

  DeclContext *DC = getDeclContext();
  assert(DC && "This decl is not contained in a translation unit!");

  while (!DC->isTranslationUnit()) {
    DC = DC->getParent();
    assert(DC && "This decl is not contained in a translation unit!");
  }

  return cast<TranslationUnitDecl>(DC);
}

ASTContext &Decl::getASTContext() const {
  return getTranslationUnitDecl()->getASTContext();
}

ASTMutationListener *Decl::getASTMutationListener() const {
  return getASTContext().getASTMutationListener();
}

unsigned Decl::getMaxAlignment() const {
  if (!hasAttrs())
    return 0;

  unsigned Align = 0;
  const AttrVec &V = getAttrs();
  ASTContext &Ctx = getASTContext();
  specific_attr_iterator<AlignedAttr> I(V.begin()), E(V.end());
  for (; I != E; ++I)
    Align = std::max(Align, I->getAlignment(Ctx));
  return Align;
}

bool Decl::isUsed(bool CheckUsedAttr) const {
  const Decl *CanonD = getCanonicalDecl();
  if (CanonD->Used)
    return true;

  // Check for used attribute.
  // Ask the most recent decl, since attributes accumulate in the redecl chain.
  if (CheckUsedAttr && getMostRecentDecl()->hasAttr<UsedAttr>())
    return true;

  // The information may have not been deserialized yet. Force deserialization
  // to complete the needed information.
  return getMostRecentDecl()->getCanonicalDecl()->Used;
}

void Decl::markUsed(ASTContext &C) {
  if (isUsed(false))
    return;

  if (C.getASTMutationListener())
    C.getASTMutationListener()->DeclarationMarkedUsed(this);

  setIsUsed();
}

bool Decl::isReferenced() const {
  if (Referenced)
    return true;

  // Check redeclarations.
  for (const auto *I : redecls())
    if (I->Referenced)
      return true;

  return false;
}

ExternalSourceSymbolAttr *Decl::getExternalSourceSymbolAttr() const {
  const Decl *Definition = nullptr;
  if (auto *ID = dyn_cast<ObjCInterfaceDecl>(this)) {
    Definition = ID->getDefinition();
  } else if (auto *PD = dyn_cast<ObjCProtocolDecl>(this)) {
    Definition = PD->getDefinition();
  } else if (auto *TD = dyn_cast<TagDecl>(this)) {
    Definition = TD->getDefinition();
  }
  if (!Definition)
    Definition = this;

  if (auto *attr = Definition->getAttr<ExternalSourceSymbolAttr>())
    return attr;
  if (auto *dcd = dyn_cast<Decl>(getDeclContext())) {
    return dcd->getAttr<ExternalSourceSymbolAttr>();
  }

  return nullptr;
}

bool Decl::hasDefiningAttr() const {
  return hasAttr<AliasAttr>() || hasAttr<IFuncAttr>();
}

const Attr *Decl::getDefiningAttr() const {
  if (auto *AA = getAttr<AliasAttr>())
    return AA;
  if (auto *IFA = getAttr<IFuncAttr>())
    return IFA;
  return nullptr;
}

static StringRef getRealizedPlatform(const AvailabilityAttr *A,
                                     const ASTContext &Context) {
  // Check if this is an App Extension "platform", and if so chop off
  // the suffix for matching with the actual platform.
  StringRef RealizedPlatform = A->getPlatform()->getName();
  if (!Context.getLangOpts().AppExt)
    return RealizedPlatform;
  size_t suffix = RealizedPlatform.rfind("_app_extension");
  if (suffix != StringRef::npos)
    return RealizedPlatform.slice(0, suffix);
  return RealizedPlatform;
}

/// Determine the availability of the given declaration based on
/// the target platform.
///
/// When it returns an availability result other than \c AR_Available,
/// if the \p Message parameter is non-NULL, it will be set to a
/// string describing why the entity is unavailable.
///
/// FIXME: Make these strings localizable, since they end up in
/// diagnostics.
static AvailabilityResult CheckAvailability(ASTContext &Context,
                                            const AvailabilityAttr *A,
                                            std::string *Message,
                                            VersionTuple EnclosingVersion) {
  if (EnclosingVersion.empty())
    EnclosingVersion = Context.getTargetInfo().getPlatformMinVersion();

  if (EnclosingVersion.empty())
    return AR_Available;

  StringRef ActualPlatform = A->getPlatform()->getName();
  StringRef TargetPlatform = Context.getTargetInfo().getPlatformName();

  // Match the platform name.
  if (getRealizedPlatform(A, Context) != TargetPlatform)
    return AR_Available;

  StringRef PrettyPlatformName
    = AvailabilityAttr::getPrettyPlatformName(ActualPlatform);

  if (PrettyPlatformName.empty())
    PrettyPlatformName = ActualPlatform;

  std::string HintMessage;
  if (!A->getMessage().empty()) {
    HintMessage = " - ";
    HintMessage += A->getMessage();
  }

  // Make sure that this declaration has not been marked 'unavailable'.
  if (A->getUnavailable()) {
    if (Message) {
      Message->clear();
      llvm::raw_string_ostream Out(*Message);
      Out << "not available on " << PrettyPlatformName
          << HintMessage;
    }

    return AR_Unavailable;
  }

  // Make sure that this declaration has already been introduced.
  if (!A->getIntroduced().empty() &&
      EnclosingVersion < A->getIntroduced()) {
    if (Message) {
      Message->clear();
      llvm::raw_string_ostream Out(*Message);
      VersionTuple VTI(A->getIntroduced());
      Out << "introduced in " << PrettyPlatformName << ' '
          << VTI << HintMessage;
    }

    return A->getStrict() ? AR_Unavailable : AR_NotYetIntroduced;
  }

  // Make sure that this declaration hasn't been obsoleted.
  if (!A->getObsoleted().empty() && EnclosingVersion >= A->getObsoleted()) {
    if (Message) {
      Message->clear();
      llvm::raw_string_ostream Out(*Message);
      VersionTuple VTO(A->getObsoleted());
      Out << "obsoleted in " << PrettyPlatformName << ' '
          << VTO << HintMessage;
    }

    return AR_Unavailable;
  }

  // Make sure that this declaration hasn't been deprecated.
  if (!A->getDeprecated().empty() && EnclosingVersion >= A->getDeprecated()) {
    if (Message) {
      Message->clear();
      llvm::raw_string_ostream Out(*Message);
      VersionTuple VTD(A->getDeprecated());
      Out << "first deprecated in " << PrettyPlatformName << ' '
          << VTD << HintMessage;
    }

    return AR_Deprecated;
  }

  return AR_Available;
}

AvailabilityResult Decl::getAvailability(std::string *Message,
                                         VersionTuple EnclosingVersion,
                                         StringRef *RealizedPlatform) const {
  if (auto *FTD = dyn_cast<FunctionTemplateDecl>(this))
    return FTD->getTemplatedDecl()->getAvailability(Message, EnclosingVersion,
                                                    RealizedPlatform);

  AvailabilityResult Result = AR_Available;
  std::string ResultMessage;

  for (const auto *A : attrs()) {
    if (const auto *Deprecated = dyn_cast<DeprecatedAttr>(A)) {
      if (Result >= AR_Deprecated)
        continue;

      if (Message)
        ResultMessage = Deprecated->getMessage();

      Result = AR_Deprecated;
      continue;
    }

    if (const auto *Unavailable = dyn_cast<UnavailableAttr>(A)) {
      if (Message)
        *Message = Unavailable->getMessage();
      return AR_Unavailable;
    }

    if (const auto *Availability = dyn_cast<AvailabilityAttr>(A)) {
      AvailabilityResult AR = CheckAvailability(getASTContext(), Availability,
                                                Message, EnclosingVersion);

      if (AR == AR_Unavailable) {
        if (RealizedPlatform)
          *RealizedPlatform = Availability->getPlatform()->getName();
        return AR_Unavailable;
      }

      if (AR > Result) {
        Result = AR;
        if (Message)
          ResultMessage.swap(*Message);
      }
      continue;
    }
  }

  if (Message)
    Message->swap(ResultMessage);
  return Result;
}

VersionTuple Decl::getVersionIntroduced() const {
  const ASTContext &Context = getASTContext();
  StringRef TargetPlatform = Context.getTargetInfo().getPlatformName();
  for (const auto *A : attrs()) {
    if (const auto *Availability = dyn_cast<AvailabilityAttr>(A)) {
      if (getRealizedPlatform(Availability, Context) != TargetPlatform)
        continue;
      if (!Availability->getIntroduced().empty())
        return Availability->getIntroduced();
    }
  }
  return {};
}

bool Decl::canBeWeakImported(bool &IsDefinition) const {
  IsDefinition = false;

  // Variables, if they aren't definitions.
  if (const auto *Var = dyn_cast<VarDecl>(this)) {
    if (Var->isThisDeclarationADefinition()) {
      IsDefinition = true;
      return false;
    }
    return true;

  // Functions, if they aren't definitions.
  } else if (const auto *FD = dyn_cast<FunctionDecl>(this)) {
    if (FD->hasBody()) {
      IsDefinition = true;
      return false;
    }
    return true;

  // Objective-C classes, if this is the non-fragile runtime.
  } else if (isa<ObjCInterfaceDecl>(this) &&
             getASTContext().getLangOpts().ObjCRuntime.hasWeakClassImport()) {
    return true;

  // Nothing else.
  } else {
    return false;
  }
}

bool Decl::isWeakImported() const {
  bool IsDefinition;
  if (!canBeWeakImported(IsDefinition))
    return false;

  for (const auto *A : attrs()) {
    if (isa<WeakImportAttr>(A))
      return true;

    if (const auto *Availability = dyn_cast<AvailabilityAttr>(A)) {
      if (CheckAvailability(getASTContext(), Availability, nullptr,
                            VersionTuple()) == AR_NotYetIntroduced)
        return true;
    }
  }

  return false;
}

unsigned Decl::getIdentifierNamespaceForKind(Kind DeclKind) {
  switch (DeclKind) {
    case Function:
    case CXXDeductionGuide:
    case CXXMethod:
    case CXXConstructor:
    case ConstructorUsingShadow:
    case CXXDestructor:
    case CXXConversion:
    case EnumConstant:
    case Var:
    case ImplicitParam:
    case ParmVar:
    case ObjCMethod:
    case ObjCProperty:
    case MSProperty:
      return IDNS_Ordinary;
    case Label:
      return IDNS_Label;
    case IndirectField:
      return IDNS_Ordinary | IDNS_Member;

    case Binding:
    case NonTypeTemplateParm:
    case VarTemplate:
      // These (C++-only) declarations are found by redeclaration lookup for
      // tag types, so we include them in the tag namespace.
      return IDNS_Ordinary | IDNS_Tag;

    case ObjCCompatibleAlias:
    case ObjCInterface:
      return IDNS_Ordinary | IDNS_Type;

    case Typedef:
    case TypeAlias:
    case TemplateTypeParm:
    case ObjCTypeParam:
    case CXXRequiredType:
      return IDNS_Ordinary | IDNS_Type;

    case UnresolvedUsingTypename:
      return IDNS_Ordinary | IDNS_Type | IDNS_Using;

    case UsingShadow:
      return 0; // we'll actually overwrite this later

    case UnresolvedUsingValue:
      return IDNS_Ordinary | IDNS_Using;

    case Using:
    case UsingPack:
      return IDNS_Using;

    case ObjCProtocol:
      return IDNS_ObjCProtocol;

    case Field:
    case ObjCAtDefsField:
    case ObjCIvar:
      return IDNS_Member;

    case Record:
    case CXXRecord:
    case Enum:
      return IDNS_Tag | IDNS_Type;

    case Namespace:
    case NamespaceAlias:
      return IDNS_Namespace;

    case FunctionTemplate:
      return IDNS_Ordinary;

    case ClassTemplate:
    case TemplateTemplateParm:
    case TypeAliasTemplate:
      return IDNS_Ordinary | IDNS_Tag | IDNS_Type;

    case OMPDeclareReduction:
      return IDNS_OMPReduction;

    case OMPDeclareMapper:
      return IDNS_OMPMapper;

    // Never have names.
    case Friend:
    case FriendTemplate:
    case AccessSpec:
    case LinkageSpec:
    case Export:
    case FileScopeAsm:
    case StaticAssert:
    case ObjCPropertyImpl:
    case PragmaComment:
    case PragmaDetectMismatch:
    case Block:
    case Captured:
    case TranslationUnit:
    case ExternCContext:
    case Decomposition:

    case UsingDirective:
    case BuiltinTemplate:
    case ClassTemplateSpecialization:
    case ClassTemplatePartialSpecialization:
    case ClassScopeFunctionSpecialization:
    case VarTemplateSpecialization:
    case VarTemplatePartialSpecialization:
    case ObjCImplementation:
    case ObjCCategory:
    case ObjCCategoryImpl:
    case Import:
    case OMPThreadPrivate:
    case OMPAllocate:
    case OMPRequires:
    case OMPCapturedExpr:
    case Empty:
    case CXXFragment:
    case CXXMetaprogram:
    case CXXInjection:
    case CXXStmtFragment:
      // Never looked up by name.
      return 0;
  }

  llvm_unreachable("Invalid DeclKind!");
}

void Decl::setAttrsImpl(const AttrVec &attrs, ASTContext &Ctx) {
  assert(!HasAttrs && "Decl already contains attrs.");

  AttrVec &AttrBlank = Ctx.getDeclAttrs(this);
  assert(AttrBlank.empty() && "HasAttrs was wrong?");

  AttrBlank = attrs;
  HasAttrs = true;
}

void Decl::dropAttrs() {
  if (!HasAttrs) return;

  HasAttrs = false;
  getASTContext().eraseDeclAttrs(this);
}

void Decl::addAttr(Attr *A) {
  if (!hasAttrs()) {
    setAttrs(AttrVec(1, A));
    return;
  }

  AttrVec &Attrs = getAttrs();
  if (!A->isInherited()) {
    Attrs.push_back(A);
    return;
  }

  // Attribute inheritance is processed after attribute parsing. To keep the
  // order as in the source code, add inherited attributes before non-inherited
  // ones.
  auto I = Attrs.begin(), E = Attrs.end();
  for (; I != E; ++I) {
    if (!(*I)->isInherited())
      break;
  }
  Attrs.insert(I, A);
}

const AttrVec &Decl::getAttrs() const {
  assert(HasAttrs && "No attrs to get!");
  return getASTContext().getDeclAttrs(this);
}

Decl *Decl::castFromDeclContext (const DeclContext *D) {
  Decl::Kind DK = D->getDeclKind();
  switch(DK) {
#define DECL(NAME, BASE)
#define DECL_CONTEXT(NAME) \
    case Decl::NAME:       \
      return static_cast<NAME##Decl *>(const_cast<DeclContext *>(D));
#define DECL_CONTEXT_BASE(NAME)
#include "clang/AST/DeclNodes.inc"
    default:
#define DECL(NAME, BASE)
#define DECL_CONTEXT_BASE(NAME)                  \
      if (DK >= first##NAME && DK <= last##NAME) \
        return static_cast<NAME##Decl *>(const_cast<DeclContext *>(D));
#include "clang/AST/DeclNodes.inc"
      llvm_unreachable("a decl that inherits DeclContext isn't handled");
  }
}

DeclContext *Decl::castToDeclContext(const Decl *D) {
  Decl::Kind DK = D->getKind();
  switch(DK) {
#define DECL(NAME, BASE)
#define DECL_CONTEXT(NAME) \
    case Decl::NAME:       \
      return static_cast<NAME##Decl *>(const_cast<Decl *>(D));
#define DECL_CONTEXT_BASE(NAME)
#include "clang/AST/DeclNodes.inc"
    default:
#define DECL(NAME, BASE)
#define DECL_CONTEXT_BASE(NAME)                                   \
      if (DK >= first##NAME && DK <= last##NAME)                  \
        return static_cast<NAME##Decl *>(const_cast<Decl *>(D));
#include "clang/AST/DeclNodes.inc"
      llvm_unreachable("a decl that inherits DeclContext isn't handled");
  }
}

SourceLocation Decl::getBodyRBrace() const {
  // Special handling of FunctionDecl to avoid de-serializing the body from PCH.
  // FunctionDecl stores EndRangeLoc for this purpose.
  if (const auto *FD = dyn_cast<FunctionDecl>(this)) {
    const FunctionDecl *Definition;
    if (FD->hasBody(Definition))
      return Definition->getSourceRange().getEnd();
    return {};
  }

  if (Stmt *Body = getBody())
    return Body->getSourceRange().getEnd();

  return {};
}

bool Decl::AccessDeclContextSanity() const {
#ifndef NDEBUG
  // Suppress this check if any of the following hold:
  // 1. this is the translation unit (and thus has no parent)
  // 2. this is a template parameter (and thus doesn't belong to its context)
  // 3. this is a non-type template parameter
  // 4. the context is not a record
  // 5. it's invalid
  // 6. it's a C++0x static_assert.
  // 7. it's a block literal declaration
  if (isa<TranslationUnitDecl>(this) ||
      isa<TemplateTypeParmDecl>(this) ||
      isa<NonTypeTemplateParmDecl>(this) ||
      !isa<CXXRecordDecl>(getDeclContext()) ||
      isInvalidDecl() ||
      isa<StaticAssertDecl>(this) ||
      isa<BlockDecl>(this) ||
      // FIXME: a ParmVarDecl can have ClassTemplateSpecialization
      // as DeclContext (?).
      isa<ParmVarDecl>(this) ||
      // FIXME: a ClassTemplateSpecialization or CXXRecordDecl can have
      // AS_none as access specifier.
      isa<CXXRecordDecl>(this) ||
      isa<ClassScopeFunctionSpecializationDecl>(this))
    return true;

  assert(Access != AS_none &&
         "Access specifier is AS_none inside a record decl");
#endif
  return true;
}

static Decl::Kind getKind(const Decl *D) { return D->getKind(); }
static Decl::Kind getKind(const DeclContext *DC) { return DC->getDeclKind(); }

int64_t Decl::getID() const {
  return getASTContext().getAllocator().identifyKnownAlignedObject<Decl>(this);
}

const FunctionType *Decl::getFunctionType(bool BlocksToo) const {
  QualType Ty;
  if (const auto *D = dyn_cast<ValueDecl>(this))
    Ty = D->getType();
  else if (const auto *D = dyn_cast<TypedefNameDecl>(this))
    Ty = D->getUnderlyingType();
  else
    return nullptr;

  if (Ty->isFunctionPointerType())
    Ty = Ty->getAs<PointerType>()->getPointeeType();
  else if (BlocksToo && Ty->isBlockPointerType())
    Ty = Ty->getAs<BlockPointerType>()->getPointeeType();

  return Ty->getAs<FunctionType>();
}

/// Starting at a given context (a Decl or DeclContext), look for a
/// code context that is not a closure (a lambda, block, etc.).
template <class T> static Decl *getNonClosureContext(T *D) {
  if (getKind(D) == Decl::CXXMethod) {
    auto *MD = cast<CXXMethodDecl>(D);
    if (MD->getOverloadedOperator() == OO_Call &&
        MD->getParent()->isLambda())
      return getNonClosureContext(MD->getParent()->getParent());
    return MD;
  } else if (auto *FD = dyn_cast<FunctionDecl>(D))
    return FD;
  else if (auto *MD = dyn_cast<ObjCMethodDecl>(D))
    return MD;
  else if (auto *BD = dyn_cast<BlockDecl>(D))
    return getNonClosureContext(BD->getParent());
  else if (auto *CD = dyn_cast<CapturedDecl>(D))
    return getNonClosureContext(CD->getParent());
  else
    return nullptr;
}

Decl *Decl::getNonClosureContext() {
  return ::getNonClosureContext(this);
}

Decl *DeclContext::getNonClosureAncestor() {
  return ::getNonClosureContext(this);
}

//===----------------------------------------------------------------------===//
// DeclContext Implementation
//===----------------------------------------------------------------------===//

DeclContext::DeclContext(Decl::Kind K) {
  DeclContextBits.DeclKind = K;
  setHasExternalLexicalStorage(false);
  setHasExternalVisibleStorage(false);
  setNeedToReconcileExternalVisibleStorage(false);
  setHasLazyLocalLexicalLookups(false);
  setHasLazyExternalLexicalLookups(false);
  setUseQualifiedLookup(false);
}

bool DeclContext::classof(const Decl *D) {
  switch (D->getKind()) {
#define DECL(NAME, BASE)
#define DECL_CONTEXT(NAME) case Decl::NAME:
#define DECL_CONTEXT_BASE(NAME)
#include "clang/AST/DeclNodes.inc"
      return true;
    default:
#define DECL(NAME, BASE)
#define DECL_CONTEXT_BASE(NAME)                 \
      if (D->getKind() >= Decl::first##NAME &&  \
          D->getKind() <= Decl::last##NAME)     \
        return true;
#include "clang/AST/DeclNodes.inc"
      return false;
  }
}

DeclContext::~DeclContext() = default;

/// Find the parent context of this context that will be
/// used for unqualified name lookup.
///
/// Generally, the parent lookup context is the semantic context. However, for
/// a friend function the parent lookup context is the lexical context, which
/// is the class in which the friend is declared.
DeclContext *DeclContext::getLookupParent() {
  // FIXME: Find a better way to identify friends.
  if (isa<FunctionDecl>(this))
    if (getParent()->getRedeclContext()->isFileContext() &&
        getLexicalParent()->getRedeclContext()->isRecord())
      return getLexicalParent();

  return getParent();
}

<<<<<<< HEAD
bool DeclContext::isFragmentContext() const {
  const DeclContext *DC = this;
  do {
    if (DC->isFragment())
      return true;
    DC = DC->getParent();
  } while (DC);
  return false;
=======
const BlockDecl *DeclContext::getInnermostBlockDecl() const {
  const DeclContext *Ctx = this;

  do {
    if (Ctx->isClosure())
      return cast<BlockDecl>(Ctx);
    Ctx = Ctx->getParent();
  } while (Ctx);

  return nullptr;
}

bool DeclContext::isInlineNamespace() const {
  return isNamespace() &&
         cast<NamespaceDecl>(this)->isInline();
>>>>>>> d7c02eaf
}

bool DeclContext::isStdNamespace() const {
  if (!isNamespace())
    return false;

  const auto *ND = cast<NamespaceDecl>(this);
  if (ND->isInline()) {
    return ND->getParent()->isStdNamespace();
  }

  if (!getParent()->getRedeclContext()->isTranslationUnit())
    return false;

  const IdentifierInfo *II = ND->getIdentifier();
  return II && II->isStr("std");
}

bool DeclContext::isInlineNamespace() const {
  return isNamespace() &&
         cast<NamespaceDecl>(this)->isInline();
}

bool DeclContext::isDependentContext() const {
  // We need to check this first, as it can contain
  // other contexts, that would cause it to not get triggered.
  if (getParent() && isa<CXXFragmentDecl>(getParent()))
    return true;

  if (isFileContext())
    return false;

  if (isa<ClassTemplatePartialSpecializationDecl>(this))
    return true;

  if (const auto *Record = dyn_cast<CXXRecordDecl>(this)) {
    if (Record->getDescribedClassTemplate())
      return true;

    if (Record->isDependentLambda())
      return true;
  }

  if (const auto *Function = dyn_cast<FunctionDecl>(this)) {
    if (Function->getDescribedFunctionTemplate())
      return true;

    // Friend function declarations are dependent if their *lexical*
    // context is dependent.
    if (cast<Decl>(this)->getFriendObjectKind())
      return getLexicalParent()->isDependentContext();
  }

  // FIXME: A variable template is a dependent context, but is not a
  // DeclContext. A context within it (such as a lambda-expression)
  // should be considered dependent.

  return getParent() && getParent()->isDependentContext();
}

bool DeclContext::isConstexprContext() const {
  const DeclContext *DC = this;
  do {
    if (auto *FD = dyn_cast<FunctionDecl>(DC))
      return FD->isConstexpr();
    DC = DC->getParent();
  } while (DC);
  return false;
}

bool DeclContext::isTransparentContext() const {
  if (getDeclKind() == Decl::Enum)
    return !cast<EnumDecl>(this)->isScoped();
  else if (getDeclKind() == Decl::LinkageSpec || getDeclKind() == Decl::Export)
    return true;

  return false;
}

static bool isLinkageSpecContext(const DeclContext *DC,
                                 LinkageSpecDecl::LanguageIDs ID) {
  while (DC->getDeclKind() != Decl::TranslationUnit) {
    if (DC->getDeclKind() == Decl::LinkageSpec)
      return cast<LinkageSpecDecl>(DC)->getLanguage() == ID;
    DC = DC->getLexicalParent();
  }
  return false;
}

bool DeclContext::isExternCContext() const {
  return isLinkageSpecContext(this, LinkageSpecDecl::lang_c);
}

const LinkageSpecDecl *DeclContext::getExternCContext() const {
  const DeclContext *DC = this;
  while (DC->getDeclKind() != Decl::TranslationUnit) {
    if (DC->getDeclKind() == Decl::LinkageSpec &&
        cast<LinkageSpecDecl>(DC)->getLanguage() == LinkageSpecDecl::lang_c)
      return cast<LinkageSpecDecl>(DC);
    DC = DC->getLexicalParent();
  }
  return nullptr;
}

bool DeclContext::isExternCXXContext() const {
  return isLinkageSpecContext(this, LinkageSpecDecl::lang_cxx);
}

bool DeclContext::Encloses(const DeclContext *DC) const {
  if (getPrimaryContext() != this)
    return getPrimaryContext()->Encloses(DC);

  for (; DC; DC = DC->getParent())
    if (DC->getPrimaryContext() == this)
      return true;
  return false;
}

DeclContext *DeclContext::getPrimaryContext() {
  switch (getDeclKind()) {
  case Decl::TranslationUnit:
  case Decl::ExternCContext:
  case Decl::LinkageSpec:
  case Decl::Export:
  case Decl::Block:
  case Decl::Captured:
  case Decl::OMPDeclareReduction:
  case Decl::OMPDeclareMapper:
  case Decl::CXXFragment:
  case Decl::CXXStmtFragment:
    // There is only one DeclContext for these entities.
    return this;

  case Decl::Namespace:
    // The original namespace is our primary context.
    return static_cast<NamespaceDecl *>(this)->getOriginalNamespace();

  case Decl::ObjCMethod:
    return this;

  case Decl::ObjCInterface:
    if (auto *OID = dyn_cast<ObjCInterfaceDecl>(this))
      if (auto *Def = OID->getDefinition())
        return Def;
    return this;

  case Decl::ObjCProtocol:
    if (auto *OPD = dyn_cast<ObjCProtocolDecl>(this))
      if (auto *Def = OPD->getDefinition())
        return Def;
    return this;

  case Decl::ObjCCategory:
    return this;

  case Decl::ObjCImplementation:
  case Decl::ObjCCategoryImpl:
    return this;

  default:
    if (getDeclKind() >= Decl::firstTag && getDeclKind() <= Decl::lastTag) {
      // If this is a tag type that has a definition or is currently
      // being defined, that definition is our primary context.
      auto *Tag = cast<TagDecl>(this);

      if (TagDecl *Def = Tag->getDefinition())
        return Def;

      if (const auto *TagTy = dyn_cast<TagType>(Tag->getTypeForDecl())) {
        // Note, TagType::getDecl returns the (partial) definition one exists.
        TagDecl *PossiblePartialDef = TagTy->getDecl();
        if (PossiblePartialDef->isBeingDefined())
          return PossiblePartialDef;
      } else {
        assert(isa<InjectedClassNameType>(Tag->getTypeForDecl()));
      }

      return Tag;
    }

    assert(getDeclKind() >= Decl::firstFunction &&
           getDeclKind() <= Decl::lastFunction &&
          "Unknown DeclContext kind");
    return this;
  }
}

void
DeclContext::collectAllContexts(SmallVectorImpl<DeclContext *> &Contexts){
  Contexts.clear();

  if (getDeclKind() != Decl::Namespace) {
    Contexts.push_back(this);
    return;
  }

  auto *Self = static_cast<NamespaceDecl *>(this);
  for (NamespaceDecl *N = Self->getMostRecentDecl(); N;
       N = N->getPreviousDecl())
    Contexts.push_back(N);

  std::reverse(Contexts.begin(), Contexts.end());
}

std::pair<Decl *, Decl *>
DeclContext::BuildDeclChain(ArrayRef<Decl *> Decls,
                            bool FieldsAlreadyLoaded) {
  // Build up a chain of declarations via the Decl::NextInContextAndBits field.
  Decl *FirstNewDecl = nullptr;
  Decl *PrevDecl = nullptr;
  for (auto *D : Decls) {
    if (FieldsAlreadyLoaded && isa<FieldDecl>(D))
      continue;

    if (PrevDecl)
      PrevDecl->NextInContextAndBits.setPointer(D);
    else
      FirstNewDecl = D;

    PrevDecl = D;
  }

  return std::make_pair(FirstNewDecl, PrevDecl);
}

/// We have just acquired external visible storage, and we already have
/// built a lookup map. For every name in the map, pull in the new names from
/// the external storage.
void DeclContext::reconcileExternalVisibleStorage() const {
  assert(hasNeedToReconcileExternalVisibleStorage() && LookupPtr);
  setNeedToReconcileExternalVisibleStorage(false);

  for (auto &Lookup : *LookupPtr)
    Lookup.second.setHasExternalDecls();
}

/// Load the declarations within this lexical storage from an
/// external source.
/// \return \c true if any declarations were added.
bool
DeclContext::LoadLexicalDeclsFromExternalStorage() const {
  ExternalASTSource *Source = getParentASTContext().getExternalSource();
  assert(hasExternalLexicalStorage() && Source && "No external storage?");

  // Notify that we have a DeclContext that is initializing.
  ExternalASTSource::Deserializing ADeclContext(Source);

  // Load the external declarations, if any.
  SmallVector<Decl*, 64> Decls;
  setHasExternalLexicalStorage(false);
  Source->FindExternalLexicalDecls(this, Decls);

  if (Decls.empty())
    return false;

  // We may have already loaded just the fields of this record, in which case
  // we need to ignore them.
  bool FieldsAlreadyLoaded = false;
  if (const auto *RD = dyn_cast<RecordDecl>(this))
    FieldsAlreadyLoaded = RD->hasLoadedFieldsFromExternalStorage();

  // Splice the newly-read declarations into the beginning of the list
  // of declarations.
  Decl *ExternalFirst, *ExternalLast;
  std::tie(ExternalFirst, ExternalLast) =
      BuildDeclChain(Decls, FieldsAlreadyLoaded);
  ExternalLast->NextInContextAndBits.setPointer(FirstDecl);
  FirstDecl = ExternalFirst;
  if (!LastDecl)
    LastDecl = ExternalLast;
  return true;
}

DeclContext::lookup_result
ExternalASTSource::SetNoExternalVisibleDeclsForName(const DeclContext *DC,
                                                    DeclarationName Name) {
  ASTContext &Context = DC->getParentASTContext();
  StoredDeclsMap *Map;
  if (!(Map = DC->LookupPtr))
    Map = DC->CreateStoredDeclsMap(Context);
  if (DC->hasNeedToReconcileExternalVisibleStorage())
    DC->reconcileExternalVisibleStorage();

  (*Map)[Name].removeExternalDecls();

  return DeclContext::lookup_result();
}

DeclContext::lookup_result
ExternalASTSource::SetExternalVisibleDeclsForName(const DeclContext *DC,
                                                  DeclarationName Name,
                                                  ArrayRef<NamedDecl*> Decls) {
  ASTContext &Context = DC->getParentASTContext();
  StoredDeclsMap *Map;
  if (!(Map = DC->LookupPtr))
    Map = DC->CreateStoredDeclsMap(Context);
  if (DC->hasNeedToReconcileExternalVisibleStorage())
    DC->reconcileExternalVisibleStorage();

  StoredDeclsList &List = (*Map)[Name];

  // Clear out any old external visible declarations, to avoid quadratic
  // performance in the redeclaration checks below.
  List.removeExternalDecls();

  if (!List.isNull()) {
    // We have both existing declarations and new declarations for this name.
    // Some of the declarations may simply replace existing ones. Handle those
    // first.
    llvm::SmallVector<unsigned, 8> Skip;
    for (unsigned I = 0, N = Decls.size(); I != N; ++I)
      if (List.HandleRedeclaration(Decls[I], /*IsKnownNewer*/false))
        Skip.push_back(I);
    Skip.push_back(Decls.size());

    // Add in any new declarations.
    unsigned SkipPos = 0;
    for (unsigned I = 0, N = Decls.size(); I != N; ++I) {
      if (I == Skip[SkipPos])
        ++SkipPos;
      else
        List.AddSubsequentDecl(Decls[I]);
    }
  } else {
    // Convert the array to a StoredDeclsList.
    for (auto *D : Decls) {
      if (List.isNull())
        List.setOnlyValue(D);
      else
        List.AddSubsequentDecl(D);
    }
  }

  return List.getLookupResult();
}

DeclContext::decl_iterator DeclContext::decls_begin() const {
  if (hasExternalLexicalStorage())
    LoadLexicalDeclsFromExternalStorage();
  return decl_iterator(FirstDecl);
}

bool DeclContext::decls_empty() const {
  if (hasExternalLexicalStorage())
    LoadLexicalDeclsFromExternalStorage();

  return !FirstDecl;
}

bool DeclContext::containsDecl(Decl *D) const {
  return (D->getLexicalDeclContext() == this &&
          (D->NextInContextAndBits.getPointer() || D == LastDecl));
}

bool DeclContext::containsDeclAndLoad(Decl *D) const {
  if (hasExternalLexicalStorage())
    LoadLexicalDeclsFromExternalStorage();
  return containsDecl(D);
}

/// shouldBeHidden - Determine whether a declaration which was declared
/// within its semantic context should be invisible to qualified name lookup.
static bool shouldBeHidden(NamedDecl *D) {
  // Skip unnamed declarations.
  if (!D->getDeclName())
    return true;

  // Skip entities that can't be found by name lookup into a particular
  // context.
  if ((D->getIdentifierNamespace() == 0 && !isa<UsingDirectiveDecl>(D)) ||
      D->isTemplateParameter())
    return true;

  // Skip friends and local extern declarations unless they're the first
  // declaration of the entity.
  if ((D->isLocalExternDecl() || D->getFriendObjectKind()) &&
      D != D->getCanonicalDecl())
    return true;

  // Skip template specializations.
  // FIXME: This feels like a hack. Should DeclarationName support
  // template-ids, or is there a better way to keep specializations
  // from being visible?
  if (isa<ClassTemplateSpecializationDecl>(D))
    return true;
  if (auto *FD = dyn_cast<FunctionDecl>(D))
    if (FD->isFunctionTemplateSpecialization())
      return true;

  return false;
}

void DeclContext::removeDecl(Decl *D) {
  assert(D->getLexicalDeclContext() == this &&
         "decl being removed from non-lexical context");
  assert((D->NextInContextAndBits.getPointer() || D == LastDecl) &&
         "decl is not in decls list");

  // Remove D from the decl chain.  This is O(n) but hopefully rare.
  if (D == FirstDecl) {
    if (D == LastDecl)
      FirstDecl = LastDecl = nullptr;
    else
      FirstDecl = D->NextInContextAndBits.getPointer();
  } else {
    for (Decl *I = FirstDecl; true; I = I->NextInContextAndBits.getPointer()) {
      assert(I && "decl not found in linked list");
      if (I->NextInContextAndBits.getPointer() == D) {
        I->NextInContextAndBits.setPointer(D->NextInContextAndBits.getPointer());
        if (D == LastDecl) LastDecl = I;
        break;
      }
    }
  }

  // Mark that D is no longer in the decl chain.
  D->NextInContextAndBits.setPointer(nullptr);

  // Remove D from the lookup table if necessary.
  if (isa<NamedDecl>(D)) {
    auto *ND = cast<NamedDecl>(D);

    // Do not try to remove the declaration if that is invisible to qualified
    // lookup.  E.g. template specializations are skipped.
    if (shouldBeHidden(ND))
      return;

    // Remove only decls that have a name
    if (!ND->getDeclName())
      return;

    auto *DC = D->getDeclContext();
    do {
      StoredDeclsMap *Map = DC->getPrimaryContext()->LookupPtr;
      if (Map) {
        StoredDeclsMap::iterator Pos = Map->find(ND->getDeclName());
        assert(Pos != Map->end() && "no lookup entry for decl");
        // Remove the decl only if it is contained.
        StoredDeclsList::DeclsTy *Vec = Pos->second.getAsVector();
        if ((Vec && is_contained(*Vec, ND)) || Pos->second.getAsDecl() == ND)
          Pos->second.remove(ND);
      }
    } while (DC->isTransparentContext() && (DC = DC->getParent()));
  }
}

void DeclContext::addHiddenDecl(Decl *D) {
  assert(D->getLexicalDeclContext() == this &&
         "Decl inserted into wrong lexical context");
  assert(!D->getNextDeclInContext() && D != LastDecl &&
         "Decl already inserted into a DeclContext");

  if (FirstDecl) {
    LastDecl->NextInContextAndBits.setPointer(D);
    LastDecl = D;
  } else {
    FirstDecl = LastDecl = D;
  }

  // Notify a C++ record declaration that we've added a member, so it can
  // update its class-specific state.
  if (auto *Record = dyn_cast<CXXRecordDecl>(this))
    Record->addedMember(D);

  // If this is a newly-created (not de-serialized) import declaration, wire
  // it in to the list of local import declarations.
  if (!D->isFromASTFile()) {
    if (auto *Import = dyn_cast<ImportDecl>(D))
      D->getASTContext().addedLocalImportDecl(Import);
  }
}

void DeclContext::addDecl(Decl *D) {
  addHiddenDecl(D);

  if (auto *ND = dyn_cast<NamedDecl>(D))
    ND->getDeclContext()->getPrimaryContext()->
        makeDeclVisibleInContextWithFlags(ND, false, true);
}

void DeclContext::addDeclInternal(Decl *D) {
  addHiddenDecl(D);

  if (auto *ND = dyn_cast<NamedDecl>(D))
    ND->getDeclContext()->getPrimaryContext()->
        makeDeclVisibleInContextWithFlags(ND, true, true);
}

/// buildLookup - Build the lookup data structure with all of the
/// declarations in this DeclContext (and any other contexts linked
/// to it or transparent contexts nested within it) and return it.
///
/// Note that the produced map may miss out declarations from an
/// external source. If it does, those entries will be marked with
/// the 'hasExternalDecls' flag.
StoredDeclsMap *DeclContext::buildLookup() {
  assert(this == getPrimaryContext() && "buildLookup called on non-primary DC");

  if (!hasLazyLocalLexicalLookups() &&
      !hasLazyExternalLexicalLookups())
    return LookupPtr;

  SmallVector<DeclContext *, 2> Contexts;
  collectAllContexts(Contexts);

  if (hasLazyExternalLexicalLookups()) {
    setHasLazyExternalLexicalLookups(false);
    for (auto *DC : Contexts) {
      if (DC->hasExternalLexicalStorage()) {
        bool LoadedDecls = DC->LoadLexicalDeclsFromExternalStorage();
        setHasLazyLocalLexicalLookups(
            hasLazyLocalLexicalLookups() | LoadedDecls );
      }
    }

    if (!hasLazyLocalLexicalLookups())
      return LookupPtr;
  }

  for (auto *DC : Contexts)
    buildLookupImpl(DC, hasExternalVisibleStorage());

  // We no longer have any lazy decls.
  setHasLazyLocalLexicalLookups(false);
  return LookupPtr;
}

/// buildLookupImpl - Build part of the lookup data structure for the
/// declarations contained within DCtx, which will either be this
/// DeclContext, a DeclContext linked to it, or a transparent context
/// nested within it.
void DeclContext::buildLookupImpl(DeclContext *DCtx, bool Internal) {
  for (auto *D : DCtx->noload_decls()) {
    // Insert this declaration into the lookup structure, but only if
    // it's semantically within its decl context. Any other decls which
    // should be found in this context are added eagerly.
    //
    // If it's from an AST file, don't add it now. It'll get handled by
    // FindExternalVisibleDeclsByName if needed. Exception: if we're not
    // in C++, we do not track external visible decls for the TU, so in
    // that case we need to collect them all here.
    if (auto *ND = dyn_cast<NamedDecl>(D))
      if (ND->getDeclContext() == DCtx && !shouldBeHidden(ND) &&
          (!ND->isFromASTFile() ||
           (isTranslationUnit() &&
            !getParentASTContext().getLangOpts().CPlusPlus)))
        makeDeclVisibleInContextImpl(ND, Internal);

    // If this declaration is itself a transparent declaration context
    // or inline namespace, add the members of this declaration of that
    // context (recursively).
    if (auto *InnerCtx = dyn_cast<DeclContext>(D))
      if (InnerCtx->isTransparentContext() || InnerCtx->isInlineNamespace())
        buildLookupImpl(InnerCtx, Internal);
  }
}

NamedDecl *const DeclContextLookupResult::SingleElementDummyList = nullptr;

DeclContext::lookup_result
DeclContext::lookup(DeclarationName Name) const {
  assert(getDeclKind() != Decl::LinkageSpec &&
         getDeclKind() != Decl::Export &&
         "should not perform lookups into transparent contexts");

  const DeclContext *PrimaryContext = getPrimaryContext();
  if (PrimaryContext != this)
    return PrimaryContext->lookup(Name);

  // If we have an external source, ensure that any later redeclarations of this
  // context have been loaded, since they may add names to the result of this
  // lookup (or add external visible storage).
  ExternalASTSource *Source = getParentASTContext().getExternalSource();
  if (Source)
    (void)cast<Decl>(this)->getMostRecentDecl();

  if (hasExternalVisibleStorage()) {
    assert(Source && "external visible storage but no external source?");

    if (hasNeedToReconcileExternalVisibleStorage())
      reconcileExternalVisibleStorage();

    StoredDeclsMap *Map = LookupPtr;

    if (hasLazyLocalLexicalLookups() ||
        hasLazyExternalLexicalLookups())
      // FIXME: Make buildLookup const?
      Map = const_cast<DeclContext*>(this)->buildLookup();

    if (!Map)
      Map = CreateStoredDeclsMap(getParentASTContext());

    // If we have a lookup result with no external decls, we are done.
    std::pair<StoredDeclsMap::iterator, bool> R =
        Map->insert(std::make_pair(Name, StoredDeclsList()));
    if (!R.second && !R.first->second.hasExternalDecls())
      return R.first->second.getLookupResult();

    if (Source->FindExternalVisibleDeclsByName(this, Name) || !R.second) {
      if (StoredDeclsMap *Map = LookupPtr) {
        StoredDeclsMap::iterator I = Map->find(Name);
        if (I != Map->end())
          return I->second.getLookupResult();
      }
    }

    return {};
  }

  StoredDeclsMap *Map = LookupPtr;
  if (hasLazyLocalLexicalLookups() ||
      hasLazyExternalLexicalLookups())
    Map = const_cast<DeclContext*>(this)->buildLookup();

  if (!Map)
    return {};

  StoredDeclsMap::iterator I = Map->find(Name);
  if (I == Map->end())
    return {};

  return I->second.getLookupResult();
}

DeclContext::lookup_result
DeclContext::noload_lookup(DeclarationName Name) {
  assert(getDeclKind() != Decl::LinkageSpec &&
         getDeclKind() != Decl::Export &&
         "should not perform lookups into transparent contexts");

  DeclContext *PrimaryContext = getPrimaryContext();
  if (PrimaryContext != this)
    return PrimaryContext->noload_lookup(Name);

  loadLazyLocalLexicalLookups();
  StoredDeclsMap *Map = LookupPtr;
  if (!Map)
    return {};

  StoredDeclsMap::iterator I = Map->find(Name);
  return I != Map->end() ? I->second.getLookupResult()
                         : lookup_result();
}

// If we have any lazy lexical declarations not in our lookup map, add them
// now. Don't import any external declarations, not even if we know we have
// some missing from the external visible lookups.
void DeclContext::loadLazyLocalLexicalLookups() {
  if (hasLazyLocalLexicalLookups()) {
    SmallVector<DeclContext *, 2> Contexts;
    collectAllContexts(Contexts);
    for (auto *Context : Contexts)
      buildLookupImpl(Context, hasExternalVisibleStorage());
    setHasLazyLocalLexicalLookups(false);
  }
}

void DeclContext::localUncachedLookup(DeclarationName Name,
                                      SmallVectorImpl<NamedDecl *> &Results) {
  Results.clear();

  // If there's no external storage, just perform a normal lookup and copy
  // the results.
  if (!hasExternalVisibleStorage() && !hasExternalLexicalStorage() && Name) {
    lookup_result LookupResults = lookup(Name);
    Results.insert(Results.end(), LookupResults.begin(), LookupResults.end());
    return;
  }

  // If we have a lookup table, check there first. Maybe we'll get lucky.
  // FIXME: Should we be checking these flags on the primary context?
  if (Name && !hasLazyLocalLexicalLookups() &&
      !hasLazyExternalLexicalLookups()) {
    if (StoredDeclsMap *Map = LookupPtr) {
      StoredDeclsMap::iterator Pos = Map->find(Name);
      if (Pos != Map->end()) {
        Results.insert(Results.end(),
                       Pos->second.getLookupResult().begin(),
                       Pos->second.getLookupResult().end());
        return;
      }
    }
  }

  // Slow case: grovel through the declarations in our chain looking for
  // matches.
  // FIXME: If we have lazy external declarations, this will not find them!
  // FIXME: Should we CollectAllContexts and walk them all here?
  for (Decl *D = FirstDecl; D; D = D->getNextDeclInContext()) {
    if (auto *ND = dyn_cast<NamedDecl>(D))
      if (ND->getDeclName() == Name)
        Results.push_back(ND);
  }
}

DeclContext *DeclContext::getRedeclContext() {
  DeclContext *Ctx = this;

  // In C, a record type is the redeclaration context for its fields only. If
  // we arrive at a record context after skipping anything else, we should skip
  // the record as well. Currently, this means skipping enumerations because
  // they're the only transparent context that can exist within a struct or
  // union.
  bool SkipRecords = getDeclKind() == Decl::Kind::Enum &&
                     !getParentASTContext().getLangOpts().CPlusPlus;

  // Skip through contexts to get to the redeclaration context. Transparent
  // contexts are always skipped.
  while ((SkipRecords && Ctx->isRecord()) || Ctx->isTransparentContext())
    Ctx = Ctx->getParent();
  return Ctx;
}

DeclContext *DeclContext::getEnclosingNamespaceContext() {
  DeclContext *Ctx = this;
  // Skip through non-namespace, non-translation-unit contexts.
  while (!Ctx->isFileContext())
    Ctx = Ctx->getParent();
  return Ctx->getPrimaryContext();
}

RecordDecl *DeclContext::getOuterLexicalRecordContext() {
  // Loop until we find a non-record context.
  RecordDecl *OutermostRD = nullptr;
  DeclContext *DC = this;
  while (DC->isRecord()) {
    OutermostRD = cast<RecordDecl>(DC);
    DC = DC->getLexicalParent();
  }
  return OutermostRD;
}

bool DeclContext::InEnclosingNamespaceSetOf(const DeclContext *O) const {
  // For non-file contexts, this is equivalent to Equals.
  if (!isFileContext())
    return O->Equals(this);

  do {
    if (O->Equals(this))
      return true;

    const auto *NS = dyn_cast<NamespaceDecl>(O);
    if (!NS || !NS->isInline())
      break;
    O = NS->getParent();
  } while (O);

  return false;
}

void DeclContext::makeDeclVisibleInContext(NamedDecl *D) {
  DeclContext *PrimaryDC = this->getPrimaryContext();
  DeclContext *DeclDC = D->getDeclContext()->getPrimaryContext();
  // If the decl is being added outside of its semantic decl context, we
  // need to ensure that we eagerly build the lookup information for it.
  PrimaryDC->makeDeclVisibleInContextWithFlags(D, false, PrimaryDC == DeclDC);
}

void DeclContext::makeDeclVisibleInContextWithFlags(NamedDecl *D, bool Internal,
                                                    bool Recoverable) {
  assert(this == getPrimaryContext() && "expected a primary DC");

  if (!isLookupContext()) {
    if (isTransparentContext())
      getParent()->getPrimaryContext()
        ->makeDeclVisibleInContextWithFlags(D, Internal, Recoverable);
    return;
  }

  // Skip declarations which should be invisible to name lookup.
  if (shouldBeHidden(D))
    return;

  // If we already have a lookup data structure, perform the insertion into
  // it. If we might have externally-stored decls with this name, look them
  // up and perform the insertion. If this decl was declared outside its
  // semantic context, buildLookup won't add it, so add it now.
  //
  // FIXME: As a performance hack, don't add such decls into the translation
  // unit unless we're in C++, since qualified lookup into the TU is never
  // performed.
  if (LookupPtr || hasExternalVisibleStorage() ||
      ((!Recoverable || D->getDeclContext() != D->getLexicalDeclContext()) &&
       (getParentASTContext().getLangOpts().CPlusPlus ||
        !isTranslationUnit()))) {
    // If we have lazily omitted any decls, they might have the same name as
    // the decl which we are adding, so build a full lookup table before adding
    // this decl.
    buildLookup();
    makeDeclVisibleInContextImpl(D, Internal);
  } else {
    setHasLazyLocalLexicalLookups(true);
  }

  // If we are a transparent context or inline namespace, insert into our
  // parent context, too. This operation is recursive.
  if (isTransparentContext() || isInlineNamespace())
    getParent()->getPrimaryContext()->
        makeDeclVisibleInContextWithFlags(D, Internal, Recoverable);

  auto *DCAsDecl = cast<Decl>(this);
  // Notify that a decl was made visible unless we are a Tag being defined.
  if (!(isa<TagDecl>(DCAsDecl) && cast<TagDecl>(DCAsDecl)->isBeingDefined()))
    if (ASTMutationListener *L = DCAsDecl->getASTMutationListener())
      L->AddedVisibleDecl(this, D);
}

void DeclContext::makeDeclVisibleInContextImpl(NamedDecl *D, bool Internal) {
  // Find or create the stored declaration map.
  StoredDeclsMap *Map = LookupPtr;
  if (!Map) {
    ASTContext *C = &getParentASTContext();
    Map = CreateStoredDeclsMap(*C);
  }

  // If there is an external AST source, load any declarations it knows about
  // with this declaration's name.
  // If the lookup table contains an entry about this name it means that we
  // have already checked the external source.
  if (!Internal)
    if (ExternalASTSource *Source = getParentASTContext().getExternalSource())
      if (hasExternalVisibleStorage() &&
          Map->find(D->getDeclName()) == Map->end())
        Source->FindExternalVisibleDeclsByName(this, D->getDeclName());

  // Insert this declaration into the map.
  StoredDeclsList &DeclNameEntries = (*Map)[D->getDeclName()];

  if (Internal) {
    // If this is being added as part of loading an external declaration,
    // this may not be the only external declaration with this name.
    // In this case, we never try to replace an existing declaration; we'll
    // handle that when we finalize the list of declarations for this name.
    DeclNameEntries.setHasExternalDecls();
    DeclNameEntries.AddSubsequentDecl(D);
    return;
  }

  if (DeclNameEntries.isNull()) {
    DeclNameEntries.setOnlyValue(D);
    return;
  }

  if (DeclNameEntries.HandleRedeclaration(D, /*IsKnownNewer*/!Internal)) {
    // This declaration has replaced an existing one for which
    // declarationReplaces returns true.
    return;
  }

  // Put this declaration into the appropriate slot.
  DeclNameEntries.AddSubsequentDecl(D);
}

UsingDirectiveDecl *DeclContext::udir_iterator::operator*() const {
  return cast<UsingDirectiveDecl>(*I);
}

/// Returns iterator range [First, Last) of UsingDirectiveDecls stored within
/// this context.
DeclContext::udir_range DeclContext::using_directives() const {
  // FIXME: Use something more efficient than normal lookup for using
  // directives. In C++, using directives are looked up more than anything else.
  lookup_result Result = lookup(UsingDirectiveDecl::getName());
  return udir_range(Result.begin(), Result.end());
}

//===----------------------------------------------------------------------===//
// Creation and Destruction of StoredDeclsMaps.                               //
//===----------------------------------------------------------------------===//

StoredDeclsMap *DeclContext::CreateStoredDeclsMap(ASTContext &C) const {
  assert(!LookupPtr && "context already has a decls map");
  assert(getPrimaryContext() == this &&
         "creating decls map on non-primary context");

  StoredDeclsMap *M;
  bool Dependent = isDependentContext();
  if (Dependent)
    M = new DependentStoredDeclsMap();
  else
    M = new StoredDeclsMap();
  M->Previous = C.LastSDM;
  C.LastSDM = llvm::PointerIntPair<StoredDeclsMap*,1>(M, Dependent);
  LookupPtr = M;
  return M;
}

void ASTContext::ReleaseDeclContextMaps() {
  // It's okay to delete DependentStoredDeclsMaps via a StoredDeclsMap
  // pointer because the subclass doesn't add anything that needs to
  // be deleted.
  StoredDeclsMap::DestroyAll(LastSDM.getPointer(), LastSDM.getInt());
}

void StoredDeclsMap::DestroyAll(StoredDeclsMap *Map, bool Dependent) {
  while (Map) {
    // Advance the iteration before we invalidate memory.
    llvm::PointerIntPair<StoredDeclsMap*,1> Next = Map->Previous;

    if (Dependent)
      delete static_cast<DependentStoredDeclsMap*>(Map);
    else
      delete Map;

    Map = Next.getPointer();
    Dependent = Next.getInt();
  }
}

DependentDiagnostic *DependentDiagnostic::Create(ASTContext &C,
                                                 DeclContext *Parent,
                                           const PartialDiagnostic &PDiag) {
  assert(Parent->isDependentContext()
         && "cannot iterate dependent diagnostics of non-dependent context");
  Parent = Parent->getPrimaryContext();
  if (!Parent->LookupPtr)
    Parent->CreateStoredDeclsMap(C);

  auto *Map = static_cast<DependentStoredDeclsMap *>(Parent->LookupPtr);

  // Allocate the copy of the PartialDiagnostic via the ASTContext's
  // BumpPtrAllocator, rather than the ASTContext itself.
  PartialDiagnostic::Storage *DiagStorage = nullptr;
  if (PDiag.hasStorage())
    DiagStorage = new (C) PartialDiagnostic::Storage;

  auto *DD = new (C) DependentDiagnostic(PDiag, DiagStorage);

  // TODO: Maybe we shouldn't reverse the order during insertion.
  DD->NextDiagnostic = Map->FirstDiagnostic;
  Map->FirstDiagnostic = DD;

  return DD;
}<|MERGE_RESOLUTION|>--- conflicted
+++ resolved
@@ -1050,7 +1050,18 @@
   return getParent();
 }
 
-<<<<<<< HEAD
+const BlockDecl *DeclContext::getInnermostBlockDecl() const {
+  const DeclContext *Ctx = this;
+
+  do {
+    if (Ctx->isClosure())
+      return cast<BlockDecl>(Ctx);
+    Ctx = Ctx->getParent();
+  } while (Ctx);
+
+  return nullptr;
+}
+
 bool DeclContext::isFragmentContext() const {
   const DeclContext *DC = this;
   do {
@@ -1059,23 +1070,6 @@
     DC = DC->getParent();
   } while (DC);
   return false;
-=======
-const BlockDecl *DeclContext::getInnermostBlockDecl() const {
-  const DeclContext *Ctx = this;
-
-  do {
-    if (Ctx->isClosure())
-      return cast<BlockDecl>(Ctx);
-    Ctx = Ctx->getParent();
-  } while (Ctx);
-
-  return nullptr;
-}
-
-bool DeclContext::isInlineNamespace() const {
-  return isNamespace() &&
-         cast<NamespaceDecl>(this)->isInline();
->>>>>>> d7c02eaf
 }
 
 bool DeclContext::isStdNamespace() const {
