//===---- StmtProfile.cpp - Profile implementation for Stmt ASTs ----------===//
//
// Part of the LLVM Project, under the Apache License v2.0 with LLVM Exceptions.
// See https://llvm.org/LICENSE.txt for license information.
// SPDX-License-Identifier: Apache-2.0 WITH LLVM-exception
//
//===----------------------------------------------------------------------===//
//
// This file implements the Stmt::Profile method, which builds a unique bit
// representation that identifies a statement/expression.
//
//===----------------------------------------------------------------------===//
#include "clang/AST/ASTContext.h"
#include "clang/AST/DeclCXX.h"
#include "clang/AST/DeclObjC.h"
#include "clang/AST/DeclTemplate.h"
#include "clang/AST/Expr.h"
#include "clang/AST/ExprCXX.h"
#include "clang/AST/ExprObjC.h"
#include "clang/AST/ExprOpenMP.h"
#include "clang/AST/ODRHash.h"
#include "clang/AST/StmtVisitor.h"
#include "llvm/ADT/FoldingSet.h"
using namespace clang;

namespace {
  class StmtProfiler : public ConstStmtVisitor<StmtProfiler> {
  protected:
    llvm::FoldingSetNodeID &ID;
    bool Canonical;

  public:
    StmtProfiler(llvm::FoldingSetNodeID &ID, bool Canonical)
        : ID(ID), Canonical(Canonical) {}

    virtual ~StmtProfiler() {}

    void VisitStmt(const Stmt *S);

    virtual void HandleStmtClass(Stmt::StmtClass SC) = 0;

#define STMT(Node, Base) void Visit##Node(const Node *S);
#include "clang/AST/StmtNodes.inc"

    /// Visit a declaration that is referenced within an expression
    /// or statement.
    virtual void VisitDecl(const Decl *D) = 0;

    /// Visit a type that is referenced within an expression or
    /// statement.
    virtual void VisitType(QualType T) = 0;

    /// Visit a name that occurs within an expression or statement.
    virtual void VisitName(DeclarationName Name, bool TreatAsDecl = false) = 0;

    /// Visit identifiers that are not in Decl's or Type's.
    virtual void VisitIdentifierInfo(IdentifierInfo *II) = 0;

    /// Visit a nested-name-specifier that occurs within an expression
    /// or statement.
    virtual void VisitNestedNameSpecifier(NestedNameSpecifier *NNS) = 0;

    /// Visit a template name that occurs within an expression or
    /// statement.
    virtual void VisitTemplateName(TemplateName Name) = 0;

    /// Visit template arguments that occur within an expression or
    /// statement.
    void VisitTemplateArguments(const TemplateArgumentLoc *Args,
                                unsigned NumArgs);

    /// Visit a single template argument.
    void VisitTemplateArgument(const TemplateArgument &Arg);
  };

  class StmtProfilerWithPointers : public StmtProfiler {
    const ASTContext &Context;

  public:
    StmtProfilerWithPointers(llvm::FoldingSetNodeID &ID,
                             const ASTContext &Context, bool Canonical)
        : StmtProfiler(ID, Canonical), Context(Context) {}
  private:
    void HandleStmtClass(Stmt::StmtClass SC) override {
      ID.AddInteger(SC);
    }

    void VisitDecl(const Decl *D) override {
      ID.AddInteger(D ? D->getKind() : 0);

      if (Canonical && D) {
        if (const NonTypeTemplateParmDecl *NTTP =
                dyn_cast<NonTypeTemplateParmDecl>(D)) {
          ID.AddInteger(NTTP->getDepth());
          ID.AddInteger(NTTP->getIndex());
          ID.AddBoolean(NTTP->isParameterPack());
          VisitType(NTTP->getType());
          return;
        }

        if (const ParmVarDecl *Parm = dyn_cast<ParmVarDecl>(D)) {
          // The Itanium C++ ABI uses the type, scope depth, and scope
          // index of a parameter when mangling expressions that involve
          // function parameters, so we will use the parameter's type for
          // establishing function parameter identity. That way, our
          // definition of "equivalent" (per C++ [temp.over.link]) is at
          // least as strong as the definition of "equivalent" used for
          // name mangling.
          VisitType(Parm->getType());
          ID.AddInteger(Parm->getFunctionScopeDepth());
          ID.AddInteger(Parm->getFunctionScopeIndex());
          return;
        }

        if (const TemplateTypeParmDecl *TTP =
                dyn_cast<TemplateTypeParmDecl>(D)) {
          ID.AddInteger(TTP->getDepth());
          ID.AddInteger(TTP->getIndex());
          ID.AddBoolean(TTP->isParameterPack());
          return;
        }

        if (const TemplateTemplateParmDecl *TTP =
                dyn_cast<TemplateTemplateParmDecl>(D)) {
          ID.AddInteger(TTP->getDepth());
          ID.AddInteger(TTP->getIndex());
          ID.AddBoolean(TTP->isParameterPack());
          return;
        }
      }

      ID.AddPointer(D ? D->getCanonicalDecl() : nullptr);
    }

    void VisitType(QualType T) override {
      if (Canonical && !T.isNull())
        T = Context.getCanonicalType(T);

      ID.AddPointer(T.getAsOpaquePtr());
    }

    void VisitName(DeclarationName Name, bool /*TreatAsDecl*/) override {
      ID.AddPointer(Name.getAsOpaquePtr());
    }

    void VisitIdentifierInfo(IdentifierInfo *II) override {
      ID.AddPointer(II);
    }

    void VisitNestedNameSpecifier(NestedNameSpecifier *NNS) override {
      if (Canonical)
        NNS = Context.getCanonicalNestedNameSpecifier(NNS);
      ID.AddPointer(NNS);
    }

    void VisitTemplateName(TemplateName Name) override {
      if (Canonical)
        Name = Context.getCanonicalTemplateName(Name);

      Name.Profile(ID);
    }
  };

  class StmtProfilerWithoutPointers : public StmtProfiler {
    ODRHash &Hash;
  public:
    StmtProfilerWithoutPointers(llvm::FoldingSetNodeID &ID, ODRHash &Hash)
        : StmtProfiler(ID, false), Hash(Hash) {}

  private:
    void HandleStmtClass(Stmt::StmtClass SC) override {
      if (SC == Stmt::UnresolvedLookupExprClass) {
        // Pretend that the name looked up is a Decl due to how templates
        // handle some Decl lookups.
        ID.AddInteger(Stmt::DeclRefExprClass);
      } else {
        ID.AddInteger(SC);
      }
    }

    void VisitType(QualType T) override {
      Hash.AddQualType(T);
    }

    void VisitName(DeclarationName Name, bool TreatAsDecl) override {
      if (TreatAsDecl) {
        // A Decl can be null, so each Decl is preceded by a boolean to
        // store its nullness.  Add a boolean here to match.
        ID.AddBoolean(true);
      }
      Hash.AddDeclarationName(Name, TreatAsDecl);
    }
    void VisitIdentifierInfo(IdentifierInfo *II) override {
      ID.AddBoolean(II);
      if (II) {
        Hash.AddIdentifierInfo(II);
      }
    }
    void VisitDecl(const Decl *D) override {
      ID.AddBoolean(D);
      if (D) {
        Hash.AddDecl(D);
      }
    }
    void VisitTemplateName(TemplateName Name) override {
      Hash.AddTemplateName(Name);
    }
    void VisitNestedNameSpecifier(NestedNameSpecifier *NNS) override {
      ID.AddBoolean(NNS);
      if (NNS) {
        Hash.AddNestedNameSpecifier(NNS);
      }
    }
  };
}

void StmtProfiler::VisitStmt(const Stmt *S) {
  assert(S && "Requires non-null Stmt pointer");

  HandleStmtClass(S->getStmtClass());

  for (const Stmt *SubStmt : S->children()) {
    if (SubStmt)
      Visit(SubStmt);
    else
      ID.AddInteger(0);
  }
}

void StmtProfiler::VisitDeclStmt(const DeclStmt *S) {
  VisitStmt(S);
  for (const auto *D : S->decls())
    VisitDecl(D);
}

void StmtProfiler::VisitNullStmt(const NullStmt *S) {
  VisitStmt(S);
}

void StmtProfiler::VisitCompoundStmt(const CompoundStmt *S) {
  VisitStmt(S);
}

void StmtProfiler::VisitCaseStmt(const CaseStmt *S) {
  VisitStmt(S);
}

void StmtProfiler::VisitDefaultStmt(const DefaultStmt *S) {
  VisitStmt(S);
}

void StmtProfiler::VisitLabelStmt(const LabelStmt *S) {
  VisitStmt(S);
  VisitDecl(S->getDecl());
}

void StmtProfiler::VisitAttributedStmt(const AttributedStmt *S) {
  VisitStmt(S);
  // TODO: maybe visit attributes?
}

void StmtProfiler::VisitIfStmt(const IfStmt *S) {
  VisitStmt(S);
  VisitDecl(S->getConditionVariable());
}

void StmtProfiler::VisitSwitchStmt(const SwitchStmt *S) {
  VisitStmt(S);
  VisitDecl(S->getConditionVariable());
}

void StmtProfiler::VisitWhileStmt(const WhileStmt *S) {
  VisitStmt(S);
  VisitDecl(S->getConditionVariable());
}

void StmtProfiler::VisitDoStmt(const DoStmt *S) {
  VisitStmt(S);
}

void StmtProfiler::VisitForStmt(const ForStmt *S) {
  VisitStmt(S);
}

void StmtProfiler::VisitGotoStmt(const GotoStmt *S) {
  VisitStmt(S);
  VisitDecl(S->getLabel());
}

void StmtProfiler::VisitIndirectGotoStmt(const IndirectGotoStmt *S) {
  VisitStmt(S);
}

void StmtProfiler::VisitContinueStmt(const ContinueStmt *S) {
  VisitStmt(S);
}

void StmtProfiler::VisitBreakStmt(const BreakStmt *S) {
  VisitStmt(S);
}

void StmtProfiler::VisitReturnStmt(const ReturnStmt *S) {
  VisitStmt(S);
}

void StmtProfiler::VisitGCCAsmStmt(const GCCAsmStmt *S) {
  VisitStmt(S);
  ID.AddBoolean(S->isVolatile());
  ID.AddBoolean(S->isSimple());
  VisitStringLiteral(S->getAsmString());
  ID.AddInteger(S->getNumOutputs());
  for (unsigned I = 0, N = S->getNumOutputs(); I != N; ++I) {
    ID.AddString(S->getOutputName(I));
    VisitStringLiteral(S->getOutputConstraintLiteral(I));
  }
  ID.AddInteger(S->getNumInputs());
  for (unsigned I = 0, N = S->getNumInputs(); I != N; ++I) {
    ID.AddString(S->getInputName(I));
    VisitStringLiteral(S->getInputConstraintLiteral(I));
  }
  ID.AddInteger(S->getNumClobbers());
  for (unsigned I = 0, N = S->getNumClobbers(); I != N; ++I)
    VisitStringLiteral(S->getClobberStringLiteral(I));
}

void StmtProfiler::VisitMSAsmStmt(const MSAsmStmt *S) {
  // FIXME: Implement MS style inline asm statement profiler.
  VisitStmt(S);
}

void StmtProfiler::VisitCXXCatchStmt(const CXXCatchStmt *S) {
  VisitStmt(S);
  VisitType(S->getCaughtType());
}

void StmtProfiler::VisitCXXTryStmt(const CXXTryStmt *S) {
  VisitStmt(S);
}

void StmtProfiler::VisitCXXForRangeStmt(const CXXForRangeStmt *S) {
  VisitStmt(S);
}

void StmtProfiler::VisitCXXExpansionStmt(const CXXExpansionStmt *S) {
  VisitStmt(S);
}

void StmtProfiler::VisitCXXInjectionStmt(const CXXInjectionStmt *S) {
  VisitStmt(S);
}

void StmtProfiler::VisitCXXBaseInjectionStmt(const CXXBaseInjectionStmt *S) {
  VisitStmt(S);
}

void StmtProfiler::VisitMSDependentExistsStmt(const MSDependentExistsStmt *S) {
  VisitStmt(S);
  ID.AddBoolean(S->isIfExists());
  VisitNestedNameSpecifier(S->getQualifierLoc().getNestedNameSpecifier());
  VisitName(S->getNameInfo().getName());
}

void StmtProfiler::VisitSEHTryStmt(const SEHTryStmt *S) {
  VisitStmt(S);
}

void StmtProfiler::VisitSEHFinallyStmt(const SEHFinallyStmt *S) {
  VisitStmt(S);
}

void StmtProfiler::VisitSEHExceptStmt(const SEHExceptStmt *S) {
  VisitStmt(S);
}

void StmtProfiler::VisitSEHLeaveStmt(const SEHLeaveStmt *S) {
  VisitStmt(S);
}

void StmtProfiler::VisitCapturedStmt(const CapturedStmt *S) {
  VisitStmt(S);
}

void StmtProfiler::VisitObjCForCollectionStmt(const ObjCForCollectionStmt *S) {
  VisitStmt(S);
}

void StmtProfiler::VisitObjCAtCatchStmt(const ObjCAtCatchStmt *S) {
  VisitStmt(S);
  ID.AddBoolean(S->hasEllipsis());
  if (S->getCatchParamDecl())
    VisitType(S->getCatchParamDecl()->getType());
}

void StmtProfiler::VisitObjCAtFinallyStmt(const ObjCAtFinallyStmt *S) {
  VisitStmt(S);
}

void StmtProfiler::VisitObjCAtTryStmt(const ObjCAtTryStmt *S) {
  VisitStmt(S);
}

void
StmtProfiler::VisitObjCAtSynchronizedStmt(const ObjCAtSynchronizedStmt *S) {
  VisitStmt(S);
}

void StmtProfiler::VisitObjCAtThrowStmt(const ObjCAtThrowStmt *S) {
  VisitStmt(S);
}

void
StmtProfiler::VisitObjCAutoreleasePoolStmt(const ObjCAutoreleasePoolStmt *S) {
  VisitStmt(S);
}

namespace {
class OMPClauseProfiler : public ConstOMPClauseVisitor<OMPClauseProfiler> {
  StmtProfiler *Profiler;
  /// Process clauses with list of variables.
  template <typename T>
  void VisitOMPClauseList(T *Node);

public:
  OMPClauseProfiler(StmtProfiler *P) : Profiler(P) { }
#define OPENMP_CLAUSE(Name, Class)                                             \
  void Visit##Class(const Class *C);
  OPENMP_CLAUSE(flush, OMPFlushClause)
#include "clang/Basic/OpenMPKinds.def"
  void VistOMPClauseWithPreInit(const OMPClauseWithPreInit *C);
  void VistOMPClauseWithPostUpdate(const OMPClauseWithPostUpdate *C);
};

void OMPClauseProfiler::VistOMPClauseWithPreInit(
    const OMPClauseWithPreInit *C) {
  if (auto *S = C->getPreInitStmt())
    Profiler->VisitStmt(S);
}

void OMPClauseProfiler::VistOMPClauseWithPostUpdate(
    const OMPClauseWithPostUpdate *C) {
  VistOMPClauseWithPreInit(C);
  if (auto *E = C->getPostUpdateExpr())
    Profiler->VisitStmt(E);
}

void OMPClauseProfiler::VisitOMPIfClause(const OMPIfClause *C) {
  VistOMPClauseWithPreInit(C);
  if (C->getCondition())
    Profiler->VisitStmt(C->getCondition());
}

void OMPClauseProfiler::VisitOMPFinalClause(const OMPFinalClause *C) {
  if (C->getCondition())
    Profiler->VisitStmt(C->getCondition());
}

void OMPClauseProfiler::VisitOMPNumThreadsClause(const OMPNumThreadsClause *C) {
  VistOMPClauseWithPreInit(C);
  if (C->getNumThreads())
    Profiler->VisitStmt(C->getNumThreads());
}

void OMPClauseProfiler::VisitOMPSafelenClause(const OMPSafelenClause *C) {
  if (C->getSafelen())
    Profiler->VisitStmt(C->getSafelen());
}

void OMPClauseProfiler::VisitOMPSimdlenClause(const OMPSimdlenClause *C) {
  if (C->getSimdlen())
    Profiler->VisitStmt(C->getSimdlen());
}

void OMPClauseProfiler::VisitOMPCollapseClause(const OMPCollapseClause *C) {
  if (C->getNumForLoops())
    Profiler->VisitStmt(C->getNumForLoops());
}

void OMPClauseProfiler::VisitOMPDefaultClause(const OMPDefaultClause *C) { }

void OMPClauseProfiler::VisitOMPProcBindClause(const OMPProcBindClause *C) { }

void OMPClauseProfiler::VisitOMPUnifiedAddressClause(
    const OMPUnifiedAddressClause *C) {}

void OMPClauseProfiler::VisitOMPUnifiedSharedMemoryClause(
    const OMPUnifiedSharedMemoryClause *C) {}

void OMPClauseProfiler::VisitOMPReverseOffloadClause(
    const OMPReverseOffloadClause *C) {}

void OMPClauseProfiler::VisitOMPDynamicAllocatorsClause(
    const OMPDynamicAllocatorsClause *C) {}

void OMPClauseProfiler::VisitOMPAtomicDefaultMemOrderClause(
    const OMPAtomicDefaultMemOrderClause *C) {}

void OMPClauseProfiler::VisitOMPScheduleClause(const OMPScheduleClause *C) {
  VistOMPClauseWithPreInit(C);
  if (auto *S = C->getChunkSize())
    Profiler->VisitStmt(S);
}

void OMPClauseProfiler::VisitOMPOrderedClause(const OMPOrderedClause *C) {
  if (auto *Num = C->getNumForLoops())
    Profiler->VisitStmt(Num);
}

void OMPClauseProfiler::VisitOMPNowaitClause(const OMPNowaitClause *) {}

void OMPClauseProfiler::VisitOMPUntiedClause(const OMPUntiedClause *) {}

void OMPClauseProfiler::VisitOMPMergeableClause(const OMPMergeableClause *) {}

void OMPClauseProfiler::VisitOMPReadClause(const OMPReadClause *) {}

void OMPClauseProfiler::VisitOMPWriteClause(const OMPWriteClause *) {}

void OMPClauseProfiler::VisitOMPUpdateClause(const OMPUpdateClause *) {}

void OMPClauseProfiler::VisitOMPCaptureClause(const OMPCaptureClause *) {}

void OMPClauseProfiler::VisitOMPSeqCstClause(const OMPSeqCstClause *) {}

void OMPClauseProfiler::VisitOMPThreadsClause(const OMPThreadsClause *) {}

void OMPClauseProfiler::VisitOMPSIMDClause(const OMPSIMDClause *) {}

void OMPClauseProfiler::VisitOMPNogroupClause(const OMPNogroupClause *) {}

template<typename T>
void OMPClauseProfiler::VisitOMPClauseList(T *Node) {
  for (auto *E : Node->varlists()) {
    if (E)
      Profiler->VisitStmt(E);
  }
}

void OMPClauseProfiler::VisitOMPPrivateClause(const OMPPrivateClause *C) {
  VisitOMPClauseList(C);
  for (auto *E : C->private_copies()) {
    if (E)
      Profiler->VisitStmt(E);
  }
}
void
OMPClauseProfiler::VisitOMPFirstprivateClause(const OMPFirstprivateClause *C) {
  VisitOMPClauseList(C);
  VistOMPClauseWithPreInit(C);
  for (auto *E : C->private_copies()) {
    if (E)
      Profiler->VisitStmt(E);
  }
  for (auto *E : C->inits()) {
    if (E)
      Profiler->VisitStmt(E);
  }
}
void
OMPClauseProfiler::VisitOMPLastprivateClause(const OMPLastprivateClause *C) {
  VisitOMPClauseList(C);
  VistOMPClauseWithPostUpdate(C);
  for (auto *E : C->source_exprs()) {
    if (E)
      Profiler->VisitStmt(E);
  }
  for (auto *E : C->destination_exprs()) {
    if (E)
      Profiler->VisitStmt(E);
  }
  for (auto *E : C->assignment_ops()) {
    if (E)
      Profiler->VisitStmt(E);
  }
}
void OMPClauseProfiler::VisitOMPSharedClause(const OMPSharedClause *C) {
  VisitOMPClauseList(C);
}
void OMPClauseProfiler::VisitOMPReductionClause(
                                         const OMPReductionClause *C) {
  Profiler->VisitNestedNameSpecifier(
      C->getQualifierLoc().getNestedNameSpecifier());
  Profiler->VisitName(C->getNameInfo().getName());
  VisitOMPClauseList(C);
  VistOMPClauseWithPostUpdate(C);
  for (auto *E : C->privates()) {
    if (E)
      Profiler->VisitStmt(E);
  }
  for (auto *E : C->lhs_exprs()) {
    if (E)
      Profiler->VisitStmt(E);
  }
  for (auto *E : C->rhs_exprs()) {
    if (E)
      Profiler->VisitStmt(E);
  }
  for (auto *E : C->reduction_ops()) {
    if (E)
      Profiler->VisitStmt(E);
  }
}
void OMPClauseProfiler::VisitOMPTaskReductionClause(
    const OMPTaskReductionClause *C) {
  Profiler->VisitNestedNameSpecifier(
      C->getQualifierLoc().getNestedNameSpecifier());
  Profiler->VisitName(C->getNameInfo().getName());
  VisitOMPClauseList(C);
  VistOMPClauseWithPostUpdate(C);
  for (auto *E : C->privates()) {
    if (E)
      Profiler->VisitStmt(E);
  }
  for (auto *E : C->lhs_exprs()) {
    if (E)
      Profiler->VisitStmt(E);
  }
  for (auto *E : C->rhs_exprs()) {
    if (E)
      Profiler->VisitStmt(E);
  }
  for (auto *E : C->reduction_ops()) {
    if (E)
      Profiler->VisitStmt(E);
  }
}
void OMPClauseProfiler::VisitOMPInReductionClause(
    const OMPInReductionClause *C) {
  Profiler->VisitNestedNameSpecifier(
      C->getQualifierLoc().getNestedNameSpecifier());
  Profiler->VisitName(C->getNameInfo().getName());
  VisitOMPClauseList(C);
  VistOMPClauseWithPostUpdate(C);
  for (auto *E : C->privates()) {
    if (E)
      Profiler->VisitStmt(E);
  }
  for (auto *E : C->lhs_exprs()) {
    if (E)
      Profiler->VisitStmt(E);
  }
  for (auto *E : C->rhs_exprs()) {
    if (E)
      Profiler->VisitStmt(E);
  }
  for (auto *E : C->reduction_ops()) {
    if (E)
      Profiler->VisitStmt(E);
  }
  for (auto *E : C->taskgroup_descriptors()) {
    if (E)
      Profiler->VisitStmt(E);
  }
}
void OMPClauseProfiler::VisitOMPLinearClause(const OMPLinearClause *C) {
  VisitOMPClauseList(C);
  VistOMPClauseWithPostUpdate(C);
  for (auto *E : C->privates()) {
    if (E)
      Profiler->VisitStmt(E);
  }
  for (auto *E : C->inits()) {
    if (E)
      Profiler->VisitStmt(E);
  }
  for (auto *E : C->updates()) {
    if (E)
      Profiler->VisitStmt(E);
  }
  for (auto *E : C->finals()) {
    if (E)
      Profiler->VisitStmt(E);
  }
  if (C->getStep())
    Profiler->VisitStmt(C->getStep());
  if (C->getCalcStep())
    Profiler->VisitStmt(C->getCalcStep());
}
void OMPClauseProfiler::VisitOMPAlignedClause(const OMPAlignedClause *C) {
  VisitOMPClauseList(C);
  if (C->getAlignment())
    Profiler->VisitStmt(C->getAlignment());
}
void OMPClauseProfiler::VisitOMPCopyinClause(const OMPCopyinClause *C) {
  VisitOMPClauseList(C);
  for (auto *E : C->source_exprs()) {
    if (E)
      Profiler->VisitStmt(E);
  }
  for (auto *E : C->destination_exprs()) {
    if (E)
      Profiler->VisitStmt(E);
  }
  for (auto *E : C->assignment_ops()) {
    if (E)
      Profiler->VisitStmt(E);
  }
}
void
OMPClauseProfiler::VisitOMPCopyprivateClause(const OMPCopyprivateClause *C) {
  VisitOMPClauseList(C);
  for (auto *E : C->source_exprs()) {
    if (E)
      Profiler->VisitStmt(E);
  }
  for (auto *E : C->destination_exprs()) {
    if (E)
      Profiler->VisitStmt(E);
  }
  for (auto *E : C->assignment_ops()) {
    if (E)
      Profiler->VisitStmt(E);
  }
}
void OMPClauseProfiler::VisitOMPFlushClause(const OMPFlushClause *C) {
  VisitOMPClauseList(C);
}
void OMPClauseProfiler::VisitOMPDependClause(const OMPDependClause *C) {
  VisitOMPClauseList(C);
}
void OMPClauseProfiler::VisitOMPDeviceClause(const OMPDeviceClause *C) {
  if (C->getDevice())
    Profiler->VisitStmt(C->getDevice());
}
void OMPClauseProfiler::VisitOMPMapClause(const OMPMapClause *C) {
  VisitOMPClauseList(C);
}
void OMPClauseProfiler::VisitOMPNumTeamsClause(const OMPNumTeamsClause *C) {
  VistOMPClauseWithPreInit(C);
  if (C->getNumTeams())
    Profiler->VisitStmt(C->getNumTeams());
}
void OMPClauseProfiler::VisitOMPThreadLimitClause(
    const OMPThreadLimitClause *C) {
  VistOMPClauseWithPreInit(C);
  if (C->getThreadLimit())
    Profiler->VisitStmt(C->getThreadLimit());
}
void OMPClauseProfiler::VisitOMPPriorityClause(const OMPPriorityClause *C) {
  if (C->getPriority())
    Profiler->VisitStmt(C->getPriority());
}
void OMPClauseProfiler::VisitOMPGrainsizeClause(const OMPGrainsizeClause *C) {
  if (C->getGrainsize())
    Profiler->VisitStmt(C->getGrainsize());
}
void OMPClauseProfiler::VisitOMPNumTasksClause(const OMPNumTasksClause *C) {
  if (C->getNumTasks())
    Profiler->VisitStmt(C->getNumTasks());
}
void OMPClauseProfiler::VisitOMPHintClause(const OMPHintClause *C) {
  if (C->getHint())
    Profiler->VisitStmt(C->getHint());
}
void OMPClauseProfiler::VisitOMPToClause(const OMPToClause *C) {
  VisitOMPClauseList(C);
}
void OMPClauseProfiler::VisitOMPFromClause(const OMPFromClause *C) {
  VisitOMPClauseList(C);
}
void OMPClauseProfiler::VisitOMPUseDevicePtrClause(
    const OMPUseDevicePtrClause *C) {
  VisitOMPClauseList(C);
}
void OMPClauseProfiler::VisitOMPIsDevicePtrClause(
    const OMPIsDevicePtrClause *C) {
  VisitOMPClauseList(C);
}
}

void
StmtProfiler::VisitOMPExecutableDirective(const OMPExecutableDirective *S) {
  VisitStmt(S);
  OMPClauseProfiler P(this);
  ArrayRef<OMPClause *> Clauses = S->clauses();
  for (ArrayRef<OMPClause *>::iterator I = Clauses.begin(), E = Clauses.end();
       I != E; ++I)
    if (*I)
      P.Visit(*I);
}

void StmtProfiler::VisitOMPLoopDirective(const OMPLoopDirective *S) {
  VisitOMPExecutableDirective(S);
}

void StmtProfiler::VisitOMPParallelDirective(const OMPParallelDirective *S) {
  VisitOMPExecutableDirective(S);
}

void StmtProfiler::VisitOMPSimdDirective(const OMPSimdDirective *S) {
  VisitOMPLoopDirective(S);
}

void StmtProfiler::VisitOMPForDirective(const OMPForDirective *S) {
  VisitOMPLoopDirective(S);
}

void StmtProfiler::VisitOMPForSimdDirective(const OMPForSimdDirective *S) {
  VisitOMPLoopDirective(S);
}

void StmtProfiler::VisitOMPSectionsDirective(const OMPSectionsDirective *S) {
  VisitOMPExecutableDirective(S);
}

void StmtProfiler::VisitOMPSectionDirective(const OMPSectionDirective *S) {
  VisitOMPExecutableDirective(S);
}

void StmtProfiler::VisitOMPSingleDirective(const OMPSingleDirective *S) {
  VisitOMPExecutableDirective(S);
}

void StmtProfiler::VisitOMPMasterDirective(const OMPMasterDirective *S) {
  VisitOMPExecutableDirective(S);
}

void StmtProfiler::VisitOMPCriticalDirective(const OMPCriticalDirective *S) {
  VisitOMPExecutableDirective(S);
  VisitName(S->getDirectiveName().getName());
}

void
StmtProfiler::VisitOMPParallelForDirective(const OMPParallelForDirective *S) {
  VisitOMPLoopDirective(S);
}

void StmtProfiler::VisitOMPParallelForSimdDirective(
    const OMPParallelForSimdDirective *S) {
  VisitOMPLoopDirective(S);
}

void StmtProfiler::VisitOMPParallelSectionsDirective(
    const OMPParallelSectionsDirective *S) {
  VisitOMPExecutableDirective(S);
}

void StmtProfiler::VisitOMPTaskDirective(const OMPTaskDirective *S) {
  VisitOMPExecutableDirective(S);
}

void StmtProfiler::VisitOMPTaskyieldDirective(const OMPTaskyieldDirective *S) {
  VisitOMPExecutableDirective(S);
}

void StmtProfiler::VisitOMPBarrierDirective(const OMPBarrierDirective *S) {
  VisitOMPExecutableDirective(S);
}

void StmtProfiler::VisitOMPTaskwaitDirective(const OMPTaskwaitDirective *S) {
  VisitOMPExecutableDirective(S);
}

void StmtProfiler::VisitOMPTaskgroupDirective(const OMPTaskgroupDirective *S) {
  VisitOMPExecutableDirective(S);
  if (const Expr *E = S->getReductionRef())
    VisitStmt(E);
}

void StmtProfiler::VisitOMPFlushDirective(const OMPFlushDirective *S) {
  VisitOMPExecutableDirective(S);
}

void StmtProfiler::VisitOMPOrderedDirective(const OMPOrderedDirective *S) {
  VisitOMPExecutableDirective(S);
}

void StmtProfiler::VisitOMPAtomicDirective(const OMPAtomicDirective *S) {
  VisitOMPExecutableDirective(S);
}

void StmtProfiler::VisitOMPTargetDirective(const OMPTargetDirective *S) {
  VisitOMPExecutableDirective(S);
}

void StmtProfiler::VisitOMPTargetDataDirective(const OMPTargetDataDirective *S) {
  VisitOMPExecutableDirective(S);
}

void StmtProfiler::VisitOMPTargetEnterDataDirective(
    const OMPTargetEnterDataDirective *S) {
  VisitOMPExecutableDirective(S);
}

void StmtProfiler::VisitOMPTargetExitDataDirective(
    const OMPTargetExitDataDirective *S) {
  VisitOMPExecutableDirective(S);
}

void StmtProfiler::VisitOMPTargetParallelDirective(
    const OMPTargetParallelDirective *S) {
  VisitOMPExecutableDirective(S);
}

void StmtProfiler::VisitOMPTargetParallelForDirective(
    const OMPTargetParallelForDirective *S) {
  VisitOMPExecutableDirective(S);
}

void StmtProfiler::VisitOMPTeamsDirective(const OMPTeamsDirective *S) {
  VisitOMPExecutableDirective(S);
}

void StmtProfiler::VisitOMPCancellationPointDirective(
    const OMPCancellationPointDirective *S) {
  VisitOMPExecutableDirective(S);
}

void StmtProfiler::VisitOMPCancelDirective(const OMPCancelDirective *S) {
  VisitOMPExecutableDirective(S);
}

void StmtProfiler::VisitOMPTaskLoopDirective(const OMPTaskLoopDirective *S) {
  VisitOMPLoopDirective(S);
}

void StmtProfiler::VisitOMPTaskLoopSimdDirective(
    const OMPTaskLoopSimdDirective *S) {
  VisitOMPLoopDirective(S);
}

void StmtProfiler::VisitOMPDistributeDirective(
    const OMPDistributeDirective *S) {
  VisitOMPLoopDirective(S);
}

void OMPClauseProfiler::VisitOMPDistScheduleClause(
    const OMPDistScheduleClause *C) {
  VistOMPClauseWithPreInit(C);
  if (auto *S = C->getChunkSize())
    Profiler->VisitStmt(S);
}

void OMPClauseProfiler::VisitOMPDefaultmapClause(const OMPDefaultmapClause *) {}

void StmtProfiler::VisitOMPTargetUpdateDirective(
    const OMPTargetUpdateDirective *S) {
  VisitOMPExecutableDirective(S);
}

void StmtProfiler::VisitOMPDistributeParallelForDirective(
    const OMPDistributeParallelForDirective *S) {
  VisitOMPLoopDirective(S);
}

void StmtProfiler::VisitOMPDistributeParallelForSimdDirective(
    const OMPDistributeParallelForSimdDirective *S) {
  VisitOMPLoopDirective(S);
}

void StmtProfiler::VisitOMPDistributeSimdDirective(
    const OMPDistributeSimdDirective *S) {
  VisitOMPLoopDirective(S);
}

void StmtProfiler::VisitOMPTargetParallelForSimdDirective(
    const OMPTargetParallelForSimdDirective *S) {
  VisitOMPLoopDirective(S);
}

void StmtProfiler::VisitOMPTargetSimdDirective(
    const OMPTargetSimdDirective *S) {
  VisitOMPLoopDirective(S);
}

void StmtProfiler::VisitOMPTeamsDistributeDirective(
    const OMPTeamsDistributeDirective *S) {
  VisitOMPLoopDirective(S);
}

void StmtProfiler::VisitOMPTeamsDistributeSimdDirective(
    const OMPTeamsDistributeSimdDirective *S) {
  VisitOMPLoopDirective(S);
}

void StmtProfiler::VisitOMPTeamsDistributeParallelForSimdDirective(
    const OMPTeamsDistributeParallelForSimdDirective *S) {
  VisitOMPLoopDirective(S);
}

void StmtProfiler::VisitOMPTeamsDistributeParallelForDirective(
    const OMPTeamsDistributeParallelForDirective *S) {
  VisitOMPLoopDirective(S);
}

void StmtProfiler::VisitOMPTargetTeamsDirective(
    const OMPTargetTeamsDirective *S) {
  VisitOMPExecutableDirective(S);
}

void StmtProfiler::VisitOMPTargetTeamsDistributeDirective(
    const OMPTargetTeamsDistributeDirective *S) {
  VisitOMPLoopDirective(S);
}

void StmtProfiler::VisitOMPTargetTeamsDistributeParallelForDirective(
    const OMPTargetTeamsDistributeParallelForDirective *S) {
  VisitOMPLoopDirective(S);
}

void StmtProfiler::VisitOMPTargetTeamsDistributeParallelForSimdDirective(
    const OMPTargetTeamsDistributeParallelForSimdDirective *S) {
  VisitOMPLoopDirective(S);
}

void StmtProfiler::VisitOMPTargetTeamsDistributeSimdDirective(
    const OMPTargetTeamsDistributeSimdDirective *S) {
  VisitOMPLoopDirective(S);
}

void StmtProfiler::VisitExpr(const Expr *S) {
  VisitStmt(S);
}

void StmtProfiler::VisitConstantExpr(const ConstantExpr *S) {
  VisitExpr(S);
}

void StmtProfiler::VisitDeclRefExpr(const DeclRefExpr *S) {
  VisitExpr(S);
  if (!Canonical)
    VisitNestedNameSpecifier(S->getQualifier());
  VisitDecl(S->getDecl());
  if (!Canonical) {
    ID.AddBoolean(S->hasExplicitTemplateArgs());
    if (S->hasExplicitTemplateArgs())
      VisitTemplateArguments(S->getTemplateArgs(), S->getNumTemplateArgs());
  }
}

void StmtProfiler::VisitPredefinedExpr(const PredefinedExpr *S) {
  VisitExpr(S);
  ID.AddInteger(S->getIdentKind());
}

void StmtProfiler::VisitIntegerLiteral(const IntegerLiteral *S) {
  VisitExpr(S);
  S->getValue().Profile(ID);
  ID.AddInteger(S->getType()->castAs<BuiltinType>()->getKind());
}

void StmtProfiler::VisitFixedPointLiteral(const FixedPointLiteral *S) {
  VisitExpr(S);
  S->getValue().Profile(ID);
  ID.AddInteger(S->getType()->castAs<BuiltinType>()->getKind());
}

void StmtProfiler::VisitCharacterLiteral(const CharacterLiteral *S) {
  VisitExpr(S);
  ID.AddInteger(S->getKind());
  ID.AddInteger(S->getValue());
}

void StmtProfiler::VisitFloatingLiteral(const FloatingLiteral *S) {
  VisitExpr(S);
  S->getValue().Profile(ID);
  ID.AddBoolean(S->isExact());
  ID.AddInteger(S->getType()->castAs<BuiltinType>()->getKind());
}

void StmtProfiler::VisitImaginaryLiteral(const ImaginaryLiteral *S) {
  VisitExpr(S);
}

void StmtProfiler::VisitStringLiteral(const StringLiteral *S) {
  VisitExpr(S);
  ID.AddString(S->getBytes());
  ID.AddInteger(S->getKind());
}

void StmtProfiler::VisitParenExpr(const ParenExpr *S) {
  VisitExpr(S);
}

void StmtProfiler::VisitParenListExpr(const ParenListExpr *S) {
  VisitExpr(S);
}

void StmtProfiler::VisitUnaryOperator(const UnaryOperator *S) {
  VisitExpr(S);
  ID.AddInteger(S->getOpcode());
}

void StmtProfiler::VisitOffsetOfExpr(const OffsetOfExpr *S) {
  VisitType(S->getTypeSourceInfo()->getType());
  unsigned n = S->getNumComponents();
  for (unsigned i = 0; i < n; ++i) {
    const OffsetOfNode &ON = S->getComponent(i);
    ID.AddInteger(ON.getKind());
    switch (ON.getKind()) {
    case OffsetOfNode::Array:
      // Expressions handled below.
      break;

    case OffsetOfNode::Field:
      VisitDecl(ON.getField());
      break;

    case OffsetOfNode::Identifier:
      VisitIdentifierInfo(ON.getFieldName());
      break;

    case OffsetOfNode::Base:
      // These nodes are implicit, and therefore don't need profiling.
      break;
    }
  }

  VisitExpr(S);
}

void
StmtProfiler::VisitUnaryExprOrTypeTraitExpr(const UnaryExprOrTypeTraitExpr *S) {
  VisitExpr(S);
  ID.AddInteger(S->getKind());
  if (S->isArgumentType())
    VisitType(S->getArgumentType());
}

void StmtProfiler::VisitArraySubscriptExpr(const ArraySubscriptExpr *S) {
  VisitExpr(S);
}

void StmtProfiler::VisitOMPArraySectionExpr(const OMPArraySectionExpr *S) {
  VisitExpr(S);
}

void StmtProfiler::VisitCallExpr(const CallExpr *S) {
  VisitExpr(S);
}

void StmtProfiler::VisitMemberExpr(const MemberExpr *S) {
  VisitExpr(S);
  VisitDecl(S->getMemberDecl());
  if (!Canonical)
    VisitNestedNameSpecifier(S->getQualifier());
  ID.AddBoolean(S->isArrow());
}

void StmtProfiler::VisitCompoundLiteralExpr(const CompoundLiteralExpr *S) {
  VisitExpr(S);
  ID.AddBoolean(S->isFileScope());
}

void StmtProfiler::VisitCastExpr(const CastExpr *S) {
  VisitExpr(S);
}

void StmtProfiler::VisitImplicitCastExpr(const ImplicitCastExpr *S) {
  VisitCastExpr(S);
  ID.AddInteger(S->getValueKind());
}

void StmtProfiler::VisitExplicitCastExpr(const ExplicitCastExpr *S) {
  VisitCastExpr(S);
  VisitType(S->getTypeAsWritten());
}

void StmtProfiler::VisitCStyleCastExpr(const CStyleCastExpr *S) {
  VisitExplicitCastExpr(S);
}

void StmtProfiler::VisitBinaryOperator(const BinaryOperator *S) {
  VisitExpr(S);
  ID.AddInteger(S->getOpcode());
}

void
StmtProfiler::VisitCompoundAssignOperator(const CompoundAssignOperator *S) {
  VisitBinaryOperator(S);
}

void StmtProfiler::VisitConditionalOperator(const ConditionalOperator *S) {
  VisitExpr(S);
}

void StmtProfiler::VisitBinaryConditionalOperator(
    const BinaryConditionalOperator *S) {
  VisitExpr(S);
}

void StmtProfiler::VisitAddrLabelExpr(const AddrLabelExpr *S) {
  VisitExpr(S);
  VisitDecl(S->getLabel());
}

void StmtProfiler::VisitStmtExpr(const StmtExpr *S) {
  VisitExpr(S);
}

void StmtProfiler::VisitShuffleVectorExpr(const ShuffleVectorExpr *S) {
  VisitExpr(S);
}

void StmtProfiler::VisitConvertVectorExpr(const ConvertVectorExpr *S) {
  VisitExpr(S);
}

void StmtProfiler::VisitChooseExpr(const ChooseExpr *S) {
  VisitExpr(S);
}

void StmtProfiler::VisitGNUNullExpr(const GNUNullExpr *S) {
  VisitExpr(S);
}

void StmtProfiler::VisitVAArgExpr(const VAArgExpr *S) {
  VisitExpr(S);
}

void StmtProfiler::VisitInitListExpr(const InitListExpr *S) {
  if (S->getSyntacticForm()) {
    VisitInitListExpr(S->getSyntacticForm());
    return;
  }

  VisitExpr(S);
}

void StmtProfiler::VisitDesignatedInitExpr(const DesignatedInitExpr *S) {
  VisitExpr(S);
  ID.AddBoolean(S->usesGNUSyntax());
  for (const DesignatedInitExpr::Designator &D : S->designators()) {
    if (D.isFieldDesignator()) {
      ID.AddInteger(0);
      VisitName(D.getFieldName());
      continue;
    }

    if (D.isArrayDesignator()) {
      ID.AddInteger(1);
    } else {
      assert(D.isArrayRangeDesignator());
      ID.AddInteger(2);
    }
    ID.AddInteger(D.getFirstExprIndex());
  }
}

// Seems that if VisitInitListExpr() only works on the syntactic form of an
// InitListExpr, then a DesignatedInitUpdateExpr is not encountered.
void StmtProfiler::VisitDesignatedInitUpdateExpr(
    const DesignatedInitUpdateExpr *S) {
  llvm_unreachable("Unexpected DesignatedInitUpdateExpr in syntactic form of "
                   "initializer");
}

void StmtProfiler::VisitArrayInitLoopExpr(const ArrayInitLoopExpr *S) {
  VisitExpr(S);
}

void StmtProfiler::VisitArrayInitIndexExpr(const ArrayInitIndexExpr *S) {
  VisitExpr(S);
}

void StmtProfiler::VisitNoInitExpr(const NoInitExpr *S) {
  llvm_unreachable("Unexpected NoInitExpr in syntactic form of initializer");
}

void StmtProfiler::VisitImplicitValueInitExpr(const ImplicitValueInitExpr *S) {
  VisitExpr(S);
}

void StmtProfiler::VisitExtVectorElementExpr(const ExtVectorElementExpr *S) {
  VisitExpr(S);
  VisitName(&S->getAccessor());
}

void StmtProfiler::VisitBlockExpr(const BlockExpr *S) {
  VisitExpr(S);
  VisitDecl(S->getBlockDecl());
}

void StmtProfiler::VisitGenericSelectionExpr(const GenericSelectionExpr *S) {
  VisitExpr(S);
  for (const GenericSelectionExpr::ConstAssociation &Assoc :
       S->associations()) {
    QualType T = Assoc.getType();
    if (T.isNull())
      ID.AddPointer(nullptr);
    else
      VisitType(T);
    VisitExpr(Assoc.getAssociationExpr());
  }
}

void StmtProfiler::VisitPseudoObjectExpr(const PseudoObjectExpr *S) {
  VisitExpr(S);
  for (PseudoObjectExpr::const_semantics_iterator
         i = S->semantics_begin(), e = S->semantics_end(); i != e; ++i)
    // Normally, we would not profile the source expressions of OVEs.
    if (const OpaqueValueExpr *OVE = dyn_cast<OpaqueValueExpr>(*i))
      Visit(OVE->getSourceExpr());
}

void StmtProfiler::VisitAtomicExpr(const AtomicExpr *S) {
  VisitExpr(S);
  ID.AddInteger(S->getOp());
}

static Stmt::StmtClass DecodeOperatorCall(const CXXOperatorCallExpr *S,
                                          UnaryOperatorKind &UnaryOp,
                                          BinaryOperatorKind &BinaryOp) {
  switch (S->getOperator()) {
  case OO_None:
  case OO_New:
  case OO_Delete:
  case OO_Array_New:
  case OO_Array_Delete:
  case OO_Arrow:
  case OO_Call:
  case OO_Conditional:
  case NUM_OVERLOADED_OPERATORS:
    llvm_unreachable("Invalid operator call kind");

  case OO_Plus:
    if (S->getNumArgs() == 1) {
      UnaryOp = UO_Plus;
      return Stmt::UnaryOperatorClass;
    }

    BinaryOp = BO_Add;
    return Stmt::BinaryOperatorClass;

  case OO_Minus:
    if (S->getNumArgs() == 1) {
      UnaryOp = UO_Minus;
      return Stmt::UnaryOperatorClass;
    }

    BinaryOp = BO_Sub;
    return Stmt::BinaryOperatorClass;

  case OO_Star:
    if (S->getNumArgs() == 1) {
      UnaryOp = UO_Deref;
      return Stmt::UnaryOperatorClass;
    }

    BinaryOp = BO_Mul;
    return Stmt::BinaryOperatorClass;

  case OO_Slash:
    BinaryOp = BO_Div;
    return Stmt::BinaryOperatorClass;

  case OO_Percent:
    BinaryOp = BO_Rem;
    return Stmt::BinaryOperatorClass;

  case OO_Caret:
    BinaryOp = BO_Xor;
    return Stmt::BinaryOperatorClass;

  case OO_Amp:
    if (S->getNumArgs() == 1) {
      UnaryOp = UO_AddrOf;
      return Stmt::UnaryOperatorClass;
    }

    BinaryOp = BO_And;
    return Stmt::BinaryOperatorClass;

  case OO_Pipe:
    BinaryOp = BO_Or;
    return Stmt::BinaryOperatorClass;

  case OO_Tilde:
    UnaryOp = UO_Not;
    return Stmt::UnaryOperatorClass;

  case OO_Exclaim:
    UnaryOp = UO_LNot;
    return Stmt::UnaryOperatorClass;

  case OO_Equal:
    BinaryOp = BO_Assign;
    return Stmt::BinaryOperatorClass;

  case OO_Less:
    BinaryOp = BO_LT;
    return Stmt::BinaryOperatorClass;

  case OO_Greater:
    BinaryOp = BO_GT;
    return Stmt::BinaryOperatorClass;

  case OO_PlusEqual:
    BinaryOp = BO_AddAssign;
    return Stmt::CompoundAssignOperatorClass;

  case OO_MinusEqual:
    BinaryOp = BO_SubAssign;
    return Stmt::CompoundAssignOperatorClass;

  case OO_StarEqual:
    BinaryOp = BO_MulAssign;
    return Stmt::CompoundAssignOperatorClass;

  case OO_SlashEqual:
    BinaryOp = BO_DivAssign;
    return Stmt::CompoundAssignOperatorClass;

  case OO_PercentEqual:
    BinaryOp = BO_RemAssign;
    return Stmt::CompoundAssignOperatorClass;

  case OO_CaretEqual:
    BinaryOp = BO_XorAssign;
    return Stmt::CompoundAssignOperatorClass;

  case OO_AmpEqual:
    BinaryOp = BO_AndAssign;
    return Stmt::CompoundAssignOperatorClass;

  case OO_PipeEqual:
    BinaryOp = BO_OrAssign;
    return Stmt::CompoundAssignOperatorClass;

  case OO_LessLess:
    BinaryOp = BO_Shl;
    return Stmt::BinaryOperatorClass;

  case OO_GreaterGreater:
    BinaryOp = BO_Shr;
    return Stmt::BinaryOperatorClass;

  case OO_LessLessEqual:
    BinaryOp = BO_ShlAssign;
    return Stmt::CompoundAssignOperatorClass;

  case OO_GreaterGreaterEqual:
    BinaryOp = BO_ShrAssign;
    return Stmt::CompoundAssignOperatorClass;

  case OO_EqualEqual:
    BinaryOp = BO_EQ;
    return Stmt::BinaryOperatorClass;

  case OO_ExclaimEqual:
    BinaryOp = BO_NE;
    return Stmt::BinaryOperatorClass;

  case OO_LessEqual:
    BinaryOp = BO_LE;
    return Stmt::BinaryOperatorClass;

  case OO_GreaterEqual:
    BinaryOp = BO_GE;
    return Stmt::BinaryOperatorClass;

  case OO_Spaceship:
    // FIXME: Update this once we support <=> expressions.
    llvm_unreachable("<=> expressions not supported yet");

  case OO_AmpAmp:
    BinaryOp = BO_LAnd;
    return Stmt::BinaryOperatorClass;

  case OO_PipePipe:
    BinaryOp = BO_LOr;
    return Stmt::BinaryOperatorClass;

  case OO_PlusPlus:
    UnaryOp = S->getNumArgs() == 1? UO_PreInc
                                  : UO_PostInc;
    return Stmt::UnaryOperatorClass;

  case OO_MinusMinus:
    UnaryOp = S->getNumArgs() == 1? UO_PreDec
                                  : UO_PostDec;
    return Stmt::UnaryOperatorClass;

  case OO_Comma:
    BinaryOp = BO_Comma;
    return Stmt::BinaryOperatorClass;

  case OO_ArrowStar:
    BinaryOp = BO_PtrMemI;
    return Stmt::BinaryOperatorClass;

  case OO_Subscript:
    return Stmt::ArraySubscriptExprClass;

  case OO_Coawait:
    UnaryOp = UO_Coawait;
    return Stmt::UnaryOperatorClass;
  }

  llvm_unreachable("Invalid overloaded operator expression");
}

#if defined(_MSC_VER) && !defined(__clang__)
#if _MSC_VER == 1911
// Work around https://developercommunity.visualstudio.com/content/problem/84002/clang-cl-when-built-with-vc-2017-crashes-cause-vc.html
// MSVC 2017 update 3 miscompiles this function, and a clang built with it
// will crash in stage 2 of a bootstrap build.
#pragma optimize("", off)
#endif
#endif

void StmtProfiler::VisitCXXOperatorCallExpr(const CXXOperatorCallExpr *S) {
  if (S->isTypeDependent()) {
    // Type-dependent operator calls are profiled like their underlying
    // syntactic operator.
    //
    // An operator call to operator-> is always implicit, so just skip it. The
    // enclosing MemberExpr will profile the actual member access.
    if (S->getOperator() == OO_Arrow)
      return Visit(S->getArg(0));

    UnaryOperatorKind UnaryOp = UO_Extension;
    BinaryOperatorKind BinaryOp = BO_Comma;
    Stmt::StmtClass SC = DecodeOperatorCall(S, UnaryOp, BinaryOp);

    ID.AddInteger(SC);
    for (unsigned I = 0, N = S->getNumArgs(); I != N; ++I)
      Visit(S->getArg(I));
    if (SC == Stmt::UnaryOperatorClass)
      ID.AddInteger(UnaryOp);
    else if (SC == Stmt::BinaryOperatorClass ||
             SC == Stmt::CompoundAssignOperatorClass)
      ID.AddInteger(BinaryOp);
    else
      assert(SC == Stmt::ArraySubscriptExprClass);

    return;
  }

  VisitCallExpr(S);
  ID.AddInteger(S->getOperator());
}

#if defined(_MSC_VER) && !defined(__clang__)
#if _MSC_VER == 1911
#pragma optimize("", on)
#endif
#endif

void StmtProfiler::VisitCXXMemberCallExpr(const CXXMemberCallExpr *S) {
  VisitCallExpr(S);
}

void StmtProfiler::VisitCUDAKernelCallExpr(const CUDAKernelCallExpr *S) {
  VisitCallExpr(S);
}

void StmtProfiler::VisitAsTypeExpr(const AsTypeExpr *S) {
  VisitExpr(S);
}

void StmtProfiler::VisitCXXNamedCastExpr(const CXXNamedCastExpr *S) {
  VisitExplicitCastExpr(S);
}

void StmtProfiler::VisitCXXStaticCastExpr(const CXXStaticCastExpr *S) {
  VisitCXXNamedCastExpr(S);
}

void StmtProfiler::VisitCXXDynamicCastExpr(const CXXDynamicCastExpr *S) {
  VisitCXXNamedCastExpr(S);
}

void
StmtProfiler::VisitCXXReinterpretCastExpr(const CXXReinterpretCastExpr *S) {
  VisitCXXNamedCastExpr(S);
}

void StmtProfiler::VisitCXXConstCastExpr(const CXXConstCastExpr *S) {
  VisitCXXNamedCastExpr(S);
}

void StmtProfiler::VisitUserDefinedLiteral(const UserDefinedLiteral *S) {
  VisitCallExpr(S);
}

void StmtProfiler::VisitCXXBoolLiteralExpr(const CXXBoolLiteralExpr *S) {
  VisitExpr(S);
  ID.AddBoolean(S->getValue());
}

void StmtProfiler::VisitCXXNullPtrLiteralExpr(const CXXNullPtrLiteralExpr *S) {
  VisitExpr(S);
}

void StmtProfiler::VisitCXXStdInitializerListExpr(
    const CXXStdInitializerListExpr *S) {
  VisitExpr(S);
}

void StmtProfiler::VisitCXXTypeidExpr(const CXXTypeidExpr *S) {
  VisitExpr(S);
  if (S->isTypeOperand())
    VisitType(S->getTypeOperandSourceInfo()->getType());
}

void StmtProfiler::VisitCXXUuidofExpr(const CXXUuidofExpr *S) {
  VisitExpr(S);
  if (S->isTypeOperand())
    VisitType(S->getTypeOperandSourceInfo()->getType());
}

void StmtProfiler::VisitMSPropertyRefExpr(const MSPropertyRefExpr *S) {
  VisitExpr(S);
  VisitDecl(S->getPropertyDecl());
}

void StmtProfiler::VisitMSPropertySubscriptExpr(
    const MSPropertySubscriptExpr *S) {
  VisitExpr(S);
}

void StmtProfiler::VisitCXXThisExpr(const CXXThisExpr *S) {
  VisitExpr(S);
  ID.AddBoolean(S->isImplicit());
}

void StmtProfiler::VisitCXXThrowExpr(const CXXThrowExpr *S) {
  VisitExpr(S);
}

void StmtProfiler::VisitCXXDefaultArgExpr(const CXXDefaultArgExpr *S) {
  VisitExpr(S);
  VisitDecl(S->getParam());
}

void StmtProfiler::VisitCXXDefaultInitExpr(const CXXDefaultInitExpr *S) {
  VisitExpr(S);
  VisitDecl(S->getField());
}

void StmtProfiler::VisitCXXBindTemporaryExpr(const CXXBindTemporaryExpr *S) {
  VisitExpr(S);
  VisitDecl(
         const_cast<CXXDestructorDecl *>(S->getTemporary()->getDestructor()));
}

void StmtProfiler::VisitCXXConstructExpr(const CXXConstructExpr *S) {
  VisitExpr(S);
  VisitDecl(S->getConstructor());
  ID.AddBoolean(S->isElidable());
}

void StmtProfiler::VisitCXXInheritedCtorInitExpr(
    const CXXInheritedCtorInitExpr *S) {
  VisitExpr(S);
  VisitDecl(S->getConstructor());
}

void StmtProfiler::VisitCXXFunctionalCastExpr(const CXXFunctionalCastExpr *S) {
  VisitExplicitCastExpr(S);
}

void
StmtProfiler::VisitCXXTemporaryObjectExpr(const CXXTemporaryObjectExpr *S) {
  VisitCXXConstructExpr(S);
}

void
StmtProfiler::VisitLambdaExpr(const LambdaExpr *S) {
  VisitExpr(S);
  for (LambdaExpr::capture_iterator C = S->explicit_capture_begin(),
                                 CEnd = S->explicit_capture_end();
       C != CEnd; ++C) {
    if (C->capturesVLAType())
      continue;

    ID.AddInteger(C->getCaptureKind());
    switch (C->getCaptureKind()) {
    case LCK_StarThis:
    case LCK_This:
      break;
    case LCK_ByRef:
    case LCK_ByCopy:
      VisitDecl(C->getCapturedVar());
      ID.AddBoolean(C->isPackExpansion());
      break;
    case LCK_VLAType:
      llvm_unreachable("VLA type in explicit captures.");
    }
  }
  // Note: If we actually needed to be able to match lambda
  // expressions, we would have to consider parameters and return type
  // here, among other things.
  VisitStmt(S->getBody());
}

void
StmtProfiler::VisitCXXScalarValueInitExpr(const CXXScalarValueInitExpr *S) {
  VisitExpr(S);
}

void StmtProfiler::VisitCXXDeleteExpr(const CXXDeleteExpr *S) {
  VisitExpr(S);
  ID.AddBoolean(S->isGlobalDelete());
  ID.AddBoolean(S->isArrayForm());
  VisitDecl(S->getOperatorDelete());
}

void StmtProfiler::VisitCXXNewExpr(const CXXNewExpr *S) {
  VisitExpr(S);
  VisitType(S->getAllocatedType());
  VisitDecl(S->getOperatorNew());
  VisitDecl(S->getOperatorDelete());
  ID.AddBoolean(S->isArray());
  ID.AddInteger(S->getNumPlacementArgs());
  ID.AddBoolean(S->isGlobalNew());
  ID.AddBoolean(S->isParenTypeId());
  ID.AddInteger(S->getInitializationStyle());
}

void
StmtProfiler::VisitCXXPseudoDestructorExpr(const CXXPseudoDestructorExpr *S) {
  VisitExpr(S);
  ID.AddBoolean(S->isArrow());
  VisitNestedNameSpecifier(S->getQualifier());
  ID.AddBoolean(S->getScopeTypeInfo() != nullptr);
  if (S->getScopeTypeInfo())
    VisitType(S->getScopeTypeInfo()->getType());
  ID.AddBoolean(S->getDestroyedTypeInfo() != nullptr);
  if (S->getDestroyedTypeInfo())
    VisitType(S->getDestroyedType());
  else
    VisitIdentifierInfo(S->getDestroyedTypeIdentifier());
}

void StmtProfiler::VisitOverloadExpr(const OverloadExpr *S) {
  VisitExpr(S);
  VisitNestedNameSpecifier(S->getQualifier());
  VisitName(S->getName(), /*TreatAsDecl*/ true);
  ID.AddBoolean(S->hasExplicitTemplateArgs());
  if (S->hasExplicitTemplateArgs())
    VisitTemplateArguments(S->getTemplateArgs(), S->getNumTemplateArgs());
}

void
StmtProfiler::VisitUnresolvedLookupExpr(const UnresolvedLookupExpr *S) {
  VisitOverloadExpr(S);
}

void StmtProfiler::VisitTypeTraitExpr(const TypeTraitExpr *S) {
  VisitExpr(S);
  ID.AddInteger(S->getTrait());
  ID.AddInteger(S->getNumArgs());
  for (unsigned I = 0, N = S->getNumArgs(); I != N; ++I)
    VisitType(S->getArg(I)->getType());
}

void StmtProfiler::VisitArrayTypeTraitExpr(const ArrayTypeTraitExpr *S) {
  VisitExpr(S);
  ID.AddInteger(S->getTrait());
  VisitType(S->getQueriedType());
}

void StmtProfiler::VisitExpressionTraitExpr(const ExpressionTraitExpr *S) {
  VisitExpr(S);
  ID.AddInteger(S->getTrait());
  VisitExpr(S->getQueriedExpression());
}

void StmtProfiler::VisitDependentScopeDeclRefExpr(
    const DependentScopeDeclRefExpr *S) {
  VisitExpr(S);
  VisitName(S->getDeclName());
  VisitNestedNameSpecifier(S->getQualifier());
  ID.AddBoolean(S->hasExplicitTemplateArgs());
  if (S->hasExplicitTemplateArgs())
    VisitTemplateArguments(S->getTemplateArgs(), S->getNumTemplateArgs());
}

void StmtProfiler::VisitExprWithCleanups(const ExprWithCleanups *S) {
  VisitExpr(S);
}

void StmtProfiler::VisitCXXUnresolvedConstructExpr(
    const CXXUnresolvedConstructExpr *S) {
  VisitExpr(S);
  VisitType(S->getTypeAsWritten());
  ID.AddInteger(S->isListInitialization());
}

void StmtProfiler::VisitCXXDependentScopeMemberExpr(
    const CXXDependentScopeMemberExpr *S) {
  ID.AddBoolean(S->isImplicitAccess());
  if (!S->isImplicitAccess()) {
    VisitExpr(S);
    ID.AddBoolean(S->isArrow());
  }
  VisitNestedNameSpecifier(S->getQualifier());
  VisitName(S->getMember());
  ID.AddBoolean(S->hasExplicitTemplateArgs());
  if (S->hasExplicitTemplateArgs())
    VisitTemplateArguments(S->getTemplateArgs(), S->getNumTemplateArgs());
}

void StmtProfiler::VisitUnresolvedMemberExpr(const UnresolvedMemberExpr *S) {
  ID.AddBoolean(S->isImplicitAccess());
  if (!S->isImplicitAccess()) {
    VisitExpr(S);
    ID.AddBoolean(S->isArrow());
  }
  VisitNestedNameSpecifier(S->getQualifier());
  VisitName(S->getMemberName());
  ID.AddBoolean(S->hasExplicitTemplateArgs());
  if (S->hasExplicitTemplateArgs())
    VisitTemplateArguments(S->getTemplateArgs(), S->getNumTemplateArgs());
}

void StmtProfiler::VisitCXXNoexceptExpr(const CXXNoexceptExpr *S) {
  VisitExpr(S);
}

void StmtProfiler::VisitPackExpansionExpr(const PackExpansionExpr *S) {
  VisitExpr(S);
}

void StmtProfiler::VisitPackSelectionExpr(const PackSelectionExpr *S) {
  VisitExpr(S);
}

void StmtProfiler::VisitSizeOfPackExpr(const SizeOfPackExpr *S) {
  VisitExpr(S);
  VisitDecl(S->getPack());
  if (S->isPartiallySubstituted()) {
    auto Args = S->getPartialArguments();
    ID.AddInteger(Args.size());
    for (const auto &TA : Args)
      VisitTemplateArgument(TA);
  } else {
    ID.AddInteger(0);
  }
}

void StmtProfiler::VisitSubstNonTypeTemplateParmPackExpr(
    const SubstNonTypeTemplateParmPackExpr *S) {
  VisitExpr(S);
  VisitDecl(S->getParameterPack());
  VisitTemplateArgument(S->getArgumentPack());
}

void StmtProfiler::VisitSubstNonTypeTemplateParmExpr(
    const SubstNonTypeTemplateParmExpr *E) {
  // Profile exactly as the replacement expression.
  Visit(E->getReplacement());
}

void StmtProfiler::VisitFunctionParmPackExpr(const FunctionParmPackExpr *S) {
  VisitExpr(S);
  VisitDecl(S->getParameterPack());
  ID.AddInteger(S->getNumExpansions());
  for (FunctionParmPackExpr::iterator I = S->begin(), E = S->end(); I != E; ++I)
    VisitDecl(*I);
}

void StmtProfiler::VisitMaterializeTemporaryExpr(
                                           const MaterializeTemporaryExpr *S) {
  VisitExpr(S);
}

void StmtProfiler::VisitCXXFoldExpr(const CXXFoldExpr *S) {
  VisitExpr(S);
  ID.AddInteger(S->getOperator());
}

void StmtProfiler::VisitCoroutineBodyStmt(const CoroutineBodyStmt *S) {
  VisitStmt(S);
}

void StmtProfiler::VisitCoreturnStmt(const CoreturnStmt *S) {
  VisitStmt(S);
}

void StmtProfiler::VisitCoawaitExpr(const CoawaitExpr *S) {
  VisitExpr(S);
}

void StmtProfiler::VisitDependentCoawaitExpr(const DependentCoawaitExpr *S) {
  VisitExpr(S);
}

void StmtProfiler::VisitCoyieldExpr(const CoyieldExpr *S) {
  VisitExpr(S);
}

void StmtProfiler::VisitOpaqueValueExpr(const OpaqueValueExpr *E) {
  VisitExpr(E);
}

void StmtProfiler::VisitCXXConstantExpr(const CXXConstantExpr *S) {
  VisitExpr(S);
}

void StmtProfiler::VisitCXXReflectExpr(const CXXReflectExpr *S) {
  VisitExpr(S);
  const ReflectionOperand &Operand = S->getOperand();
  ID.AddInteger(Operand.getKind());
  ID.AddInteger(reinterpret_cast<std::size_t>(Operand.getOpaqueReflectionValue()));
}

<<<<<<< HEAD
void StmtProfiler::VisitCXXReflectionReadQueryExpr(
                                          const CXXReflectionReadQueryExpr *E) {
  VisitExpr(E);
}

void StmtProfiler::VisitCXXReflectionWriteQueryExpr(
                                         const CXXReflectionWriteQueryExpr *E) {
=======
void StmtProfiler::VisitCXXInvalidReflectionExpr(
                                            const CXXInvalidReflectionExpr *E) {
  VisitExpr(E);
}

void StmtProfiler::VisitCXXReflectionTraitExpr(
                                              const CXXReflectionTraitExpr *E) {
>>>>>>> 59d612b8
  VisitExpr(E);
}

void StmtProfiler::VisitCXXReflectPrintLiteralExpr(
                                          const CXXReflectPrintLiteralExpr *E) {
  VisitExpr(E);
}

void StmtProfiler::VisitCXXReflectPrintReflectionExpr(
                                       const CXXReflectPrintReflectionExpr *E) {
  VisitExpr(E);
}

void StmtProfiler::VisitCXXReflectDumpReflectionExpr(
                                        const CXXReflectDumpReflectionExpr *E) {
  VisitExpr(E);
}

void StmtProfiler::VisitCXXCompilerErrorExpr(const CXXCompilerErrorExpr *E) {
  VisitExpr(E);
}

void StmtProfiler::VisitCXXUnreflexprExpr(const CXXUnreflexprExpr *E) {
  VisitExpr(E);
}

void StmtProfiler::VisitCXXIdExprExpr(const CXXIdExprExpr *E) {
  VisitExpr(E);
}

void StmtProfiler::VisitCXXReflectedIdExpr(const CXXReflectedIdExpr *E) {
  VisitName(E->getNameInfo().getName());
}

void StmtProfiler::VisitCXXValueOfExpr(const CXXValueOfExpr *E) {
  VisitExpr(E);
}

void StmtProfiler::VisitCXXConcatenateExpr(const CXXConcatenateExpr *E) {
  VisitExpr(E);
}

void StmtProfiler::VisitCXXDependentVariadicReifierExpr(
    const CXXDependentVariadicReifierExpr *E) {
  VisitExpr(E);
}

void StmtProfiler::VisitCXXFragmentExpr(const CXXFragmentExpr *E) {
  VisitExpr(E);
}

void StmtProfiler::VisitTypoExpr(const TypoExpr *E) {
  VisitExpr(E);
}

void StmtProfiler::VisitObjCStringLiteral(const ObjCStringLiteral *S) {
  VisitExpr(S);
}

void StmtProfiler::VisitObjCBoxedExpr(const ObjCBoxedExpr *E) {
  VisitExpr(E);
}

void StmtProfiler::VisitObjCArrayLiteral(const ObjCArrayLiteral *E) {
  VisitExpr(E);
}

void StmtProfiler::VisitObjCDictionaryLiteral(const ObjCDictionaryLiteral *E) {
  VisitExpr(E);
}

void StmtProfiler::VisitObjCEncodeExpr(const ObjCEncodeExpr *S) {
  VisitExpr(S);
  VisitType(S->getEncodedType());
}

void StmtProfiler::VisitObjCSelectorExpr(const ObjCSelectorExpr *S) {
  VisitExpr(S);
  VisitName(S->getSelector());
}

void StmtProfiler::VisitObjCProtocolExpr(const ObjCProtocolExpr *S) {
  VisitExpr(S);
  VisitDecl(S->getProtocol());
}

void StmtProfiler::VisitObjCIvarRefExpr(const ObjCIvarRefExpr *S) {
  VisitExpr(S);
  VisitDecl(S->getDecl());
  ID.AddBoolean(S->isArrow());
  ID.AddBoolean(S->isFreeIvar());
}

void StmtProfiler::VisitObjCPropertyRefExpr(const ObjCPropertyRefExpr *S) {
  VisitExpr(S);
  if (S->isImplicitProperty()) {
    VisitDecl(S->getImplicitPropertyGetter());
    VisitDecl(S->getImplicitPropertySetter());
  } else {
    VisitDecl(S->getExplicitProperty());
  }
  if (S->isSuperReceiver()) {
    ID.AddBoolean(S->isSuperReceiver());
    VisitType(S->getSuperReceiverType());
  }
}

void StmtProfiler::VisitObjCSubscriptRefExpr(const ObjCSubscriptRefExpr *S) {
  VisitExpr(S);
  VisitDecl(S->getAtIndexMethodDecl());
  VisitDecl(S->setAtIndexMethodDecl());
}

void StmtProfiler::VisitObjCMessageExpr(const ObjCMessageExpr *S) {
  VisitExpr(S);
  VisitName(S->getSelector());
  VisitDecl(S->getMethodDecl());
}

void StmtProfiler::VisitObjCIsaExpr(const ObjCIsaExpr *S) {
  VisitExpr(S);
  ID.AddBoolean(S->isArrow());
}

void StmtProfiler::VisitObjCBoolLiteralExpr(const ObjCBoolLiteralExpr *S) {
  VisitExpr(S);
  ID.AddBoolean(S->getValue());
}

void StmtProfiler::VisitObjCIndirectCopyRestoreExpr(
    const ObjCIndirectCopyRestoreExpr *S) {
  VisitExpr(S);
  ID.AddBoolean(S->shouldCopy());
}

void StmtProfiler::VisitObjCBridgedCastExpr(const ObjCBridgedCastExpr *S) {
  VisitExplicitCastExpr(S);
  ID.AddBoolean(S->getBridgeKind());
}

void StmtProfiler::VisitObjCAvailabilityCheckExpr(
    const ObjCAvailabilityCheckExpr *S) {
  VisitExpr(S);
}

void StmtProfiler::VisitTemplateArguments(const TemplateArgumentLoc *Args,
                                          unsigned NumArgs) {
  ID.AddInteger(NumArgs);
  for (unsigned I = 0; I != NumArgs; ++I)
    VisitTemplateArgument(Args[I].getArgument());
}

void StmtProfiler::VisitTemplateArgument(const TemplateArgument &Arg) {
  // Mostly repetitive with TemplateArgument::Profile!
  ID.AddInteger(Arg.getKind());
  switch (Arg.getKind()) {
  case TemplateArgument::Null:
    break;

  case TemplateArgument::Type:
    VisitType(Arg.getAsType());
    break;

  case TemplateArgument::Template:
  case TemplateArgument::TemplateExpansion:
    VisitTemplateName(Arg.getAsTemplateOrTemplatePattern());
    break;

  case TemplateArgument::Declaration:
    VisitDecl(Arg.getAsDecl());
    break;

  case TemplateArgument::NullPtr:
    VisitType(Arg.getNullPtrType());
    break;

  case TemplateArgument::Integral:
    Arg.getAsIntegral().Profile(ID);
    VisitType(Arg.getIntegralType());
    break;

  case TemplateArgument::Reflected:
  case TemplateArgument::Expression:
    Visit(Arg.getAsExpr());
    break;

  case TemplateArgument::Pack:
    for (const auto &P : Arg.pack_elements())
      VisitTemplateArgument(P);
    break;
  }
}

void Stmt::Profile(llvm::FoldingSetNodeID &ID, const ASTContext &Context,
                   bool Canonical) const {
  StmtProfilerWithPointers Profiler(ID, Context, Canonical);
  Profiler.Visit(this);
}

void Stmt::ProcessODRHash(llvm::FoldingSetNodeID &ID,
                          class ODRHash &Hash) const {
  StmtProfilerWithoutPointers Profiler(ID, Hash);
  Profiler.Visit(this);
}<|MERGE_RESOLUTION|>--- conflicted
+++ resolved
@@ -1896,7 +1896,11 @@
   ID.AddInteger(reinterpret_cast<std::size_t>(Operand.getOpaqueReflectionValue()));
 }
 
-<<<<<<< HEAD
+void StmtProfiler::VisitCXXInvalidReflectionExpr(
+                                            const CXXInvalidReflectionExpr *E) {
+  VisitExpr(E);
+}
+
 void StmtProfiler::VisitCXXReflectionReadQueryExpr(
                                           const CXXReflectionReadQueryExpr *E) {
   VisitExpr(E);
@@ -1904,15 +1908,6 @@
 
 void StmtProfiler::VisitCXXReflectionWriteQueryExpr(
                                          const CXXReflectionWriteQueryExpr *E) {
-=======
-void StmtProfiler::VisitCXXInvalidReflectionExpr(
-                                            const CXXInvalidReflectionExpr *E) {
-  VisitExpr(E);
-}
-
-void StmtProfiler::VisitCXXReflectionTraitExpr(
-                                              const CXXReflectionTraitExpr *E) {
->>>>>>> 59d612b8
   VisitExpr(E);
 }
 
