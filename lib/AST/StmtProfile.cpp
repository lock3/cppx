//===---- StmtProfile.cpp - Profile implementation for Stmt ASTs ----------===//
//
//                     The LLVM Compiler Infrastructure
//
// This file is distributed under the University of Illinois Open Source
// License. See LICENSE.TXT for details.
//
//===----------------------------------------------------------------------===//
//
// This file implements the Stmt::Profile method, which builds a unique bit
// representation that identifies a statement/expression.
//
//===----------------------------------------------------------------------===//
#include "clang/AST/ASTContext.h"
#include "clang/AST/DeclCXX.h"
#include "clang/AST/DeclObjC.h"
#include "clang/AST/DeclTemplate.h"
#include "clang/AST/Expr.h"
#include "clang/AST/ExprCXX.h"
#include "clang/AST/ExprObjC.h"
#include "clang/AST/ExprOpenMP.h"
#include "clang/AST/ODRHash.h"
#include "clang/AST/StmtVisitor.h"
#include "llvm/ADT/FoldingSet.h"
using namespace clang;

namespace {
  class StmtProfiler : public ConstStmtVisitor<StmtProfiler> {
  protected:
    llvm::FoldingSetNodeID &ID;
    bool Canonical;

  public:
    StmtProfiler(llvm::FoldingSetNodeID &ID, bool Canonical)
        : ID(ID), Canonical(Canonical) {}

    virtual ~StmtProfiler() {}

    void VisitStmt(const Stmt *S);

    virtual void HandleStmtClass(Stmt::StmtClass SC) = 0;

#define STMT(Node, Base) void Visit##Node(const Node *S);
#include "clang/AST/StmtNodes.inc"

    /// Visit a declaration that is referenced within an expression
    /// or statement.
    virtual void VisitDecl(const Decl *D) = 0;

    /// Visit a type that is referenced within an expression or
    /// statement.
    virtual void VisitType(QualType T) = 0;

    /// Visit a name that occurs within an expression or statement.
    virtual void VisitName(DeclarationName Name, bool TreatAsDecl = false) = 0;

    /// Visit identifiers that are not in Decl's or Type's.
    virtual void VisitIdentifierInfo(IdentifierInfo *II) = 0;

    /// Visit a nested-name-specifier that occurs within an expression
    /// or statement.
    virtual void VisitNestedNameSpecifier(NestedNameSpecifier *NNS) = 0;

    /// Visit a template name that occurs within an expression or
    /// statement.
    virtual void VisitTemplateName(TemplateName Name) = 0;

    /// Visit template arguments that occur within an expression or
    /// statement.
    void VisitTemplateArguments(const TemplateArgumentLoc *Args,
                                unsigned NumArgs);

    /// Visit a single template argument.
    void VisitTemplateArgument(const TemplateArgument &Arg);
  };

  class StmtProfilerWithPointers : public StmtProfiler {
    const ASTContext &Context;

  public:
    StmtProfilerWithPointers(llvm::FoldingSetNodeID &ID,
                             const ASTContext &Context, bool Canonical)
        : StmtProfiler(ID, Canonical), Context(Context) {}
  private:
    void HandleStmtClass(Stmt::StmtClass SC) override {
      ID.AddInteger(SC);
    }

    void VisitDecl(const Decl *D) override {
      ID.AddInteger(D ? D->getKind() : 0);

      if (Canonical && D) {
        if (const NonTypeTemplateParmDecl *NTTP =
                dyn_cast<NonTypeTemplateParmDecl>(D)) {
          ID.AddInteger(NTTP->getDepth());
          ID.AddInteger(NTTP->getIndex());
          ID.AddBoolean(NTTP->isParameterPack());
          VisitType(NTTP->getType());
          return;
        }

        if (const ParmVarDecl *Parm = dyn_cast<ParmVarDecl>(D)) {
          // The Itanium C++ ABI uses the type, scope depth, and scope
          // index of a parameter when mangling expressions that involve
          // function parameters, so we will use the parameter's type for
          // establishing function parameter identity. That way, our
          // definition of "equivalent" (per C++ [temp.over.link]) is at
          // least as strong as the definition of "equivalent" used for
          // name mangling.
          VisitType(Parm->getType());
          ID.AddInteger(Parm->getFunctionScopeDepth());
          ID.AddInteger(Parm->getFunctionScopeIndex());
          return;
        }

        if (const TemplateTypeParmDecl *TTP =
                dyn_cast<TemplateTypeParmDecl>(D)) {
          ID.AddInteger(TTP->getDepth());
          ID.AddInteger(TTP->getIndex());
          ID.AddBoolean(TTP->isParameterPack());
          return;
        }

        if (const TemplateTemplateParmDecl *TTP =
                dyn_cast<TemplateTemplateParmDecl>(D)) {
          ID.AddInteger(TTP->getDepth());
          ID.AddInteger(TTP->getIndex());
          ID.AddBoolean(TTP->isParameterPack());
          return;
        }
      }

      ID.AddPointer(D ? D->getCanonicalDecl() : nullptr);
    }

    void VisitType(QualType T) override {
      if (Canonical && !T.isNull())
        T = Context.getCanonicalType(T);

      ID.AddPointer(T.getAsOpaquePtr());
    }

    void VisitName(DeclarationName Name, bool /*TreatAsDecl*/) override {
      ID.AddPointer(Name.getAsOpaquePtr());
    }

    void VisitIdentifierInfo(IdentifierInfo *II) override {
      ID.AddPointer(II);
    }

    void VisitNestedNameSpecifier(NestedNameSpecifier *NNS) override {
      if (Canonical)
        NNS = Context.getCanonicalNestedNameSpecifier(NNS);
      ID.AddPointer(NNS);
    }

    void VisitTemplateName(TemplateName Name) override {
      if (Canonical)
        Name = Context.getCanonicalTemplateName(Name);

      Name.Profile(ID);
    }
  };

  class StmtProfilerWithoutPointers : public StmtProfiler {
    ODRHash &Hash;
  public:
    StmtProfilerWithoutPointers(llvm::FoldingSetNodeID &ID, ODRHash &Hash)
        : StmtProfiler(ID, false), Hash(Hash) {}

  private:
    void HandleStmtClass(Stmt::StmtClass SC) override {
      if (SC == Stmt::UnresolvedLookupExprClass) {
        // Pretend that the name looked up is a Decl due to how templates
        // handle some Decl lookups.
        ID.AddInteger(Stmt::DeclRefExprClass);
      } else {
        ID.AddInteger(SC);
      }
    }

    void VisitType(QualType T) override {
      Hash.AddQualType(T);
    }

    void VisitName(DeclarationName Name, bool TreatAsDecl) override {
      if (TreatAsDecl) {
        // A Decl can be null, so each Decl is preceded by a boolean to
        // store its nullness.  Add a boolean here to match.
        ID.AddBoolean(true);
      }
      Hash.AddDeclarationName(Name, TreatAsDecl);
    }
    void VisitIdentifierInfo(IdentifierInfo *II) override {
      ID.AddBoolean(II);
      if (II) {
        Hash.AddIdentifierInfo(II);
      }
    }
    void VisitDecl(const Decl *D) override {
      ID.AddBoolean(D);
      if (D) {
        Hash.AddDecl(D);
      }
    }
    void VisitTemplateName(TemplateName Name) override {
      Hash.AddTemplateName(Name);
    }
    void VisitNestedNameSpecifier(NestedNameSpecifier *NNS) override {
      ID.AddBoolean(NNS);
      if (NNS) {
        Hash.AddNestedNameSpecifier(NNS);
      }
    }
  };
}

void StmtProfiler::VisitStmt(const Stmt *S) {
  assert(S && "Requires non-null Stmt pointer");

  HandleStmtClass(S->getStmtClass());

  for (const Stmt *SubStmt : S->children()) {
    if (SubStmt)
      Visit(SubStmt);
    else
      ID.AddInteger(0);
  }
}

void StmtProfiler::VisitDeclStmt(const DeclStmt *S) {
  VisitStmt(S);
  for (const auto *D : S->decls())
    VisitDecl(D);
}

void StmtProfiler::VisitNullStmt(const NullStmt *S) {
  VisitStmt(S);
}

void StmtProfiler::VisitCompoundStmt(const CompoundStmt *S) {
  VisitStmt(S);
}

void StmtProfiler::VisitCaseStmt(const CaseStmt *S) {
  VisitStmt(S);
}

void StmtProfiler::VisitDefaultStmt(const DefaultStmt *S) {
  VisitStmt(S);
}

void StmtProfiler::VisitLabelStmt(const LabelStmt *S) {
  VisitStmt(S);
  VisitDecl(S->getDecl());
}

void StmtProfiler::VisitAttributedStmt(const AttributedStmt *S) {
  VisitStmt(S);
  // TODO: maybe visit attributes?
}

void StmtProfiler::VisitIfStmt(const IfStmt *S) {
  VisitStmt(S);
  VisitDecl(S->getConditionVariable());
}

void StmtProfiler::VisitSwitchStmt(const SwitchStmt *S) {
  VisitStmt(S);
  VisitDecl(S->getConditionVariable());
}

void StmtProfiler::VisitWhileStmt(const WhileStmt *S) {
  VisitStmt(S);
  VisitDecl(S->getConditionVariable());
}

void StmtProfiler::VisitDoStmt(const DoStmt *S) {
  VisitStmt(S);
}

void StmtProfiler::VisitForStmt(const ForStmt *S) {
  VisitStmt(S);
}

void StmtProfiler::VisitGotoStmt(const GotoStmt *S) {
  VisitStmt(S);
  VisitDecl(S->getLabel());
}

void StmtProfiler::VisitIndirectGotoStmt(const IndirectGotoStmt *S) {
  VisitStmt(S);
}

void StmtProfiler::VisitContinueStmt(const ContinueStmt *S) {
  VisitStmt(S);
}

void StmtProfiler::VisitBreakStmt(const BreakStmt *S) {
  VisitStmt(S);
}

void StmtProfiler::VisitReturnStmt(const ReturnStmt *S) {
  VisitStmt(S);
}

void StmtProfiler::VisitGCCAsmStmt(const GCCAsmStmt *S) {
  VisitStmt(S);
  ID.AddBoolean(S->isVolatile());
  ID.AddBoolean(S->isSimple());
  VisitStringLiteral(S->getAsmString());
  ID.AddInteger(S->getNumOutputs());
  for (unsigned I = 0, N = S->getNumOutputs(); I != N; ++I) {
    ID.AddString(S->getOutputName(I));
    VisitStringLiteral(S->getOutputConstraintLiteral(I));
  }
  ID.AddInteger(S->getNumInputs());
  for (unsigned I = 0, N = S->getNumInputs(); I != N; ++I) {
    ID.AddString(S->getInputName(I));
    VisitStringLiteral(S->getInputConstraintLiteral(I));
  }
  ID.AddInteger(S->getNumClobbers());
  for (unsigned I = 0, N = S->getNumClobbers(); I != N; ++I)
    VisitStringLiteral(S->getClobberStringLiteral(I));
}

void StmtProfiler::VisitMSAsmStmt(const MSAsmStmt *S) {
  // FIXME: Implement MS style inline asm statement profiler.
  VisitStmt(S);
}

void StmtProfiler::VisitCXXCatchStmt(const CXXCatchStmt *S) {
  VisitStmt(S);
  VisitType(S->getCaughtType());
}

void StmtProfiler::VisitCXXTryStmt(const CXXTryStmt *S) {
  VisitStmt(S);
}

void StmtProfiler::VisitCXXForRangeStmt(const CXXForRangeStmt *S) {
  VisitStmt(S);
}

void StmtProfiler::VisitCXXExpansionStmt(const CXXExpansionStmt *S) {
  VisitStmt(S);
}

void StmtProfiler::VisitCXXInjectionStmt(const CXXInjectionStmt *S) {
  VisitStmt(S);
}

void StmtProfiler::VisitMSDependentExistsStmt(const MSDependentExistsStmt *S) {
  VisitStmt(S);
  ID.AddBoolean(S->isIfExists());
  VisitNestedNameSpecifier(S->getQualifierLoc().getNestedNameSpecifier());
  VisitName(S->getNameInfo().getName());
}

void StmtProfiler::VisitSEHTryStmt(const SEHTryStmt *S) {
  VisitStmt(S);
}

void StmtProfiler::VisitSEHFinallyStmt(const SEHFinallyStmt *S) {
  VisitStmt(S);
}

void StmtProfiler::VisitSEHExceptStmt(const SEHExceptStmt *S) {
  VisitStmt(S);
}

void StmtProfiler::VisitSEHLeaveStmt(const SEHLeaveStmt *S) {
  VisitStmt(S);
}

void StmtProfiler::VisitCapturedStmt(const CapturedStmt *S) {
  VisitStmt(S);
}

void StmtProfiler::VisitObjCForCollectionStmt(const ObjCForCollectionStmt *S) {
  VisitStmt(S);
}

void StmtProfiler::VisitObjCAtCatchStmt(const ObjCAtCatchStmt *S) {
  VisitStmt(S);
  ID.AddBoolean(S->hasEllipsis());
  if (S->getCatchParamDecl())
    VisitType(S->getCatchParamDecl()->getType());
}

void StmtProfiler::VisitObjCAtFinallyStmt(const ObjCAtFinallyStmt *S) {
  VisitStmt(S);
}

void StmtProfiler::VisitObjCAtTryStmt(const ObjCAtTryStmt *S) {
  VisitStmt(S);
}

void
StmtProfiler::VisitObjCAtSynchronizedStmt(const ObjCAtSynchronizedStmt *S) {
  VisitStmt(S);
}

void StmtProfiler::VisitObjCAtThrowStmt(const ObjCAtThrowStmt *S) {
  VisitStmt(S);
}

void
StmtProfiler::VisitObjCAutoreleasePoolStmt(const ObjCAutoreleasePoolStmt *S) {
  VisitStmt(S);
}

namespace {
class OMPClauseProfiler : public ConstOMPClauseVisitor<OMPClauseProfiler> {
  StmtProfiler *Profiler;
  /// Process clauses with list of variables.
  template <typename T>
  void VisitOMPClauseList(T *Node);

public:
  OMPClauseProfiler(StmtProfiler *P) : Profiler(P) { }
#define OPENMP_CLAUSE(Name, Class)                                             \
  void Visit##Class(const Class *C);
#include "clang/Basic/OpenMPKinds.def"
  void VistOMPClauseWithPreInit(const OMPClauseWithPreInit *C);
  void VistOMPClauseWithPostUpdate(const OMPClauseWithPostUpdate *C);
};

void OMPClauseProfiler::VistOMPClauseWithPreInit(
    const OMPClauseWithPreInit *C) {
  if (auto *S = C->getPreInitStmt())
    Profiler->VisitStmt(S);
}

void OMPClauseProfiler::VistOMPClauseWithPostUpdate(
    const OMPClauseWithPostUpdate *C) {
  VistOMPClauseWithPreInit(C);
  if (auto *E = C->getPostUpdateExpr())
    Profiler->VisitStmt(E);
}

void OMPClauseProfiler::VisitOMPIfClause(const OMPIfClause *C) {
  VistOMPClauseWithPreInit(C);
  if (C->getCondition())
    Profiler->VisitStmt(C->getCondition());
}

void OMPClauseProfiler::VisitOMPFinalClause(const OMPFinalClause *C) {
  if (C->getCondition())
    Profiler->VisitStmt(C->getCondition());
}

void OMPClauseProfiler::VisitOMPNumThreadsClause(const OMPNumThreadsClause *C) {
  VistOMPClauseWithPreInit(C);
  if (C->getNumThreads())
    Profiler->VisitStmt(C->getNumThreads());
}

void OMPClauseProfiler::VisitOMPSafelenClause(const OMPSafelenClause *C) {
  if (C->getSafelen())
    Profiler->VisitStmt(C->getSafelen());
}

void OMPClauseProfiler::VisitOMPSimdlenClause(const OMPSimdlenClause *C) {
  if (C->getSimdlen())
    Profiler->VisitStmt(C->getSimdlen());
}

void OMPClauseProfiler::VisitOMPCollapseClause(const OMPCollapseClause *C) {
  if (C->getNumForLoops())
    Profiler->VisitStmt(C->getNumForLoops());
}

void OMPClauseProfiler::VisitOMPDefaultClause(const OMPDefaultClause *C) { }

void OMPClauseProfiler::VisitOMPProcBindClause(const OMPProcBindClause *C) { }

void OMPClauseProfiler::VisitOMPUnifiedAddressClause(
    const OMPUnifiedAddressClause *C) {}

void OMPClauseProfiler::VisitOMPUnifiedSharedMemoryClause(
    const OMPUnifiedSharedMemoryClause *C) {}

void OMPClauseProfiler::VisitOMPReverseOffloadClause(
    const OMPReverseOffloadClause *C) {}

void OMPClauseProfiler::VisitOMPDynamicAllocatorsClause(
    const OMPDynamicAllocatorsClause *C) {}

void OMPClauseProfiler::VisitOMPAtomicDefaultMemOrderClause(
    const OMPAtomicDefaultMemOrderClause *C) {}

void OMPClauseProfiler::VisitOMPScheduleClause(const OMPScheduleClause *C) {
  VistOMPClauseWithPreInit(C);
  if (auto *S = C->getChunkSize())
    Profiler->VisitStmt(S);
}

void OMPClauseProfiler::VisitOMPOrderedClause(const OMPOrderedClause *C) {
  if (auto *Num = C->getNumForLoops())
    Profiler->VisitStmt(Num);
}

void OMPClauseProfiler::VisitOMPNowaitClause(const OMPNowaitClause *) {}

void OMPClauseProfiler::VisitOMPUntiedClause(const OMPUntiedClause *) {}

void OMPClauseProfiler::VisitOMPMergeableClause(const OMPMergeableClause *) {}

void OMPClauseProfiler::VisitOMPReadClause(const OMPReadClause *) {}

void OMPClauseProfiler::VisitOMPWriteClause(const OMPWriteClause *) {}

void OMPClauseProfiler::VisitOMPUpdateClause(const OMPUpdateClause *) {}

void OMPClauseProfiler::VisitOMPCaptureClause(const OMPCaptureClause *) {}

void OMPClauseProfiler::VisitOMPSeqCstClause(const OMPSeqCstClause *) {}

void OMPClauseProfiler::VisitOMPThreadsClause(const OMPThreadsClause *) {}

void OMPClauseProfiler::VisitOMPSIMDClause(const OMPSIMDClause *) {}

void OMPClauseProfiler::VisitOMPNogroupClause(const OMPNogroupClause *) {}

template<typename T>
void OMPClauseProfiler::VisitOMPClauseList(T *Node) {
  for (auto *E : Node->varlists()) {
    if (E)
      Profiler->VisitStmt(E);
  }
}

void OMPClauseProfiler::VisitOMPPrivateClause(const OMPPrivateClause *C) {
  VisitOMPClauseList(C);
  for (auto *E : C->private_copies()) {
    if (E)
      Profiler->VisitStmt(E);
  }
}
void
OMPClauseProfiler::VisitOMPFirstprivateClause(const OMPFirstprivateClause *C) {
  VisitOMPClauseList(C);
  VistOMPClauseWithPreInit(C);
  for (auto *E : C->private_copies()) {
    if (E)
      Profiler->VisitStmt(E);
  }
  for (auto *E : C->inits()) {
    if (E)
      Profiler->VisitStmt(E);
  }
}
void
OMPClauseProfiler::VisitOMPLastprivateClause(const OMPLastprivateClause *C) {
  VisitOMPClauseList(C);
  VistOMPClauseWithPostUpdate(C);
  for (auto *E : C->source_exprs()) {
    if (E)
      Profiler->VisitStmt(E);
  }
  for (auto *E : C->destination_exprs()) {
    if (E)
      Profiler->VisitStmt(E);
  }
  for (auto *E : C->assignment_ops()) {
    if (E)
      Profiler->VisitStmt(E);
  }
}
void OMPClauseProfiler::VisitOMPSharedClause(const OMPSharedClause *C) {
  VisitOMPClauseList(C);
}
void OMPClauseProfiler::VisitOMPReductionClause(
                                         const OMPReductionClause *C) {
  Profiler->VisitNestedNameSpecifier(
      C->getQualifierLoc().getNestedNameSpecifier());
  Profiler->VisitName(C->getNameInfo().getName());
  VisitOMPClauseList(C);
  VistOMPClauseWithPostUpdate(C);
  for (auto *E : C->privates()) {
    if (E)
      Profiler->VisitStmt(E);
  }
  for (auto *E : C->lhs_exprs()) {
    if (E)
      Profiler->VisitStmt(E);
  }
  for (auto *E : C->rhs_exprs()) {
    if (E)
      Profiler->VisitStmt(E);
  }
  for (auto *E : C->reduction_ops()) {
    if (E)
      Profiler->VisitStmt(E);
  }
}
void OMPClauseProfiler::VisitOMPTaskReductionClause(
    const OMPTaskReductionClause *C) {
  Profiler->VisitNestedNameSpecifier(
      C->getQualifierLoc().getNestedNameSpecifier());
  Profiler->VisitName(C->getNameInfo().getName());
  VisitOMPClauseList(C);
  VistOMPClauseWithPostUpdate(C);
  for (auto *E : C->privates()) {
    if (E)
      Profiler->VisitStmt(E);
  }
  for (auto *E : C->lhs_exprs()) {
    if (E)
      Profiler->VisitStmt(E);
  }
  for (auto *E : C->rhs_exprs()) {
    if (E)
      Profiler->VisitStmt(E);
  }
  for (auto *E : C->reduction_ops()) {
    if (E)
      Profiler->VisitStmt(E);
  }
}
void OMPClauseProfiler::VisitOMPInReductionClause(
    const OMPInReductionClause *C) {
  Profiler->VisitNestedNameSpecifier(
      C->getQualifierLoc().getNestedNameSpecifier());
  Profiler->VisitName(C->getNameInfo().getName());
  VisitOMPClauseList(C);
  VistOMPClauseWithPostUpdate(C);
  for (auto *E : C->privates()) {
    if (E)
      Profiler->VisitStmt(E);
  }
  for (auto *E : C->lhs_exprs()) {
    if (E)
      Profiler->VisitStmt(E);
  }
  for (auto *E : C->rhs_exprs()) {
    if (E)
      Profiler->VisitStmt(E);
  }
  for (auto *E : C->reduction_ops()) {
    if (E)
      Profiler->VisitStmt(E);
  }
  for (auto *E : C->taskgroup_descriptors()) {
    if (E)
      Profiler->VisitStmt(E);
  }
}
void OMPClauseProfiler::VisitOMPLinearClause(const OMPLinearClause *C) {
  VisitOMPClauseList(C);
  VistOMPClauseWithPostUpdate(C);
  for (auto *E : C->privates()) {
    if (E)
      Profiler->VisitStmt(E);
  }
  for (auto *E : C->inits()) {
    if (E)
      Profiler->VisitStmt(E);
  }
  for (auto *E : C->updates()) {
    if (E)
      Profiler->VisitStmt(E);
  }
  for (auto *E : C->finals()) {
    if (E)
      Profiler->VisitStmt(E);
  }
  if (C->getStep())
    Profiler->VisitStmt(C->getStep());
  if (C->getCalcStep())
    Profiler->VisitStmt(C->getCalcStep());
}
void OMPClauseProfiler::VisitOMPAlignedClause(const OMPAlignedClause *C) {
  VisitOMPClauseList(C);
  if (C->getAlignment())
    Profiler->VisitStmt(C->getAlignment());
}
void OMPClauseProfiler::VisitOMPCopyinClause(const OMPCopyinClause *C) {
  VisitOMPClauseList(C);
  for (auto *E : C->source_exprs()) {
    if (E)
      Profiler->VisitStmt(E);
  }
  for (auto *E : C->destination_exprs()) {
    if (E)
      Profiler->VisitStmt(E);
  }
  for (auto *E : C->assignment_ops()) {
    if (E)
      Profiler->VisitStmt(E);
  }
}
void
OMPClauseProfiler::VisitOMPCopyprivateClause(const OMPCopyprivateClause *C) {
  VisitOMPClauseList(C);
  for (auto *E : C->source_exprs()) {
    if (E)
      Profiler->VisitStmt(E);
  }
  for (auto *E : C->destination_exprs()) {
    if (E)
      Profiler->VisitStmt(E);
  }
  for (auto *E : C->assignment_ops()) {
    if (E)
      Profiler->VisitStmt(E);
  }
}
void OMPClauseProfiler::VisitOMPFlushClause(const OMPFlushClause *C) {
  VisitOMPClauseList(C);
}
void OMPClauseProfiler::VisitOMPDependClause(const OMPDependClause *C) {
  VisitOMPClauseList(C);
}
void OMPClauseProfiler::VisitOMPDeviceClause(const OMPDeviceClause *C) {
  if (C->getDevice())
    Profiler->VisitStmt(C->getDevice());
}
void OMPClauseProfiler::VisitOMPMapClause(const OMPMapClause *C) {
  VisitOMPClauseList(C);
}
void OMPClauseProfiler::VisitOMPNumTeamsClause(const OMPNumTeamsClause *C) {
  VistOMPClauseWithPreInit(C);
  if (C->getNumTeams())
    Profiler->VisitStmt(C->getNumTeams());
}
void OMPClauseProfiler::VisitOMPThreadLimitClause(
    const OMPThreadLimitClause *C) {
  VistOMPClauseWithPreInit(C);
  if (C->getThreadLimit())
    Profiler->VisitStmt(C->getThreadLimit());
}
void OMPClauseProfiler::VisitOMPPriorityClause(const OMPPriorityClause *C) {
  if (C->getPriority())
    Profiler->VisitStmt(C->getPriority());
}
void OMPClauseProfiler::VisitOMPGrainsizeClause(const OMPGrainsizeClause *C) {
  if (C->getGrainsize())
    Profiler->VisitStmt(C->getGrainsize());
}
void OMPClauseProfiler::VisitOMPNumTasksClause(const OMPNumTasksClause *C) {
  if (C->getNumTasks())
    Profiler->VisitStmt(C->getNumTasks());
}
void OMPClauseProfiler::VisitOMPHintClause(const OMPHintClause *C) {
  if (C->getHint())
    Profiler->VisitStmt(C->getHint());
}
void OMPClauseProfiler::VisitOMPToClause(const OMPToClause *C) {
  VisitOMPClauseList(C);
}
void OMPClauseProfiler::VisitOMPFromClause(const OMPFromClause *C) {
  VisitOMPClauseList(C);
}
void OMPClauseProfiler::VisitOMPUseDevicePtrClause(
    const OMPUseDevicePtrClause *C) {
  VisitOMPClauseList(C);
}
void OMPClauseProfiler::VisitOMPIsDevicePtrClause(
    const OMPIsDevicePtrClause *C) {
  VisitOMPClauseList(C);
}
}

void
StmtProfiler::VisitOMPExecutableDirective(const OMPExecutableDirective *S) {
  VisitStmt(S);
  OMPClauseProfiler P(this);
  ArrayRef<OMPClause *> Clauses = S->clauses();
  for (ArrayRef<OMPClause *>::iterator I = Clauses.begin(), E = Clauses.end();
       I != E; ++I)
    if (*I)
      P.Visit(*I);
}

void StmtProfiler::VisitOMPLoopDirective(const OMPLoopDirective *S) {
  VisitOMPExecutableDirective(S);
}

void StmtProfiler::VisitOMPParallelDirective(const OMPParallelDirective *S) {
  VisitOMPExecutableDirective(S);
}

void StmtProfiler::VisitOMPSimdDirective(const OMPSimdDirective *S) {
  VisitOMPLoopDirective(S);
}

void StmtProfiler::VisitOMPForDirective(const OMPForDirective *S) {
  VisitOMPLoopDirective(S);
}

void StmtProfiler::VisitOMPForSimdDirective(const OMPForSimdDirective *S) {
  VisitOMPLoopDirective(S);
}

void StmtProfiler::VisitOMPSectionsDirective(const OMPSectionsDirective *S) {
  VisitOMPExecutableDirective(S);
}

void StmtProfiler::VisitOMPSectionDirective(const OMPSectionDirective *S) {
  VisitOMPExecutableDirective(S);
}

void StmtProfiler::VisitOMPSingleDirective(const OMPSingleDirective *S) {
  VisitOMPExecutableDirective(S);
}

void StmtProfiler::VisitOMPMasterDirective(const OMPMasterDirective *S) {
  VisitOMPExecutableDirective(S);
}

void StmtProfiler::VisitOMPCriticalDirective(const OMPCriticalDirective *S) {
  VisitOMPExecutableDirective(S);
  VisitName(S->getDirectiveName().getName());
}

void
StmtProfiler::VisitOMPParallelForDirective(const OMPParallelForDirective *S) {
  VisitOMPLoopDirective(S);
}

void StmtProfiler::VisitOMPParallelForSimdDirective(
    const OMPParallelForSimdDirective *S) {
  VisitOMPLoopDirective(S);
}

void StmtProfiler::VisitOMPParallelSectionsDirective(
    const OMPParallelSectionsDirective *S) {
  VisitOMPExecutableDirective(S);
}

void StmtProfiler::VisitOMPTaskDirective(const OMPTaskDirective *S) {
  VisitOMPExecutableDirective(S);
}

void StmtProfiler::VisitOMPTaskyieldDirective(const OMPTaskyieldDirective *S) {
  VisitOMPExecutableDirective(S);
}

void StmtProfiler::VisitOMPBarrierDirective(const OMPBarrierDirective *S) {
  VisitOMPExecutableDirective(S);
}

void StmtProfiler::VisitOMPTaskwaitDirective(const OMPTaskwaitDirective *S) {
  VisitOMPExecutableDirective(S);
}

void StmtProfiler::VisitOMPTaskgroupDirective(const OMPTaskgroupDirective *S) {
  VisitOMPExecutableDirective(S);
  if (const Expr *E = S->getReductionRef())
    VisitStmt(E);
}

void StmtProfiler::VisitOMPFlushDirective(const OMPFlushDirective *S) {
  VisitOMPExecutableDirective(S);
}

void StmtProfiler::VisitOMPOrderedDirective(const OMPOrderedDirective *S) {
  VisitOMPExecutableDirective(S);
}

void StmtProfiler::VisitOMPAtomicDirective(const OMPAtomicDirective *S) {
  VisitOMPExecutableDirective(S);
}

void StmtProfiler::VisitOMPTargetDirective(const OMPTargetDirective *S) {
  VisitOMPExecutableDirective(S);
}

void StmtProfiler::VisitOMPTargetDataDirective(const OMPTargetDataDirective *S) {
  VisitOMPExecutableDirective(S);
}

void StmtProfiler::VisitOMPTargetEnterDataDirective(
    const OMPTargetEnterDataDirective *S) {
  VisitOMPExecutableDirective(S);
}

void StmtProfiler::VisitOMPTargetExitDataDirective(
    const OMPTargetExitDataDirective *S) {
  VisitOMPExecutableDirective(S);
}

void StmtProfiler::VisitOMPTargetParallelDirective(
    const OMPTargetParallelDirective *S) {
  VisitOMPExecutableDirective(S);
}

void StmtProfiler::VisitOMPTargetParallelForDirective(
    const OMPTargetParallelForDirective *S) {
  VisitOMPExecutableDirective(S);
}

void StmtProfiler::VisitOMPTeamsDirective(const OMPTeamsDirective *S) {
  VisitOMPExecutableDirective(S);
}

void StmtProfiler::VisitOMPCancellationPointDirective(
    const OMPCancellationPointDirective *S) {
  VisitOMPExecutableDirective(S);
}

void StmtProfiler::VisitOMPCancelDirective(const OMPCancelDirective *S) {
  VisitOMPExecutableDirective(S);
}

void StmtProfiler::VisitOMPTaskLoopDirective(const OMPTaskLoopDirective *S) {
  VisitOMPLoopDirective(S);
}

void StmtProfiler::VisitOMPTaskLoopSimdDirective(
    const OMPTaskLoopSimdDirective *S) {
  VisitOMPLoopDirective(S);
}

void StmtProfiler::VisitOMPDistributeDirective(
    const OMPDistributeDirective *S) {
  VisitOMPLoopDirective(S);
}

void OMPClauseProfiler::VisitOMPDistScheduleClause(
    const OMPDistScheduleClause *C) {
  VistOMPClauseWithPreInit(C);
  if (auto *S = C->getChunkSize())
    Profiler->VisitStmt(S);
}

void OMPClauseProfiler::VisitOMPDefaultmapClause(const OMPDefaultmapClause *) {}

void StmtProfiler::VisitOMPTargetUpdateDirective(
    const OMPTargetUpdateDirective *S) {
  VisitOMPExecutableDirective(S);
}

void StmtProfiler::VisitOMPDistributeParallelForDirective(
    const OMPDistributeParallelForDirective *S) {
  VisitOMPLoopDirective(S);
}

void StmtProfiler::VisitOMPDistributeParallelForSimdDirective(
    const OMPDistributeParallelForSimdDirective *S) {
  VisitOMPLoopDirective(S);
}

void StmtProfiler::VisitOMPDistributeSimdDirective(
    const OMPDistributeSimdDirective *S) {
  VisitOMPLoopDirective(S);
}

void StmtProfiler::VisitOMPTargetParallelForSimdDirective(
    const OMPTargetParallelForSimdDirective *S) {
  VisitOMPLoopDirective(S);
}

void StmtProfiler::VisitOMPTargetSimdDirective(
    const OMPTargetSimdDirective *S) {
  VisitOMPLoopDirective(S);
}

void StmtProfiler::VisitOMPTeamsDistributeDirective(
    const OMPTeamsDistributeDirective *S) {
  VisitOMPLoopDirective(S);
}

void StmtProfiler::VisitOMPTeamsDistributeSimdDirective(
    const OMPTeamsDistributeSimdDirective *S) {
  VisitOMPLoopDirective(S);
}

void StmtProfiler::VisitOMPTeamsDistributeParallelForSimdDirective(
    const OMPTeamsDistributeParallelForSimdDirective *S) {
  VisitOMPLoopDirective(S);
}

void StmtProfiler::VisitOMPTeamsDistributeParallelForDirective(
    const OMPTeamsDistributeParallelForDirective *S) {
  VisitOMPLoopDirective(S);
}

void StmtProfiler::VisitOMPTargetTeamsDirective(
    const OMPTargetTeamsDirective *S) {
  VisitOMPExecutableDirective(S);
}

void StmtProfiler::VisitOMPTargetTeamsDistributeDirective(
    const OMPTargetTeamsDistributeDirective *S) {
  VisitOMPLoopDirective(S);
}

void StmtProfiler::VisitOMPTargetTeamsDistributeParallelForDirective(
    const OMPTargetTeamsDistributeParallelForDirective *S) {
  VisitOMPLoopDirective(S);
}

void StmtProfiler::VisitOMPTargetTeamsDistributeParallelForSimdDirective(
    const OMPTargetTeamsDistributeParallelForSimdDirective *S) {
  VisitOMPLoopDirective(S);
}

void StmtProfiler::VisitOMPTargetTeamsDistributeSimdDirective(
    const OMPTargetTeamsDistributeSimdDirective *S) {
  VisitOMPLoopDirective(S);
}

void StmtProfiler::VisitExpr(const Expr *S) {
  VisitStmt(S);
}

void StmtProfiler::VisitConstantExpr(const ConstantExpr *S) {
  VisitExpr(S);
}

void StmtProfiler::VisitDeclRefExpr(const DeclRefExpr *S) {
  VisitExpr(S);
  if (!Canonical)
    VisitNestedNameSpecifier(S->getQualifier());
  VisitDecl(S->getDecl());
  if (!Canonical) {
    ID.AddBoolean(S->hasExplicitTemplateArgs());
    if (S->hasExplicitTemplateArgs())
      VisitTemplateArguments(S->getTemplateArgs(), S->getNumTemplateArgs());
  }
}

void StmtProfiler::VisitPredefinedExpr(const PredefinedExpr *S) {
  VisitExpr(S);
  ID.AddInteger(S->getIdentKind());
}

void StmtProfiler::VisitIntegerLiteral(const IntegerLiteral *S) {
  VisitExpr(S);
  S->getValue().Profile(ID);
  ID.AddInteger(S->getType()->castAs<BuiltinType>()->getKind());
}

void StmtProfiler::VisitFixedPointLiteral(const FixedPointLiteral *S) {
  VisitExpr(S);
  S->getValue().Profile(ID);
  ID.AddInteger(S->getType()->castAs<BuiltinType>()->getKind());
}

void StmtProfiler::VisitCharacterLiteral(const CharacterLiteral *S) {
  VisitExpr(S);
  ID.AddInteger(S->getKind());
  ID.AddInteger(S->getValue());
}

void StmtProfiler::VisitFloatingLiteral(const FloatingLiteral *S) {
  VisitExpr(S);
  S->getValue().Profile(ID);
  ID.AddBoolean(S->isExact());
  ID.AddInteger(S->getType()->castAs<BuiltinType>()->getKind());
}

void StmtProfiler::VisitImaginaryLiteral(const ImaginaryLiteral *S) {
  VisitExpr(S);
}

void StmtProfiler::VisitStringLiteral(const StringLiteral *S) {
  VisitExpr(S);
  ID.AddString(S->getBytes());
  ID.AddInteger(S->getKind());
}

void StmtProfiler::VisitParenExpr(const ParenExpr *S) {
  VisitExpr(S);
}

void StmtProfiler::VisitParenListExpr(const ParenListExpr *S) {
  VisitExpr(S);
}

void StmtProfiler::VisitUnaryOperator(const UnaryOperator *S) {
  VisitExpr(S);
  ID.AddInteger(S->getOpcode());
}

void StmtProfiler::VisitOffsetOfExpr(const OffsetOfExpr *S) {
  VisitType(S->getTypeSourceInfo()->getType());
  unsigned n = S->getNumComponents();
  for (unsigned i = 0; i < n; ++i) {
    const OffsetOfNode &ON = S->getComponent(i);
    ID.AddInteger(ON.getKind());
    switch (ON.getKind()) {
    case OffsetOfNode::Array:
      // Expressions handled below.
      break;

    case OffsetOfNode::Field:
      VisitDecl(ON.getField());
      break;

    case OffsetOfNode::Identifier:
      VisitIdentifierInfo(ON.getFieldName());
      break;

    case OffsetOfNode::Base:
      // These nodes are implicit, and therefore don't need profiling.
      break;
    }
  }

  VisitExpr(S);
}

void
StmtProfiler::VisitUnaryExprOrTypeTraitExpr(const UnaryExprOrTypeTraitExpr *S) {
  VisitExpr(S);
  ID.AddInteger(S->getKind());
  if (S->isArgumentType())
    VisitType(S->getArgumentType());
}

void StmtProfiler::VisitArraySubscriptExpr(const ArraySubscriptExpr *S) {
  VisitExpr(S);
}

void StmtProfiler::VisitOMPArraySectionExpr(const OMPArraySectionExpr *S) {
  VisitExpr(S);
}

void StmtProfiler::VisitCallExpr(const CallExpr *S) {
  VisitExpr(S);
}

void StmtProfiler::VisitMemberExpr(const MemberExpr *S) {
  VisitExpr(S);
  VisitDecl(S->getMemberDecl());
  if (!Canonical)
    VisitNestedNameSpecifier(S->getQualifier());
  ID.AddBoolean(S->isArrow());
}

void StmtProfiler::VisitCompoundLiteralExpr(const CompoundLiteralExpr *S) {
  VisitExpr(S);
  ID.AddBoolean(S->isFileScope());
}

void StmtProfiler::VisitCastExpr(const CastExpr *S) {
  VisitExpr(S);
}

void StmtProfiler::VisitImplicitCastExpr(const ImplicitCastExpr *S) {
  VisitCastExpr(S);
  ID.AddInteger(S->getValueKind());
}

void StmtProfiler::VisitExplicitCastExpr(const ExplicitCastExpr *S) {
  VisitCastExpr(S);
  VisitType(S->getTypeAsWritten());
}

void StmtProfiler::VisitCStyleCastExpr(const CStyleCastExpr *S) {
  VisitExplicitCastExpr(S);
}

void StmtProfiler::VisitBinaryOperator(const BinaryOperator *S) {
  VisitExpr(S);
  ID.AddInteger(S->getOpcode());
}

void
StmtProfiler::VisitCompoundAssignOperator(const CompoundAssignOperator *S) {
  VisitBinaryOperator(S);
}

void StmtProfiler::VisitConditionalOperator(const ConditionalOperator *S) {
  VisitExpr(S);
}

void StmtProfiler::VisitBinaryConditionalOperator(
    const BinaryConditionalOperator *S) {
  VisitExpr(S);
}

void StmtProfiler::VisitAddrLabelExpr(const AddrLabelExpr *S) {
  VisitExpr(S);
  VisitDecl(S->getLabel());
}

void StmtProfiler::VisitStmtExpr(const StmtExpr *S) {
  VisitExpr(S);
}

void StmtProfiler::VisitShuffleVectorExpr(const ShuffleVectorExpr *S) {
  VisitExpr(S);
}

void StmtProfiler::VisitConvertVectorExpr(const ConvertVectorExpr *S) {
  VisitExpr(S);
}

void StmtProfiler::VisitChooseExpr(const ChooseExpr *S) {
  VisitExpr(S);
}

void StmtProfiler::VisitGNUNullExpr(const GNUNullExpr *S) {
  VisitExpr(S);
}

void StmtProfiler::VisitVAArgExpr(const VAArgExpr *S) {
  VisitExpr(S);
}

void StmtProfiler::VisitInitListExpr(const InitListExpr *S) {
  if (S->getSyntacticForm()) {
    VisitInitListExpr(S->getSyntacticForm());
    return;
  }

  VisitExpr(S);
}

void StmtProfiler::VisitDesignatedInitExpr(const DesignatedInitExpr *S) {
  VisitExpr(S);
  ID.AddBoolean(S->usesGNUSyntax());
  for (const DesignatedInitExpr::Designator &D : S->designators()) {
    if (D.isFieldDesignator()) {
      ID.AddInteger(0);
      VisitName(D.getFieldName());
      continue;
    }

    if (D.isArrayDesignator()) {
      ID.AddInteger(1);
    } else {
      assert(D.isArrayRangeDesignator());
      ID.AddInteger(2);
    }
    ID.AddInteger(D.getFirstExprIndex());
  }
}

// Seems that if VisitInitListExpr() only works on the syntactic form of an
// InitListExpr, then a DesignatedInitUpdateExpr is not encountered.
void StmtProfiler::VisitDesignatedInitUpdateExpr(
    const DesignatedInitUpdateExpr *S) {
  llvm_unreachable("Unexpected DesignatedInitUpdateExpr in syntactic form of "
                   "initializer");
}

void StmtProfiler::VisitArrayInitLoopExpr(const ArrayInitLoopExpr *S) {
  VisitExpr(S);
}

void StmtProfiler::VisitArrayInitIndexExpr(const ArrayInitIndexExpr *S) {
  VisitExpr(S);
}

void StmtProfiler::VisitNoInitExpr(const NoInitExpr *S) {
  llvm_unreachable("Unexpected NoInitExpr in syntactic form of initializer");
}

void StmtProfiler::VisitImplicitValueInitExpr(const ImplicitValueInitExpr *S) {
  VisitExpr(S);
}

void StmtProfiler::VisitExtVectorElementExpr(const ExtVectorElementExpr *S) {
  VisitExpr(S);
  VisitName(&S->getAccessor());
}

void StmtProfiler::VisitBlockExpr(const BlockExpr *S) {
  VisitExpr(S);
  VisitDecl(S->getBlockDecl());
}

void StmtProfiler::VisitGenericSelectionExpr(const GenericSelectionExpr *S) {
  VisitExpr(S);
  for (unsigned i = 0; i != S->getNumAssocs(); ++i) {
    QualType T = S->getAssocType(i);
    if (T.isNull())
      ID.AddPointer(nullptr);
    else
      VisitType(T);
    VisitExpr(S->getAssocExpr(i));
  }
}

void StmtProfiler::VisitPseudoObjectExpr(const PseudoObjectExpr *S) {
  VisitExpr(S);
  for (PseudoObjectExpr::const_semantics_iterator
         i = S->semantics_begin(), e = S->semantics_end(); i != e; ++i)
    // Normally, we would not profile the source expressions of OVEs.
    if (const OpaqueValueExpr *OVE = dyn_cast<OpaqueValueExpr>(*i))
      Visit(OVE->getSourceExpr());
}

void StmtProfiler::VisitAtomicExpr(const AtomicExpr *S) {
  VisitExpr(S);
  ID.AddInteger(S->getOp());
}

static Stmt::StmtClass DecodeOperatorCall(const CXXOperatorCallExpr *S,
                                          UnaryOperatorKind &UnaryOp,
                                          BinaryOperatorKind &BinaryOp) {
  switch (S->getOperator()) {
  case OO_None:
  case OO_New:
  case OO_Delete:
  case OO_Array_New:
  case OO_Array_Delete:
  case OO_Arrow:
  case OO_Call:
  case OO_Conditional:
  case NUM_OVERLOADED_OPERATORS:
    llvm_unreachable("Invalid operator call kind");

  case OO_Plus:
    if (S->getNumArgs() == 1) {
      UnaryOp = UO_Plus;
      return Stmt::UnaryOperatorClass;
    }

    BinaryOp = BO_Add;
    return Stmt::BinaryOperatorClass;

  case OO_Minus:
    if (S->getNumArgs() == 1) {
      UnaryOp = UO_Minus;
      return Stmt::UnaryOperatorClass;
    }

    BinaryOp = BO_Sub;
    return Stmt::BinaryOperatorClass;

  case OO_Star:
    if (S->getNumArgs() == 1) {
      UnaryOp = UO_Deref;
      return Stmt::UnaryOperatorClass;
    }

    BinaryOp = BO_Mul;
    return Stmt::BinaryOperatorClass;

  case OO_Slash:
    BinaryOp = BO_Div;
    return Stmt::BinaryOperatorClass;

  case OO_Percent:
    BinaryOp = BO_Rem;
    return Stmt::BinaryOperatorClass;

  case OO_Caret:
    BinaryOp = BO_Xor;
    return Stmt::BinaryOperatorClass;

  case OO_Amp:
    if (S->getNumArgs() == 1) {
      UnaryOp = UO_AddrOf;
      return Stmt::UnaryOperatorClass;
    }

    BinaryOp = BO_And;
    return Stmt::BinaryOperatorClass;

  case OO_Pipe:
    BinaryOp = BO_Or;
    return Stmt::BinaryOperatorClass;

  case OO_Tilde:
    UnaryOp = UO_Not;
    return Stmt::UnaryOperatorClass;

  case OO_Exclaim:
    UnaryOp = UO_LNot;
    return Stmt::UnaryOperatorClass;

  case OO_Equal:
    BinaryOp = BO_Assign;
    return Stmt::BinaryOperatorClass;

  case OO_Less:
    BinaryOp = BO_LT;
    return Stmt::BinaryOperatorClass;

  case OO_Greater:
    BinaryOp = BO_GT;
    return Stmt::BinaryOperatorClass;

  case OO_PlusEqual:
    BinaryOp = BO_AddAssign;
    return Stmt::CompoundAssignOperatorClass;

  case OO_MinusEqual:
    BinaryOp = BO_SubAssign;
    return Stmt::CompoundAssignOperatorClass;

  case OO_StarEqual:
    BinaryOp = BO_MulAssign;
    return Stmt::CompoundAssignOperatorClass;

  case OO_SlashEqual:
    BinaryOp = BO_DivAssign;
    return Stmt::CompoundAssignOperatorClass;

  case OO_PercentEqual:
    BinaryOp = BO_RemAssign;
    return Stmt::CompoundAssignOperatorClass;

  case OO_CaretEqual:
    BinaryOp = BO_XorAssign;
    return Stmt::CompoundAssignOperatorClass;

  case OO_AmpEqual:
    BinaryOp = BO_AndAssign;
    return Stmt::CompoundAssignOperatorClass;

  case OO_PipeEqual:
    BinaryOp = BO_OrAssign;
    return Stmt::CompoundAssignOperatorClass;

  case OO_LessLess:
    BinaryOp = BO_Shl;
    return Stmt::BinaryOperatorClass;

  case OO_GreaterGreater:
    BinaryOp = BO_Shr;
    return Stmt::BinaryOperatorClass;

  case OO_LessLessEqual:
    BinaryOp = BO_ShlAssign;
    return Stmt::CompoundAssignOperatorClass;

  case OO_GreaterGreaterEqual:
    BinaryOp = BO_ShrAssign;
    return Stmt::CompoundAssignOperatorClass;

  case OO_EqualEqual:
    BinaryOp = BO_EQ;
    return Stmt::BinaryOperatorClass;

  case OO_ExclaimEqual:
    BinaryOp = BO_NE;
    return Stmt::BinaryOperatorClass;

  case OO_LessEqual:
    BinaryOp = BO_LE;
    return Stmt::BinaryOperatorClass;

  case OO_GreaterEqual:
    BinaryOp = BO_GE;
    return Stmt::BinaryOperatorClass;

  case OO_Spaceship:
    // FIXME: Update this once we support <=> expressions.
    llvm_unreachable("<=> expressions not supported yet");

  case OO_AmpAmp:
    BinaryOp = BO_LAnd;
    return Stmt::BinaryOperatorClass;

  case OO_PipePipe:
    BinaryOp = BO_LOr;
    return Stmt::BinaryOperatorClass;

  case OO_PlusPlus:
    UnaryOp = S->getNumArgs() == 1? UO_PreInc
                                  : UO_PostInc;
    return Stmt::UnaryOperatorClass;

  case OO_MinusMinus:
    UnaryOp = S->getNumArgs() == 1? UO_PreDec
                                  : UO_PostDec;
    return Stmt::UnaryOperatorClass;

  case OO_Comma:
    BinaryOp = BO_Comma;
    return Stmt::BinaryOperatorClass;

  case OO_ArrowStar:
    BinaryOp = BO_PtrMemI;
    return Stmt::BinaryOperatorClass;

  case OO_Subscript:
    return Stmt::ArraySubscriptExprClass;

  case OO_Coawait:
    UnaryOp = UO_Coawait;
    return Stmt::UnaryOperatorClass;
  }

  llvm_unreachable("Invalid overloaded operator expression");
}

#if defined(_MSC_VER) && !defined(__clang__)
#if _MSC_VER == 1911
// Work around https://developercommunity.visualstudio.com/content/problem/84002/clang-cl-when-built-with-vc-2017-crashes-cause-vc.html
// MSVC 2017 update 3 miscompiles this function, and a clang built with it
// will crash in stage 2 of a bootstrap build.
#pragma optimize("", off)
#endif
#endif

void StmtProfiler::VisitCXXOperatorCallExpr(const CXXOperatorCallExpr *S) {
  if (S->isTypeDependent()) {
    // Type-dependent operator calls are profiled like their underlying
    // syntactic operator.
    //
    // An operator call to operator-> is always implicit, so just skip it. The
    // enclosing MemberExpr will profile the actual member access.
    if (S->getOperator() == OO_Arrow)
      return Visit(S->getArg(0));

    UnaryOperatorKind UnaryOp = UO_Extension;
    BinaryOperatorKind BinaryOp = BO_Comma;
    Stmt::StmtClass SC = DecodeOperatorCall(S, UnaryOp, BinaryOp);

    ID.AddInteger(SC);
    for (unsigned I = 0, N = S->getNumArgs(); I != N; ++I)
      Visit(S->getArg(I));
    if (SC == Stmt::UnaryOperatorClass)
      ID.AddInteger(UnaryOp);
    else if (SC == Stmt::BinaryOperatorClass ||
             SC == Stmt::CompoundAssignOperatorClass)
      ID.AddInteger(BinaryOp);
    else
      assert(SC == Stmt::ArraySubscriptExprClass);

    return;
  }

  VisitCallExpr(S);
  ID.AddInteger(S->getOperator());
}

#if defined(_MSC_VER) && !defined(__clang__)
#if _MSC_VER == 1911
#pragma optimize("", on)
#endif
#endif

void StmtProfiler::VisitCXXMemberCallExpr(const CXXMemberCallExpr *S) {
  VisitCallExpr(S);
}

void StmtProfiler::VisitCUDAKernelCallExpr(const CUDAKernelCallExpr *S) {
  VisitCallExpr(S);
}

void StmtProfiler::VisitAsTypeExpr(const AsTypeExpr *S) {
  VisitExpr(S);
}

void StmtProfiler::VisitCXXNamedCastExpr(const CXXNamedCastExpr *S) {
  VisitExplicitCastExpr(S);
}

void StmtProfiler::VisitCXXStaticCastExpr(const CXXStaticCastExpr *S) {
  VisitCXXNamedCastExpr(S);
}

void StmtProfiler::VisitCXXDynamicCastExpr(const CXXDynamicCastExpr *S) {
  VisitCXXNamedCastExpr(S);
}

void
StmtProfiler::VisitCXXReinterpretCastExpr(const CXXReinterpretCastExpr *S) {
  VisitCXXNamedCastExpr(S);
}

void StmtProfiler::VisitCXXConstCastExpr(const CXXConstCastExpr *S) {
  VisitCXXNamedCastExpr(S);
}

void StmtProfiler::VisitUserDefinedLiteral(const UserDefinedLiteral *S) {
  VisitCallExpr(S);
}

void StmtProfiler::VisitCXXBoolLiteralExpr(const CXXBoolLiteralExpr *S) {
  VisitExpr(S);
  ID.AddBoolean(S->getValue());
}

void StmtProfiler::VisitCXXNullPtrLiteralExpr(const CXXNullPtrLiteralExpr *S) {
  VisitExpr(S);
}

void StmtProfiler::VisitCXXStdInitializerListExpr(
    const CXXStdInitializerListExpr *S) {
  VisitExpr(S);
}

void StmtProfiler::VisitCXXTypeidExpr(const CXXTypeidExpr *S) {
  VisitExpr(S);
  if (S->isTypeOperand())
    VisitType(S->getTypeOperandSourceInfo()->getType());
}

void StmtProfiler::VisitCXXUuidofExpr(const CXXUuidofExpr *S) {
  VisitExpr(S);
  if (S->isTypeOperand())
    VisitType(S->getTypeOperandSourceInfo()->getType());
}

void StmtProfiler::VisitMSPropertyRefExpr(const MSPropertyRefExpr *S) {
  VisitExpr(S);
  VisitDecl(S->getPropertyDecl());
}

void StmtProfiler::VisitMSPropertySubscriptExpr(
    const MSPropertySubscriptExpr *S) {
  VisitExpr(S);
}

void StmtProfiler::VisitCXXThisExpr(const CXXThisExpr *S) {
  VisitExpr(S);
  ID.AddBoolean(S->isImplicit());
}

void StmtProfiler::VisitCXXThrowExpr(const CXXThrowExpr *S) {
  VisitExpr(S);
}

void StmtProfiler::VisitCXXDefaultArgExpr(const CXXDefaultArgExpr *S) {
  VisitExpr(S);
  VisitDecl(S->getParam());
}

void StmtProfiler::VisitCXXDefaultInitExpr(const CXXDefaultInitExpr *S) {
  VisitExpr(S);
  VisitDecl(S->getField());
}

void StmtProfiler::VisitCXXBindTemporaryExpr(const CXXBindTemporaryExpr *S) {
  VisitExpr(S);
  VisitDecl(
         const_cast<CXXDestructorDecl *>(S->getTemporary()->getDestructor()));
}

void StmtProfiler::VisitCXXConstructExpr(const CXXConstructExpr *S) {
  VisitExpr(S);
  VisitDecl(S->getConstructor());
  ID.AddBoolean(S->isElidable());
}

void StmtProfiler::VisitCXXInheritedCtorInitExpr(
    const CXXInheritedCtorInitExpr *S) {
  VisitExpr(S);
  VisitDecl(S->getConstructor());
}

void StmtProfiler::VisitCXXFunctionalCastExpr(const CXXFunctionalCastExpr *S) {
  VisitExplicitCastExpr(S);
}

void
StmtProfiler::VisitCXXTemporaryObjectExpr(const CXXTemporaryObjectExpr *S) {
  VisitCXXConstructExpr(S);
}

void
StmtProfiler::VisitLambdaExpr(const LambdaExpr *S) {
  VisitExpr(S);
  for (LambdaExpr::capture_iterator C = S->explicit_capture_begin(),
                                 CEnd = S->explicit_capture_end();
       C != CEnd; ++C) {
    if (C->capturesVLAType())
      continue;

    ID.AddInteger(C->getCaptureKind());
    switch (C->getCaptureKind()) {
    case LCK_StarThis:
    case LCK_This:
      break;
    case LCK_ByRef:
    case LCK_ByCopy:
      VisitDecl(C->getCapturedVar());
      ID.AddBoolean(C->isPackExpansion());
      break;
    case LCK_VLAType:
      llvm_unreachable("VLA type in explicit captures.");
    }
  }
  // Note: If we actually needed to be able to match lambda
  // expressions, we would have to consider parameters and return type
  // here, among other things.
  VisitStmt(S->getBody());
}

void
StmtProfiler::VisitCXXScalarValueInitExpr(const CXXScalarValueInitExpr *S) {
  VisitExpr(S);
}

void StmtProfiler::VisitCXXDeleteExpr(const CXXDeleteExpr *S) {
  VisitExpr(S);
  ID.AddBoolean(S->isGlobalDelete());
  ID.AddBoolean(S->isArrayForm());
  VisitDecl(S->getOperatorDelete());
}

void StmtProfiler::VisitCXXNewExpr(const CXXNewExpr *S) {
  VisitExpr(S);
  VisitType(S->getAllocatedType());
  VisitDecl(S->getOperatorNew());
  VisitDecl(S->getOperatorDelete());
  ID.AddBoolean(S->isArray());
  ID.AddInteger(S->getNumPlacementArgs());
  ID.AddBoolean(S->isGlobalNew());
  ID.AddBoolean(S->isParenTypeId());
  ID.AddInteger(S->getInitializationStyle());
}

void
StmtProfiler::VisitCXXPseudoDestructorExpr(const CXXPseudoDestructorExpr *S) {
  VisitExpr(S);
  ID.AddBoolean(S->isArrow());
  VisitNestedNameSpecifier(S->getQualifier());
  ID.AddBoolean(S->getScopeTypeInfo() != nullptr);
  if (S->getScopeTypeInfo())
    VisitType(S->getScopeTypeInfo()->getType());
  ID.AddBoolean(S->getDestroyedTypeInfo() != nullptr);
  if (S->getDestroyedTypeInfo())
    VisitType(S->getDestroyedType());
  else
    VisitIdentifierInfo(S->getDestroyedTypeIdentifier());
}

void StmtProfiler::VisitOverloadExpr(const OverloadExpr *S) {
  VisitExpr(S);
  VisitNestedNameSpecifier(S->getQualifier());
  VisitName(S->getName(), /*TreatAsDecl*/ true);
  ID.AddBoolean(S->hasExplicitTemplateArgs());
  if (S->hasExplicitTemplateArgs())
    VisitTemplateArguments(S->getTemplateArgs(), S->getNumTemplateArgs());
}

void
StmtProfiler::VisitUnresolvedLookupExpr(const UnresolvedLookupExpr *S) {
  VisitOverloadExpr(S);
}

void StmtProfiler::VisitTypeTraitExpr(const TypeTraitExpr *S) {
  VisitExpr(S);
  ID.AddInteger(S->getTrait());
  ID.AddInteger(S->getNumArgs());
  for (unsigned I = 0, N = S->getNumArgs(); I != N; ++I)
    VisitType(S->getArg(I)->getType());
}

void StmtProfiler::VisitArrayTypeTraitExpr(const ArrayTypeTraitExpr *S) {
  VisitExpr(S);
  ID.AddInteger(S->getTrait());
  VisitType(S->getQueriedType());
}

void StmtProfiler::VisitExpressionTraitExpr(const ExpressionTraitExpr *S) {
  VisitExpr(S);
  ID.AddInteger(S->getTrait());
  VisitExpr(S->getQueriedExpression());
}

void StmtProfiler::VisitDependentScopeDeclRefExpr(
    const DependentScopeDeclRefExpr *S) {
  VisitExpr(S);
  VisitName(S->getDeclName());
  VisitNestedNameSpecifier(S->getQualifier());
  ID.AddBoolean(S->hasExplicitTemplateArgs());
  if (S->hasExplicitTemplateArgs())
    VisitTemplateArguments(S->getTemplateArgs(), S->getNumTemplateArgs());
}

void StmtProfiler::VisitExprWithCleanups(const ExprWithCleanups *S) {
  VisitExpr(S);
}

void StmtProfiler::VisitCXXUnresolvedConstructExpr(
    const CXXUnresolvedConstructExpr *S) {
  VisitExpr(S);
  VisitType(S->getTypeAsWritten());
  ID.AddInteger(S->isListInitialization());
}

void StmtProfiler::VisitCXXDependentScopeMemberExpr(
    const CXXDependentScopeMemberExpr *S) {
  ID.AddBoolean(S->isImplicitAccess());
  if (!S->isImplicitAccess()) {
    VisitExpr(S);
    ID.AddBoolean(S->isArrow());
  }
  VisitNestedNameSpecifier(S->getQualifier());
  VisitName(S->getMember());
  ID.AddBoolean(S->hasExplicitTemplateArgs());
  if (S->hasExplicitTemplateArgs())
    VisitTemplateArguments(S->getTemplateArgs(), S->getNumTemplateArgs());
}

void StmtProfiler::VisitUnresolvedMemberExpr(const UnresolvedMemberExpr *S) {
  ID.AddBoolean(S->isImplicitAccess());
  if (!S->isImplicitAccess()) {
    VisitExpr(S);
    ID.AddBoolean(S->isArrow());
  }
  VisitNestedNameSpecifier(S->getQualifier());
  VisitName(S->getMemberName());
  ID.AddBoolean(S->hasExplicitTemplateArgs());
  if (S->hasExplicitTemplateArgs())
    VisitTemplateArguments(S->getTemplateArgs(), S->getNumTemplateArgs());
}

void StmtProfiler::VisitCXXNoexceptExpr(const CXXNoexceptExpr *S) {
  VisitExpr(S);
}

void StmtProfiler::VisitPackExpansionExpr(const PackExpansionExpr *S) {
  VisitExpr(S);
}

void StmtProfiler::VisitPackSelectionExpr(const PackSelectionExpr *S) {
  VisitExpr(S);
}

void StmtProfiler::VisitSizeOfPackExpr(const SizeOfPackExpr *S) {
  VisitExpr(S);
  VisitDecl(S->getPack());
  if (S->isPartiallySubstituted()) {
    auto Args = S->getPartialArguments();
    ID.AddInteger(Args.size());
    for (const auto &TA : Args)
      VisitTemplateArgument(TA);
  } else {
    ID.AddInteger(0);
  }
}

void StmtProfiler::VisitSubstNonTypeTemplateParmPackExpr(
    const SubstNonTypeTemplateParmPackExpr *S) {
  VisitExpr(S);
  VisitDecl(S->getParameterPack());
  VisitTemplateArgument(S->getArgumentPack());
}

void StmtProfiler::VisitSubstNonTypeTemplateParmExpr(
    const SubstNonTypeTemplateParmExpr *E) {
  // Profile exactly as the replacement expression.
  Visit(E->getReplacement());
}

void StmtProfiler::VisitFunctionParmPackExpr(const FunctionParmPackExpr *S) {
  VisitExpr(S);
  VisitDecl(S->getParameterPack());
  ID.AddInteger(S->getNumExpansions());
  for (FunctionParmPackExpr::iterator I = S->begin(), E = S->end(); I != E; ++I)
    VisitDecl(*I);
}

void StmtProfiler::VisitMaterializeTemporaryExpr(
                                           const MaterializeTemporaryExpr *S) {
  VisitExpr(S);
}

void StmtProfiler::VisitCXXFoldExpr(const CXXFoldExpr *S) {
  VisitExpr(S);
  ID.AddInteger(S->getOperator());
}

void StmtProfiler::VisitCoroutineBodyStmt(const CoroutineBodyStmt *S) {
  VisitStmt(S);
}

void StmtProfiler::VisitCoreturnStmt(const CoreturnStmt *S) {
  VisitStmt(S);
}

void StmtProfiler::VisitCoawaitExpr(const CoawaitExpr *S) {
  VisitExpr(S);
}

void StmtProfiler::VisitDependentCoawaitExpr(const DependentCoawaitExpr *S) {
  VisitExpr(S);
}

void StmtProfiler::VisitCoyieldExpr(const CoyieldExpr *S) {
  VisitExpr(S);
}

void StmtProfiler::VisitOpaqueValueExpr(const OpaqueValueExpr *E) {
  VisitExpr(E);
}

void StmtProfiler::VisitCXXConstantExpr(const CXXConstantExpr *S) {
  VisitExpr(S);
}

void StmtProfiler::VisitCXXReflectExpr(const CXXReflectExpr *S) {
  VisitExpr(S);
  const ReflectionOperand &Operand = S->getOperand();
  ID.AddInteger(Operand.getKind());
  ID.AddInteger(reinterpret_cast<std::size_t>(Operand.getOpaqueReflectionValue()));
}

void StmtProfiler::VisitCXXReflectionReadQueryExpr(
                                          const CXXReflectionReadQueryExpr *E) {
  VisitExpr(E);
}

void StmtProfiler::VisitCXXReflectionWriteQueryExpr(
                                         const CXXReflectionWriteQueryExpr *E) {
  VisitExpr(E);
}

void StmtProfiler::VisitCXXReflectPrintLiteralExpr(
                                          const CXXReflectPrintLiteralExpr *E) {
  VisitExpr(E);
}

void StmtProfiler::VisitCXXReflectPrintReflectionExpr(
                                       const CXXReflectPrintReflectionExpr *E) {
  VisitExpr(E);
}

void StmtProfiler::VisitCXXReflectDumpReflectionExpr(
                                        const CXXReflectDumpReflectionExpr *E) {
  VisitExpr(E);
}

void StmtProfiler::VisitCXXCompilerErrorExpr(const CXXCompilerErrorExpr *E) {
  VisitExpr(E);
}

void StmtProfiler::VisitCXXUnreflexprExpr(const CXXUnreflexprExpr *E) {
  VisitExpr(E);
}

void StmtProfiler::VisitCXXIdExprExpr(const CXXIdExprExpr *E) {
  VisitExpr(E);
}

void StmtProfiler::VisitCXXReflectedIdExpr(const CXXReflectedIdExpr *E) {
  VisitName(E->getNameInfo().getName());
}

void StmtProfiler::VisitCXXValueOfExpr(const CXXValueOfExpr *E) {
  VisitExpr(E);
}

void StmtProfiler::VisitCXXConcatenateExpr(const CXXConcatenateExpr *E) {
  VisitExpr(E);
}

<<<<<<< HEAD
void StmtProfiler::VisitCXXFragmentExpr(const CXXFragmentExpr *E) {
=======
void StmtProfiler::VisitCXXDependentVariadicReifierExpr(
  const CXXDependentVariadicReifierExpr *E) {
>>>>>>> 577c0ebf
  VisitExpr(E);
}

void StmtProfiler::VisitTypoExpr(const TypoExpr *E) {
  VisitExpr(E);
}

void StmtProfiler::VisitObjCStringLiteral(const ObjCStringLiteral *S) {
  VisitExpr(S);
}

void StmtProfiler::VisitObjCBoxedExpr(const ObjCBoxedExpr *E) {
  VisitExpr(E);
}

void StmtProfiler::VisitObjCArrayLiteral(const ObjCArrayLiteral *E) {
  VisitExpr(E);
}

void StmtProfiler::VisitObjCDictionaryLiteral(const ObjCDictionaryLiteral *E) {
  VisitExpr(E);
}

void StmtProfiler::VisitObjCEncodeExpr(const ObjCEncodeExpr *S) {
  VisitExpr(S);
  VisitType(S->getEncodedType());
}

void StmtProfiler::VisitObjCSelectorExpr(const ObjCSelectorExpr *S) {
  VisitExpr(S);
  VisitName(S->getSelector());
}

void StmtProfiler::VisitObjCProtocolExpr(const ObjCProtocolExpr *S) {
  VisitExpr(S);
  VisitDecl(S->getProtocol());
}

void StmtProfiler::VisitObjCIvarRefExpr(const ObjCIvarRefExpr *S) {
  VisitExpr(S);
  VisitDecl(S->getDecl());
  ID.AddBoolean(S->isArrow());
  ID.AddBoolean(S->isFreeIvar());
}

void StmtProfiler::VisitObjCPropertyRefExpr(const ObjCPropertyRefExpr *S) {
  VisitExpr(S);
  if (S->isImplicitProperty()) {
    VisitDecl(S->getImplicitPropertyGetter());
    VisitDecl(S->getImplicitPropertySetter());
  } else {
    VisitDecl(S->getExplicitProperty());
  }
  if (S->isSuperReceiver()) {
    ID.AddBoolean(S->isSuperReceiver());
    VisitType(S->getSuperReceiverType());
  }
}

void StmtProfiler::VisitObjCSubscriptRefExpr(const ObjCSubscriptRefExpr *S) {
  VisitExpr(S);
  VisitDecl(S->getAtIndexMethodDecl());
  VisitDecl(S->setAtIndexMethodDecl());
}

void StmtProfiler::VisitObjCMessageExpr(const ObjCMessageExpr *S) {
  VisitExpr(S);
  VisitName(S->getSelector());
  VisitDecl(S->getMethodDecl());
}

void StmtProfiler::VisitObjCIsaExpr(const ObjCIsaExpr *S) {
  VisitExpr(S);
  ID.AddBoolean(S->isArrow());
}

void StmtProfiler::VisitObjCBoolLiteralExpr(const ObjCBoolLiteralExpr *S) {
  VisitExpr(S);
  ID.AddBoolean(S->getValue());
}

void StmtProfiler::VisitObjCIndirectCopyRestoreExpr(
    const ObjCIndirectCopyRestoreExpr *S) {
  VisitExpr(S);
  ID.AddBoolean(S->shouldCopy());
}

void StmtProfiler::VisitObjCBridgedCastExpr(const ObjCBridgedCastExpr *S) {
  VisitExplicitCastExpr(S);
  ID.AddBoolean(S->getBridgeKind());
}

void StmtProfiler::VisitObjCAvailabilityCheckExpr(
    const ObjCAvailabilityCheckExpr *S) {
  VisitExpr(S);
}

void StmtProfiler::VisitTemplateArguments(const TemplateArgumentLoc *Args,
                                          unsigned NumArgs) {
  ID.AddInteger(NumArgs);
  for (unsigned I = 0; I != NumArgs; ++I)
    VisitTemplateArgument(Args[I].getArgument());
}

void StmtProfiler::VisitTemplateArgument(const TemplateArgument &Arg) {
  // Mostly repetitive with TemplateArgument::Profile!
  ID.AddInteger(Arg.getKind());
  switch (Arg.getKind()) {
  case TemplateArgument::Null:
    break;

  case TemplateArgument::Type:
    VisitType(Arg.getAsType());
    break;

  case TemplateArgument::Template:
  case TemplateArgument::TemplateExpansion:
    VisitTemplateName(Arg.getAsTemplateOrTemplatePattern());
    break;

  case TemplateArgument::Declaration:
    VisitDecl(Arg.getAsDecl());
    break;

  case TemplateArgument::NullPtr:
    VisitType(Arg.getNullPtrType());
    break;

  case TemplateArgument::Integral:
    Arg.getAsIntegral().Profile(ID);
    VisitType(Arg.getIntegralType());
    break;

  case TemplateArgument::Reflected:
  case TemplateArgument::Expression:
    Visit(Arg.getAsExpr());
    break;

  case TemplateArgument::Pack:
    for (const auto &P : Arg.pack_elements())
      VisitTemplateArgument(P);
    break;
  }
}

void Stmt::Profile(llvm::FoldingSetNodeID &ID, const ASTContext &Context,
                   bool Canonical) const {
  StmtProfilerWithPointers Profiler(ID, Context, Canonical);
  Profiler.Visit(this);
}

void Stmt::ProcessODRHash(llvm::FoldingSetNodeID &ID,
                          class ODRHash &Hash) const {
  StmtProfilerWithoutPointers Profiler(ID, Hash);
  Profiler.Visit(this);
}<|MERGE_RESOLUTION|>--- conflicted
+++ resolved
@@ -1940,12 +1940,12 @@
   VisitExpr(E);
 }
 
-<<<<<<< HEAD
+void StmtProfiler::VisitCXXDependentVariadicReifierExpr(
+    const CXXDependentVariadicReifierExpr *E) {
+  VisitExpr(E);
+}
+
 void StmtProfiler::VisitCXXFragmentExpr(const CXXFragmentExpr *E) {
-=======
-void StmtProfiler::VisitCXXDependentVariadicReifierExpr(
-  const CXXDependentVariadicReifierExpr *E) {
->>>>>>> 577c0ebf
   VisitExpr(E);
 }
 
