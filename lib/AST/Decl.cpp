--- conflicted
+++ resolved
@@ -2653,31 +2653,7 @@
       DeclContext(DK), redeclarable_base(C), ODRHash(0),
       EndRangeLoc(NameInfo.getEndLoc()), DNLoc(NameInfo.getInfo()) {
   assert(T.isNull() || T->isFunctionType());
-<<<<<<< HEAD
-  setStorageClass(S);
-  setInlineSpecified(isInlineSpecified);
-  setExplicitSpecified(false);
-  setVirtualAsWritten(false);
-  setPure(false);
-  setHasInheritedPrototype(false);
-  setHasWrittenPrototype(true);
-  setDeletedAsWritten(false);
-  setTrivial(false);
-  setTrivialForCall(false);
-  setDefaulted(false);
-  setExplicitlyDefaulted(false);
-  setHasImplicitReturnZero(false);
-  setLateTemplateParsed(false);
-  setConstexpr(isConstexprSpecified);
-  setInstantiationIsPending(false);
-  setConstexprSpecified(false);
-  setImmediate(false);
-  setUsesSEHTry(false);
-  setHasSkippedBody(false);
-  setWillHaveBody(false);
-  setIsMultiVersion(false);
-  setHasODRHash(false);
-=======
+
   FunctionDeclBits.SClass = S;
   FunctionDeclBits.IsInline = isInlineSpecified;
   FunctionDeclBits.IsInlineSpecified = isInlineSpecified;
@@ -2701,7 +2677,9 @@
   FunctionDeclBits.IsMultiVersion = false;
   FunctionDeclBits.IsCopyDeductionCandidate = false;
   FunctionDeclBits.HasODRHash = false;
->>>>>>> c8402336
+
+  setConstexprSpecified(false);
+  setImmediate(false);
 }
 
 void FunctionDecl::getNameForDiagnostic(
