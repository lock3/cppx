--- conflicted
+++ resolved
@@ -2997,16 +2997,9 @@
                                                      DeclContext *DC,
                                                      DeclaratorDecl *DD,
                                                      SourceLocation RL)
-<<<<<<< HEAD
   : Decl(CXXRequiredDeclarator, DC, RL),
    RequiresLoc(RL), RequiredDeclarator(DD)
 {
-=======
-  : DeclaratorDecl(CXXRequiredDeclarator, DC, RL, DD->getDeclName(),
-                   QualType(Context.DependentTy),
-                   Context.CreateTypeSourceInfo(QualType(Context.DependentTy)),
-                   RL), RequiresLoc(RL), RequiredDeclarator(DD) {
->>>>>>> 76f80b95
 }
 
 CXXRequiredDeclaratorDecl *
