--- conflicted
+++ resolved
@@ -260,11 +260,8 @@
     case Type::Paren:
     case Type::PackExpansion:
     case Type::SubstTemplateTypeParm:
-<<<<<<< HEAD
+    case Type::MacroQualified:
     case Type::CXXDependentVariadicReifier:
-=======
-    case Type::MacroQualified:
->>>>>>> d4eeec7c
       CanPrefixQualifiers = false;
       break;
 
