--- conflicted
+++ resolved
@@ -3195,13 +3195,9 @@
   case OpaqueValueExprClass:
   case CXXConstantExprClass:
   case CXXReflectExprClass:
-<<<<<<< HEAD
+  case CXXInvalidReflectionExprClass:
   case CXXReflectionReadQueryExprClass:
   case CXXReflectionWriteQueryExprClass:
-=======
-  case CXXInvalidReflectionExprClass:
-  case CXXReflectionTraitExprClass:
->>>>>>> 59d612b8
   case CXXReflectPrintLiteralExprClass:
   case CXXReflectPrintReflectionExprClass:
   case CXXReflectDumpReflectionExprClass:
