//===--- Expr.cpp - Expression AST Node Implementation --------------------===//
//
// Part of the LLVM Project, under the Apache License v2.0 with LLVM Exceptions.
// See https://llvm.org/LICENSE.txt for license information.
// SPDX-License-Identifier: Apache-2.0 WITH LLVM-exception
//
//===----------------------------------------------------------------------===//
//
// This file implements the Expr class and subclasses.
//
//===----------------------------------------------------------------------===//

#include "clang/AST/ASTContext.h"
#include "clang/AST/Attr.h"
#include "clang/AST/DeclCXX.h"
#include "clang/AST/DeclObjC.h"
#include "clang/AST/DeclTemplate.h"
#include "clang/AST/EvaluatedExprVisitor.h"
#include "clang/AST/Expr.h"
#include "clang/AST/ExprCXX.h"
#include "clang/AST/Mangle.h"
#include "clang/AST/RecordLayout.h"
#include "clang/AST/StmtVisitor.h"
#include "clang/Basic/Builtins.h"
#include "clang/Basic/CharInfo.h"
#include "clang/Basic/SourceManager.h"
#include "clang/Basic/TargetInfo.h"
#include "clang/Lex/Lexer.h"
#include "clang/Lex/LiteralSupport.h"
#include "llvm/Support/ErrorHandling.h"
#include "llvm/Support/raw_ostream.h"
#include <algorithm>
#include <cstring>
using namespace clang;

const Expr *Expr::getBestDynamicClassTypeExpr() const {
  const Expr *E = this;
  while (true) {
    E = E->ignoreParenBaseCasts();

    // Follow the RHS of a comma operator.
    if (auto *BO = dyn_cast<BinaryOperator>(E)) {
      if (BO->getOpcode() == BO_Comma) {
        E = BO->getRHS();
        continue;
      }
    }

    // Step into initializer for materialized temporaries.
    if (auto *MTE = dyn_cast<MaterializeTemporaryExpr>(E)) {
      E = MTE->GetTemporaryExpr();
      continue;
    }

    break;
  }

  return E;
}

const CXXRecordDecl *Expr::getBestDynamicClassType() const {
  const Expr *E = getBestDynamicClassTypeExpr();
  QualType DerivedType = E->getType();
  if (const PointerType *PTy = DerivedType->getAs<PointerType>())
    DerivedType = PTy->getPointeeType();

  if (DerivedType->isDependentType())
    return nullptr;

  const RecordType *Ty = DerivedType->castAs<RecordType>();
  Decl *D = Ty->getDecl();
  return cast<CXXRecordDecl>(D);
}

const Expr *Expr::skipRValueSubobjectAdjustments(
    SmallVectorImpl<const Expr *> &CommaLHSs,
    SmallVectorImpl<SubobjectAdjustment> &Adjustments) const {
  const Expr *E = this;
  while (true) {
    E = E->IgnoreParens();

    if (const CastExpr *CE = dyn_cast<CastExpr>(E)) {
      if ((CE->getCastKind() == CK_DerivedToBase ||
           CE->getCastKind() == CK_UncheckedDerivedToBase) &&
          E->getType()->isRecordType()) {
        E = CE->getSubExpr();
        CXXRecordDecl *Derived
          = cast<CXXRecordDecl>(E->getType()->getAs<RecordType>()->getDecl());
        Adjustments.push_back(SubobjectAdjustment(CE, Derived));
        continue;
      }

      if (CE->getCastKind() == CK_NoOp) {
        E = CE->getSubExpr();
        continue;
      }
    } else if (const MemberExpr *ME = dyn_cast<MemberExpr>(E)) {
      if (!ME->isArrow()) {
        assert(ME->getBase()->getType()->isRecordType());
        if (FieldDecl *Field = dyn_cast<FieldDecl>(ME->getMemberDecl())) {
          if (!Field->isBitField() && !Field->getType()->isReferenceType()) {
            E = ME->getBase();
            Adjustments.push_back(SubobjectAdjustment(Field));
            continue;
          }
        }
      }
    } else if (const BinaryOperator *BO = dyn_cast<BinaryOperator>(E)) {
      if (BO->getOpcode() == BO_PtrMemD) {
        assert(BO->getRHS()->isRValue());
        E = BO->getLHS();
        const MemberPointerType *MPT =
          BO->getRHS()->getType()->getAs<MemberPointerType>();
        Adjustments.push_back(SubobjectAdjustment(MPT, BO->getRHS()));
        continue;
      } else if (BO->getOpcode() == BO_Comma) {
        CommaLHSs.push_back(BO->getLHS());
        E = BO->getRHS();
        continue;
      }
    }

    // Nothing changed.
    break;
  }
  return E;
}

/// isKnownToHaveBooleanValue - Return true if this is an integer expression
/// that is known to return 0 or 1.  This happens for _Bool/bool expressions
/// but also int expressions which are produced by things like comparisons in
/// C.
bool Expr::isKnownToHaveBooleanValue() const {
  const Expr *E = IgnoreParens();

  // If this value has _Bool type, it is obvious 0/1.
  if (E->getType()->isBooleanType()) return true;
  // If this is a non-scalar-integer type, we don't care enough to try.
  if (!E->getType()->isIntegralOrEnumerationType()) return false;

  if (const UnaryOperator *UO = dyn_cast<UnaryOperator>(E)) {
    switch (UO->getOpcode()) {
    case UO_Plus:
      return UO->getSubExpr()->isKnownToHaveBooleanValue();
    case UO_LNot:
      return true;
    default:
      return false;
    }
  }

  // Only look through implicit casts.  If the user writes
  // '(int) (a && b)' treat it as an arbitrary int.
  if (const ImplicitCastExpr *CE = dyn_cast<ImplicitCastExpr>(E))
    return CE->getSubExpr()->isKnownToHaveBooleanValue();

  if (const BinaryOperator *BO = dyn_cast<BinaryOperator>(E)) {
    switch (BO->getOpcode()) {
    default: return false;
    case BO_LT:   // Relational operators.
    case BO_GT:
    case BO_LE:
    case BO_GE:
    case BO_EQ:   // Equality operators.
    case BO_NE:
    case BO_LAnd: // AND operator.
    case BO_LOr:  // Logical OR operator.
      return true;

    case BO_And:  // Bitwise AND operator.
    case BO_Xor:  // Bitwise XOR operator.
    case BO_Or:   // Bitwise OR operator.
      // Handle things like (x==2)|(y==12).
      return BO->getLHS()->isKnownToHaveBooleanValue() &&
             BO->getRHS()->isKnownToHaveBooleanValue();

    case BO_Comma:
    case BO_Assign:
      return BO->getRHS()->isKnownToHaveBooleanValue();
    }
  }

  if (const ConditionalOperator *CO = dyn_cast<ConditionalOperator>(E))
    return CO->getTrueExpr()->isKnownToHaveBooleanValue() &&
           CO->getFalseExpr()->isKnownToHaveBooleanValue();

  return false;
}

// Amusing macro metaprogramming hack: check whether a class provides
// a more specific implementation of getExprLoc().
//
// See also Stmt.cpp:{getBeginLoc(),getEndLoc()}.
namespace {
  /// This implementation is used when a class provides a custom
  /// implementation of getExprLoc.
  template <class E, class T>
  SourceLocation getExprLocImpl(const Expr *expr,
                                SourceLocation (T::*v)() const) {
    return static_cast<const E*>(expr)->getExprLoc();
  }

  /// This implementation is used when a class doesn't provide
  /// a custom implementation of getExprLoc.  Overload resolution
  /// should pick it over the implementation above because it's
  /// more specialized according to function template partial ordering.
  template <class E>
  SourceLocation getExprLocImpl(const Expr *expr,
                                SourceLocation (Expr::*v)() const) {
    return static_cast<const E *>(expr)->getBeginLoc();
  }
}

SourceLocation Expr::getExprLoc() const {
  switch (getStmtClass()) {
  case Stmt::NoStmtClass: llvm_unreachable("statement without class");
#define ABSTRACT_STMT(type)
#define STMT(type, base) \
  case Stmt::type##Class: break;
#define EXPR(type, base) \
  case Stmt::type##Class: return getExprLocImpl<type>(this, &type::getExprLoc);
#include "clang/AST/StmtNodes.inc"
  }
  llvm_unreachable("unknown expression kind");
}

//===----------------------------------------------------------------------===//
// Primary Expressions.
//===----------------------------------------------------------------------===//

/// Compute the type-, value-, and instantiation-dependence of a
/// declaration reference
/// based on the declaration being referenced.
static void computeDeclRefDependence(const ASTContext &Ctx, NamedDecl *D,
                                     QualType T, bool &TypeDependent,
                                     bool &ValueDependent,
                                     bool &InstantiationDependent) {
  TypeDependent = false;
  ValueDependent = false;
  InstantiationDependent = false;

  // (TD) C++ [temp.dep.expr]p3:
  //   An id-expression is type-dependent if it contains:
  //
  // and
  //
  // (VD) C++ [temp.dep.constexpr]p2:
  //  An identifier is value-dependent if it is:

  //  (TD)  - an identifier that was declared with dependent type
  //  (VD)  - a name declared with a dependent type,
  if (T->isDependentType()) {
    TypeDependent = true;
    ValueDependent = true;
    InstantiationDependent = true;
    return;
  } else if (T->isInstantiationDependentType()) {
    InstantiationDependent = true;
  }

  //  (TD)  - a conversion-function-id that specifies a dependent type
  if (D->getDeclName().getNameKind()
                                == DeclarationName::CXXConversionFunctionName) {
    QualType T = D->getDeclName().getCXXNameType();
    if (T->isDependentType()) {
      TypeDependent = true;
      ValueDependent = true;
      InstantiationDependent = true;
      return;
    }

    if (T->isInstantiationDependentType())
      InstantiationDependent = true;
  }

  //  (VD)  - the name of a non-type template parameter,
  if (isa<NonTypeTemplateParmDecl>(D)) {
    ValueDependent = true;
    InstantiationDependent = true;
    return;
  }

  //  (VD) - a constant with integral or enumeration type and is
  //         initialized with an expression that is value-dependent.
  //  (VD) - a constant with literal type and is initialized with an
  //         expression that is value-dependent [C++11].
  //  (VD) - FIXME: Missing from the standard:
  //       -  an entity with reference type and is initialized with an
  //          expression that is value-dependent [C++11]
  if (VarDecl *Var = dyn_cast<VarDecl>(D)) {
    if ((Ctx.getLangOpts().CPlusPlus11 ?
           Var->getType()->isLiteralType(Ctx) :
           Var->getType()->isIntegralOrEnumerationType()) &&
        (Var->getType().isConstQualified() ||
         Var->getType()->isReferenceType())) {
      if (const Expr *Init = Var->getAnyInitializer())
        if (Init->isValueDependent()) {
          ValueDependent = true;
          InstantiationDependent = true;
        }
    }

    // (VD) - FIXME: Missing from the standard:
    //      -  a member function or a static data member of the current
    //         instantiation
    if (Var->isStaticDataMember() &&
        Var->getDeclContext()->isDependentContext()) {
      ValueDependent = true;
      InstantiationDependent = true;
      TypeSourceInfo *TInfo = Var->getFirstDecl()->getTypeSourceInfo();
      if (TInfo->getType()->isIncompleteArrayType())
        TypeDependent = true;
    }

    return;
  }

  // (VD) - FIXME: Missing from the standard:
  //      -  a member function or a static data member of the current
  //         instantiation
  if (isa<CXXMethodDecl>(D) && D->getDeclContext()->isDependentContext()) {
    ValueDependent = true;
    InstantiationDependent = true;
  }
}

void DeclRefExpr::computeDependence(const ASTContext &Ctx) {
  bool TypeDependent = false;
  bool ValueDependent = false;
  bool InstantiationDependent = false;
  computeDeclRefDependence(Ctx, getDecl(), getType(), TypeDependent,
                           ValueDependent, InstantiationDependent);

  ExprBits.TypeDependent |= TypeDependent;
  ExprBits.ValueDependent |= ValueDependent;
  ExprBits.InstantiationDependent |= InstantiationDependent;

  // Is the declaration a parameter pack?
  if (getDecl()->isParameterPack())
    ExprBits.ContainsUnexpandedParameterPack = true;
}

DeclRefExpr::DeclRefExpr(const ASTContext &Ctx, ValueDecl *D,
                         bool RefersToEnclosingVariableOrCapture, QualType T,
                         ExprValueKind VK, SourceLocation L,
                         const DeclarationNameLoc &LocInfo)
    : Expr(DeclRefExprClass, T, VK, OK_Ordinary, false, false, false, false),
      D(D), DNLoc(LocInfo) {
  DeclRefExprBits.HasQualifier = false;
  DeclRefExprBits.HasTemplateKWAndArgsInfo = false;
  DeclRefExprBits.HasFoundDecl = false;
  DeclRefExprBits.HadMultipleCandidates = false;
  DeclRefExprBits.RefersToEnclosingVariableOrCapture =
      RefersToEnclosingVariableOrCapture;
  DeclRefExprBits.Loc = L;
  computeDependence(Ctx);
}

DeclRefExpr::DeclRefExpr(const ASTContext &Ctx,
                         NestedNameSpecifierLoc QualifierLoc,
                         SourceLocation TemplateKWLoc, ValueDecl *D,
                         bool RefersToEnclosingVariableOrCapture,
                         const DeclarationNameInfo &NameInfo, NamedDecl *FoundD,
                         const TemplateArgumentListInfo *TemplateArgs,
                         QualType T, ExprValueKind VK)
    : Expr(DeclRefExprClass, T, VK, OK_Ordinary, false, false, false, false),
      D(D), DNLoc(NameInfo.getInfo()) {
  DeclRefExprBits.Loc = NameInfo.getLoc();
  DeclRefExprBits.HasQualifier = QualifierLoc ? 1 : 0;
  if (QualifierLoc) {
    new (getTrailingObjects<NestedNameSpecifierLoc>())
        NestedNameSpecifierLoc(QualifierLoc);
    auto *NNS = QualifierLoc.getNestedNameSpecifier();
    if (NNS->isInstantiationDependent())
      ExprBits.InstantiationDependent = true;
    if (NNS->containsUnexpandedParameterPack())
      ExprBits.ContainsUnexpandedParameterPack = true;
  }
  DeclRefExprBits.HasFoundDecl = FoundD ? 1 : 0;
  if (FoundD)
    *getTrailingObjects<NamedDecl *>() = FoundD;
  DeclRefExprBits.HasTemplateKWAndArgsInfo
    = (TemplateArgs || TemplateKWLoc.isValid()) ? 1 : 0;
  DeclRefExprBits.RefersToEnclosingVariableOrCapture =
      RefersToEnclosingVariableOrCapture;
  if (TemplateArgs) {
    bool Dependent = false;
    bool InstantiationDependent = false;
    bool ContainsUnexpandedParameterPack = false;
    getTrailingObjects<ASTTemplateKWAndArgsInfo>()->initializeFrom(
        TemplateKWLoc, *TemplateArgs, getTrailingObjects<TemplateArgumentLoc>(),
        Dependent, InstantiationDependent, ContainsUnexpandedParameterPack);
    assert(!Dependent && "built a DeclRefExpr with dependent template args");
    ExprBits.InstantiationDependent |= InstantiationDependent;
    ExprBits.ContainsUnexpandedParameterPack |= ContainsUnexpandedParameterPack;
  } else if (TemplateKWLoc.isValid()) {
    getTrailingObjects<ASTTemplateKWAndArgsInfo>()->initializeFrom(
        TemplateKWLoc);
  }
  DeclRefExprBits.HadMultipleCandidates = 0;

  computeDependence(Ctx);
}

DeclRefExpr *DeclRefExpr::Create(const ASTContext &Context,
                                 NestedNameSpecifierLoc QualifierLoc,
                                 SourceLocation TemplateKWLoc,
                                 ValueDecl *D,
                                 bool RefersToEnclosingVariableOrCapture,
                                 SourceLocation NameLoc,
                                 QualType T,
                                 ExprValueKind VK,
                                 NamedDecl *FoundD,
                                 const TemplateArgumentListInfo *TemplateArgs) {
  return Create(Context, QualifierLoc, TemplateKWLoc, D,
                RefersToEnclosingVariableOrCapture,
                DeclarationNameInfo(D->getDeclName(), NameLoc),
                T, VK, FoundD, TemplateArgs);
}

DeclRefExpr *DeclRefExpr::Create(const ASTContext &Context,
                                 NestedNameSpecifierLoc QualifierLoc,
                                 SourceLocation TemplateKWLoc,
                                 ValueDecl *D,
                                 bool RefersToEnclosingVariableOrCapture,
                                 const DeclarationNameInfo &NameInfo,
                                 QualType T,
                                 ExprValueKind VK,
                                 NamedDecl *FoundD,
                                 const TemplateArgumentListInfo *TemplateArgs) {
  // Filter out cases where the found Decl is the same as the value refenenced.
  if (D == FoundD)
    FoundD = nullptr;

  bool HasTemplateKWAndArgsInfo = TemplateArgs || TemplateKWLoc.isValid();
  std::size_t Size =
      totalSizeToAlloc<NestedNameSpecifierLoc, NamedDecl *,
                       ASTTemplateKWAndArgsInfo, TemplateArgumentLoc>(
          QualifierLoc ? 1 : 0, FoundD ? 1 : 0,
          HasTemplateKWAndArgsInfo ? 1 : 0,
          TemplateArgs ? TemplateArgs->size() : 0);

  void *Mem = Context.Allocate(Size, alignof(DeclRefExpr));
  return new (Mem) DeclRefExpr(Context, QualifierLoc, TemplateKWLoc, D,
                               RefersToEnclosingVariableOrCapture,
                               NameInfo, FoundD, TemplateArgs, T, VK);
}

DeclRefExpr *DeclRefExpr::CreateEmpty(const ASTContext &Context,
                                      bool HasQualifier,
                                      bool HasFoundDecl,
                                      bool HasTemplateKWAndArgsInfo,
                                      unsigned NumTemplateArgs) {
  assert(NumTemplateArgs == 0 || HasTemplateKWAndArgsInfo);
  std::size_t Size =
      totalSizeToAlloc<NestedNameSpecifierLoc, NamedDecl *,
                       ASTTemplateKWAndArgsInfo, TemplateArgumentLoc>(
          HasQualifier ? 1 : 0, HasFoundDecl ? 1 : 0, HasTemplateKWAndArgsInfo,
          NumTemplateArgs);
  void *Mem = Context.Allocate(Size, alignof(DeclRefExpr));
  return new (Mem) DeclRefExpr(EmptyShell());
}

SourceLocation DeclRefExpr::getBeginLoc() const {
  if (hasQualifier())
    return getQualifierLoc().getBeginLoc();
  return getNameInfo().getBeginLoc();
}
SourceLocation DeclRefExpr::getEndLoc() const {
  if (hasExplicitTemplateArgs())
    return getRAngleLoc();
  return getNameInfo().getEndLoc();
}

PredefinedExpr::PredefinedExpr(SourceLocation L, QualType FNTy, IdentKind IK,
                               StringLiteral *SL)
    : Expr(PredefinedExprClass, FNTy, VK_LValue, OK_Ordinary,
           FNTy->isDependentType(), FNTy->isDependentType(),
           FNTy->isInstantiationDependentType(),
           /*ContainsUnexpandedParameterPack=*/false) {
  PredefinedExprBits.Kind = IK;
  assert((getIdentKind() == IK) &&
         "IdentKind do not fit in PredefinedExprBitfields!");
  bool HasFunctionName = SL != nullptr;
  PredefinedExprBits.HasFunctionName = HasFunctionName;
  PredefinedExprBits.Loc = L;
  if (HasFunctionName)
    setFunctionName(SL);
}

PredefinedExpr::PredefinedExpr(EmptyShell Empty, bool HasFunctionName)
    : Expr(PredefinedExprClass, Empty) {
  PredefinedExprBits.HasFunctionName = HasFunctionName;
}

PredefinedExpr *PredefinedExpr::Create(const ASTContext &Ctx, SourceLocation L,
                                       QualType FNTy, IdentKind IK,
                                       StringLiteral *SL) {
  bool HasFunctionName = SL != nullptr;
  void *Mem = Ctx.Allocate(totalSizeToAlloc<Stmt *>(HasFunctionName),
                           alignof(PredefinedExpr));
  return new (Mem) PredefinedExpr(L, FNTy, IK, SL);
}

PredefinedExpr *PredefinedExpr::CreateEmpty(const ASTContext &Ctx,
                                            bool HasFunctionName) {
  void *Mem = Ctx.Allocate(totalSizeToAlloc<Stmt *>(HasFunctionName),
                           alignof(PredefinedExpr));
  return new (Mem) PredefinedExpr(EmptyShell(), HasFunctionName);
}

StringRef PredefinedExpr::getIdentKindName(PredefinedExpr::IdentKind IK) {
  switch (IK) {
  case Func:
    return "__func__";
  case Function:
    return "__FUNCTION__";
  case FuncDName:
    return "__FUNCDNAME__";
  case LFunction:
    return "L__FUNCTION__";
  case PrettyFunction:
    return "__PRETTY_FUNCTION__";
  case FuncSig:
    return "__FUNCSIG__";
  case LFuncSig:
    return "L__FUNCSIG__";
  case PrettyFunctionNoVirtual:
    break;
  }
  llvm_unreachable("Unknown ident kind for PredefinedExpr");
}

// FIXME: Maybe this should use DeclPrinter with a special "print predefined
// expr" policy instead.
std::string PredefinedExpr::ComputeName(IdentKind IK, const Decl *CurrentDecl) {
  ASTContext &Context = CurrentDecl->getASTContext();

  if (IK == PredefinedExpr::FuncDName) {
    if (const NamedDecl *ND = dyn_cast<NamedDecl>(CurrentDecl)) {
      std::unique_ptr<MangleContext> MC;
      MC.reset(Context.createMangleContext());

      if (MC->shouldMangleDeclName(ND)) {
        SmallString<256> Buffer;
        llvm::raw_svector_ostream Out(Buffer);
        if (const CXXConstructorDecl *CD = dyn_cast<CXXConstructorDecl>(ND))
          MC->mangleCXXCtor(CD, Ctor_Base, Out);
        else if (const CXXDestructorDecl *DD = dyn_cast<CXXDestructorDecl>(ND))
          MC->mangleCXXDtor(DD, Dtor_Base, Out);
        else
          MC->mangleName(ND, Out);

        if (!Buffer.empty() && Buffer.front() == '\01')
          return Buffer.substr(1);
        return Buffer.str();
      } else
        return ND->getIdentifier()->getName();
    }
    return "";
  }
  if (isa<BlockDecl>(CurrentDecl)) {
    // For blocks we only emit something if it is enclosed in a function
    // For top-level block we'd like to include the name of variable, but we
    // don't have it at this point.
    auto DC = CurrentDecl->getDeclContext();
    if (DC->isFileContext())
      return "";

    SmallString<256> Buffer;
    llvm::raw_svector_ostream Out(Buffer);
    if (auto *DCBlock = dyn_cast<BlockDecl>(DC))
      // For nested blocks, propagate up to the parent.
      Out << ComputeName(IK, DCBlock);
    else if (auto *DCDecl = dyn_cast<Decl>(DC))
      Out << ComputeName(IK, DCDecl) << "_block_invoke";
    return Out.str();
  }
  if (const FunctionDecl *FD = dyn_cast<FunctionDecl>(CurrentDecl)) {
    if (IK != PrettyFunction && IK != PrettyFunctionNoVirtual &&
        IK != FuncSig && IK != LFuncSig)
      return FD->getNameAsString();

    SmallString<256> Name;
    llvm::raw_svector_ostream Out(Name);

    if (const CXXMethodDecl *MD = dyn_cast<CXXMethodDecl>(FD)) {
      if (MD->isVirtual() && IK != PrettyFunctionNoVirtual)
        Out << "virtual ";
      if (MD->isStatic())
        Out << "static ";
    }

    PrintingPolicy Policy(Context.getLangOpts());
    std::string Proto;
    llvm::raw_string_ostream POut(Proto);

    const FunctionDecl *Decl = FD;
    if (const FunctionDecl* Pattern = FD->getTemplateInstantiationPattern())
      Decl = Pattern;
    const FunctionType *AFT = Decl->getType()->getAs<FunctionType>();
    const FunctionProtoType *FT = nullptr;
    if (FD->hasWrittenPrototype())
      FT = dyn_cast<FunctionProtoType>(AFT);

    if (IK == FuncSig || IK == LFuncSig) {
      switch (AFT->getCallConv()) {
      case CC_C: POut << "__cdecl "; break;
      case CC_X86StdCall: POut << "__stdcall "; break;
      case CC_X86FastCall: POut << "__fastcall "; break;
      case CC_X86ThisCall: POut << "__thiscall "; break;
      case CC_X86VectorCall: POut << "__vectorcall "; break;
      case CC_X86RegCall: POut << "__regcall "; break;
      // Only bother printing the conventions that MSVC knows about.
      default: break;
      }
    }

    FD->printQualifiedName(POut, Policy);

    POut << "(";
    if (FT) {
      for (unsigned i = 0, e = Decl->getNumParams(); i != e; ++i) {
        if (i) POut << ", ";
        POut << Decl->getParamDecl(i)->getType().stream(Policy);
      }

      if (FT->isVariadic()) {
        if (FD->getNumParams()) POut << ", ";
        POut << "...";
      } else if ((IK == FuncSig || IK == LFuncSig ||
                  !Context.getLangOpts().CPlusPlus) &&
                 !Decl->getNumParams()) {
        POut << "void";
      }
    }
    POut << ")";

    if (const CXXMethodDecl *MD = dyn_cast<CXXMethodDecl>(FD)) {
      assert(FT && "We must have a written prototype in this case.");
      if (FT->isConst())
        POut << " const";
      if (FT->isVolatile())
        POut << " volatile";
      RefQualifierKind Ref = MD->getRefQualifier();
      if (Ref == RQ_LValue)
        POut << " &";
      else if (Ref == RQ_RValue)
        POut << " &&";
    }

    typedef SmallVector<const ClassTemplateSpecializationDecl *, 8> SpecsTy;
    SpecsTy Specs;
    const DeclContext *Ctx = FD->getDeclContext();
    while (Ctx && isa<NamedDecl>(Ctx)) {
      const ClassTemplateSpecializationDecl *Spec
                               = dyn_cast<ClassTemplateSpecializationDecl>(Ctx);
      if (Spec && !Spec->isExplicitSpecialization())
        Specs.push_back(Spec);
      Ctx = Ctx->getParent();
    }

    std::string TemplateParams;
    llvm::raw_string_ostream TOut(TemplateParams);
    for (SpecsTy::reverse_iterator I = Specs.rbegin(), E = Specs.rend();
         I != E; ++I) {
      const TemplateParameterList *Params
                  = (*I)->getSpecializedTemplate()->getTemplateParameters();
      const TemplateArgumentList &Args = (*I)->getTemplateArgs();
      assert(Params->size() == Args.size());
      for (unsigned i = 0, numParams = Params->size(); i != numParams; ++i) {
        StringRef Param = Params->getParam(i)->getName();
        if (Param.empty()) continue;
        TOut << Param << " = ";
        Args.get(i).print(Policy, TOut);
        TOut << ", ";
      }
    }

    FunctionTemplateSpecializationInfo *FSI
                                          = FD->getTemplateSpecializationInfo();
    if (FSI && !FSI->isExplicitSpecialization()) {
      const TemplateParameterList* Params
                                  = FSI->getTemplate()->getTemplateParameters();
      const TemplateArgumentList* Args = FSI->TemplateArguments;
      assert(Params->size() == Args->size());
      for (unsigned i = 0, e = Params->size(); i != e; ++i) {
        StringRef Param = Params->getParam(i)->getName();
        if (Param.empty()) continue;
        TOut << Param << " = ";
        Args->get(i).print(Policy, TOut);
        TOut << ", ";
      }
    }

    TOut.flush();
    if (!TemplateParams.empty()) {
      // remove the trailing comma and space
      TemplateParams.resize(TemplateParams.size() - 2);
      POut << " [" << TemplateParams << "]";
    }

    POut.flush();

    // Print "auto" for all deduced return types. This includes C++1y return
    // type deduction and lambdas. For trailing return types resolve the
    // decltype expression. Otherwise print the real type when this is
    // not a constructor or destructor.
    if (isa<CXXMethodDecl>(FD) &&
         cast<CXXMethodDecl>(FD)->getParent()->isLambda())
      Proto = "auto " + Proto;
    else if (FT && FT->getReturnType()->getAs<DecltypeType>())
      FT->getReturnType()
          ->getAs<DecltypeType>()
          ->getUnderlyingType()
          .getAsStringInternal(Proto, Policy);
    else if (!isa<CXXConstructorDecl>(FD) && !isa<CXXDestructorDecl>(FD))
      AFT->getReturnType().getAsStringInternal(Proto, Policy);

    Out << Proto;

    return Name.str().str();
  }
  if (const CapturedDecl *CD = dyn_cast<CapturedDecl>(CurrentDecl)) {
    for (const DeclContext *DC = CD->getParent(); DC; DC = DC->getParent())
      // Skip to its enclosing function or method, but not its enclosing
      // CapturedDecl.
      if (DC->isFunctionOrMethod() && (DC->getDeclKind() != Decl::Captured)) {
        const Decl *D = Decl::castFromDeclContext(DC);
        return ComputeName(IK, D);
      }
    llvm_unreachable("CapturedDecl not inside a function or method");
  }
  if (const ObjCMethodDecl *MD = dyn_cast<ObjCMethodDecl>(CurrentDecl)) {
    SmallString<256> Name;
    llvm::raw_svector_ostream Out(Name);
    Out << (MD->isInstanceMethod() ? '-' : '+');
    Out << '[';

    // For incorrect code, there might not be an ObjCInterfaceDecl.  Do
    // a null check to avoid a crash.
    if (const ObjCInterfaceDecl *ID = MD->getClassInterface())
      Out << *ID;

    if (const ObjCCategoryImplDecl *CID =
        dyn_cast<ObjCCategoryImplDecl>(MD->getDeclContext()))
      Out << '(' << *CID << ')';

    Out <<  ' ';
    MD->getSelector().print(Out);
    Out <<  ']';

    return Name.str().str();
  }
  if (isa<TranslationUnitDecl>(CurrentDecl) && IK == PrettyFunction) {
    // __PRETTY_FUNCTION__ -> "top level", the others produce an empty string.
    return "top level";
  }
  return "";
}

void APNumericStorage::setIntValue(const ASTContext &C,
                                   const llvm::APInt &Val) {
  if (hasAllocation())
    C.Deallocate(pVal);

  BitWidth = Val.getBitWidth();
  unsigned NumWords = Val.getNumWords();
  const uint64_t* Words = Val.getRawData();
  if (NumWords > 1) {
    pVal = new (C) uint64_t[NumWords];
    std::copy(Words, Words + NumWords, pVal);
  } else if (NumWords == 1)
    VAL = Words[0];
  else
    VAL = 0;
}

IntegerLiteral::IntegerLiteral(const ASTContext &C, const llvm::APInt &V,
                               QualType type, SourceLocation l)
  : Expr(IntegerLiteralClass, type, VK_RValue, OK_Ordinary, false, false,
         false, false),
    Loc(l) {
  assert(type->isIntegerType() && "Illegal type in IntegerLiteral");
  assert(V.getBitWidth() == C.getIntWidth(type) &&
         "Integer type is not the correct size for constant.");
  setValue(C, V);
}

IntegerLiteral *
IntegerLiteral::Create(const ASTContext &C, const llvm::APInt &V,
                       QualType type, SourceLocation l) {
  return new (C) IntegerLiteral(C, V, type, l);
}

IntegerLiteral *
IntegerLiteral::Create(const ASTContext &C, EmptyShell Empty) {
  return new (C) IntegerLiteral(Empty);
}

FixedPointLiteral::FixedPointLiteral(const ASTContext &C, const llvm::APInt &V,
                                     QualType type, SourceLocation l,
                                     unsigned Scale)
    : Expr(FixedPointLiteralClass, type, VK_RValue, OK_Ordinary, false, false,
           false, false),
      Loc(l), Scale(Scale) {
  assert(type->isFixedPointType() && "Illegal type in FixedPointLiteral");
  assert(V.getBitWidth() == C.getTypeInfo(type).Width &&
         "Fixed point type is not the correct size for constant.");
  setValue(C, V);
}

FixedPointLiteral *FixedPointLiteral::CreateFromRawInt(const ASTContext &C,
                                                       const llvm::APInt &V,
                                                       QualType type,
                                                       SourceLocation l,
                                                       unsigned Scale) {
  return new (C) FixedPointLiteral(C, V, type, l, Scale);
}

std::string FixedPointLiteral::getValueAsString(unsigned Radix) const {
  // Currently the longest decimal number that can be printed is the max for an
  // unsigned long _Accum: 4294967295.99999999976716935634613037109375
  // which is 43 characters.
  SmallString<64> S;
  FixedPointValueToString(
      S, llvm::APSInt::getUnsigned(getValue().getZExtValue()), Scale);
  return S.str();
}

FloatingLiteral::FloatingLiteral(const ASTContext &C, const llvm::APFloat &V,
                                 bool isexact, QualType Type, SourceLocation L)
  : Expr(FloatingLiteralClass, Type, VK_RValue, OK_Ordinary, false, false,
         false, false), Loc(L) {
  setSemantics(V.getSemantics());
  FloatingLiteralBits.IsExact = isexact;
  setValue(C, V);
}

FloatingLiteral::FloatingLiteral(const ASTContext &C, EmptyShell Empty)
  : Expr(FloatingLiteralClass, Empty) {
  setRawSemantics(IEEEhalf);
  FloatingLiteralBits.IsExact = false;
}

FloatingLiteral *
FloatingLiteral::Create(const ASTContext &C, const llvm::APFloat &V,
                        bool isexact, QualType Type, SourceLocation L) {
  return new (C) FloatingLiteral(C, V, isexact, Type, L);
}

FloatingLiteral *
FloatingLiteral::Create(const ASTContext &C, EmptyShell Empty) {
  return new (C) FloatingLiteral(C, Empty);
}

const llvm::fltSemantics &FloatingLiteral::getSemantics() const {
  switch(FloatingLiteralBits.Semantics) {
  case IEEEhalf:
    return llvm::APFloat::IEEEhalf();
  case IEEEsingle:
    return llvm::APFloat::IEEEsingle();
  case IEEEdouble:
    return llvm::APFloat::IEEEdouble();
  case x87DoubleExtended:
    return llvm::APFloat::x87DoubleExtended();
  case IEEEquad:
    return llvm::APFloat::IEEEquad();
  case PPCDoubleDouble:
    return llvm::APFloat::PPCDoubleDouble();
  }
  llvm_unreachable("Unrecognised floating semantics");
}

void FloatingLiteral::setSemantics(const llvm::fltSemantics &Sem) {
  if (&Sem == &llvm::APFloat::IEEEhalf())
    FloatingLiteralBits.Semantics = IEEEhalf;
  else if (&Sem == &llvm::APFloat::IEEEsingle())
    FloatingLiteralBits.Semantics = IEEEsingle;
  else if (&Sem == &llvm::APFloat::IEEEdouble())
    FloatingLiteralBits.Semantics = IEEEdouble;
  else if (&Sem == &llvm::APFloat::x87DoubleExtended())
    FloatingLiteralBits.Semantics = x87DoubleExtended;
  else if (&Sem == &llvm::APFloat::IEEEquad())
    FloatingLiteralBits.Semantics = IEEEquad;
  else if (&Sem == &llvm::APFloat::PPCDoubleDouble())
    FloatingLiteralBits.Semantics = PPCDoubleDouble;
  else
    llvm_unreachable("Unknown floating semantics");
}

/// getValueAsApproximateDouble - This returns the value as an inaccurate
/// double.  Note that this may cause loss of precision, but is useful for
/// debugging dumps, etc.
double FloatingLiteral::getValueAsApproximateDouble() const {
  llvm::APFloat V = getValue();
  bool ignored;
  V.convert(llvm::APFloat::IEEEdouble(), llvm::APFloat::rmNearestTiesToEven,
            &ignored);
  return V.convertToDouble();
}

unsigned StringLiteral::mapCharByteWidth(TargetInfo const &Target,
                                         StringKind SK) {
  unsigned CharByteWidth = 0;
  switch (SK) {
  case Ascii:
  case UTF8:
    CharByteWidth = Target.getCharWidth();
    break;
  case Wide:
    CharByteWidth = Target.getWCharWidth();
    break;
  case UTF16:
    CharByteWidth = Target.getChar16Width();
    break;
  case UTF32:
    CharByteWidth = Target.getChar32Width();
    break;
  }
  assert((CharByteWidth & 7) == 0 && "Assumes character size is byte multiple");
  CharByteWidth /= 8;
  assert((CharByteWidth == 1 || CharByteWidth == 2 || CharByteWidth == 4) &&
         "The only supported character byte widths are 1,2 and 4!");
  return CharByteWidth;
}

StringLiteral::StringLiteral(const ASTContext &Ctx, StringRef Str,
                             StringKind Kind, bool Pascal, QualType Ty,
                             const SourceLocation *Loc,
                             unsigned NumConcatenated)
    : Expr(StringLiteralClass, Ty, VK_LValue, OK_Ordinary, false, false, false,
           false) {
  assert(Ctx.getAsConstantArrayType(Ty) &&
         "StringLiteral must be of constant array type!");
  unsigned CharByteWidth = mapCharByteWidth(Ctx.getTargetInfo(), Kind);
  unsigned ByteLength = Str.size();
  assert((ByteLength % CharByteWidth == 0) &&
         "The size of the data must be a multiple of CharByteWidth!");

  // Avoid the expensive division. The compiler should be able to figure it
  // out by itself. However as of clang 7, even with the appropriate
  // llvm_unreachable added just here, it is not able to do so.
  unsigned Length;
  switch (CharByteWidth) {
  case 1:
    Length = ByteLength;
    break;
  case 2:
    Length = ByteLength / 2;
    break;
  case 4:
    Length = ByteLength / 4;
    break;
  default:
    llvm_unreachable("Unsupported character width!");
  }

  StringLiteralBits.Kind = Kind;
  StringLiteralBits.CharByteWidth = CharByteWidth;
  StringLiteralBits.IsPascal = Pascal;
  StringLiteralBits.NumConcatenated = NumConcatenated;
  *getTrailingObjects<unsigned>() = Length;

  // Initialize the trailing array of SourceLocation.
  // This is safe since SourceLocation is POD-like.
  std::memcpy(getTrailingObjects<SourceLocation>(), Loc,
              NumConcatenated * sizeof(SourceLocation));

  // Initialize the trailing array of char holding the string data.
  std::memcpy(getTrailingObjects<char>(), Str.data(), ByteLength);
}

StringLiteral::StringLiteral(EmptyShell Empty, unsigned NumConcatenated,
                             unsigned Length, unsigned CharByteWidth)
    : Expr(StringLiteralClass, Empty) {
  StringLiteralBits.CharByteWidth = CharByteWidth;
  StringLiteralBits.NumConcatenated = NumConcatenated;
  *getTrailingObjects<unsigned>() = Length;
}

StringLiteral *StringLiteral::Create(const ASTContext &Ctx, StringRef Str,
                                     StringKind Kind, bool Pascal, QualType Ty,
                                     const SourceLocation *Loc,
                                     unsigned NumConcatenated) {
  void *Mem = Ctx.Allocate(totalSizeToAlloc<unsigned, SourceLocation, char>(
                               1, NumConcatenated, Str.size()),
                           alignof(StringLiteral));
  return new (Mem)
      StringLiteral(Ctx, Str, Kind, Pascal, Ty, Loc, NumConcatenated);
}

StringLiteral *StringLiteral::CreateEmpty(const ASTContext &Ctx,
                                          unsigned NumConcatenated,
                                          unsigned Length,
                                          unsigned CharByteWidth) {
  void *Mem = Ctx.Allocate(totalSizeToAlloc<unsigned, SourceLocation, char>(
                               1, NumConcatenated, Length * CharByteWidth),
                           alignof(StringLiteral));
  return new (Mem)
      StringLiteral(EmptyShell(), NumConcatenated, Length, CharByteWidth);
}

void StringLiteral::outputString(raw_ostream &OS) const {
  switch (getKind()) {
  case Ascii: break; // no prefix.
  case Wide:  OS << 'L'; break;
  case UTF8:  OS << "u8"; break;
  case UTF16: OS << 'u'; break;
  case UTF32: OS << 'U'; break;
  }
  OS << '"';
  static const char Hex[] = "0123456789ABCDEF";

  unsigned LastSlashX = getLength();
  for (unsigned I = 0, N = getLength(); I != N; ++I) {
    switch (uint32_t Char = getCodeUnit(I)) {
    default:
      // FIXME: Convert UTF-8 back to codepoints before rendering.

      // Convert UTF-16 surrogate pairs back to codepoints before rendering.
      // Leave invalid surrogates alone; we'll use \x for those.
      if (getKind() == UTF16 && I != N - 1 && Char >= 0xd800 &&
          Char <= 0xdbff) {
        uint32_t Trail = getCodeUnit(I + 1);
        if (Trail >= 0xdc00 && Trail <= 0xdfff) {
          Char = 0x10000 + ((Char - 0xd800) << 10) + (Trail - 0xdc00);
          ++I;
        }
      }

      if (Char > 0xff) {
        // If this is a wide string, output characters over 0xff using \x
        // escapes. Otherwise, this is a UTF-16 or UTF-32 string, and Char is a
        // codepoint: use \x escapes for invalid codepoints.
        if (getKind() == Wide ||
            (Char >= 0xd800 && Char <= 0xdfff) || Char >= 0x110000) {
          // FIXME: Is this the best way to print wchar_t?
          OS << "\\x";
          int Shift = 28;
          while ((Char >> Shift) == 0)
            Shift -= 4;
          for (/**/; Shift >= 0; Shift -= 4)
            OS << Hex[(Char >> Shift) & 15];
          LastSlashX = I;
          break;
        }

        if (Char > 0xffff)
          OS << "\\U00"
             << Hex[(Char >> 20) & 15]
             << Hex[(Char >> 16) & 15];
        else
          OS << "\\u";
        OS << Hex[(Char >> 12) & 15]
           << Hex[(Char >>  8) & 15]
           << Hex[(Char >>  4) & 15]
           << Hex[(Char >>  0) & 15];
        break;
      }

      // If we used \x... for the previous character, and this character is a
      // hexadecimal digit, prevent it being slurped as part of the \x.
      if (LastSlashX + 1 == I) {
        switch (Char) {
          case '0': case '1': case '2': case '3': case '4':
          case '5': case '6': case '7': case '8': case '9':
          case 'a': case 'b': case 'c': case 'd': case 'e': case 'f':
          case 'A': case 'B': case 'C': case 'D': case 'E': case 'F':
            OS << "\"\"";
        }
      }

      assert(Char <= 0xff &&
             "Characters above 0xff should already have been handled.");

      if (isPrintable(Char))
        OS << (char)Char;
      else  // Output anything hard as an octal escape.
        OS << '\\'
           << (char)('0' + ((Char >> 6) & 7))
           << (char)('0' + ((Char >> 3) & 7))
           << (char)('0' + ((Char >> 0) & 7));
      break;
    // Handle some common non-printable cases to make dumps prettier.
    case '\\': OS << "\\\\"; break;
    case '"': OS << "\\\""; break;
    case '\a': OS << "\\a"; break;
    case '\b': OS << "\\b"; break;
    case '\f': OS << "\\f"; break;
    case '\n': OS << "\\n"; break;
    case '\r': OS << "\\r"; break;
    case '\t': OS << "\\t"; break;
    case '\v': OS << "\\v"; break;
    }
  }
  OS << '"';
}

/// getLocationOfByte - Return a source location that points to the specified
/// byte of this string literal.
///
/// Strings are amazingly complex.  They can be formed from multiple tokens and
/// can have escape sequences in them in addition to the usual trigraph and
/// escaped newline business.  This routine handles this complexity.
///
/// The *StartToken sets the first token to be searched in this function and
/// the *StartTokenByteOffset is the byte offset of the first token. Before
/// returning, it updates the *StartToken to the TokNo of the token being found
/// and sets *StartTokenByteOffset to the byte offset of the token in the
/// string.
/// Using these two parameters can reduce the time complexity from O(n^2) to
/// O(n) if one wants to get the location of byte for all the tokens in a
/// string.
///
SourceLocation
StringLiteral::getLocationOfByte(unsigned ByteNo, const SourceManager &SM,
                                 const LangOptions &Features,
                                 const TargetInfo &Target, unsigned *StartToken,
                                 unsigned *StartTokenByteOffset) const {
  assert((getKind() == StringLiteral::Ascii ||
          getKind() == StringLiteral::UTF8) &&
         "Only narrow string literals are currently supported");

  // Loop over all of the tokens in this string until we find the one that
  // contains the byte we're looking for.
  unsigned TokNo = 0;
  unsigned StringOffset = 0;
  if (StartToken)
    TokNo = *StartToken;
  if (StartTokenByteOffset) {
    StringOffset = *StartTokenByteOffset;
    ByteNo -= StringOffset;
  }
  while (1) {
    assert(TokNo < getNumConcatenated() && "Invalid byte number!");
    SourceLocation StrTokLoc = getStrTokenLoc(TokNo);

    // Get the spelling of the string so that we can get the data that makes up
    // the string literal, not the identifier for the macro it is potentially
    // expanded through.
    SourceLocation StrTokSpellingLoc = SM.getSpellingLoc(StrTokLoc);

    // Re-lex the token to get its length and original spelling.
    std::pair<FileID, unsigned> LocInfo =
        SM.getDecomposedLoc(StrTokSpellingLoc);
    bool Invalid = false;
    StringRef Buffer = SM.getBufferData(LocInfo.first, &Invalid);
    if (Invalid) {
      if (StartTokenByteOffset != nullptr)
        *StartTokenByteOffset = StringOffset;
      if (StartToken != nullptr)
        *StartToken = TokNo;
      return StrTokSpellingLoc;
    }

    const char *StrData = Buffer.data()+LocInfo.second;

    // Create a lexer starting at the beginning of this token.
    Lexer TheLexer(SM.getLocForStartOfFile(LocInfo.first), Features,
                   Buffer.begin(), StrData, Buffer.end());
    Token TheTok;
    TheLexer.LexFromRawLexer(TheTok);

    // Use the StringLiteralParser to compute the length of the string in bytes.
    StringLiteralParser SLP(TheTok, SM, Features, Target);
    unsigned TokNumBytes = SLP.GetStringLength();

    // If the byte is in this token, return the location of the byte.
    if (ByteNo < TokNumBytes ||
        (ByteNo == TokNumBytes && TokNo == getNumConcatenated() - 1)) {
      unsigned Offset = SLP.getOffsetOfStringByte(TheTok, ByteNo);

      // Now that we know the offset of the token in the spelling, use the
      // preprocessor to get the offset in the original source.
      if (StartTokenByteOffset != nullptr)
        *StartTokenByteOffset = StringOffset;
      if (StartToken != nullptr)
        *StartToken = TokNo;
      return Lexer::AdvanceToTokenCharacter(StrTokLoc, Offset, SM, Features);
    }

    // Move to the next string token.
    StringOffset += TokNumBytes;
    ++TokNo;
    ByteNo -= TokNumBytes;
  }
}

/// getOpcodeStr - Turn an Opcode enum value into the punctuation char it
/// corresponds to, e.g. "sizeof" or "[pre]++".
StringRef UnaryOperator::getOpcodeStr(Opcode Op) {
  switch (Op) {
#define UNARY_OPERATION(Name, Spelling) case UO_##Name: return Spelling;
#include "clang/AST/OperationKinds.def"
  }
  llvm_unreachable("Unknown unary operator");
}

UnaryOperatorKind
UnaryOperator::getOverloadedOpcode(OverloadedOperatorKind OO, bool Postfix) {
  switch (OO) {
  default: llvm_unreachable("No unary operator for overloaded function");
  case OO_PlusPlus:   return Postfix ? UO_PostInc : UO_PreInc;
  case OO_MinusMinus: return Postfix ? UO_PostDec : UO_PreDec;
  case OO_Amp:        return UO_AddrOf;
  case OO_Star:       return UO_Deref;
  case OO_Plus:       return UO_Plus;
  case OO_Minus:      return UO_Minus;
  case OO_Tilde:      return UO_Not;
  case OO_Exclaim:    return UO_LNot;
  case OO_Coawait:    return UO_Coawait;
  }
}

OverloadedOperatorKind UnaryOperator::getOverloadedOperator(Opcode Opc) {
  switch (Opc) {
  case UO_PostInc: case UO_PreInc: return OO_PlusPlus;
  case UO_PostDec: case UO_PreDec: return OO_MinusMinus;
  case UO_AddrOf: return OO_Amp;
  case UO_Deref: return OO_Star;
  case UO_Plus: return OO_Plus;
  case UO_Minus: return OO_Minus;
  case UO_Not: return OO_Tilde;
  case UO_LNot: return OO_Exclaim;
  case UO_Coawait: return OO_Coawait;
  default: return OO_None;
  }
}


//===----------------------------------------------------------------------===//
// Postfix Operators.
//===----------------------------------------------------------------------===//

CallExpr::CallExpr(StmtClass SC, Expr *Fn, ArrayRef<Expr *> PreArgs,
                   ArrayRef<Expr *> Args, QualType Ty, ExprValueKind VK,
                   SourceLocation RParenLoc, unsigned MinNumArgs,
                   ADLCallKind UsesADL)
    : Expr(SC, Ty, VK, OK_Ordinary, Fn->isTypeDependent(),
           Fn->isValueDependent(), Fn->isInstantiationDependent(),
           Fn->containsUnexpandedParameterPack()),
      RParenLoc(RParenLoc) {
  NumArgs = std::max<unsigned>(Args.size(), MinNumArgs);
  unsigned NumPreArgs = PreArgs.size();
  CallExprBits.NumPreArgs = NumPreArgs;
  assert((NumPreArgs == getNumPreArgs()) && "NumPreArgs overflow!");

  unsigned OffsetToTrailingObjects = offsetToTrailingObjects(SC);
  CallExprBits.OffsetToTrailingObjects = OffsetToTrailingObjects;
  assert((CallExprBits.OffsetToTrailingObjects == OffsetToTrailingObjects) &&
         "OffsetToTrailingObjects overflow!");

  CallExprBits.UsesADL = static_cast<bool>(UsesADL);

  setCallee(Fn);
  for (unsigned I = 0; I != NumPreArgs; ++I) {
    updateDependenciesFromArg(PreArgs[I]);
    setPreArg(I, PreArgs[I]);
  }
  for (unsigned I = 0; I != Args.size(); ++I) {
    updateDependenciesFromArg(Args[I]);
    setArg(I, Args[I]);
  }
  for (unsigned I = Args.size(); I != NumArgs; ++I) {
    setArg(I, nullptr);
  }
}

CallExpr::CallExpr(StmtClass SC, unsigned NumPreArgs, unsigned NumArgs,
                   EmptyShell Empty)
    : Expr(SC, Empty), NumArgs(NumArgs) {
  CallExprBits.NumPreArgs = NumPreArgs;
  assert((NumPreArgs == getNumPreArgs()) && "NumPreArgs overflow!");

  unsigned OffsetToTrailingObjects = offsetToTrailingObjects(SC);
  CallExprBits.OffsetToTrailingObjects = OffsetToTrailingObjects;
  assert((CallExprBits.OffsetToTrailingObjects == OffsetToTrailingObjects) &&
         "OffsetToTrailingObjects overflow!");
}

CallExpr *CallExpr::Create(const ASTContext &Ctx, Expr *Fn,
                           ArrayRef<Expr *> Args, QualType Ty, ExprValueKind VK,
                           SourceLocation RParenLoc, unsigned MinNumArgs,
                           ADLCallKind UsesADL) {
  unsigned NumArgs = std::max<unsigned>(Args.size(), MinNumArgs);
  unsigned SizeOfTrailingObjects =
      CallExpr::sizeOfTrailingObjects(/*NumPreArgs=*/0, NumArgs);
  void *Mem =
      Ctx.Allocate(sizeof(CallExpr) + SizeOfTrailingObjects, alignof(CallExpr));
  return new (Mem) CallExpr(CallExprClass, Fn, /*PreArgs=*/{}, Args, Ty, VK,
                            RParenLoc, MinNumArgs, UsesADL);
}

CallExpr *CallExpr::CreateTemporary(void *Mem, Expr *Fn, QualType Ty,
                                    ExprValueKind VK, SourceLocation RParenLoc,
                                    ADLCallKind UsesADL) {
  assert(!(reinterpret_cast<uintptr_t>(Mem) % alignof(CallExpr)) &&
         "Misaligned memory in CallExpr::CreateTemporary!");
  return new (Mem) CallExpr(CallExprClass, Fn, /*PreArgs=*/{}, /*Args=*/{}, Ty,
                            VK, RParenLoc, /*MinNumArgs=*/0, UsesADL);
}

CallExpr *CallExpr::CreateEmpty(const ASTContext &Ctx, unsigned NumArgs,
                                EmptyShell Empty) {
  unsigned SizeOfTrailingObjects =
      CallExpr::sizeOfTrailingObjects(/*NumPreArgs=*/0, NumArgs);
  void *Mem =
      Ctx.Allocate(sizeof(CallExpr) + SizeOfTrailingObjects, alignof(CallExpr));
  return new (Mem) CallExpr(CallExprClass, /*NumPreArgs=*/0, NumArgs, Empty);
}

unsigned CallExpr::offsetToTrailingObjects(StmtClass SC) {
  switch (SC) {
  case CallExprClass:
    return sizeof(CallExpr);
  case CXXOperatorCallExprClass:
    return sizeof(CXXOperatorCallExpr);
  case CXXMemberCallExprClass:
    return sizeof(CXXMemberCallExpr);
  case UserDefinedLiteralClass:
    return sizeof(UserDefinedLiteral);
  case CUDAKernelCallExprClass:
    return sizeof(CUDAKernelCallExpr);
  default:
    llvm_unreachable("unexpected class deriving from CallExpr!");
  }
}

void CallExpr::updateDependenciesFromArg(Expr *Arg) {
  if (Arg->isTypeDependent())
    ExprBits.TypeDependent = true;
  if (Arg->isValueDependent())
    ExprBits.ValueDependent = true;
  if (Arg->isInstantiationDependent())
    ExprBits.InstantiationDependent = true;
  if (Arg->containsUnexpandedParameterPack())
    ExprBits.ContainsUnexpandedParameterPack = true;
}

Decl *Expr::getReferencedDeclOfCallee() {
  Expr *CEE = IgnoreParenImpCasts();

  while (SubstNonTypeTemplateParmExpr *NTTP
                                = dyn_cast<SubstNonTypeTemplateParmExpr>(CEE)) {
    CEE = NTTP->getReplacement()->IgnoreParenCasts();
  }

  // If we're calling a dereference, look at the pointer instead.
  if (BinaryOperator *BO = dyn_cast<BinaryOperator>(CEE)) {
    if (BO->isPtrMemOp())
      CEE = BO->getRHS()->IgnoreParenCasts();
  } else if (UnaryOperator *UO = dyn_cast<UnaryOperator>(CEE)) {
    if (UO->getOpcode() == UO_Deref)
      CEE = UO->getSubExpr()->IgnoreParenCasts();
  }
  if (DeclRefExpr *DRE = dyn_cast<DeclRefExpr>(CEE))
    return DRE->getDecl();
  if (MemberExpr *ME = dyn_cast<MemberExpr>(CEE))
    return ME->getMemberDecl();
  if (auto *BE = dyn_cast<BlockExpr>(CEE))
    return BE->getBlockDecl();

  return nullptr;
}

/// getBuiltinCallee - If this is a call to a builtin, return the builtin ID. If
/// not, return 0.
unsigned CallExpr::getBuiltinCallee() const {
  // All simple function calls (e.g. func()) are implicitly cast to pointer to
  // function. As a result, we try and obtain the DeclRefExpr from the
  // ImplicitCastExpr.
  const ImplicitCastExpr *ICE = dyn_cast<ImplicitCastExpr>(getCallee());
  if (!ICE) // FIXME: deal with more complex calls (e.g. (func)(), (*func)()).
    return 0;

  const DeclRefExpr *DRE = dyn_cast<DeclRefExpr>(ICE->getSubExpr());
  if (!DRE)
    return 0;

  const FunctionDecl *FDecl = dyn_cast<FunctionDecl>(DRE->getDecl());
  if (!FDecl)
    return 0;

  if (!FDecl->getIdentifier())
    return 0;

  return FDecl->getBuiltinID();
}

bool CallExpr::isUnevaluatedBuiltinCall(const ASTContext &Ctx) const {
  if (unsigned BI = getBuiltinCallee())
    return Ctx.BuiltinInfo.isUnevaluated(BI);
  return false;
}

QualType CallExpr::getCallReturnType(const ASTContext &Ctx) const {
  const Expr *Callee = getCallee();
  QualType CalleeType = Callee->getType();
  if (const auto *FnTypePtr = CalleeType->getAs<PointerType>()) {
    CalleeType = FnTypePtr->getPointeeType();
  } else if (const auto *BPT = CalleeType->getAs<BlockPointerType>()) {
    CalleeType = BPT->getPointeeType();
  } else if (CalleeType->isSpecificPlaceholderType(BuiltinType::BoundMember)) {
    if (isa<CXXPseudoDestructorExpr>(Callee->IgnoreParens()))
      return Ctx.VoidTy;

    // This should never be overloaded and so should never return null.
    CalleeType = Expr::findBoundMemberType(Callee);
  }

  const FunctionType *FnType = CalleeType->castAs<FunctionType>();
  return FnType->getReturnType();
}

const Attr *CallExpr::getUnusedResultAttr(const ASTContext &Ctx) const {
  // If the return type is a struct, union, or enum that is marked nodiscard,
  // then return the return type attribute.
  if (const TagDecl *TD = getCallReturnType(Ctx)->getAsTagDecl())
    if (const auto *A = TD->getAttr<WarnUnusedResultAttr>())
      return A;

  // Otherwise, see if the callee is marked nodiscard and return that attribute
  // instead.
  const Decl *D = getCalleeDecl();
  return D ? D->getAttr<WarnUnusedResultAttr>() : nullptr;
}

SourceLocation CallExpr::getBeginLoc() const {
  if (isa<CXXOperatorCallExpr>(this))
    return cast<CXXOperatorCallExpr>(this)->getBeginLoc();

  SourceLocation begin = getCallee()->getBeginLoc();
  if (begin.isInvalid() && getNumArgs() > 0 && getArg(0))
    begin = getArg(0)->getBeginLoc();
  return begin;
}
SourceLocation CallExpr::getEndLoc() const {
  if (isa<CXXOperatorCallExpr>(this))
    return cast<CXXOperatorCallExpr>(this)->getEndLoc();

  SourceLocation end = getRParenLoc();
  if (end.isInvalid() && getNumArgs() > 0 && getArg(getNumArgs() - 1))
    end = getArg(getNumArgs() - 1)->getEndLoc();
  return end;
}

OffsetOfExpr *OffsetOfExpr::Create(const ASTContext &C, QualType type,
                                   SourceLocation OperatorLoc,
                                   TypeSourceInfo *tsi,
                                   ArrayRef<OffsetOfNode> comps,
                                   ArrayRef<Expr*> exprs,
                                   SourceLocation RParenLoc) {
  void *Mem = C.Allocate(
      totalSizeToAlloc<OffsetOfNode, Expr *>(comps.size(), exprs.size()));

  return new (Mem) OffsetOfExpr(C, type, OperatorLoc, tsi, comps, exprs,
                                RParenLoc);
}

OffsetOfExpr *OffsetOfExpr::CreateEmpty(const ASTContext &C,
                                        unsigned numComps, unsigned numExprs) {
  void *Mem =
      C.Allocate(totalSizeToAlloc<OffsetOfNode, Expr *>(numComps, numExprs));
  return new (Mem) OffsetOfExpr(numComps, numExprs);
}

OffsetOfExpr::OffsetOfExpr(const ASTContext &C, QualType type,
                           SourceLocation OperatorLoc, TypeSourceInfo *tsi,
                           ArrayRef<OffsetOfNode> comps, ArrayRef<Expr*> exprs,
                           SourceLocation RParenLoc)
  : Expr(OffsetOfExprClass, type, VK_RValue, OK_Ordinary,
         /*TypeDependent=*/false,
         /*ValueDependent=*/tsi->getType()->isDependentType(),
         tsi->getType()->isInstantiationDependentType(),
         tsi->getType()->containsUnexpandedParameterPack()),
    OperatorLoc(OperatorLoc), RParenLoc(RParenLoc), TSInfo(tsi),
    NumComps(comps.size()), NumExprs(exprs.size())
{
  for (unsigned i = 0; i != comps.size(); ++i) {
    setComponent(i, comps[i]);
  }

  for (unsigned i = 0; i != exprs.size(); ++i) {
    if (exprs[i]->isTypeDependent() || exprs[i]->isValueDependent())
      ExprBits.ValueDependent = true;
    if (exprs[i]->containsUnexpandedParameterPack())
      ExprBits.ContainsUnexpandedParameterPack = true;

    setIndexExpr(i, exprs[i]);
  }
}

IdentifierInfo *OffsetOfNode::getFieldName() const {
  assert(getKind() == Field || getKind() == Identifier);
  if (getKind() == Field)
    return getField()->getIdentifier();

  return reinterpret_cast<IdentifierInfo *> (Data & ~(uintptr_t)Mask);
}

UnaryExprOrTypeTraitExpr::UnaryExprOrTypeTraitExpr(
    UnaryExprOrTypeTrait ExprKind, Expr *E, QualType resultType,
    SourceLocation op, SourceLocation rp)
    : Expr(UnaryExprOrTypeTraitExprClass, resultType, VK_RValue, OK_Ordinary,
           false, // Never type-dependent (C++ [temp.dep.expr]p3).
           // Value-dependent if the argument is type-dependent.
           E->isTypeDependent(), E->isInstantiationDependent(),
           E->containsUnexpandedParameterPack()),
      OpLoc(op), RParenLoc(rp) {
  UnaryExprOrTypeTraitExprBits.Kind = ExprKind;
  UnaryExprOrTypeTraitExprBits.IsType = false;
  Argument.Ex = E;

  // Check to see if we are in the situation where alignof(decl) should be
  // dependent because decl's alignment is dependent.
  if (ExprKind == UETT_AlignOf || ExprKind == UETT_PreferredAlignOf) {
    if (!isValueDependent() || !isInstantiationDependent()) {
      E = E->IgnoreParens();

      const ValueDecl *D = nullptr;
      if (const auto *DRE = dyn_cast<DeclRefExpr>(E))
        D = DRE->getDecl();
      else if (const auto *ME = dyn_cast<MemberExpr>(E))
        D = ME->getMemberDecl();

      if (D) {
        for (const auto *I : D->specific_attrs<AlignedAttr>()) {
          if (I->isAlignmentDependent()) {
            setValueDependent(true);
            setInstantiationDependent(true);
            break;
          }
        }
      }
    }
  }
}

MemberExpr *MemberExpr::Create(
    const ASTContext &C, Expr *base, bool isarrow, SourceLocation OperatorLoc,
    NestedNameSpecifierLoc QualifierLoc, SourceLocation TemplateKWLoc,
    ValueDecl *memberdecl, DeclAccessPair founddecl,
    DeclarationNameInfo nameinfo, const TemplateArgumentListInfo *targs,
    QualType ty, ExprValueKind vk, ExprObjectKind ok) {

  bool hasQualOrFound = (QualifierLoc ||
                         founddecl.getDecl() != memberdecl ||
                         founddecl.getAccess() != memberdecl->getAccess());

  bool HasTemplateKWAndArgsInfo = targs || TemplateKWLoc.isValid();
  std::size_t Size =
      totalSizeToAlloc<MemberExprNameQualifier, ASTTemplateKWAndArgsInfo,
                       TemplateArgumentLoc>(hasQualOrFound ? 1 : 0,
                                            HasTemplateKWAndArgsInfo ? 1 : 0,
                                            targs ? targs->size() : 0);

  void *Mem = C.Allocate(Size, alignof(MemberExpr));
  MemberExpr *E = new (Mem)
      MemberExpr(base, isarrow, OperatorLoc, memberdecl, nameinfo, ty, vk, ok);

  if (hasQualOrFound) {
    // FIXME: Wrong. We should be looking at the member declaration we found.
    if (QualifierLoc && QualifierLoc.getNestedNameSpecifier()->isDependent()) {
      E->setValueDependent(true);
      E->setTypeDependent(true);
      E->setInstantiationDependent(true);
    }
    else if (QualifierLoc &&
             QualifierLoc.getNestedNameSpecifier()->isInstantiationDependent())
      E->setInstantiationDependent(true);

    E->MemberExprBits.HasQualifierOrFoundDecl = true;

    MemberExprNameQualifier *NQ =
        E->getTrailingObjects<MemberExprNameQualifier>();
    NQ->QualifierLoc = QualifierLoc;
    NQ->FoundDecl = founddecl;
  }

  E->MemberExprBits.HasTemplateKWAndArgsInfo =
      (targs || TemplateKWLoc.isValid());

  if (targs) {
    bool Dependent = false;
    bool InstantiationDependent = false;
    bool ContainsUnexpandedParameterPack = false;
    E->getTrailingObjects<ASTTemplateKWAndArgsInfo>()->initializeFrom(
        TemplateKWLoc, *targs, E->getTrailingObjects<TemplateArgumentLoc>(),
        Dependent, InstantiationDependent, ContainsUnexpandedParameterPack);
    if (InstantiationDependent)
      E->setInstantiationDependent(true);
  } else if (TemplateKWLoc.isValid()) {
    E->getTrailingObjects<ASTTemplateKWAndArgsInfo>()->initializeFrom(
        TemplateKWLoc);
  }

  return E;
}

SourceLocation MemberExpr::getBeginLoc() const {
  if (isImplicitAccess()) {
    if (hasQualifier())
      return getQualifierLoc().getBeginLoc();
    return MemberLoc;
  }

  // FIXME: We don't want this to happen. Rather, we should be able to
  // detect all kinds of implicit accesses more cleanly.
  SourceLocation BaseStartLoc = getBase()->getBeginLoc();
  if (BaseStartLoc.isValid())
    return BaseStartLoc;
  return MemberLoc;
}
SourceLocation MemberExpr::getEndLoc() const {
  SourceLocation EndLoc = getMemberNameInfo().getEndLoc();
  if (hasExplicitTemplateArgs())
    EndLoc = getRAngleLoc();
  else if (EndLoc.isInvalid())
    EndLoc = getBase()->getEndLoc();
  return EndLoc;
}

bool CastExpr::CastConsistency() const {
  switch (getCastKind()) {
  case CK_DerivedToBase:
  case CK_UncheckedDerivedToBase:
  case CK_DerivedToBaseMemberPointer:
  case CK_BaseToDerived:
  case CK_BaseToDerivedMemberPointer:
    assert(!path_empty() && "Cast kind should have a base path!");
    break;

  case CK_CPointerToObjCPointerCast:
    assert(getType()->isObjCObjectPointerType());
    assert(getSubExpr()->getType()->isPointerType());
    goto CheckNoBasePath;

  case CK_BlockPointerToObjCPointerCast:
    assert(getType()->isObjCObjectPointerType());
    assert(getSubExpr()->getType()->isBlockPointerType());
    goto CheckNoBasePath;

  case CK_ReinterpretMemberPointer:
    assert(getType()->isMemberPointerType());
    assert(getSubExpr()->getType()->isMemberPointerType());
    goto CheckNoBasePath;

  case CK_BitCast:
    // Arbitrary casts to C pointer types count as bitcasts.
    // Otherwise, we should only have block and ObjC pointer casts
    // here if they stay within the type kind.
    if (!getType()->isPointerType()) {
      assert(getType()->isObjCObjectPointerType() ==
             getSubExpr()->getType()->isObjCObjectPointerType());
      assert(getType()->isBlockPointerType() ==
             getSubExpr()->getType()->isBlockPointerType());
    }
    goto CheckNoBasePath;

  case CK_AnyPointerToBlockPointerCast:
    assert(getType()->isBlockPointerType());
    assert(getSubExpr()->getType()->isAnyPointerType() &&
           !getSubExpr()->getType()->isBlockPointerType());
    goto CheckNoBasePath;

  case CK_CopyAndAutoreleaseBlockObject:
    assert(getType()->isBlockPointerType());
    assert(getSubExpr()->getType()->isBlockPointerType());
    goto CheckNoBasePath;

  case CK_FunctionToPointerDecay:
    assert(getType()->isPointerType());
    assert(getSubExpr()->getType()->isFunctionType());
    goto CheckNoBasePath;

  case CK_AddressSpaceConversion: {
    auto Ty = getType();
    auto SETy = getSubExpr()->getType();
    assert(getValueKindForType(Ty) == Expr::getValueKindForType(SETy));
    if (/*isRValue()*/ !Ty->getPointeeType().isNull()) {
      Ty = Ty->getPointeeType();
      SETy = SETy->getPointeeType();
    }
    assert(!Ty.isNull() && !SETy.isNull() &&
           Ty.getAddressSpace() != SETy.getAddressSpace());
    goto CheckNoBasePath;
  }
  // These should not have an inheritance path.
  case CK_Dynamic:
  case CK_ToUnion:
  case CK_ArrayToPointerDecay:
  case CK_NullToMemberPointer:
  case CK_NullToPointer:
  case CK_ConstructorConversion:
  case CK_IntegralToPointer:
  case CK_PointerToIntegral:
  case CK_ToVoid:
  case CK_VectorSplat:
  case CK_IntegralCast:
  case CK_BooleanToSignedIntegral:
  case CK_IntegralToFloating:
  case CK_FloatingToIntegral:
  case CK_FloatingCast:
  case CK_ObjCObjectLValueCast:
  case CK_FloatingRealToComplex:
  case CK_FloatingComplexToReal:
  case CK_FloatingComplexCast:
  case CK_FloatingComplexToIntegralComplex:
  case CK_IntegralRealToComplex:
  case CK_IntegralComplexToReal:
  case CK_IntegralComplexCast:
  case CK_IntegralComplexToFloatingComplex:
  case CK_ARCProduceObject:
  case CK_ARCConsumeObject:
  case CK_ARCReclaimReturnedObject:
  case CK_ARCExtendBlockObject:
  case CK_ZeroToOCLOpaqueType:
  case CK_IntToOCLSampler:
  case CK_FixedPointCast:
  case CK_FixedPointToIntegral:
  case CK_IntegralToFixedPoint:
    assert(!getType()->isBooleanType() && "unheralded conversion to bool");
    goto CheckNoBasePath;

  case CK_Dependent:
  case CK_LValueToRValue:
  case CK_NoOp:
  case CK_AtomicToNonAtomic:
  case CK_NonAtomicToAtomic:
  case CK_PointerToBoolean:
  case CK_IntegralToBoolean:
  case CK_FloatingToBoolean:
  case CK_MemberPointerToBoolean:
  case CK_FloatingComplexToBoolean:
  case CK_IntegralComplexToBoolean:
  case CK_ReflectionToBoolean:
  case CK_LValueBitCast:            // -> bool&
  case CK_UserDefinedConversion:    // operator bool()
  case CK_BuiltinFnToFnPtr:
  case CK_FixedPointToBoolean:
  CheckNoBasePath:
    assert(path_empty() && "Cast kind should not have a base path!");
    break;
  }
  return true;
}

const char *CastExpr::getCastKindName(CastKind CK) {
  switch (CK) {
#define CAST_OPERATION(Name) case CK_##Name: return #Name;
#include "clang/AST/OperationKinds.def"
  }
  llvm_unreachable("Unhandled cast kind!");
}

namespace {
  const Expr *skipImplicitTemporary(const Expr *E) {
    // Skip through reference binding to temporary.
    if (auto *Materialize = dyn_cast<MaterializeTemporaryExpr>(E))
      E = Materialize->GetTemporaryExpr();

    // Skip any temporary bindings; they're implicit.
    if (auto *Binder = dyn_cast<CXXBindTemporaryExpr>(E))
      E = Binder->getSubExpr();

    return E;
  }
}

Expr *CastExpr::getSubExprAsWritten() {
  const Expr *SubExpr = nullptr;
  const CastExpr *E = this;
  do {
    SubExpr = skipImplicitTemporary(E->getSubExpr());

    // Conversions by constructor and conversion functions have a
    // subexpression describing the call; strip it off.
    if (E->getCastKind() == CK_ConstructorConversion)
      SubExpr =
        skipImplicitTemporary(cast<CXXConstructExpr>(SubExpr)->getArg(0));
    else if (E->getCastKind() == CK_UserDefinedConversion) {
      assert((isa<CXXMemberCallExpr>(SubExpr) ||
              isa<BlockExpr>(SubExpr)) &&
             "Unexpected SubExpr for CK_UserDefinedConversion.");
      if (auto *MCE = dyn_cast<CXXMemberCallExpr>(SubExpr))
        SubExpr = MCE->getImplicitObjectArgument();
    }

    // If the subexpression we're left with is an implicit cast, look
    // through that, too.
  } while ((E = dyn_cast<ImplicitCastExpr>(SubExpr)));

  return const_cast<Expr*>(SubExpr);
}

NamedDecl *CastExpr::getConversionFunction() const {
  const Expr *SubExpr = nullptr;

  for (const CastExpr *E = this; E; E = dyn_cast<ImplicitCastExpr>(SubExpr)) {
    SubExpr = skipImplicitTemporary(E->getSubExpr());

    if (E->getCastKind() == CK_ConstructorConversion)
      return cast<CXXConstructExpr>(SubExpr)->getConstructor();

    if (E->getCastKind() == CK_UserDefinedConversion) {
      if (auto *MCE = dyn_cast<CXXMemberCallExpr>(SubExpr))
        return MCE->getMethodDecl();
    }
  }

  return nullptr;
}

CXXBaseSpecifier **CastExpr::path_buffer() {
  switch (getStmtClass()) {
#define ABSTRACT_STMT(x)
#define CASTEXPR(Type, Base)                                                   \
  case Stmt::Type##Class:                                                      \
    return static_cast<Type *>(this)->getTrailingObjects<CXXBaseSpecifier *>();
#define STMT(Type, Base)
#include "clang/AST/StmtNodes.inc"
  default:
    llvm_unreachable("non-cast expressions not possible here");
  }
}

const FieldDecl *CastExpr::getTargetFieldForToUnionCast(QualType unionType,
                                                        QualType opType) {
  auto RD = unionType->castAs<RecordType>()->getDecl();
  return getTargetFieldForToUnionCast(RD, opType);
}

const FieldDecl *CastExpr::getTargetFieldForToUnionCast(const RecordDecl *RD,
                                                        QualType OpType) {
  auto &Ctx = RD->getASTContext();
  RecordDecl::field_iterator Field, FieldEnd;
  for (Field = RD->field_begin(), FieldEnd = RD->field_end();
       Field != FieldEnd; ++Field) {
    if (Ctx.hasSameUnqualifiedType(Field->getType(), OpType) &&
        !Field->isUnnamedBitfield()) {
      return *Field;
    }
  }
  return nullptr;
}

ImplicitCastExpr *ImplicitCastExpr::Create(const ASTContext &C, QualType T,
                                           CastKind Kind, Expr *Operand,
                                           const CXXCastPath *BasePath,
                                           ExprValueKind VK) {
  unsigned PathSize = (BasePath ? BasePath->size() : 0);
  void *Buffer = C.Allocate(totalSizeToAlloc<CXXBaseSpecifier *>(PathSize));
  ImplicitCastExpr *E =
    new (Buffer) ImplicitCastExpr(T, Kind, Operand, PathSize, VK);
  if (PathSize)
    std::uninitialized_copy_n(BasePath->data(), BasePath->size(),
                              E->getTrailingObjects<CXXBaseSpecifier *>());
  return E;
}

ImplicitCastExpr *ImplicitCastExpr::CreateEmpty(const ASTContext &C,
                                                unsigned PathSize) {
  void *Buffer = C.Allocate(totalSizeToAlloc<CXXBaseSpecifier *>(PathSize));
  return new (Buffer) ImplicitCastExpr(EmptyShell(), PathSize);
}


CStyleCastExpr *CStyleCastExpr::Create(const ASTContext &C, QualType T,
                                       ExprValueKind VK, CastKind K, Expr *Op,
                                       const CXXCastPath *BasePath,
                                       TypeSourceInfo *WrittenTy,
                                       SourceLocation L, SourceLocation R) {
  unsigned PathSize = (BasePath ? BasePath->size() : 0);
  void *Buffer = C.Allocate(totalSizeToAlloc<CXXBaseSpecifier *>(PathSize));
  CStyleCastExpr *E =
    new (Buffer) CStyleCastExpr(T, VK, K, Op, PathSize, WrittenTy, L, R);
  if (PathSize)
    std::uninitialized_copy_n(BasePath->data(), BasePath->size(),
                              E->getTrailingObjects<CXXBaseSpecifier *>());
  return E;
}

CStyleCastExpr *CStyleCastExpr::CreateEmpty(const ASTContext &C,
                                            unsigned PathSize) {
  void *Buffer = C.Allocate(totalSizeToAlloc<CXXBaseSpecifier *>(PathSize));
  return new (Buffer) CStyleCastExpr(EmptyShell(), PathSize);
}

/// getOpcodeStr - Turn an Opcode enum value into the punctuation char it
/// corresponds to, e.g. "<<=".
StringRef BinaryOperator::getOpcodeStr(Opcode Op) {
  switch (Op) {
#define BINARY_OPERATION(Name, Spelling) case BO_##Name: return Spelling;
#include "clang/AST/OperationKinds.def"
  }
  llvm_unreachable("Invalid OpCode!");
}

BinaryOperatorKind
BinaryOperator::getOverloadedOpcode(OverloadedOperatorKind OO) {
  switch (OO) {
  default: llvm_unreachable("Not an overloadable binary operator");
  case OO_Plus: return BO_Add;
  case OO_Minus: return BO_Sub;
  case OO_Star: return BO_Mul;
  case OO_Slash: return BO_Div;
  case OO_Percent: return BO_Rem;
  case OO_Caret: return BO_Xor;
  case OO_Amp: return BO_And;
  case OO_Pipe: return BO_Or;
  case OO_Equal: return BO_Assign;
  case OO_Spaceship: return BO_Cmp;
  case OO_Less: return BO_LT;
  case OO_Greater: return BO_GT;
  case OO_PlusEqual: return BO_AddAssign;
  case OO_MinusEqual: return BO_SubAssign;
  case OO_StarEqual: return BO_MulAssign;
  case OO_SlashEqual: return BO_DivAssign;
  case OO_PercentEqual: return BO_RemAssign;
  case OO_CaretEqual: return BO_XorAssign;
  case OO_AmpEqual: return BO_AndAssign;
  case OO_PipeEqual: return BO_OrAssign;
  case OO_LessLess: return BO_Shl;
  case OO_GreaterGreater: return BO_Shr;
  case OO_LessLessEqual: return BO_ShlAssign;
  case OO_GreaterGreaterEqual: return BO_ShrAssign;
  case OO_EqualEqual: return BO_EQ;
  case OO_ExclaimEqual: return BO_NE;
  case OO_LessEqual: return BO_LE;
  case OO_GreaterEqual: return BO_GE;
  case OO_AmpAmp: return BO_LAnd;
  case OO_PipePipe: return BO_LOr;
  case OO_Comma: return BO_Comma;
  case OO_ArrowStar: return BO_PtrMemI;
  }
}

OverloadedOperatorKind BinaryOperator::getOverloadedOperator(Opcode Opc) {
  static const OverloadedOperatorKind OverOps[] = {
    /* .* Cannot be overloaded */OO_None, OO_ArrowStar,
    OO_Star, OO_Slash, OO_Percent,
    OO_Plus, OO_Minus,
    OO_LessLess, OO_GreaterGreater,
    OO_Spaceship,
    OO_Less, OO_Greater, OO_LessEqual, OO_GreaterEqual,
    OO_EqualEqual, OO_ExclaimEqual,
    OO_Amp,
    OO_Caret,
    OO_Pipe,
    OO_AmpAmp,
    OO_PipePipe,
    OO_Equal, OO_StarEqual,
    OO_SlashEqual, OO_PercentEqual,
    OO_PlusEqual, OO_MinusEqual,
    OO_LessLessEqual, OO_GreaterGreaterEqual,
    OO_AmpEqual, OO_CaretEqual,
    OO_PipeEqual,
    OO_Comma
  };
  return OverOps[Opc];
}

bool BinaryOperator::isNullPointerArithmeticExtension(ASTContext &Ctx,
                                                      Opcode Opc,
                                                      Expr *LHS, Expr *RHS) {
  if (Opc != BO_Add)
    return false;

  // Check that we have one pointer and one integer operand.
  Expr *PExp;
  if (LHS->getType()->isPointerType()) {
    if (!RHS->getType()->isIntegerType())
      return false;
    PExp = LHS;
  } else if (RHS->getType()->isPointerType()) {
    if (!LHS->getType()->isIntegerType())
      return false;
    PExp = RHS;
  } else {
    return false;
  }

  // Check that the pointer is a nullptr.
  if (!PExp->IgnoreParenCasts()
          ->isNullPointerConstant(Ctx, Expr::NPC_ValueDependentIsNotNull))
    return false;

  // Check that the pointee type is char-sized.
  const PointerType *PTy = PExp->getType()->getAs<PointerType>();
  if (!PTy || !PTy->getPointeeType()->isCharType())
    return false;

  return true;
}
InitListExpr::InitListExpr(const ASTContext &C, SourceLocation lbraceloc,
                           ArrayRef<Expr*> initExprs, SourceLocation rbraceloc)
  : Expr(InitListExprClass, QualType(), VK_RValue, OK_Ordinary, false, false,
         false, false),
    InitExprs(C, initExprs.size()),
    LBraceLoc(lbraceloc), RBraceLoc(rbraceloc), AltForm(nullptr, true)
{
  sawArrayRangeDesignator(false);
  for (unsigned I = 0; I != initExprs.size(); ++I) {
    if (initExprs[I]->isTypeDependent())
      ExprBits.TypeDependent = true;
    if (initExprs[I]->isValueDependent())
      ExprBits.ValueDependent = true;
    if (initExprs[I]->isInstantiationDependent())
      ExprBits.InstantiationDependent = true;
    if (initExprs[I]->containsUnexpandedParameterPack())
      ExprBits.ContainsUnexpandedParameterPack = true;
  }

  InitExprs.insert(C, InitExprs.end(), initExprs.begin(), initExprs.end());
}

void InitListExpr::reserveInits(const ASTContext &C, unsigned NumInits) {
  if (NumInits > InitExprs.size())
    InitExprs.reserve(C, NumInits);
}

void InitListExpr::resizeInits(const ASTContext &C, unsigned NumInits) {
  InitExprs.resize(C, NumInits, nullptr);
}

Expr *InitListExpr::updateInit(const ASTContext &C, unsigned Init, Expr *expr) {
  if (Init >= InitExprs.size()) {
    InitExprs.insert(C, InitExprs.end(), Init - InitExprs.size() + 1, nullptr);
    setInit(Init, expr);
    return nullptr;
  }

  Expr *Result = cast_or_null<Expr>(InitExprs[Init]);
  setInit(Init, expr);
  return Result;
}

void InitListExpr::setArrayFiller(Expr *filler) {
  assert(!hasArrayFiller() && "Filler already set!");
  ArrayFillerOrUnionFieldInit = filler;
  // Fill out any "holes" in the array due to designated initializers.
  Expr **inits = getInits();
  for (unsigned i = 0, e = getNumInits(); i != e; ++i)
    if (inits[i] == nullptr)
      inits[i] = filler;
}

bool InitListExpr::isStringLiteralInit() const {
  if (getNumInits() != 1)
    return false;
  const ArrayType *AT = getType()->getAsArrayTypeUnsafe();
  if (!AT || !AT->getElementType()->isIntegerType())
    return false;
  // It is possible for getInit() to return null.
  const Expr *Init = getInit(0);
  if (!Init)
    return false;
  Init = Init->IgnoreParens();
  return isa<StringLiteral>(Init) || isa<ObjCEncodeExpr>(Init);
}

bool InitListExpr::isTransparent() const {
  assert(isSemanticForm() && "syntactic form never semantically transparent");

  // A glvalue InitListExpr is always just sugar.
  if (isGLValue()) {
    assert(getNumInits() == 1 && "multiple inits in glvalue init list");
    return true;
  }

  // Otherwise, we're sugar if and only if we have exactly one initializer that
  // is of the same type.
  if (getNumInits() != 1 || !getInit(0))
    return false;

  // Don't confuse aggregate initialization of a struct X { X &x; }; with a
  // transparent struct copy.
  if (!getInit(0)->isRValue() && getType()->isRecordType())
    return false;

  return getType().getCanonicalType() ==
         getInit(0)->getType().getCanonicalType();
}

bool InitListExpr::isIdiomaticZeroInitializer(const LangOptions &LangOpts) const {
  assert(isSyntacticForm() && "only test syntactic form as zero initializer");

  if (LangOpts.CPlusPlus || getNumInits() != 1) {
    return false;
  }

  const IntegerLiteral *Lit = dyn_cast<IntegerLiteral>(getInit(0));
  return Lit && Lit->getValue() == 0;
}

SourceLocation InitListExpr::getBeginLoc() const {
  if (InitListExpr *SyntacticForm = getSyntacticForm())
    return SyntacticForm->getBeginLoc();
  SourceLocation Beg = LBraceLoc;
  if (Beg.isInvalid()) {
    // Find the first non-null initializer.
    for (InitExprsTy::const_iterator I = InitExprs.begin(),
                                     E = InitExprs.end();
      I != E; ++I) {
      if (Stmt *S = *I) {
        Beg = S->getBeginLoc();
        break;
      }
    }
  }
  return Beg;
}

SourceLocation InitListExpr::getEndLoc() const {
  if (InitListExpr *SyntacticForm = getSyntacticForm())
    return SyntacticForm->getEndLoc();
  SourceLocation End = RBraceLoc;
  if (End.isInvalid()) {
    // Find the first non-null initializer from the end.
    for (InitExprsTy::const_reverse_iterator I = InitExprs.rbegin(),
         E = InitExprs.rend();
         I != E; ++I) {
      if (Stmt *S = *I) {
        End = S->getEndLoc();
        break;
      }
    }
  }
  return End;
}

/// getFunctionType - Return the underlying function type for this block.
///
const FunctionProtoType *BlockExpr::getFunctionType() const {
  // The block pointer is never sugared, but the function type might be.
  return cast<BlockPointerType>(getType())
           ->getPointeeType()->castAs<FunctionProtoType>();
}

SourceLocation BlockExpr::getCaretLocation() const {
  return TheBlock->getCaretLocation();
}
const Stmt *BlockExpr::getBody() const {
  return TheBlock->getBody();
}
Stmt *BlockExpr::getBody() {
  return TheBlock->getBody();
}


//===----------------------------------------------------------------------===//
// Generic Expression Routines
//===----------------------------------------------------------------------===//

/// isUnusedResultAWarning - Return true if this immediate expression should
/// be warned about if the result is unused.  If so, fill in Loc and Ranges
/// with location to warn on and the source range[s] to report with the
/// warning.
bool Expr::isUnusedResultAWarning(const Expr *&WarnE, SourceLocation &Loc,
                                  SourceRange &R1, SourceRange &R2,
                                  ASTContext &Ctx) const {
  // Don't warn if the expr is type dependent. The type could end up
  // instantiating to void.
  if (isTypeDependent())
    return false;

  switch (getStmtClass()) {
  default:
    if (getType()->isVoidType())
      return false;
    WarnE = this;
    Loc = getExprLoc();
    R1 = getSourceRange();
    return true;
  case ParenExprClass:
    return cast<ParenExpr>(this)->getSubExpr()->
      isUnusedResultAWarning(WarnE, Loc, R1, R2, Ctx);
  case GenericSelectionExprClass:
    return cast<GenericSelectionExpr>(this)->getResultExpr()->
      isUnusedResultAWarning(WarnE, Loc, R1, R2, Ctx);
  case CoawaitExprClass:
  case CoyieldExprClass:
    return cast<CoroutineSuspendExpr>(this)->getResumeExpr()->
      isUnusedResultAWarning(WarnE, Loc, R1, R2, Ctx);
  case ChooseExprClass:
    return cast<ChooseExpr>(this)->getChosenSubExpr()->
      isUnusedResultAWarning(WarnE, Loc, R1, R2, Ctx);
  case UnaryOperatorClass: {
    const UnaryOperator *UO = cast<UnaryOperator>(this);

    switch (UO->getOpcode()) {
    case UO_Plus:
    case UO_Minus:
    case UO_AddrOf:
    case UO_Not:
    case UO_LNot:
    case UO_Deref:
      break;
    case UO_Coawait:
      // This is just the 'operator co_await' call inside the guts of a
      // dependent co_await call.
    case UO_PostInc:
    case UO_PostDec:
    case UO_PreInc:
    case UO_PreDec:                 // ++/--
      return false;  // Not a warning.
    case UO_Real:
    case UO_Imag:
      // accessing a piece of a volatile complex is a side-effect.
      if (Ctx.getCanonicalType(UO->getSubExpr()->getType())
          .isVolatileQualified())
        return false;
      break;
    case UO_Extension:
      return UO->getSubExpr()->isUnusedResultAWarning(WarnE, Loc, R1, R2, Ctx);
    }
    WarnE = this;
    Loc = UO->getOperatorLoc();
    R1 = UO->getSubExpr()->getSourceRange();
    return true;
  }
  case BinaryOperatorClass: {
    const BinaryOperator *BO = cast<BinaryOperator>(this);
    switch (BO->getOpcode()) {
      default:
        break;
      // Consider the RHS of comma for side effects. LHS was checked by
      // Sema::CheckCommaOperands.
      case BO_Comma:
        // ((foo = <blah>), 0) is an idiom for hiding the result (and
        // lvalue-ness) of an assignment written in a macro.
        if (IntegerLiteral *IE =
              dyn_cast<IntegerLiteral>(BO->getRHS()->IgnoreParens()))
          if (IE->getValue() == 0)
            return false;
        return BO->getRHS()->isUnusedResultAWarning(WarnE, Loc, R1, R2, Ctx);
      // Consider '||', '&&' to have side effects if the LHS or RHS does.
      case BO_LAnd:
      case BO_LOr:
        if (!BO->getLHS()->isUnusedResultAWarning(WarnE, Loc, R1, R2, Ctx) ||
            !BO->getRHS()->isUnusedResultAWarning(WarnE, Loc, R1, R2, Ctx))
          return false;
        break;
    }
    if (BO->isAssignmentOp())
      return false;
    WarnE = this;
    Loc = BO->getOperatorLoc();
    R1 = BO->getLHS()->getSourceRange();
    R2 = BO->getRHS()->getSourceRange();
    return true;
  }
  case CompoundAssignOperatorClass:
  case VAArgExprClass:
  case AtomicExprClass:
    return false;

  case ConditionalOperatorClass: {
    // If only one of the LHS or RHS is a warning, the operator might
    // be being used for control flow. Only warn if both the LHS and
    // RHS are warnings.
    const ConditionalOperator *Exp = cast<ConditionalOperator>(this);
    if (!Exp->getRHS()->isUnusedResultAWarning(WarnE, Loc, R1, R2, Ctx))
      return false;
    if (!Exp->getLHS())
      return true;
    return Exp->getLHS()->isUnusedResultAWarning(WarnE, Loc, R1, R2, Ctx);
  }

  case MemberExprClass:
    WarnE = this;
    Loc = cast<MemberExpr>(this)->getMemberLoc();
    R1 = SourceRange(Loc, Loc);
    R2 = cast<MemberExpr>(this)->getBase()->getSourceRange();
    return true;

  case ArraySubscriptExprClass:
    WarnE = this;
    Loc = cast<ArraySubscriptExpr>(this)->getRBracketLoc();
    R1 = cast<ArraySubscriptExpr>(this)->getLHS()->getSourceRange();
    R2 = cast<ArraySubscriptExpr>(this)->getRHS()->getSourceRange();
    return true;

  case CXXOperatorCallExprClass: {
    // Warn about operator ==,!=,<,>,<=, and >= even when user-defined operator
    // overloads as there is no reasonable way to define these such that they
    // have non-trivial, desirable side-effects. See the -Wunused-comparison
    // warning: operators == and != are commonly typo'ed, and so warning on them
    // provides additional value as well. If this list is updated,
    // DiagnoseUnusedComparison should be as well.
    const CXXOperatorCallExpr *Op = cast<CXXOperatorCallExpr>(this);
    switch (Op->getOperator()) {
    default:
      break;
    case OO_EqualEqual:
    case OO_ExclaimEqual:
    case OO_Less:
    case OO_Greater:
    case OO_GreaterEqual:
    case OO_LessEqual:
      if (Op->getCallReturnType(Ctx)->isReferenceType() ||
          Op->getCallReturnType(Ctx)->isVoidType())
        break;
      WarnE = this;
      Loc = Op->getOperatorLoc();
      R1 = Op->getSourceRange();
      return true;
    }

    // Fallthrough for generic call handling.
    LLVM_FALLTHROUGH;
  }
  case CallExprClass:
  case CXXMemberCallExprClass:
  case UserDefinedLiteralClass: {
    // If this is a direct call, get the callee.
    const CallExpr *CE = cast<CallExpr>(this);
    if (const Decl *FD = CE->getCalleeDecl()) {
      // If the callee has attribute pure, const, or warn_unused_result, warn
      // about it. void foo() { strlen("bar"); } should warn.
      //
      // Note: If new cases are added here, DiagnoseUnusedExprResult should be
      // updated to match for QoI.
      if (CE->hasUnusedResultAttr(Ctx) ||
          FD->hasAttr<PureAttr>() || FD->hasAttr<ConstAttr>()) {
        WarnE = this;
        Loc = CE->getCallee()->getBeginLoc();
        R1 = CE->getCallee()->getSourceRange();

        if (unsigned NumArgs = CE->getNumArgs())
          R2 = SourceRange(CE->getArg(0)->getBeginLoc(),
                           CE->getArg(NumArgs - 1)->getEndLoc());
        return true;
      }
    }
    return false;
  }

  // If we don't know precisely what we're looking at, let's not warn.
  case UnresolvedLookupExprClass:
  case CXXUnresolvedConstructExprClass:
    return false;

  case CXXTemporaryObjectExprClass:
  case CXXConstructExprClass: {
    if (const CXXRecordDecl *Type = getType()->getAsCXXRecordDecl()) {
      if (Type->hasAttr<WarnUnusedAttr>()) {
        WarnE = this;
        Loc = getBeginLoc();
        R1 = getSourceRange();
        return true;
      }
    }
    return false;
  }

  case ObjCMessageExprClass: {
    const ObjCMessageExpr *ME = cast<ObjCMessageExpr>(this);
    if (Ctx.getLangOpts().ObjCAutoRefCount &&
        ME->isInstanceMessage() &&
        !ME->getType()->isVoidType() &&
        ME->getMethodFamily() == OMF_init) {
      WarnE = this;
      Loc = getExprLoc();
      R1 = ME->getSourceRange();
      return true;
    }

    if (const ObjCMethodDecl *MD = ME->getMethodDecl())
      if (MD->hasAttr<WarnUnusedResultAttr>()) {
        WarnE = this;
        Loc = getExprLoc();
        return true;
      }

    return false;
  }

  case ObjCPropertyRefExprClass:
    WarnE = this;
    Loc = getExprLoc();
    R1 = getSourceRange();
    return true;

  case PseudoObjectExprClass: {
    const PseudoObjectExpr *PO = cast<PseudoObjectExpr>(this);

    // Only complain about things that have the form of a getter.
    if (isa<UnaryOperator>(PO->getSyntacticForm()) ||
        isa<BinaryOperator>(PO->getSyntacticForm()))
      return false;

    WarnE = this;
    Loc = getExprLoc();
    R1 = getSourceRange();
    return true;
  }

  case StmtExprClass: {
    // Statement exprs don't logically have side effects themselves, but are
    // sometimes used in macros in ways that give them a type that is unused.
    // For example ({ blah; foo(); }) will end up with a type if foo has a type.
    // however, if the result of the stmt expr is dead, we don't want to emit a
    // warning.
    const CompoundStmt *CS = cast<StmtExpr>(this)->getSubStmt();
    if (!CS->body_empty()) {
      if (const Expr *E = dyn_cast<Expr>(CS->body_back()))
        return E->isUnusedResultAWarning(WarnE, Loc, R1, R2, Ctx);
      if (const LabelStmt *Label = dyn_cast<LabelStmt>(CS->body_back()))
        if (const Expr *E = dyn_cast<Expr>(Label->getSubStmt()))
          return E->isUnusedResultAWarning(WarnE, Loc, R1, R2, Ctx);
    }

    if (getType()->isVoidType())
      return false;
    WarnE = this;
    Loc = cast<StmtExpr>(this)->getLParenLoc();
    R1 = getSourceRange();
    return true;
  }
  case CXXFunctionalCastExprClass:
  case CStyleCastExprClass: {
    // Ignore an explicit cast to void unless the operand is a non-trivial
    // volatile lvalue.
    const CastExpr *CE = cast<CastExpr>(this);
    if (CE->getCastKind() == CK_ToVoid) {
      if (CE->getSubExpr()->isGLValue() &&
          CE->getSubExpr()->getType().isVolatileQualified()) {
        const DeclRefExpr *DRE =
            dyn_cast<DeclRefExpr>(CE->getSubExpr()->IgnoreParens());
        if (!(DRE && isa<VarDecl>(DRE->getDecl()) &&
              cast<VarDecl>(DRE->getDecl())->hasLocalStorage()) &&
            !isa<CallExpr>(CE->getSubExpr()->IgnoreParens())) {
          return CE->getSubExpr()->isUnusedResultAWarning(WarnE, Loc,
                                                          R1, R2, Ctx);
        }
      }
      return false;
    }

    // If this is a cast to a constructor conversion, check the operand.
    // Otherwise, the result of the cast is unused.
    if (CE->getCastKind() == CK_ConstructorConversion)
      return CE->getSubExpr()->isUnusedResultAWarning(WarnE, Loc, R1, R2, Ctx);

    WarnE = this;
    if (const CXXFunctionalCastExpr *CXXCE =
            dyn_cast<CXXFunctionalCastExpr>(this)) {
      Loc = CXXCE->getBeginLoc();
      R1 = CXXCE->getSubExpr()->getSourceRange();
    } else {
      const CStyleCastExpr *CStyleCE = cast<CStyleCastExpr>(this);
      Loc = CStyleCE->getLParenLoc();
      R1 = CStyleCE->getSubExpr()->getSourceRange();
    }
    return true;
  }
  case ImplicitCastExprClass: {
    const CastExpr *ICE = cast<ImplicitCastExpr>(this);

    // lvalue-to-rvalue conversion on a volatile lvalue is a side-effect.
    if (ICE->getCastKind() == CK_LValueToRValue &&
        ICE->getSubExpr()->getType().isVolatileQualified())
      return false;

    return ICE->getSubExpr()->isUnusedResultAWarning(WarnE, Loc, R1, R2, Ctx);
  }
  case CXXDefaultArgExprClass:
    return (cast<CXXDefaultArgExpr>(this)
            ->getExpr()->isUnusedResultAWarning(WarnE, Loc, R1, R2, Ctx));
  case CXXDefaultInitExprClass:
    return (cast<CXXDefaultInitExpr>(this)
            ->getExpr()->isUnusedResultAWarning(WarnE, Loc, R1, R2, Ctx));

  case CXXNewExprClass:
    // FIXME: In theory, there might be new expressions that don't have side
    // effects (e.g. a placement new with an uninitialized POD).
  case CXXDeleteExprClass:
    return false;
  case MaterializeTemporaryExprClass:
    return cast<MaterializeTemporaryExpr>(this)->GetTemporaryExpr()
               ->isUnusedResultAWarning(WarnE, Loc, R1, R2, Ctx);
  case CXXBindTemporaryExprClass:
    return cast<CXXBindTemporaryExpr>(this)->getSubExpr()
               ->isUnusedResultAWarning(WarnE, Loc, R1, R2, Ctx);
  case ExprWithCleanupsClass:
    return cast<ExprWithCleanups>(this)->getSubExpr()
               ->isUnusedResultAWarning(WarnE, Loc, R1, R2, Ctx);
  }
}

/// isOBJCGCCandidate - Check if an expression is objc gc'able.
/// returns true, if it is; false otherwise.
bool Expr::isOBJCGCCandidate(ASTContext &Ctx) const {
  const Expr *E = IgnoreParens();
  switch (E->getStmtClass()) {
  default:
    return false;
  case ObjCIvarRefExprClass:
    return true;
  case Expr::UnaryOperatorClass:
    return cast<UnaryOperator>(E)->getSubExpr()->isOBJCGCCandidate(Ctx);
  case ImplicitCastExprClass:
    return cast<ImplicitCastExpr>(E)->getSubExpr()->isOBJCGCCandidate(Ctx);
  case MaterializeTemporaryExprClass:
    return cast<MaterializeTemporaryExpr>(E)->GetTemporaryExpr()
                                                      ->isOBJCGCCandidate(Ctx);
  case CStyleCastExprClass:
    return cast<CStyleCastExpr>(E)->getSubExpr()->isOBJCGCCandidate(Ctx);
  case DeclRefExprClass: {
    const Decl *D = cast<DeclRefExpr>(E)->getDecl();

    if (const VarDecl *VD = dyn_cast<VarDecl>(D)) {
      if (VD->hasGlobalStorage())
        return true;
      QualType T = VD->getType();
      // dereferencing to a  pointer is always a gc'able candidate,
      // unless it is __weak.
      return T->isPointerType() &&
             (Ctx.getObjCGCAttrKind(T) != Qualifiers::Weak);
    }
    return false;
  }
  case MemberExprClass: {
    const MemberExpr *M = cast<MemberExpr>(E);
    return M->getBase()->isOBJCGCCandidate(Ctx);
  }
  case ArraySubscriptExprClass:
    return cast<ArraySubscriptExpr>(E)->getBase()->isOBJCGCCandidate(Ctx);
  }
}

bool Expr::isBoundMemberFunction(ASTContext &Ctx) const {
  if (isTypeDependent())
    return false;
  return ClassifyLValue(Ctx) == Expr::LV_MemberFunction;
}

QualType Expr::findBoundMemberType(const Expr *expr) {
  assert(expr->hasPlaceholderType(BuiltinType::BoundMember));

  // Bound member expressions are always one of these possibilities:
  //   x->m      x.m      x->*y      x.*y
  // (possibly parenthesized)

  expr = expr->IgnoreParens();
  if (const MemberExpr *mem = dyn_cast<MemberExpr>(expr)) {
    assert(isa<CXXMethodDecl>(mem->getMemberDecl()));
    return mem->getMemberDecl()->getType();
  }

  if (const BinaryOperator *op = dyn_cast<BinaryOperator>(expr)) {
    QualType type = op->getRHS()->getType()->castAs<MemberPointerType>()
                      ->getPointeeType();
    assert(type->isFunctionType());
    return type;
  }

  assert(isa<UnresolvedMemberExpr>(expr) || isa<CXXPseudoDestructorExpr>(expr));
  return QualType();
}

static Expr *IgnoreImpCastsSingleStep(Expr *E) {
  if (auto *ICE = dyn_cast<ImplicitCastExpr>(E))
    return ICE->getSubExpr();

  if (auto *FE = dyn_cast<FullExpr>(E))
    return FE->getSubExpr();

  return E;
}

static Expr *IgnoreImpCastsExtraSingleStep(Expr *E) {
  // FIXME: Skip MaterializeTemporaryExpr and SubstNonTypeTemplateParmExpr in
  // addition to what IgnoreImpCasts() skips to account for the current
  // behaviour of IgnoreParenImpCasts().
  Expr *SubE = IgnoreImpCastsSingleStep(E);
  if (SubE != E)
    return SubE;

  if (auto *MTE = dyn_cast<MaterializeTemporaryExpr>(E))
    return MTE->GetTemporaryExpr();

  if (auto *NTTP = dyn_cast<SubstNonTypeTemplateParmExpr>(E))
    return NTTP->getReplacement();

  return E;
}

static Expr *IgnoreCastsSingleStep(Expr *E) {
  if (auto *CE = dyn_cast<CastExpr>(E))
    return CE->getSubExpr();

  if (auto *FE = dyn_cast<FullExpr>(E))
    return FE->getSubExpr();

  if (auto *MTE = dyn_cast<MaterializeTemporaryExpr>(E))
    return MTE->GetTemporaryExpr();

  if (auto *NTTP = dyn_cast<SubstNonTypeTemplateParmExpr>(E))
    return NTTP->getReplacement();

  return E;
}

static Expr *IgnoreLValueCastsSingleStep(Expr *E) {
  // Skip what IgnoreCastsSingleStep skips, except that only
  // lvalue-to-rvalue casts are skipped.
  if (auto *CE = dyn_cast<CastExpr>(E))
    if (CE->getCastKind() != CK_LValueToRValue)
      return E;

  return IgnoreCastsSingleStep(E);
}

static Expr *IgnoreBaseCastsSingleStep(Expr *E) {
  if (auto *CE = dyn_cast<CastExpr>(E))
    if (CE->getCastKind() == CK_DerivedToBase ||
        CE->getCastKind() == CK_UncheckedDerivedToBase ||
        CE->getCastKind() == CK_NoOp)
      return CE->getSubExpr();

  return E;
}

static Expr *IgnoreImplicitSingleStep(Expr *E) {
  Expr *SubE = IgnoreImpCastsSingleStep(E);
  if (SubE != E)
    return SubE;

  if (auto *MTE = dyn_cast<MaterializeTemporaryExpr>(E))
    return MTE->GetTemporaryExpr();

  if (auto *BTE = dyn_cast<CXXBindTemporaryExpr>(E))
    return BTE->getSubExpr();

  return E;
}

static Expr *IgnoreParensSingleStep(Expr *E) {
  if (auto *PE = dyn_cast<ParenExpr>(E))
    return PE->getSubExpr();

  if (auto *UO = dyn_cast<UnaryOperator>(E)) {
    if (UO->getOpcode() == UO_Extension)
      return UO->getSubExpr();
  }

  else if (auto *GSE = dyn_cast<GenericSelectionExpr>(E)) {
    if (!GSE->isResultDependent())
      return GSE->getResultExpr();
  }

  else if (auto *CE = dyn_cast<ChooseExpr>(E)) {
    if (!CE->isConditionDependent())
      return CE->getChosenSubExpr();
  }

  else if (auto *CE = dyn_cast<ConstantExpr>(E))
    return CE->getSubExpr();

  return E;
}

static Expr *IgnoreNoopCastsSingleStep(const ASTContext &Ctx, Expr *E) {
  if (auto *CE = dyn_cast<CastExpr>(E)) {
    // We ignore integer <-> casts that are of the same width, ptr<->ptr and
    // ptr<->int casts of the same width. We also ignore all identity casts.
    Expr *SubExpr = CE->getSubExpr();
    bool IsIdentityCast =
        Ctx.hasSameUnqualifiedType(E->getType(), SubExpr->getType());
    bool IsSameWidthCast =
        (E->getType()->isPointerType() || E->getType()->isIntegralType(Ctx)) &&
        (SubExpr->getType()->isPointerType() ||
         SubExpr->getType()->isIntegralType(Ctx)) &&
        (Ctx.getTypeSize(E->getType()) == Ctx.getTypeSize(SubExpr->getType()));

    if (IsIdentityCast || IsSameWidthCast)
      return SubExpr;
  }

  else if (auto *NTTP = dyn_cast<SubstNonTypeTemplateParmExpr>(E))
    return NTTP->getReplacement();

  return E;
}

static Expr *IgnoreExprNodesImpl(Expr *E) { return E; }
template <typename FnTy, typename... FnTys>
static Expr *IgnoreExprNodesImpl(Expr *E, FnTy &&Fn, FnTys &&... Fns) {
  return IgnoreExprNodesImpl(Fn(E), std::forward<FnTys>(Fns)...);
}

/// Given an expression E and functions Fn_1,...,Fn_n : Expr * -> Expr *,
/// Recursively apply each of the functions to E until reaching a fixed point.
/// Note that a null E is valid; in this case nothing is done.
template <typename... FnTys>
static Expr *IgnoreExprNodes(Expr *E, FnTys &&... Fns) {
  Expr *LastE = nullptr;
  while (E != LastE) {
    LastE = E;
    E = IgnoreExprNodesImpl(E, std::forward<FnTys>(Fns)...);
  }
  return E;
}

Expr *Expr::IgnoreImpCasts() {
  return IgnoreExprNodes(this, IgnoreImpCastsSingleStep);
}

Expr *Expr::IgnoreCasts() {
  return IgnoreExprNodes(this, IgnoreCastsSingleStep);
}

Expr *Expr::IgnoreImplicit() {
  return IgnoreExprNodes(this, IgnoreImplicitSingleStep);
}

Expr *Expr::IgnoreParens() {
  return IgnoreExprNodes(this, IgnoreParensSingleStep);
}

Expr *Expr::IgnoreParenImpCasts() {
  return IgnoreExprNodes(this, IgnoreParensSingleStep,
                         IgnoreImpCastsExtraSingleStep);
}

Expr *Expr::IgnoreParenCasts() {
  return IgnoreExprNodes(this, IgnoreParensSingleStep, IgnoreCastsSingleStep);
}

Expr *Expr::IgnoreConversionOperator() {
  if (auto *MCE = dyn_cast<CXXMemberCallExpr>(this)) {
    if (MCE->getMethodDecl() && isa<CXXConversionDecl>(MCE->getMethodDecl()))
      return MCE->getImplicitObjectArgument();
  }
  return this;
}

Expr *Expr::IgnoreParenLValueCasts() {
  return IgnoreExprNodes(this, IgnoreParensSingleStep,
                         IgnoreLValueCastsSingleStep);
}

Expr *Expr::ignoreParenBaseCasts() {
  return IgnoreExprNodes(this, IgnoreParensSingleStep,
                         IgnoreBaseCastsSingleStep);
}

Expr *Expr::IgnoreParenNoopCasts(const ASTContext &Ctx) {
  return IgnoreExprNodes(this, IgnoreParensSingleStep, [&Ctx](Expr *E) {
    return IgnoreNoopCastsSingleStep(Ctx, E);
  });
}

bool Expr::isDefaultArgument() const {
  const Expr *E = this;
  if (const MaterializeTemporaryExpr *M = dyn_cast<MaterializeTemporaryExpr>(E))
    E = M->GetTemporaryExpr();

  while (const ImplicitCastExpr *ICE = dyn_cast<ImplicitCastExpr>(E))
    E = ICE->getSubExprAsWritten();

  return isa<CXXDefaultArgExpr>(E);
}

/// Skip over any no-op casts and any temporary-binding
/// expressions.
static const Expr *skipTemporaryBindingsNoOpCastsAndParens(const Expr *E) {
  if (const MaterializeTemporaryExpr *M = dyn_cast<MaterializeTemporaryExpr>(E))
    E = M->GetTemporaryExpr();

  while (const ImplicitCastExpr *ICE = dyn_cast<ImplicitCastExpr>(E)) {
    if (ICE->getCastKind() == CK_NoOp)
      E = ICE->getSubExpr();
    else
      break;
  }

  while (const CXXBindTemporaryExpr *BE = dyn_cast<CXXBindTemporaryExpr>(E))
    E = BE->getSubExpr();

  while (const ImplicitCastExpr *ICE = dyn_cast<ImplicitCastExpr>(E)) {
    if (ICE->getCastKind() == CK_NoOp)
      E = ICE->getSubExpr();
    else
      break;
  }

  return E->IgnoreParens();
}

/// isTemporaryObject - Determines if this expression produces a
/// temporary of the given class type.
bool Expr::isTemporaryObject(ASTContext &C, const CXXRecordDecl *TempTy) const {
  if (!C.hasSameUnqualifiedType(getType(), C.getTypeDeclType(TempTy)))
    return false;

  const Expr *E = skipTemporaryBindingsNoOpCastsAndParens(this);

  // Temporaries are by definition pr-values of class type.
  if (!E->Classify(C).isPRValue()) {
    // In this context, property reference is a message call and is pr-value.
    if (!isa<ObjCPropertyRefExpr>(E))
      return false;
  }

  // Black-list a few cases which yield pr-values of class type that don't
  // refer to temporaries of that type:

  // - implicit derived-to-base conversions
  if (isa<ImplicitCastExpr>(E)) {
    switch (cast<ImplicitCastExpr>(E)->getCastKind()) {
    case CK_DerivedToBase:
    case CK_UncheckedDerivedToBase:
      return false;
    default:
      break;
    }
  }

  // - member expressions (all)
  if (isa<MemberExpr>(E))
    return false;

  if (const BinaryOperator *BO = dyn_cast<BinaryOperator>(E))
    if (BO->isPtrMemOp())
      return false;

  // - opaque values (all)
  if (isa<OpaqueValueExpr>(E))
    return false;

  return true;
}

bool Expr::isImplicitCXXThis() const {
  const Expr *E = this;

  // Strip away parentheses and casts we don't care about.
  while (true) {
    if (const ParenExpr *Paren = dyn_cast<ParenExpr>(E)) {
      E = Paren->getSubExpr();
      continue;
    }

    if (const ImplicitCastExpr *ICE = dyn_cast<ImplicitCastExpr>(E)) {
      if (ICE->getCastKind() == CK_NoOp ||
          ICE->getCastKind() == CK_LValueToRValue ||
          ICE->getCastKind() == CK_DerivedToBase ||
          ICE->getCastKind() == CK_UncheckedDerivedToBase) {
        E = ICE->getSubExpr();
        continue;
      }
    }

    if (const UnaryOperator* UnOp = dyn_cast<UnaryOperator>(E)) {
      if (UnOp->getOpcode() == UO_Extension) {
        E = UnOp->getSubExpr();
        continue;
      }
    }

    if (const MaterializeTemporaryExpr *M
                                      = dyn_cast<MaterializeTemporaryExpr>(E)) {
      E = M->GetTemporaryExpr();
      continue;
    }

    break;
  }

  if (const CXXThisExpr *This = dyn_cast<CXXThisExpr>(E))
    return This->isImplicit();

  return false;
}

/// hasAnyTypeDependentArguments - Determines if any of the expressions
/// in Exprs is type-dependent.
bool Expr::hasAnyTypeDependentArguments(ArrayRef<Expr *> Exprs) {
  for (unsigned I = 0; I < Exprs.size(); ++I)
    if (Exprs[I]->isTypeDependent())
      return true;

  return false;
}

bool Expr::hasDependentVariadicReifierArguments(ArrayRef<Expr *> Exprs) {
  for (unsigned I = 0; I < Exprs.size(); ++I)
    if (isa<CXXDependentVariadicReifierExpr>(Exprs[I]))
      return true;

  return false;
}

bool Expr::isConstantInitializer(ASTContext &Ctx, bool IsForRef,
                                 const Expr **Culprit) const {
  // This function is attempting whether an expression is an initializer
  // which can be evaluated at compile-time. It very closely parallels
  // ConstExprEmitter in CGExprConstant.cpp; if they don't match, it
  // will lead to unexpected results.  Like ConstExprEmitter, it falls back
  // to isEvaluatable most of the time.
  //
  // If we ever capture reference-binding directly in the AST, we can
  // kill the second parameter.

  if (IsForRef) {
    EvalResult Result;
    EvalContext EvalCtx(Ctx, nullptr);
    if (EvaluateAsLValue(Result, EvalCtx) && !Result.HasSideEffects)
      return true;
    if (Culprit)
      *Culprit = this;
    return false;
  }

  switch (getStmtClass()) {
  default: break;
  case StringLiteralClass:
  case ObjCEncodeExprClass:
    return true;
  case CXXTemporaryObjectExprClass:
  case CXXConstructExprClass: {
    const CXXConstructExpr *CE = cast<CXXConstructExpr>(this);

    if (CE->getConstructor()->isTrivial() &&
        CE->getConstructor()->getParent()->hasTrivialDestructor()) {
      // Trivial default constructor
      if (!CE->getNumArgs()) return true;

      // Trivial copy constructor
      assert(CE->getNumArgs() == 1 && "trivial ctor with > 1 argument");
      return CE->getArg(0)->isConstantInitializer(Ctx, false, Culprit);
    }

    break;
  }
  case ConstantExprClass: {
    // FIXME: We should be able to return "true" here, but it can lead to extra
    // error messages. E.g. in Sema/array-init.c.
    const Expr *Exp = cast<ConstantExpr>(this)->getSubExpr();
    return Exp->isConstantInitializer(Ctx, false, Culprit);
  }
  case CompoundLiteralExprClass: {
    // This handles gcc's extension that allows global initializers like
    // "struct x {int x;} x = (struct x) {};".
    // FIXME: This accepts other cases it shouldn't!
    const Expr *Exp = cast<CompoundLiteralExpr>(this)->getInitializer();
    return Exp->isConstantInitializer(Ctx, false, Culprit);
  }
  case DesignatedInitUpdateExprClass: {
    const DesignatedInitUpdateExpr *DIUE = cast<DesignatedInitUpdateExpr>(this);
    return DIUE->getBase()->isConstantInitializer(Ctx, false, Culprit) &&
           DIUE->getUpdater()->isConstantInitializer(Ctx, false, Culprit);
  }
  case InitListExprClass: {
    const InitListExpr *ILE = cast<InitListExpr>(this);
    if (ILE->getType()->isArrayType()) {
      unsigned numInits = ILE->getNumInits();
      for (unsigned i = 0; i < numInits; i++) {
        if (!ILE->getInit(i)->isConstantInitializer(Ctx, false, Culprit))
          return false;
      }
      return true;
    }

    if (ILE->getType()->isRecordType()) {
      unsigned ElementNo = 0;
      RecordDecl *RD = ILE->getType()->getAs<RecordType>()->getDecl();
      for (const auto *Field : RD->fields()) {
        // If this is a union, skip all the fields that aren't being initialized.
        if (RD->isUnion() && ILE->getInitializedFieldInUnion() != Field)
          continue;

        // Don't emit anonymous bitfields, they just affect layout.
        if (Field->isUnnamedBitfield())
          continue;

        if (ElementNo < ILE->getNumInits()) {
          const Expr *Elt = ILE->getInit(ElementNo++);
          if (Field->isBitField()) {
            // Bitfields have to evaluate to an integer.
            EvalResult Result;
            EvalContext EvalCtx(Ctx, nullptr);
            if (!Elt->EvaluateAsInt(Result, EvalCtx)) {
              if (Culprit)
                *Culprit = Elt;
              return false;
            }
          } else {
            bool RefType = Field->getType()->isReferenceType();
            if (!Elt->isConstantInitializer(Ctx, RefType, Culprit))
              return false;
          }
        }
      }
      return true;
    }

    break;
  }
  case ImplicitValueInitExprClass:
  case NoInitExprClass:
    return true;
  case ParenExprClass:
    return cast<ParenExpr>(this)->getSubExpr()
      ->isConstantInitializer(Ctx, IsForRef, Culprit);
  case GenericSelectionExprClass:
    return cast<GenericSelectionExpr>(this)->getResultExpr()
      ->isConstantInitializer(Ctx, IsForRef, Culprit);
  case ChooseExprClass:
    if (cast<ChooseExpr>(this)->isConditionDependent()) {
      if (Culprit)
        *Culprit = this;
      return false;
    }
    return cast<ChooseExpr>(this)->getChosenSubExpr()
      ->isConstantInitializer(Ctx, IsForRef, Culprit);
  case UnaryOperatorClass: {
    const UnaryOperator* Exp = cast<UnaryOperator>(this);
    if (Exp->getOpcode() == UO_Extension)
      return Exp->getSubExpr()->isConstantInitializer(Ctx, false, Culprit);
    break;
  }
  case CXXFunctionalCastExprClass:
  case CXXStaticCastExprClass:
  case ImplicitCastExprClass:
  case CStyleCastExprClass:
  case ObjCBridgedCastExprClass:
  case CXXDynamicCastExprClass:
  case CXXReinterpretCastExprClass:
  case CXXConstCastExprClass: {
    const CastExpr *CE = cast<CastExpr>(this);

    // Handle misc casts we want to ignore.
    if (CE->getCastKind() == CK_NoOp ||
        CE->getCastKind() == CK_LValueToRValue ||
        CE->getCastKind() == CK_ToUnion ||
        CE->getCastKind() == CK_ConstructorConversion ||
        CE->getCastKind() == CK_NonAtomicToAtomic ||
        CE->getCastKind() == CK_AtomicToNonAtomic ||
        CE->getCastKind() == CK_IntToOCLSampler)
      return CE->getSubExpr()->isConstantInitializer(Ctx, false, Culprit);

    break;
  }
  case MaterializeTemporaryExprClass:
    return cast<MaterializeTemporaryExpr>(this)->GetTemporaryExpr()
      ->isConstantInitializer(Ctx, false, Culprit);

  case SubstNonTypeTemplateParmExprClass:
    return cast<SubstNonTypeTemplateParmExpr>(this)->getReplacement()
      ->isConstantInitializer(Ctx, false, Culprit);
  case CXXDefaultArgExprClass:
    return cast<CXXDefaultArgExpr>(this)->getExpr()
      ->isConstantInitializer(Ctx, false, Culprit);
  case CXXDefaultInitExprClass:
    return cast<CXXDefaultInitExpr>(this)->getExpr()
      ->isConstantInitializer(Ctx, false, Culprit);
  }
  // Allow certain forms of UB in constant initializers: signed integer
  // overflow and floating-point division by zero. We'll give a warning on
  // these, but they're common enough that we have to accept them.
  EvalContext EvalCtx(Ctx, nullptr);
  if (isEvaluatable(EvalCtx, SE_AllowUndefinedBehavior))
    return true;
  if (Culprit)
    *Culprit = this;
  return false;
}

bool CallExpr::isBuiltinAssumeFalse(const EvalContext &Ctx) const {
  const FunctionDecl* FD = getDirectCallee();
  if (!FD || (FD->getBuiltinID() != Builtin::BI__assume &&
              FD->getBuiltinID() != Builtin::BI__builtin_assume))
    return false;

  const Expr* Arg = getArg(0);
  bool ArgVal;
  return !Arg->isValueDependent() &&
         Arg->EvaluateAsBooleanCondition(ArgVal, Ctx) && !ArgVal;
}

namespace {
  /// Look for any side effects within a Stmt.
  class SideEffectFinder : public ConstEvaluatedExprVisitor<SideEffectFinder> {
    typedef ConstEvaluatedExprVisitor<SideEffectFinder> Inherited;
    const bool IncludePossibleEffects;
    bool HasSideEffects;

  public:
    explicit SideEffectFinder(const Expr::EvalContext &Context, bool IncludePossible)
      : Inherited(Context),
        IncludePossibleEffects(IncludePossible), HasSideEffects(false) { }

    bool hasSideEffects() const { return HasSideEffects; }

    void VisitExpr(const Expr *E) {
      if (!HasSideEffects &&
          E->HasSideEffects(Context, IncludePossibleEffects))
        HasSideEffects = true;
    }
  };
}

bool Expr::HasSideEffects(const EvalContext &Ctx,
                          bool IncludePossibleEffects) const {
  // In circumstances where we care about definite side effects instead of
  // potential side effects, we want to ignore expressions that are part of a
  // macro expansion as a potential side effect.
  if (!IncludePossibleEffects && getExprLoc().isMacroID())
    return false;

  if (isInstantiationDependent())
    return IncludePossibleEffects;

  switch (getStmtClass()) {
  case NoStmtClass:
  #define ABSTRACT_STMT(Type)
  #define STMT(Type, Base) case Type##Class:
  #define EXPR(Type, Base)
  #include "clang/AST/StmtNodes.inc"
    llvm_unreachable("unexpected Expr kind");

  case DependentScopeDeclRefExprClass:
  case CXXUnresolvedConstructExprClass:
  case CXXDependentScopeMemberExprClass:
  case UnresolvedLookupExprClass:
  case UnresolvedMemberExprClass:
  case PackExpansionExprClass:
  case SubstNonTypeTemplateParmPackExprClass:
  case FunctionParmPackExprClass:
  case TypoExprClass:
  case CXXFoldExprClass:
    llvm_unreachable("shouldn't see dependent / unresolved nodes here");

  case DeclRefExprClass:
  case ObjCIvarRefExprClass:
  case PredefinedExprClass:
  case IntegerLiteralClass:
  case FixedPointLiteralClass:
  case FloatingLiteralClass:
  case ImaginaryLiteralClass:
  case StringLiteralClass:
  case CharacterLiteralClass:
  case OffsetOfExprClass:
  case ImplicitValueInitExprClass:
  case UnaryExprOrTypeTraitExprClass:
  case AddrLabelExprClass:
  case GNUNullExprClass:
  case ArrayInitIndexExprClass:
  case NoInitExprClass:
  case CXXBoolLiteralExprClass:
  case CXXNullPtrLiteralExprClass:
  case CXXThisExprClass:
  case CXXScalarValueInitExprClass:
  case TypeTraitExprClass:
  case ArrayTypeTraitExprClass:
  case ExpressionTraitExprClass:
  case CXXNoexceptExprClass:
  case SizeOfPackExprClass:
  case ObjCStringLiteralClass:
  case ObjCEncodeExprClass:
  case ObjCBoolLiteralExprClass:
  case ObjCAvailabilityCheckExprClass:
  case CXXUuidofExprClass:
  case OpaqueValueExprClass:
  case CXXConstantExprClass:
  case CXXReflectExprClass:
  case CXXInvalidReflectionExprClass:
  case CXXReflectionReadQueryExprClass:
<<<<<<< HEAD
  case CXXReflectionWriteQueryExprClass:
=======
>>>>>>> d22092a2
  case CXXReflectPrintLiteralExprClass:
  case CXXReflectPrintReflectionExprClass:
  case CXXReflectDumpReflectionExprClass:
  case CXXCompilerErrorExprClass:
  case CXXIdExprExprClass:
  case CXXValueOfExprClass:
  case CXXReflectedIdExprClass:
  case CXXConcatenateExprClass:
  case CXXDependentVariadicReifierExprClass:
  case PackSelectionExprClass:
  case CXXFragmentExprClass:
    // These never have a side-effect.
    return false;

  case ConstantExprClass:
    // FIXME: Move this into the "return false;" block above.
    return cast<ConstantExpr>(this)->getSubExpr()->HasSideEffects(
        Ctx, IncludePossibleEffects);

  case CallExprClass:
  case CXXOperatorCallExprClass:
  case CXXMemberCallExprClass:
  case CUDAKernelCallExprClass:
  case UserDefinedLiteralClass: {
    // We don't know a call definitely has side effects, except for calls
    // to pure/const functions that definitely don't.
    // If the call itself is considered side-effect free, check the operands.
    const Decl *FD = cast<CallExpr>(this)->getCalleeDecl();
    bool IsPure = FD && (FD->hasAttr<ConstAttr>() || FD->hasAttr<PureAttr>());
    if (IsPure || !IncludePossibleEffects)
      break;
    return true;
  }

  case BlockExprClass:
  case CXXBindTemporaryExprClass:
    if (!IncludePossibleEffects)
      break;
    return true;

  case MSPropertyRefExprClass:
  case MSPropertySubscriptExprClass:
  case CompoundAssignOperatorClass:
  case VAArgExprClass:
  case AtomicExprClass:
  case CXXThrowExprClass:
  case CXXNewExprClass:
  case CXXDeleteExprClass:
  case CoawaitExprClass:
  case DependentCoawaitExprClass:
  case CoyieldExprClass:
    // These always have a side-effect.
    return true;

  case StmtExprClass: {
    // StmtExprs have a side-effect if any substatement does.
    SideEffectFinder Finder(Ctx, IncludePossibleEffects);
    Finder.Visit(cast<StmtExpr>(this)->getSubStmt());
    return Finder.hasSideEffects();
  }

  case ExprWithCleanupsClass:
    if (IncludePossibleEffects)
      if (cast<ExprWithCleanups>(this)->cleanupsHaveSideEffects())
        return true;
    break;

  case ParenExprClass:
  case ArraySubscriptExprClass:
  case OMPArraySectionExprClass:
  case MemberExprClass:
  case ConditionalOperatorClass:
  case BinaryConditionalOperatorClass:
  case CompoundLiteralExprClass:
  case ExtVectorElementExprClass:
  case DesignatedInitExprClass:
  case DesignatedInitUpdateExprClass:
  case ArrayInitLoopExprClass:
  case ParenListExprClass:
  case CXXPseudoDestructorExprClass:
  case CXXStdInitializerListExprClass:
  case SubstNonTypeTemplateParmExprClass:
  case MaterializeTemporaryExprClass:
  case ShuffleVectorExprClass:
  case ConvertVectorExprClass:
  case AsTypeExprClass:
    // These have a side-effect if any subexpression does.
    break;

  case UnaryOperatorClass:
    if (cast<UnaryOperator>(this)->isIncrementDecrementOp())
      return true;
    break;

  case BinaryOperatorClass:
    if (cast<BinaryOperator>(this)->isAssignmentOp())
      return true;
    break;

  case InitListExprClass:
    // FIXME: The children for an InitListExpr doesn't include the array filler.
    if (const Expr *E = cast<InitListExpr>(this)->getArrayFiller())
      if (E->HasSideEffects(Ctx, IncludePossibleEffects))
        return true;
    break;

  case GenericSelectionExprClass:
    return cast<GenericSelectionExpr>(this)->getResultExpr()->
        HasSideEffects(Ctx, IncludePossibleEffects);

  case ChooseExprClass:
    return cast<ChooseExpr>(this)->getChosenSubExpr()->HasSideEffects(
        Ctx, IncludePossibleEffects);

  case CXXDefaultArgExprClass:
    return cast<CXXDefaultArgExpr>(this)->getExpr()->HasSideEffects(
        Ctx, IncludePossibleEffects);

  case CXXDefaultInitExprClass: {
    const FieldDecl *FD = cast<CXXDefaultInitExpr>(this)->getField();
    if (const Expr *E = FD->getInClassInitializer())
      return E->HasSideEffects(Ctx, IncludePossibleEffects);
    // If we've not yet parsed the initializer, assume it has side-effects.
    return true;
  }

  case CXXDynamicCastExprClass: {
    // A dynamic_cast expression has side-effects if it can throw.
    const CXXDynamicCastExpr *DCE = cast<CXXDynamicCastExpr>(this);
    if (DCE->getTypeAsWritten()->isReferenceType() &&
        DCE->getCastKind() == CK_Dynamic)
      return true;
    }
    LLVM_FALLTHROUGH;
  case ImplicitCastExprClass:
  case CStyleCastExprClass:
  case CXXStaticCastExprClass:
  case CXXReinterpretCastExprClass:
  case CXXConstCastExprClass:
  case CXXFunctionalCastExprClass: {
    // While volatile reads are side-effecting in both C and C++, we treat them
    // as having possible (not definite) side-effects. This allows idiomatic
    // code to behave without warning, such as sizeof(*v) for a volatile-
    // qualified pointer.
    if (!IncludePossibleEffects)
      break;

    const CastExpr *CE = cast<CastExpr>(this);
    if (CE->getCastKind() == CK_LValueToRValue &&
        CE->getSubExpr()->getType().isVolatileQualified())
      return true;
    break;
  }

  case CXXTypeidExprClass:
    // typeid might throw if its subexpression is potentially-evaluated, so has
    // side-effects in that case whether or not its subexpression does.
    return cast<CXXTypeidExpr>(this)->isPotentiallyEvaluated();

  case CXXConstructExprClass:
  case CXXTemporaryObjectExprClass: {
    const CXXConstructExpr *CE = cast<CXXConstructExpr>(this);
    if (!CE->getConstructor()->isTrivial() && IncludePossibleEffects)
      return true;
    // A trivial constructor does not add any side-effects of its own. Just look
    // at its arguments.
    break;
  }

  case CXXInheritedCtorInitExprClass: {
    const auto *ICIE = cast<CXXInheritedCtorInitExpr>(this);
    if (!ICIE->getConstructor()->isTrivial() && IncludePossibleEffects)
      return true;
    break;
  }

  case LambdaExprClass: {
    const LambdaExpr *LE = cast<LambdaExpr>(this);
    for (Expr *E : LE->capture_inits())
      if (E->HasSideEffects(Ctx, IncludePossibleEffects))
        return true;
    return false;
  }

  case PseudoObjectExprClass: {
    // Only look for side-effects in the semantic form, and look past
    // OpaqueValueExpr bindings in that form.
    const PseudoObjectExpr *PO = cast<PseudoObjectExpr>(this);
    for (PseudoObjectExpr::const_semantics_iterator I = PO->semantics_begin(),
                                                    E = PO->semantics_end();
         I != E; ++I) {
      const Expr *Subexpr = *I;
      if (const OpaqueValueExpr *OVE = dyn_cast<OpaqueValueExpr>(Subexpr))
        Subexpr = OVE->getSourceExpr();
      if (Subexpr->HasSideEffects(Ctx, IncludePossibleEffects))
        return true;
    }
    return false;
  }

  case ObjCBoxedExprClass:
  case ObjCArrayLiteralClass:
  case ObjCDictionaryLiteralClass:
  case ObjCSelectorExprClass:
  case ObjCProtocolExprClass:
  case ObjCIsaExprClass:
  case ObjCIndirectCopyRestoreExprClass:
  case ObjCSubscriptRefExprClass:
  case ObjCBridgedCastExprClass:
  case ObjCMessageExprClass:
  case ObjCPropertyRefExprClass:
  // FIXME: Classify these cases better.
    if (IncludePossibleEffects)
      return true;
    break;
  }

  // Recurse to children.
  for (const Stmt *SubStmt : children())
    if (SubStmt &&
        cast<Expr>(SubStmt)->HasSideEffects(Ctx, IncludePossibleEffects))
      return true;

  return false;
}

namespace {
  /// Look for a call to a non-trivial function within an expression.
  class NonTrivialCallFinder : public ConstEvaluatedExprVisitor<NonTrivialCallFinder>
  {
    typedef ConstEvaluatedExprVisitor<NonTrivialCallFinder> Inherited;

    bool NonTrivial;

  public:
    explicit NonTrivialCallFinder(const Expr::EvalContext &Context)
      : Inherited(Context), NonTrivial(false) { }

    bool hasNonTrivialCall() const { return NonTrivial; }

    void VisitCallExpr(const CallExpr *E) {
      if (const CXXMethodDecl *Method
          = dyn_cast_or_null<const CXXMethodDecl>(E->getCalleeDecl())) {
        if (Method->isTrivial()) {
          // Recurse to children of the call.
          Inherited::VisitStmt(E);
          return;
        }
      }

      NonTrivial = true;
    }

    void VisitCXXConstructExpr(const CXXConstructExpr *E) {
      if (E->getConstructor()->isTrivial()) {
        // Recurse to children of the call.
        Inherited::VisitStmt(E);
        return;
      }

      NonTrivial = true;
    }

    void VisitCXXBindTemporaryExpr(const CXXBindTemporaryExpr *E) {
      if (E->getTemporary()->getDestructor()->isTrivial()) {
        Inherited::VisitStmt(E);
        return;
      }

      NonTrivial = true;
    }
  };
}

bool Expr::hasNonTrivialCall(const EvalContext &Ctx) const {
  NonTrivialCallFinder Finder(Ctx);
  Finder.Visit(this);
  return Finder.hasNonTrivialCall();
}

/// isNullPointerConstant - C99 6.3.2.3p3 - Return whether this is a null
/// pointer constant or not, as well as the specific kind of constant detected.
/// Null pointer constants can be integer constant expressions with the
/// value zero, casts of zero to void*, nullptr (C++0X), or __null
/// (a GNU extension).
Expr::NullPointerConstantKind
Expr::isNullPointerConstant(ASTContext &Ctx,
                            NullPointerConstantValueDependence NPC) const {
  if (isValueDependent() &&
      (!Ctx.getLangOpts().CPlusPlus11 || Ctx.getLangOpts().MSVCCompat)) {
    switch (NPC) {
    case NPC_NeverValueDependent:
      llvm_unreachable("Unexpected value dependent expression!");
    case NPC_ValueDependentIsNull:
      if (isTypeDependent() || getType()->isIntegralType(Ctx))
        return NPCK_ZeroExpression;
      else
        return NPCK_NotNull;

    case NPC_ValueDependentIsNotNull:
      return NPCK_NotNull;
    }
  }

  // Strip off a cast to void*, if it exists. Except in C++.
  if (const ExplicitCastExpr *CE = dyn_cast<ExplicitCastExpr>(this)) {
    if (!Ctx.getLangOpts().CPlusPlus) {
      // Check that it is a cast to void*.
      if (const PointerType *PT = CE->getType()->getAs<PointerType>()) {
        QualType Pointee = PT->getPointeeType();
        Qualifiers Qs = Pointee.getQualifiers();
        // Only (void*)0 or equivalent are treated as nullptr. If pointee type
        // has non-default address space it is not treated as nullptr.
        // (__generic void*)0 in OpenCL 2.0 should not be treated as nullptr
        // since it cannot be assigned to a pointer to constant address space.
        if ((Ctx.getLangOpts().OpenCLVersion >= 200 &&
             Pointee.getAddressSpace() == LangAS::opencl_generic) ||
            (Ctx.getLangOpts().OpenCL &&
             Ctx.getLangOpts().OpenCLVersion < 200 &&
             Pointee.getAddressSpace() == LangAS::opencl_private))
          Qs.removeAddressSpace();

        if (Pointee->isVoidType() && Qs.empty() && // to void*
            CE->getSubExpr()->getType()->isIntegerType()) // from int
          return CE->getSubExpr()->isNullPointerConstant(Ctx, NPC);
      }
    }
  } else if (const ImplicitCastExpr *ICE = dyn_cast<ImplicitCastExpr>(this)) {
    // Ignore the ImplicitCastExpr type entirely.
    return ICE->getSubExpr()->isNullPointerConstant(Ctx, NPC);
  } else if (const ParenExpr *PE = dyn_cast<ParenExpr>(this)) {
    // Accept ((void*)0) as a null pointer constant, as many other
    // implementations do.
    return PE->getSubExpr()->isNullPointerConstant(Ctx, NPC);
  } else if (const GenericSelectionExpr *GE =
               dyn_cast<GenericSelectionExpr>(this)) {
    if (GE->isResultDependent())
      return NPCK_NotNull;
    return GE->getResultExpr()->isNullPointerConstant(Ctx, NPC);
  } else if (const ChooseExpr *CE = dyn_cast<ChooseExpr>(this)) {
    if (CE->isConditionDependent())
      return NPCK_NotNull;
    return CE->getChosenSubExpr()->isNullPointerConstant(Ctx, NPC);
  } else if (const CXXDefaultArgExpr *DefaultArg
               = dyn_cast<CXXDefaultArgExpr>(this)) {
    // See through default argument expressions.
    return DefaultArg->getExpr()->isNullPointerConstant(Ctx, NPC);
  } else if (const CXXDefaultInitExpr *DefaultInit
               = dyn_cast<CXXDefaultInitExpr>(this)) {
    // See through default initializer expressions.
    return DefaultInit->getExpr()->isNullPointerConstant(Ctx, NPC);
  } else if (isa<GNUNullExpr>(this)) {
    // The GNU __null extension is always a null pointer constant.
    return NPCK_GNUNull;
  } else if (const MaterializeTemporaryExpr *M
                                   = dyn_cast<MaterializeTemporaryExpr>(this)) {
    return M->GetTemporaryExpr()->isNullPointerConstant(Ctx, NPC);
  } else if (const OpaqueValueExpr *OVE = dyn_cast<OpaqueValueExpr>(this)) {
    if (const Expr *Source = OVE->getSourceExpr())
      return Source->isNullPointerConstant(Ctx, NPC);
  }

  // C++11 nullptr_t is always a null pointer constant.
  if (getType()->isNullPtrType())
    return NPCK_CXX11_nullptr;

  if (const RecordType *UT = getType()->getAsUnionType())
    if (!Ctx.getLangOpts().CPlusPlus11 &&
        UT && UT->getDecl()->hasAttr<TransparentUnionAttr>())
      if (const CompoundLiteralExpr *CLE = dyn_cast<CompoundLiteralExpr>(this)){
        const Expr *InitExpr = CLE->getInitializer();
        if (const InitListExpr *ILE = dyn_cast<InitListExpr>(InitExpr))
          return ILE->getInit(0)->isNullPointerConstant(Ctx, NPC);
      }
  // This expression must be an integer type.
  if (!getType()->isIntegerType() ||
      (Ctx.getLangOpts().CPlusPlus && getType()->isEnumeralType()))
    return NPCK_NotNull;

  Expr::EvalContext EvalCtx(Ctx, nullptr);
  if (Ctx.getLangOpts().CPlusPlus11) {
    // C++11 [conv.ptr]p1: A null pointer constant is an integer literal with
    // value zero or a prvalue of type std::nullptr_t.
    // Microsoft mode permits C++98 rules reflecting MSVC behavior.
    const IntegerLiteral *Lit = dyn_cast<IntegerLiteral>(this);
    if (Lit && !Lit->getValue())
      return NPCK_ZeroLiteral;
    else if (!Ctx.getLangOpts().MSVCCompat || !isCXX98IntegralConstantExpr(EvalCtx))
      return NPCK_NotNull;
  } else {
    // If we have an integer constant expression, we need to *evaluate* it and
    // test for the value 0.
    if (!isIntegerConstantExpr(EvalCtx))
      return NPCK_NotNull;
  }

  if (EvaluateKnownConstInt(EvalCtx) != 0)
    return NPCK_NotNull;

  if (isa<IntegerLiteral>(this))
    return NPCK_ZeroLiteral;
  return NPCK_ZeroExpression;
}

/// If this expression is an l-value for an Objective C
/// property, find the underlying property reference expression.
const ObjCPropertyRefExpr *Expr::getObjCProperty() const {
  const Expr *E = this;
  while (true) {
    assert((E->getValueKind() == VK_LValue &&
            E->getObjectKind() == OK_ObjCProperty) &&
           "expression is not a property reference");
    E = E->IgnoreParenCasts();
    if (const BinaryOperator *BO = dyn_cast<BinaryOperator>(E)) {
      if (BO->getOpcode() == BO_Comma) {
        E = BO->getRHS();
        continue;
      }
    }

    break;
  }

  return cast<ObjCPropertyRefExpr>(E);
}

bool Expr::isObjCSelfExpr() const {
  const Expr *E = IgnoreParenImpCasts();

  const DeclRefExpr *DRE = dyn_cast<DeclRefExpr>(E);
  if (!DRE)
    return false;

  const ImplicitParamDecl *Param = dyn_cast<ImplicitParamDecl>(DRE->getDecl());
  if (!Param)
    return false;

  const ObjCMethodDecl *M = dyn_cast<ObjCMethodDecl>(Param->getDeclContext());
  if (!M)
    return false;

  return M->getSelfDecl() == Param;
}

FieldDecl *Expr::getSourceBitField() {
  Expr *E = this->IgnoreParens();

  while (ImplicitCastExpr *ICE = dyn_cast<ImplicitCastExpr>(E)) {
    if (ICE->getCastKind() == CK_LValueToRValue ||
        (ICE->getValueKind() != VK_RValue && ICE->getCastKind() == CK_NoOp))
      E = ICE->getSubExpr()->IgnoreParens();
    else
      break;
  }

  if (MemberExpr *MemRef = dyn_cast<MemberExpr>(E))
    if (FieldDecl *Field = dyn_cast<FieldDecl>(MemRef->getMemberDecl()))
      if (Field->isBitField())
        return Field;

  if (ObjCIvarRefExpr *IvarRef = dyn_cast<ObjCIvarRefExpr>(E)) {
    FieldDecl *Ivar = IvarRef->getDecl();
    if (Ivar->isBitField())
      return Ivar;
  }

  if (DeclRefExpr *DeclRef = dyn_cast<DeclRefExpr>(E)) {
    if (FieldDecl *Field = dyn_cast<FieldDecl>(DeclRef->getDecl()))
      if (Field->isBitField())
        return Field;

    if (BindingDecl *BD = dyn_cast<BindingDecl>(DeclRef->getDecl()))
      if (Expr *E = BD->getBinding())
        return E->getSourceBitField();
  }

  if (BinaryOperator *BinOp = dyn_cast<BinaryOperator>(E)) {
    if (BinOp->isAssignmentOp() && BinOp->getLHS())
      return BinOp->getLHS()->getSourceBitField();

    if (BinOp->getOpcode() == BO_Comma && BinOp->getRHS())
      return BinOp->getRHS()->getSourceBitField();
  }

  if (UnaryOperator *UnOp = dyn_cast<UnaryOperator>(E))
    if (UnOp->isPrefix() && UnOp->isIncrementDecrementOp())
      return UnOp->getSubExpr()->getSourceBitField();

  return nullptr;
}

bool Expr::refersToVectorElement() const {
  // FIXME: Why do we not just look at the ObjectKind here?
  const Expr *E = this->IgnoreParens();

  while (const ImplicitCastExpr *ICE = dyn_cast<ImplicitCastExpr>(E)) {
    if (ICE->getValueKind() != VK_RValue &&
        ICE->getCastKind() == CK_NoOp)
      E = ICE->getSubExpr()->IgnoreParens();
    else
      break;
  }

  if (const ArraySubscriptExpr *ASE = dyn_cast<ArraySubscriptExpr>(E))
    return ASE->getBase()->getType()->isVectorType();

  if (isa<ExtVectorElementExpr>(E))
    return true;

  if (auto *DRE = dyn_cast<DeclRefExpr>(E))
    if (auto *BD = dyn_cast<BindingDecl>(DRE->getDecl()))
      if (auto *E = BD->getBinding())
        return E->refersToVectorElement();

  return false;
}

bool Expr::refersToGlobalRegisterVar() const {
  const Expr *E = this->IgnoreParenImpCasts();

  if (const DeclRefExpr *DRE = dyn_cast<DeclRefExpr>(E))
    if (const auto *VD = dyn_cast<VarDecl>(DRE->getDecl()))
      if (VD->getStorageClass() == SC_Register &&
          VD->hasAttr<AsmLabelAttr>() && !VD->isLocalVarDecl())
        return true;

  return false;
}

/// isArrow - Return true if the base expression is a pointer to vector,
/// return false if the base expression is a vector.
bool ExtVectorElementExpr::isArrow() const {
  return getBase()->getType()->isPointerType();
}

unsigned ExtVectorElementExpr::getNumElements() const {
  if (const VectorType *VT = getType()->getAs<VectorType>())
    return VT->getNumElements();
  return 1;
}

/// containsDuplicateElements - Return true if any element access is repeated.
bool ExtVectorElementExpr::containsDuplicateElements() const {
  // FIXME: Refactor this code to an accessor on the AST node which returns the
  // "type" of component access, and share with code below and in Sema.
  StringRef Comp = Accessor->getName();

  // Halving swizzles do not contain duplicate elements.
  if (Comp == "hi" || Comp == "lo" || Comp == "even" || Comp == "odd")
    return false;

  // Advance past s-char prefix on hex swizzles.
  if (Comp[0] == 's' || Comp[0] == 'S')
    Comp = Comp.substr(1);

  for (unsigned i = 0, e = Comp.size(); i != e; ++i)
    if (Comp.substr(i + 1).find(Comp[i]) != StringRef::npos)
        return true;

  return false;
}

/// getEncodedElementAccess - We encode the fields as a llvm ConstantArray.
void ExtVectorElementExpr::getEncodedElementAccess(
    SmallVectorImpl<uint32_t> &Elts) const {
  StringRef Comp = Accessor->getName();
  bool isNumericAccessor = false;
  if (Comp[0] == 's' || Comp[0] == 'S') {
    Comp = Comp.substr(1);
    isNumericAccessor = true;
  }

  bool isHi =   Comp == "hi";
  bool isLo =   Comp == "lo";
  bool isEven = Comp == "even";
  bool isOdd  = Comp == "odd";

  for (unsigned i = 0, e = getNumElements(); i != e; ++i) {
    uint64_t Index;

    if (isHi)
      Index = e + i;
    else if (isLo)
      Index = i;
    else if (isEven)
      Index = 2 * i;
    else if (isOdd)
      Index = 2 * i + 1;
    else
      Index = ExtVectorType::getAccessorIdx(Comp[i], isNumericAccessor);

    Elts.push_back(Index);
  }
}

ShuffleVectorExpr::ShuffleVectorExpr(const ASTContext &C, ArrayRef<Expr*> args,
                                     QualType Type, SourceLocation BLoc,
                                     SourceLocation RP)
   : Expr(ShuffleVectorExprClass, Type, VK_RValue, OK_Ordinary,
          Type->isDependentType(), Type->isDependentType(),
          Type->isInstantiationDependentType(),
          Type->containsUnexpandedParameterPack()),
     BuiltinLoc(BLoc), RParenLoc(RP), NumExprs(args.size())
{
  SubExprs = new (C) Stmt*[args.size()];
  for (unsigned i = 0; i != args.size(); i++) {
    if (args[i]->isTypeDependent())
      ExprBits.TypeDependent = true;
    if (args[i]->isValueDependent())
      ExprBits.ValueDependent = true;
    if (args[i]->isInstantiationDependent())
      ExprBits.InstantiationDependent = true;
    if (args[i]->containsUnexpandedParameterPack())
      ExprBits.ContainsUnexpandedParameterPack = true;

    SubExprs[i] = args[i];
  }
}

void ShuffleVectorExpr::setExprs(const ASTContext &C, ArrayRef<Expr *> Exprs) {
  if (SubExprs) C.Deallocate(SubExprs);

  this->NumExprs = Exprs.size();
  SubExprs = new (C) Stmt*[NumExprs];
  memcpy(SubExprs, Exprs.data(), sizeof(Expr *) * Exprs.size());
}

GenericSelectionExpr::GenericSelectionExpr(
    const ASTContext &, SourceLocation GenericLoc, Expr *ControllingExpr,
    ArrayRef<TypeSourceInfo *> AssocTypes, ArrayRef<Expr *> AssocExprs,
    SourceLocation DefaultLoc, SourceLocation RParenLoc,
    bool ContainsUnexpandedParameterPack, unsigned ResultIndex)
    : Expr(GenericSelectionExprClass, AssocExprs[ResultIndex]->getType(),
           AssocExprs[ResultIndex]->getValueKind(),
           AssocExprs[ResultIndex]->getObjectKind(),
           AssocExprs[ResultIndex]->isTypeDependent(),
           AssocExprs[ResultIndex]->isValueDependent(),
           AssocExprs[ResultIndex]->isInstantiationDependent(),
           ContainsUnexpandedParameterPack),
      NumAssocs(AssocExprs.size()), ResultIndex(ResultIndex),
      DefaultLoc(DefaultLoc), RParenLoc(RParenLoc) {
  assert(AssocTypes.size() == AssocExprs.size() &&
         "Must have the same number of association expressions"
         " and TypeSourceInfo!");
  assert(ResultIndex < NumAssocs && "ResultIndex is out-of-bounds!");

  GenericSelectionExprBits.GenericLoc = GenericLoc;
  getTrailingObjects<Stmt *>()[ControllingIndex] = ControllingExpr;
  std::copy(AssocExprs.begin(), AssocExprs.end(),
            getTrailingObjects<Stmt *>() + AssocExprStartIndex);
  std::copy(AssocTypes.begin(), AssocTypes.end(),
            getTrailingObjects<TypeSourceInfo *>());
}

GenericSelectionExpr::GenericSelectionExpr(
    const ASTContext &Context, SourceLocation GenericLoc, Expr *ControllingExpr,
    ArrayRef<TypeSourceInfo *> AssocTypes, ArrayRef<Expr *> AssocExprs,
    SourceLocation DefaultLoc, SourceLocation RParenLoc,
    bool ContainsUnexpandedParameterPack)
    : Expr(GenericSelectionExprClass, Context.DependentTy, VK_RValue,
           OK_Ordinary,
           /*isTypeDependent=*/true,
           /*isValueDependent=*/true,
           /*isInstantiationDependent=*/true, ContainsUnexpandedParameterPack),
      NumAssocs(AssocExprs.size()), ResultIndex(ResultDependentIndex),
      DefaultLoc(DefaultLoc), RParenLoc(RParenLoc) {
  assert(AssocTypes.size() == AssocExprs.size() &&
         "Must have the same number of association expressions"
         " and TypeSourceInfo!");

  GenericSelectionExprBits.GenericLoc = GenericLoc;
  getTrailingObjects<Stmt *>()[ControllingIndex] = ControllingExpr;
  std::copy(AssocExprs.begin(), AssocExprs.end(),
            getTrailingObjects<Stmt *>() + AssocExprStartIndex);
  std::copy(AssocTypes.begin(), AssocTypes.end(),
            getTrailingObjects<TypeSourceInfo *>());
}

GenericSelectionExpr::GenericSelectionExpr(EmptyShell Empty, unsigned NumAssocs)
    : Expr(GenericSelectionExprClass, Empty), NumAssocs(NumAssocs) {}

GenericSelectionExpr *GenericSelectionExpr::Create(
    const ASTContext &Context, SourceLocation GenericLoc, Expr *ControllingExpr,
    ArrayRef<TypeSourceInfo *> AssocTypes, ArrayRef<Expr *> AssocExprs,
    SourceLocation DefaultLoc, SourceLocation RParenLoc,
    bool ContainsUnexpandedParameterPack, unsigned ResultIndex) {
  unsigned NumAssocs = AssocExprs.size();
  void *Mem = Context.Allocate(
      totalSizeToAlloc<Stmt *, TypeSourceInfo *>(1 + NumAssocs, NumAssocs),
      alignof(GenericSelectionExpr));
  return new (Mem) GenericSelectionExpr(
      Context, GenericLoc, ControllingExpr, AssocTypes, AssocExprs, DefaultLoc,
      RParenLoc, ContainsUnexpandedParameterPack, ResultIndex);
}

GenericSelectionExpr *GenericSelectionExpr::Create(
    const ASTContext &Context, SourceLocation GenericLoc, Expr *ControllingExpr,
    ArrayRef<TypeSourceInfo *> AssocTypes, ArrayRef<Expr *> AssocExprs,
    SourceLocation DefaultLoc, SourceLocation RParenLoc,
    bool ContainsUnexpandedParameterPack) {
  unsigned NumAssocs = AssocExprs.size();
  void *Mem = Context.Allocate(
      totalSizeToAlloc<Stmt *, TypeSourceInfo *>(1 + NumAssocs, NumAssocs),
      alignof(GenericSelectionExpr));
  return new (Mem) GenericSelectionExpr(
      Context, GenericLoc, ControllingExpr, AssocTypes, AssocExprs, DefaultLoc,
      RParenLoc, ContainsUnexpandedParameterPack);
}

GenericSelectionExpr *
GenericSelectionExpr::CreateEmpty(const ASTContext &Context,
                                  unsigned NumAssocs) {
  void *Mem = Context.Allocate(
      totalSizeToAlloc<Stmt *, TypeSourceInfo *>(1 + NumAssocs, NumAssocs),
      alignof(GenericSelectionExpr));
  return new (Mem) GenericSelectionExpr(EmptyShell(), NumAssocs);
}

//===----------------------------------------------------------------------===//
//  DesignatedInitExpr
//===----------------------------------------------------------------------===//

IdentifierInfo *DesignatedInitExpr::Designator::getFieldName() const {
  assert(Kind == FieldDesignator && "Only valid on a field designator");
  if (Field.NameOrField & 0x01)
    return reinterpret_cast<IdentifierInfo *>(Field.NameOrField&~0x01);
  else
    return getField()->getIdentifier();
}

DesignatedInitExpr::DesignatedInitExpr(const ASTContext &C, QualType Ty,
                                       llvm::ArrayRef<Designator> Designators,
                                       SourceLocation EqualOrColonLoc,
                                       bool GNUSyntax,
                                       ArrayRef<Expr*> IndexExprs,
                                       Expr *Init)
  : Expr(DesignatedInitExprClass, Ty,
         Init->getValueKind(), Init->getObjectKind(),
         Init->isTypeDependent(), Init->isValueDependent(),
         Init->isInstantiationDependent(),
         Init->containsUnexpandedParameterPack()),
    EqualOrColonLoc(EqualOrColonLoc), GNUSyntax(GNUSyntax),
    NumDesignators(Designators.size()), NumSubExprs(IndexExprs.size() + 1) {
  this->Designators = new (C) Designator[NumDesignators];

  // Record the initializer itself.
  child_iterator Child = child_begin();
  *Child++ = Init;

  // Copy the designators and their subexpressions, computing
  // value-dependence along the way.
  unsigned IndexIdx = 0;
  for (unsigned I = 0; I != NumDesignators; ++I) {
    this->Designators[I] = Designators[I];

    if (this->Designators[I].isArrayDesignator()) {
      // Compute type- and value-dependence.
      Expr *Index = IndexExprs[IndexIdx];
      if (Index->isTypeDependent() || Index->isValueDependent())
        ExprBits.TypeDependent = ExprBits.ValueDependent = true;
      if (Index->isInstantiationDependent())
        ExprBits.InstantiationDependent = true;
      // Propagate unexpanded parameter packs.
      if (Index->containsUnexpandedParameterPack())
        ExprBits.ContainsUnexpandedParameterPack = true;

      // Copy the index expressions into permanent storage.
      *Child++ = IndexExprs[IndexIdx++];
    } else if (this->Designators[I].isArrayRangeDesignator()) {
      // Compute type- and value-dependence.
      Expr *Start = IndexExprs[IndexIdx];
      Expr *End = IndexExprs[IndexIdx + 1];
      if (Start->isTypeDependent() || Start->isValueDependent() ||
          End->isTypeDependent() || End->isValueDependent()) {
        ExprBits.TypeDependent = ExprBits.ValueDependent = true;
        ExprBits.InstantiationDependent = true;
      } else if (Start->isInstantiationDependent() ||
                 End->isInstantiationDependent()) {
        ExprBits.InstantiationDependent = true;
      }

      // Propagate unexpanded parameter packs.
      if (Start->containsUnexpandedParameterPack() ||
          End->containsUnexpandedParameterPack())
        ExprBits.ContainsUnexpandedParameterPack = true;

      // Copy the start/end expressions into permanent storage.
      *Child++ = IndexExprs[IndexIdx++];
      *Child++ = IndexExprs[IndexIdx++];
    }
  }

  assert(IndexIdx == IndexExprs.size() && "Wrong number of index expressions");
}

DesignatedInitExpr *
DesignatedInitExpr::Create(const ASTContext &C,
                           llvm::ArrayRef<Designator> Designators,
                           ArrayRef<Expr*> IndexExprs,
                           SourceLocation ColonOrEqualLoc,
                           bool UsesColonSyntax, Expr *Init) {
  void *Mem = C.Allocate(totalSizeToAlloc<Stmt *>(IndexExprs.size() + 1),
                         alignof(DesignatedInitExpr));
  return new (Mem) DesignatedInitExpr(C, C.VoidTy, Designators,
                                      ColonOrEqualLoc, UsesColonSyntax,
                                      IndexExprs, Init);
}

DesignatedInitExpr *DesignatedInitExpr::CreateEmpty(const ASTContext &C,
                                                    unsigned NumIndexExprs) {
  void *Mem = C.Allocate(totalSizeToAlloc<Stmt *>(NumIndexExprs + 1),
                         alignof(DesignatedInitExpr));
  return new (Mem) DesignatedInitExpr(NumIndexExprs + 1);
}

void DesignatedInitExpr::setDesignators(const ASTContext &C,
                                        const Designator *Desigs,
                                        unsigned NumDesigs) {
  Designators = new (C) Designator[NumDesigs];
  NumDesignators = NumDesigs;
  for (unsigned I = 0; I != NumDesigs; ++I)
    Designators[I] = Desigs[I];
}

SourceRange DesignatedInitExpr::getDesignatorsSourceRange() const {
  DesignatedInitExpr *DIE = const_cast<DesignatedInitExpr*>(this);
  if (size() == 1)
    return DIE->getDesignator(0)->getSourceRange();
  return SourceRange(DIE->getDesignator(0)->getBeginLoc(),
                     DIE->getDesignator(size() - 1)->getEndLoc());
}

SourceLocation DesignatedInitExpr::getBeginLoc() const {
  SourceLocation StartLoc;
  auto *DIE = const_cast<DesignatedInitExpr *>(this);
  Designator &First = *DIE->getDesignator(0);
  if (First.isFieldDesignator()) {
    if (GNUSyntax)
      StartLoc = SourceLocation::getFromRawEncoding(First.Field.FieldLoc);
    else
      StartLoc = SourceLocation::getFromRawEncoding(First.Field.DotLoc);
  } else
    StartLoc =
      SourceLocation::getFromRawEncoding(First.ArrayOrRange.LBracketLoc);
  return StartLoc;
}

SourceLocation DesignatedInitExpr::getEndLoc() const {
  return getInit()->getEndLoc();
}

Expr *DesignatedInitExpr::getArrayIndex(const Designator& D) const {
  assert(D.Kind == Designator::ArrayDesignator && "Requires array designator");
  return getSubExpr(D.ArrayOrRange.Index + 1);
}

Expr *DesignatedInitExpr::getArrayRangeStart(const Designator &D) const {
  assert(D.Kind == Designator::ArrayRangeDesignator &&
         "Requires array range designator");
  return getSubExpr(D.ArrayOrRange.Index + 1);
}

Expr *DesignatedInitExpr::getArrayRangeEnd(const Designator &D) const {
  assert(D.Kind == Designator::ArrayRangeDesignator &&
         "Requires array range designator");
  return getSubExpr(D.ArrayOrRange.Index + 2);
}

/// Replaces the designator at index @p Idx with the series
/// of designators in [First, Last).
void DesignatedInitExpr::ExpandDesignator(const ASTContext &C, unsigned Idx,
                                          const Designator *First,
                                          const Designator *Last) {
  unsigned NumNewDesignators = Last - First;
  if (NumNewDesignators == 0) {
    std::copy_backward(Designators + Idx + 1,
                       Designators + NumDesignators,
                       Designators + Idx);
    --NumNewDesignators;
    return;
  } else if (NumNewDesignators == 1) {
    Designators[Idx] = *First;
    return;
  }

  Designator *NewDesignators
    = new (C) Designator[NumDesignators - 1 + NumNewDesignators];
  std::copy(Designators, Designators + Idx, NewDesignators);
  std::copy(First, Last, NewDesignators + Idx);
  std::copy(Designators + Idx + 1, Designators + NumDesignators,
            NewDesignators + Idx + NumNewDesignators);
  Designators = NewDesignators;
  NumDesignators = NumDesignators - 1 + NumNewDesignators;
}

DesignatedInitUpdateExpr::DesignatedInitUpdateExpr(const ASTContext &C,
    SourceLocation lBraceLoc, Expr *baseExpr, SourceLocation rBraceLoc)
  : Expr(DesignatedInitUpdateExprClass, baseExpr->getType(), VK_RValue,
         OK_Ordinary, false, false, false, false) {
  BaseAndUpdaterExprs[0] = baseExpr;

  InitListExpr *ILE = new (C) InitListExpr(C, lBraceLoc, None, rBraceLoc);
  ILE->setType(baseExpr->getType());
  BaseAndUpdaterExprs[1] = ILE;
}

SourceLocation DesignatedInitUpdateExpr::getBeginLoc() const {
  return getBase()->getBeginLoc();
}

SourceLocation DesignatedInitUpdateExpr::getEndLoc() const {
  return getBase()->getEndLoc();
}

ParenListExpr::ParenListExpr(SourceLocation LParenLoc, ArrayRef<Expr *> Exprs,
                             SourceLocation RParenLoc)
    : Expr(ParenListExprClass, QualType(), VK_RValue, OK_Ordinary, false, false,
           false, false),
      LParenLoc(LParenLoc), RParenLoc(RParenLoc) {
  ParenListExprBits.NumExprs = Exprs.size();

  for (unsigned I = 0, N = Exprs.size(); I != N; ++I) {
    if (Exprs[I]->isTypeDependent())
      ExprBits.TypeDependent = true;
    if (Exprs[I]->isValueDependent())
      ExprBits.ValueDependent = true;
    if (Exprs[I]->isInstantiationDependent())
      ExprBits.InstantiationDependent = true;
    if (Exprs[I]->containsUnexpandedParameterPack())
      ExprBits.ContainsUnexpandedParameterPack = true;

    getTrailingObjects<Stmt *>()[I] = Exprs[I];
  }
}

ParenListExpr::ParenListExpr(EmptyShell Empty, unsigned NumExprs)
    : Expr(ParenListExprClass, Empty) {
  ParenListExprBits.NumExprs = NumExprs;
}

ParenListExpr *ParenListExpr::Create(const ASTContext &Ctx,
                                     SourceLocation LParenLoc,
                                     ArrayRef<Expr *> Exprs,
                                     SourceLocation RParenLoc) {
  void *Mem = Ctx.Allocate(totalSizeToAlloc<Stmt *>(Exprs.size()),
                           alignof(ParenListExpr));
  return new (Mem) ParenListExpr(LParenLoc, Exprs, RParenLoc);
}

ParenListExpr *ParenListExpr::CreateEmpty(const ASTContext &Ctx,
                                          unsigned NumExprs) {
  void *Mem =
      Ctx.Allocate(totalSizeToAlloc<Stmt *>(NumExprs), alignof(ParenListExpr));
  return new (Mem) ParenListExpr(EmptyShell(), NumExprs);
}

const OpaqueValueExpr *OpaqueValueExpr::findInCopyConstruct(const Expr *e) {
  if (const ExprWithCleanups *ewc = dyn_cast<ExprWithCleanups>(e))
    e = ewc->getSubExpr();
  if (const MaterializeTemporaryExpr *m = dyn_cast<MaterializeTemporaryExpr>(e))
    e = m->GetTemporaryExpr();
  e = cast<CXXConstructExpr>(e)->getArg(0);
  while (const ImplicitCastExpr *ice = dyn_cast<ImplicitCastExpr>(e))
    e = ice->getSubExpr();
  return cast<OpaqueValueExpr>(e);
}

PseudoObjectExpr *PseudoObjectExpr::Create(const ASTContext &Context,
                                           EmptyShell sh,
                                           unsigned numSemanticExprs) {
  void *buffer =
      Context.Allocate(totalSizeToAlloc<Expr *>(1 + numSemanticExprs),
                       alignof(PseudoObjectExpr));
  return new(buffer) PseudoObjectExpr(sh, numSemanticExprs);
}

PseudoObjectExpr::PseudoObjectExpr(EmptyShell shell, unsigned numSemanticExprs)
  : Expr(PseudoObjectExprClass, shell) {
  PseudoObjectExprBits.NumSubExprs = numSemanticExprs + 1;
}

PseudoObjectExpr *PseudoObjectExpr::Create(const ASTContext &C, Expr *syntax,
                                           ArrayRef<Expr*> semantics,
                                           unsigned resultIndex) {
  assert(syntax && "no syntactic expression!");
  assert(semantics.size() && "no semantic expressions!");

  QualType type;
  ExprValueKind VK;
  if (resultIndex == NoResult) {
    type = C.VoidTy;
    VK = VK_RValue;
  } else {
    assert(resultIndex < semantics.size());
    type = semantics[resultIndex]->getType();
    VK = semantics[resultIndex]->getValueKind();
    assert(semantics[resultIndex]->getObjectKind() == OK_Ordinary);
  }

  void *buffer = C.Allocate(totalSizeToAlloc<Expr *>(semantics.size() + 1),
                            alignof(PseudoObjectExpr));
  return new(buffer) PseudoObjectExpr(type, VK, syntax, semantics,
                                      resultIndex);
}

PseudoObjectExpr::PseudoObjectExpr(QualType type, ExprValueKind VK,
                                   Expr *syntax, ArrayRef<Expr*> semantics,
                                   unsigned resultIndex)
  : Expr(PseudoObjectExprClass, type, VK, OK_Ordinary,
         /*filled in at end of ctor*/ false, false, false, false) {
  PseudoObjectExprBits.NumSubExprs = semantics.size() + 1;
  PseudoObjectExprBits.ResultIndex = resultIndex + 1;

  for (unsigned i = 0, e = semantics.size() + 1; i != e; ++i) {
    Expr *E = (i == 0 ? syntax : semantics[i-1]);
    getSubExprsBuffer()[i] = E;

    if (E->isTypeDependent())
      ExprBits.TypeDependent = true;
    if (E->isValueDependent())
      ExprBits.ValueDependent = true;
    if (E->isInstantiationDependent())
      ExprBits.InstantiationDependent = true;
    if (E->containsUnexpandedParameterPack())
      ExprBits.ContainsUnexpandedParameterPack = true;

    if (isa<OpaqueValueExpr>(E))
      assert(cast<OpaqueValueExpr>(E)->getSourceExpr() != nullptr &&
             "opaque-value semantic expressions for pseudo-object "
             "operations must have sources");
  }
}

//===----------------------------------------------------------------------===//
//  Child Iterators for iterating over subexpressions/substatements
//===----------------------------------------------------------------------===//

// UnaryExprOrTypeTraitExpr
Stmt::child_range UnaryExprOrTypeTraitExpr::children() {
  const_child_range CCR =
      const_cast<const UnaryExprOrTypeTraitExpr *>(this)->children();
  return child_range(cast_away_const(CCR.begin()), cast_away_const(CCR.end()));
}

Stmt::const_child_range UnaryExprOrTypeTraitExpr::children() const {
  // If this is of a type and the type is a VLA type (and not a typedef), the
  // size expression of the VLA needs to be treated as an executable expression.
  // Why isn't this weirdness documented better in StmtIterator?
  if (isArgumentType()) {
    if (const VariableArrayType *T =
            dyn_cast<VariableArrayType>(getArgumentType().getTypePtr()))
      return const_child_range(const_child_iterator(T), const_child_iterator());
    return const_child_range(const_child_iterator(), const_child_iterator());
  }
  return const_child_range(&Argument.Ex, &Argument.Ex + 1);
}

AtomicExpr::AtomicExpr(SourceLocation BLoc, ArrayRef<Expr*> args,
                       QualType t, AtomicOp op, SourceLocation RP)
  : Expr(AtomicExprClass, t, VK_RValue, OK_Ordinary,
         false, false, false, false),
    NumSubExprs(args.size()), BuiltinLoc(BLoc), RParenLoc(RP), Op(op)
{
  assert(args.size() == getNumSubExprs(op) && "wrong number of subexpressions");
  for (unsigned i = 0; i != args.size(); i++) {
    if (args[i]->isTypeDependent())
      ExprBits.TypeDependent = true;
    if (args[i]->isValueDependent())
      ExprBits.ValueDependent = true;
    if (args[i]->isInstantiationDependent())
      ExprBits.InstantiationDependent = true;
    if (args[i]->containsUnexpandedParameterPack())
      ExprBits.ContainsUnexpandedParameterPack = true;

    SubExprs[i] = args[i];
  }
}

unsigned AtomicExpr::getNumSubExprs(AtomicOp Op) {
  switch (Op) {
  case AO__c11_atomic_init:
  case AO__opencl_atomic_init:
  case AO__c11_atomic_load:
  case AO__atomic_load_n:
    return 2;

  case AO__opencl_atomic_load:
  case AO__c11_atomic_store:
  case AO__c11_atomic_exchange:
  case AO__atomic_load:
  case AO__atomic_store:
  case AO__atomic_store_n:
  case AO__atomic_exchange_n:
  case AO__c11_atomic_fetch_add:
  case AO__c11_atomic_fetch_sub:
  case AO__c11_atomic_fetch_and:
  case AO__c11_atomic_fetch_or:
  case AO__c11_atomic_fetch_xor:
  case AO__atomic_fetch_add:
  case AO__atomic_fetch_sub:
  case AO__atomic_fetch_and:
  case AO__atomic_fetch_or:
  case AO__atomic_fetch_xor:
  case AO__atomic_fetch_nand:
  case AO__atomic_add_fetch:
  case AO__atomic_sub_fetch:
  case AO__atomic_and_fetch:
  case AO__atomic_or_fetch:
  case AO__atomic_xor_fetch:
  case AO__atomic_nand_fetch:
  case AO__atomic_fetch_min:
  case AO__atomic_fetch_max:
    return 3;

  case AO__opencl_atomic_store:
  case AO__opencl_atomic_exchange:
  case AO__opencl_atomic_fetch_add:
  case AO__opencl_atomic_fetch_sub:
  case AO__opencl_atomic_fetch_and:
  case AO__opencl_atomic_fetch_or:
  case AO__opencl_atomic_fetch_xor:
  case AO__opencl_atomic_fetch_min:
  case AO__opencl_atomic_fetch_max:
  case AO__atomic_exchange:
    return 4;

  case AO__c11_atomic_compare_exchange_strong:
  case AO__c11_atomic_compare_exchange_weak:
    return 5;

  case AO__opencl_atomic_compare_exchange_strong:
  case AO__opencl_atomic_compare_exchange_weak:
  case AO__atomic_compare_exchange:
  case AO__atomic_compare_exchange_n:
    return 6;
  }
  llvm_unreachable("unknown atomic op");
}

QualType AtomicExpr::getValueType() const {
  auto T = getPtr()->getType()->castAs<PointerType>()->getPointeeType();
  if (auto AT = T->getAs<AtomicType>())
    return AT->getValueType();
  return T;
}

QualType OMPArraySectionExpr::getBaseOriginalType(const Expr *Base) {
  unsigned ArraySectionCount = 0;
  while (auto *OASE = dyn_cast<OMPArraySectionExpr>(Base->IgnoreParens())) {
    Base = OASE->getBase();
    ++ArraySectionCount;
  }
  while (auto *ASE =
             dyn_cast<ArraySubscriptExpr>(Base->IgnoreParenImpCasts())) {
    Base = ASE->getBase();
    ++ArraySectionCount;
  }
  Base = Base->IgnoreParenImpCasts();
  auto OriginalTy = Base->getType();
  if (auto *DRE = dyn_cast<DeclRefExpr>(Base))
    if (auto *PVD = dyn_cast<ParmVarDecl>(DRE->getDecl()))
      OriginalTy = PVD->getOriginalType().getNonReferenceType();

  for (unsigned Cnt = 0; Cnt < ArraySectionCount; ++Cnt) {
    if (OriginalTy->isAnyPointerType())
      OriginalTy = OriginalTy->getPointeeType();
    else {
      assert (OriginalTy->isArrayType());
      OriginalTy = OriginalTy->castAsArrayTypeUnsafe()->getElementType();
    }
  }
  return OriginalTy;
}<|MERGE_RESOLUTION|>--- conflicted
+++ resolved
@@ -3171,10 +3171,7 @@
   case CXXReflectExprClass:
   case CXXInvalidReflectionExprClass:
   case CXXReflectionReadQueryExprClass:
-<<<<<<< HEAD
   case CXXReflectionWriteQueryExprClass:
-=======
->>>>>>> d22092a2
   case CXXReflectPrintLiteralExprClass:
   case CXXReflectPrintReflectionExprClass:
   case CXXReflectDumpReflectionExprClass:
