--- conflicted
+++ resolved
@@ -3152,11 +3152,8 @@
   case CXXUnreflexprExprClass:
   case CXXIdExprExprClass:
   case CXXValueOfExprClass:
-<<<<<<< HEAD
+  case PackSelectionExprClass:
   case CXXFragmentExprClass:
-=======
-  case PackSelectionExprClass:
->>>>>>> 2320f327
     // These never have a side-effect.
     return false;
 
