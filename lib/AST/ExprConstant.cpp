//===--- ExprConstant.cpp - Expression Constant Evaluator -----------------===//
//
// Part of the LLVM Project, under the Apache License v2.0 with LLVM Exceptions.
// See https://llvm.org/LICENSE.txt for license information.
// SPDX-License-Identifier: Apache-2.0 WITH LLVM-exception
//
//===----------------------------------------------------------------------===//
//
// This file implements the Expr constant evaluator.
//
// Constant expression evaluation produces four main results:
//
//  * A success/failure flag indicating whether constant folding was successful.
//    This is the 'bool' return value used by most of the code in this file. A
//    'false' return value indicates that constant folding has failed, and any
//    appropriate diagnostic has already been produced.
//
//  * An evaluated result, valid only if constant folding has not failed.
//
//  * A flag indicating if evaluation encountered (unevaluated) side-effects.
//    These arise in cases such as (sideEffect(), 0) and (sideEffect() || 1),
//    where it is possible to determine the evaluated result regardless.
//
//  * A set of notes indicating why the evaluation was not a constant expression
//    (under the C++11 / C++1y rules only, at the moment), or, if folding failed
//    too, why the expression could not be folded.
//
// If we are checking for a potential constant expression, failure to constant
// fold a potential constant sub-expression will be indicated by a 'false'
// return value (the expression could not be folded) and no diagnostic (the
// expression is not necessarily non-constant).
//
//===----------------------------------------------------------------------===//

#include "clang/AST/APValue.h"
#include "clang/AST/ASTContext.h"
#include "clang/AST/ASTDiagnostic.h"
#include "clang/AST/ASTLambda.h"
#include "clang/AST/CharUnits.h"
#include "clang/AST/Expr.h"
#include "clang/AST/LocInfoType.h"
#include "clang/AST/OSLog.h"
#include "clang/AST/RecordLayout.h"
#include "clang/AST/Reflection.h"
#include "clang/AST/StmtVisitor.h"
#include "clang/AST/TypeLoc.h"
#include "clang/Basic/Builtins.h"
#include "clang/Basic/FixedPoint.h"
#include "clang/Basic/TargetInfo.h"
#include "llvm/Support/SaveAndRestore.h"
#include "llvm/Support/raw_ostream.h"
#include <cstring>
#include <functional>

#define DEBUG_TYPE "exprconstant"

using namespace clang;
using llvm::APSInt;
using llvm::APFloat;

static bool IsGlobalLValue(APValue::LValueBase B);

namespace {
  struct LValue;
  struct CallStackFrame;
  struct EvalInfo;

  static QualType getType(APValue::LValueBase B) {
    if (!B) return QualType();
    if (const ValueDecl *D = B.dyn_cast<const ValueDecl*>()) {
      // FIXME: It's unclear where we're supposed to take the type from, and
      // this actually matters for arrays of unknown bound. Eg:
      //
      // extern int arr[]; void f() { extern int arr[3]; };
      // constexpr int *p = &arr[1]; // valid?
      //
      // For now, we take the array bound from the most recent declaration.
      for (auto *Redecl = cast<ValueDecl>(D->getMostRecentDecl()); Redecl;
           Redecl = cast_or_null<ValueDecl>(Redecl->getPreviousDecl())) {
        QualType T = Redecl->getType();
        if (!T->isIncompleteArrayType())
          return T;
      }
      return D->getType();
    }

    const Expr *Base = B.get<const Expr*>();

    // For a materialized temporary, the type of the temporary we materialized
    // may not be the type of the expression.
    if (const MaterializeTemporaryExpr *MTE =
            dyn_cast<MaterializeTemporaryExpr>(Base)) {
      SmallVector<const Expr *, 2> CommaLHSs;
      SmallVector<SubobjectAdjustment, 2> Adjustments;
      const Expr *Temp = MTE->GetTemporaryExpr();
      const Expr *Inner = Temp->skipRValueSubobjectAdjustments(CommaLHSs,
                                                               Adjustments);
      // Keep any cv-qualifiers from the reference if we generated a temporary
      // for it directly. Otherwise use the type after adjustment.
      if (!Adjustments.empty())
        return Inner->getType();
    }

    return Base->getType();
  }

  /// Get an LValue path entry, which is known to not be an array index, as a
  /// field or base class.
  static
  APValue::BaseOrMemberType getAsBaseOrMember(APValue::LValuePathEntry E) {
    APValue::BaseOrMemberType Value;
    Value.setFromOpaqueValue(E.BaseOrMember);
    return Value;
  }

  /// Get an LValue path entry, which is known to not be an array index, as a
  /// field declaration.
  static const FieldDecl *getAsField(APValue::LValuePathEntry E) {
    return dyn_cast<FieldDecl>(getAsBaseOrMember(E).getPointer());
  }
  /// Get an LValue path entry, which is known to not be an array index, as a
  /// base class declaration.
  static const CXXRecordDecl *getAsBaseClass(APValue::LValuePathEntry E) {
    return dyn_cast<CXXRecordDecl>(getAsBaseOrMember(E).getPointer());
  }
  /// Determine whether this LValue path entry for a base class names a virtual
  /// base class.
  static bool isVirtualBaseClass(APValue::LValuePathEntry E) {
    return getAsBaseOrMember(E).getInt();
  }

  /// Given a CallExpr, try to get the alloc_size attribute. May return null.
  static const AllocSizeAttr *getAllocSizeAttr(const CallExpr *CE) {
    const FunctionDecl *Callee = CE->getDirectCallee();
    return Callee ? Callee->getAttr<AllocSizeAttr>() : nullptr;
  }

  /// Attempts to unwrap a CallExpr (with an alloc_size attribute) from an Expr.
  /// This will look through a single cast.
  ///
  /// Returns null if we couldn't unwrap a function with alloc_size.
  static const CallExpr *tryUnwrapAllocSizeCall(const Expr *E) {
    if (!E->getType()->isPointerType())
      return nullptr;

    E = E->IgnoreParens();
    // If we're doing a variable assignment from e.g. malloc(N), there will
    // probably be a cast of some kind. In exotic cases, we might also see a
    // top-level ExprWithCleanups. Ignore them either way.
    if (const auto *FE = dyn_cast<FullExpr>(E))
      E = FE->getSubExpr()->IgnoreParens();

    if (const auto *Cast = dyn_cast<CastExpr>(E))
      E = Cast->getSubExpr()->IgnoreParens();

    if (const auto *CE = dyn_cast<CallExpr>(E))
      return getAllocSizeAttr(CE) ? CE : nullptr;
    return nullptr;
  }

  /// Determines whether or not the given Base contains a call to a function
  /// with the alloc_size attribute.
  static bool isBaseAnAllocSizeCall(APValue::LValueBase Base) {
    const auto *E = Base.dyn_cast<const Expr *>();
    return E && E->getType()->isPointerType() && tryUnwrapAllocSizeCall(E);
  }

  /// The bound to claim that an array of unknown bound has.
  /// The value in MostDerivedArraySize is undefined in this case. So, set it
  /// to an arbitrary value that's likely to loudly break things if it's used.
  static const uint64_t AssumedSizeForUnsizedArray =
      std::numeric_limits<uint64_t>::max() / 2;

  /// Determines if an LValue with the given LValueBase will have an unsized
  /// array in its designator.
  /// Find the path length and type of the most-derived subobject in the given
  /// path, and find the size of the containing array, if any.
  static unsigned
  findMostDerivedSubobject(ASTContext &Ctx, APValue::LValueBase Base,
                           ArrayRef<APValue::LValuePathEntry> Path,
                           uint64_t &ArraySize, QualType &Type, bool &IsArray,
                           bool &FirstEntryIsUnsizedArray) {
    // This only accepts LValueBases from APValues, and APValues don't support
    // arrays that lack size info.
    assert(!isBaseAnAllocSizeCall(Base) &&
           "Unsized arrays shouldn't appear here");
    unsigned MostDerivedLength = 0;
    Type = getType(Base);

    for (unsigned I = 0, N = Path.size(); I != N; ++I) {
      if (Type->isArrayType()) {
        const ArrayType *AT = Ctx.getAsArrayType(Type);
        Type = AT->getElementType();
        MostDerivedLength = I + 1;
        IsArray = true;

        if (auto *CAT = dyn_cast<ConstantArrayType>(AT)) {
          ArraySize = CAT->getSize().getZExtValue();
        } else {
          assert(I == 0 && "unexpected unsized array designator");
          FirstEntryIsUnsizedArray = true;
          ArraySize = AssumedSizeForUnsizedArray;
        }
      } else if (Type->isAnyComplexType()) {
        const ComplexType *CT = Type->castAs<ComplexType>();
        Type = CT->getElementType();
        ArraySize = 2;
        MostDerivedLength = I + 1;
        IsArray = true;
      } else if (const FieldDecl *FD = getAsField(Path[I])) {
        Type = FD->getType();
        ArraySize = 0;
        MostDerivedLength = I + 1;
        IsArray = false;
      } else {
        // Path[I] describes a base class.
        ArraySize = 0;
        IsArray = false;
      }
    }
    return MostDerivedLength;
  }

  // The order of this enum is important for diagnostics.
  enum CheckSubobjectKind {
    CSK_Base, CSK_Derived, CSK_Field, CSK_ArrayToPointer, CSK_ArrayIndex,
    CSK_This, CSK_Real, CSK_Imag
  };

  /// A path from a glvalue to a subobject of that glvalue.
  struct SubobjectDesignator {
    /// True if the subobject was named in a manner not supported by C++11. Such
    /// lvalues can still be folded, but they are not core constant expressions
    /// and we cannot perform lvalue-to-rvalue conversions on them.
    unsigned Invalid : 1;

    /// Is this a pointer one past the end of an object?
    unsigned IsOnePastTheEnd : 1;

    /// Indicator of whether the first entry is an unsized array.
    unsigned FirstEntryIsAnUnsizedArray : 1;

    /// Indicator of whether the most-derived object is an array element.
    unsigned MostDerivedIsArrayElement : 1;

    /// The length of the path to the most-derived object of which this is a
    /// subobject.
    unsigned MostDerivedPathLength : 28;

    /// The size of the array of which the most-derived object is an element.
    /// This will always be 0 if the most-derived object is not an array
    /// element. 0 is not an indicator of whether or not the most-derived object
    /// is an array, however, because 0-length arrays are allowed.
    ///
    /// If the current array is an unsized array, the value of this is
    /// undefined.
    uint64_t MostDerivedArraySize;

    /// The type of the most derived object referred to by this address.
    QualType MostDerivedType;

    typedef APValue::LValuePathEntry PathEntry;

    /// The entries on the path from the glvalue to the designated subobject.
    SmallVector<PathEntry, 8> Entries;

    SubobjectDesignator() : Invalid(true) {}

    explicit SubobjectDesignator(QualType T)
        : Invalid(false), IsOnePastTheEnd(false),
          FirstEntryIsAnUnsizedArray(false), MostDerivedIsArrayElement(false),
          MostDerivedPathLength(0), MostDerivedArraySize(0),
          MostDerivedType(T) {}

    SubobjectDesignator(ASTContext &Ctx, const APValue &V)
        : Invalid(!V.isLValue() || !V.hasLValuePath()), IsOnePastTheEnd(false),
          FirstEntryIsAnUnsizedArray(false), MostDerivedIsArrayElement(false),
          MostDerivedPathLength(0), MostDerivedArraySize(0) {
      assert(V.isLValue() && "Non-LValue used to make an LValue designator?");
      if (!Invalid) {
        IsOnePastTheEnd = V.isLValueOnePastTheEnd();
        ArrayRef<PathEntry> VEntries = V.getLValuePath();
        Entries.insert(Entries.end(), VEntries.begin(), VEntries.end());
        if (V.getLValueBase()) {
          bool IsArray = false;
          bool FirstIsUnsizedArray = false;
          MostDerivedPathLength = findMostDerivedSubobject(
              Ctx, V.getLValueBase(), V.getLValuePath(), MostDerivedArraySize,
              MostDerivedType, IsArray, FirstIsUnsizedArray);
          MostDerivedIsArrayElement = IsArray;
          FirstEntryIsAnUnsizedArray = FirstIsUnsizedArray;
        }
      }
    }

    void setInvalid() {
      Invalid = true;
      Entries.clear();
    }

    /// Determine whether the most derived subobject is an array without a
    /// known bound.
    bool isMostDerivedAnUnsizedArray() const {
      assert(!Invalid && "Calling this makes no sense on invalid designators");
      return Entries.size() == 1 && FirstEntryIsAnUnsizedArray;
    }

    /// Determine what the most derived array's size is. Results in an assertion
    /// failure if the most derived array lacks a size.
    uint64_t getMostDerivedArraySize() const {
      assert(!isMostDerivedAnUnsizedArray() && "Unsized array has no size");
      return MostDerivedArraySize;
    }

    /// Determine whether this is a one-past-the-end pointer.
    bool isOnePastTheEnd() const {
      assert(!Invalid);
      if (IsOnePastTheEnd)
        return true;
      if (!isMostDerivedAnUnsizedArray() && MostDerivedIsArrayElement &&
          Entries[MostDerivedPathLength - 1].ArrayIndex == MostDerivedArraySize)
        return true;
      return false;
    }

    /// Get the range of valid index adjustments in the form
    ///   {maximum value that can be subtracted from this pointer,
    ///    maximum value that can be added to this pointer}
    std::pair<uint64_t, uint64_t> validIndexAdjustments() {
      if (Invalid || isMostDerivedAnUnsizedArray())
        return {0, 0};

      // [expr.add]p4: For the purposes of these operators, a pointer to a
      // nonarray object behaves the same as a pointer to the first element of
      // an array of length one with the type of the object as its element type.
      bool IsArray = MostDerivedPathLength == Entries.size() &&
                     MostDerivedIsArrayElement;
      uint64_t ArrayIndex =
          IsArray ? Entries.back().ArrayIndex : (uint64_t)IsOnePastTheEnd;
      uint64_t ArraySize =
          IsArray ? getMostDerivedArraySize() : (uint64_t)1;
      return {ArrayIndex, ArraySize - ArrayIndex};
    }

    /// Check that this refers to a valid subobject.
    bool isValidSubobject() const {
      if (Invalid)
        return false;
      return !isOnePastTheEnd();
    }
    /// Check that this refers to a valid subobject, and if not, produce a
    /// relevant diagnostic and set the designator as invalid.
    bool checkSubobject(EvalInfo &Info, const Expr *E, CheckSubobjectKind CSK);

    /// Get the type of the designated object.
    QualType getType(ASTContext &Ctx) const {
      assert(!Invalid && "invalid designator has no subobject type");
      return MostDerivedPathLength == Entries.size()
                 ? MostDerivedType
                 : Ctx.getRecordType(getAsBaseClass(Entries.back()));
    }

    /// Update this designator to refer to the first element within this array.
    void addArrayUnchecked(const ConstantArrayType *CAT) {
      PathEntry Entry;
      Entry.ArrayIndex = 0;
      Entries.push_back(Entry);

      // This is a most-derived object.
      MostDerivedType = CAT->getElementType();
      MostDerivedIsArrayElement = true;
      MostDerivedArraySize = CAT->getSize().getZExtValue();
      MostDerivedPathLength = Entries.size();
    }
    /// Update this designator to refer to the first element within the array of
    /// elements of type T. This is an array of unknown size.
    void addUnsizedArrayUnchecked(QualType ElemTy) {
      PathEntry Entry;
      Entry.ArrayIndex = 0;
      Entries.push_back(Entry);

      MostDerivedType = ElemTy;
      MostDerivedIsArrayElement = true;
      // The value in MostDerivedArraySize is undefined in this case. So, set it
      // to an arbitrary value that's likely to loudly break things if it's
      // used.
      MostDerivedArraySize = AssumedSizeForUnsizedArray;
      MostDerivedPathLength = Entries.size();
    }
    /// Update this designator to refer to the given base or member of this
    /// object.
    void addDeclUnchecked(const Decl *D, bool Virtual = false) {
      PathEntry Entry;
      APValue::BaseOrMemberType Value(D, Virtual);
      Entry.BaseOrMember = Value.getOpaqueValue();
      Entries.push_back(Entry);

      // If this isn't a base class, it's a new most-derived object.
      if (const FieldDecl *FD = dyn_cast<FieldDecl>(D)) {
        MostDerivedType = FD->getType();
        MostDerivedIsArrayElement = false;
        MostDerivedArraySize = 0;
        MostDerivedPathLength = Entries.size();
      }
    }
    /// Update this designator to refer to the given complex component.
    void addComplexUnchecked(QualType EltTy, bool Imag) {
      PathEntry Entry;
      Entry.ArrayIndex = Imag;
      Entries.push_back(Entry);

      // This is technically a most-derived object, though in practice this
      // is unlikely to matter.
      MostDerivedType = EltTy;
      MostDerivedIsArrayElement = true;
      MostDerivedArraySize = 2;
      MostDerivedPathLength = Entries.size();
    }
    void diagnoseUnsizedArrayPointerArithmetic(EvalInfo &Info, const Expr *E);
    void diagnosePointerArithmetic(EvalInfo &Info, const Expr *E,
                                   const APSInt &N);
    /// Add N to the address of this subobject.
    void adjustIndex(EvalInfo &Info, const Expr *E, APSInt N) {
      if (Invalid || !N) return;
      uint64_t TruncatedN = N.extOrTrunc(64).getZExtValue();
      if (isMostDerivedAnUnsizedArray()) {
        diagnoseUnsizedArrayPointerArithmetic(Info, E);
        // Can't verify -- trust that the user is doing the right thing (or if
        // not, trust that the caller will catch the bad behavior).
        // FIXME: Should we reject if this overflows, at least?
        Entries.back().ArrayIndex += TruncatedN;
        return;
      }

      // [expr.add]p4: For the purposes of these operators, a pointer to a
      // nonarray object behaves the same as a pointer to the first element of
      // an array of length one with the type of the object as its element type.
      bool IsArray = MostDerivedPathLength == Entries.size() &&
                     MostDerivedIsArrayElement;
      uint64_t ArrayIndex =
          IsArray ? Entries.back().ArrayIndex : (uint64_t)IsOnePastTheEnd;
      uint64_t ArraySize =
          IsArray ? getMostDerivedArraySize() : (uint64_t)1;

      if (N < -(int64_t)ArrayIndex || N > ArraySize - ArrayIndex) {
        // Calculate the actual index in a wide enough type, so we can include
        // it in the note.
        N = N.extend(std::max<unsigned>(N.getBitWidth() + 1, 65));
        (llvm::APInt&)N += ArrayIndex;
        assert(N.ugt(ArraySize) && "bounds check failed for in-bounds index");
        diagnosePointerArithmetic(Info, E, N);
        setInvalid();
        return;
      }

      ArrayIndex += TruncatedN;
      assert(ArrayIndex <= ArraySize &&
             "bounds check succeeded for out-of-bounds index");

      if (IsArray)
        Entries.back().ArrayIndex = ArrayIndex;
      else
        IsOnePastTheEnd = (ArrayIndex != 0);
    }
  };

  /// A stack frame in the constexpr call stack.
  struct CallStackFrame {
    EvalInfo &Info;

    /// Parent - The caller of this stack frame.
    CallStackFrame *Caller;

    /// Callee - The function which was called.
    const FunctionDecl *Callee;

    /// This - The binding for the this pointer in this call, if any.
    const LValue *This;

    /// Arguments - Parameter bindings for this function call, indexed by
    /// parameters' function scope indices.
    APValue *Arguments;

    // Note that we intentionally use std::map here so that references to
    // values are stable.
    typedef std::pair<const void *, unsigned> MapKeyTy;
    typedef std::map<MapKeyTy, APValue> MapTy;
    /// Temporaries - Temporary lvalues materialized within this stack frame.
    MapTy Temporaries;

    /// CallLoc - The location of the call expression for this call.
    SourceLocation CallLoc;

    /// Index - The call index of this call.
    unsigned Index;

    /// The stack of integers for tracking version numbers for temporaries.
    SmallVector<unsigned, 2> TempVersionStack = {1};
    unsigned CurTempVersion = TempVersionStack.back();

    unsigned getTempVersion() const { return TempVersionStack.back(); }

    void pushTempVersion() {
      TempVersionStack.push_back(++CurTempVersion);
    }

    void popTempVersion() {
      TempVersionStack.pop_back();
    }

    // FIXME: Adding this to every 'CallStackFrame' may have a nontrivial impact
    // on the overall stack usage of deeply-recursing constexpr evaluations.
    // (We should cache this map rather than recomputing it repeatedly.)
    // But let's try this and see how it goes; we can look into caching the map
    // as a later change.

    /// LambdaCaptureFields - Mapping from captured variables/this to
    /// corresponding data members in the closure class.
    llvm::DenseMap<const VarDecl *, FieldDecl *> LambdaCaptureFields;
    FieldDecl *LambdaThisCaptureField;

    CallStackFrame(EvalInfo &Info, SourceLocation CallLoc,
                   const FunctionDecl *Callee, const LValue *This,
                   APValue *Arguments);
    ~CallStackFrame();

    // Return the temporary for Key whose version number is Version.
    APValue *getTemporary(const void *Key, unsigned Version) {
      MapKeyTy KV(Key, Version);
      auto LB = Temporaries.lower_bound(KV);
      if (LB != Temporaries.end() && LB->first == KV)
        return &LB->second;
      // Pair (Key,Version) wasn't found in the map. Check that no elements
      // in the map have 'Key' as their key.
      assert((LB == Temporaries.end() || LB->first.first != Key) &&
             (LB == Temporaries.begin() || std::prev(LB)->first.first != Key) &&
             "Element with key 'Key' found in map");
      return nullptr;
    }

    // Return the current temporary for Key in the map.
    APValue *getCurrentTemporary(const void *Key) {
      auto UB = Temporaries.upper_bound(MapKeyTy(Key, UINT_MAX));
      if (UB != Temporaries.begin() && std::prev(UB)->first.first == Key)
        return &std::prev(UB)->second;
      return nullptr;
    }

    // Return the version number of the current temporary for Key.
    unsigned getCurrentTemporaryVersion(const void *Key) const {
      auto UB = Temporaries.upper_bound(MapKeyTy(Key, UINT_MAX));
      if (UB != Temporaries.begin() && std::prev(UB)->first.first == Key)
        return std::prev(UB)->first.second;
      return 0;
    }

    APValue &createTemporary(const void *Key, bool IsLifetimeExtended);
  };

  /// Temporarily override 'this'.
  class ThisOverrideRAII {
  public:
    ThisOverrideRAII(CallStackFrame &Frame, const LValue *NewThis, bool Enable)
        : Frame(Frame), OldThis(Frame.This) {
      if (Enable)
        Frame.This = NewThis;
    }
    ~ThisOverrideRAII() {
      Frame.This = OldThis;
    }
  private:
    CallStackFrame &Frame;
    const LValue *OldThis;
  };

  /// A partial diagnostic which we might know in advance that we are not going
  /// to emit.
  class OptionalDiagnostic {
    PartialDiagnostic *Diag;

  public:
    explicit OptionalDiagnostic(PartialDiagnostic *Diag = nullptr)
      : Diag(Diag) {}

    template<typename T>
    OptionalDiagnostic &operator<<(const T &v) {
      if (Diag)
        *Diag << v;
      return *this;
    }

    OptionalDiagnostic &operator<<(const APSInt &I) {
      if (Diag) {
        SmallVector<char, 32> Buffer;
        I.toString(Buffer);
        *Diag << StringRef(Buffer.data(), Buffer.size());
      }
      return *this;
    }

    OptionalDiagnostic &operator<<(const APFloat &F) {
      if (Diag) {
        // FIXME: Force the precision of the source value down so we don't
        // print digits which are usually useless (we don't really care here if
        // we truncate a digit by accident in edge cases).  Ideally,
        // APFloat::toString would automatically print the shortest
        // representation which rounds to the correct value, but it's a bit
        // tricky to implement.
        unsigned precision =
            llvm::APFloat::semanticsPrecision(F.getSemantics());
        precision = (precision * 59 + 195) / 196;
        SmallVector<char, 32> Buffer;
        F.toString(Buffer, precision);
        *Diag << StringRef(Buffer.data(), Buffer.size());
      }
      return *this;
    }

    OptionalDiagnostic &operator<<(const APFixedPoint &FX) {
      if (Diag) {
        SmallVector<char, 32> Buffer;
        FX.toString(Buffer);
        *Diag << StringRef(Buffer.data(), Buffer.size());
      }
      return *this;
    }
  };

  /// A cleanup, and a flag indicating whether it is lifetime-extended.
  class Cleanup {
    llvm::PointerIntPair<APValue*, 1, bool> Value;

  public:
    Cleanup(APValue *Val, bool IsLifetimeExtended)
        : Value(Val, IsLifetimeExtended) {}

    bool isLifetimeExtended() const { return Value.getInt(); }
    void endLifetime() {
      *Value.getPointer() = APValue();
    }
  };

  /// EvalInfo - This is a private struct used by the evaluator to capture
  /// information about a subexpression as it is folded.  It retains information
  /// about the AST context, but also maintains information about the folded
  /// expression.
  ///
  /// If an expression could be evaluated, it is still possible it is not a C
  /// "integer constant expression" or constant expression.  If not, this struct
  /// captures information about how and why not.
  ///
  /// One bit of information passed *into* the request for constant folding
  /// indicates whether the subexpression is "evaluated" or not according to C
  /// rules.  For example, the RHS of (0 && foo()) is not evaluated.  We can
  /// evaluate the expression regardless of what the RHS is, but C only allows
  /// certain things in certain situations.
  struct EvalInfo {
    ASTContext &Ctx;

    /// EvalStatus - Contains information about the evaluation.
    Expr::EvalStatus &EvalStatus;

    /// CurrentCall - The top of the constexpr call stack.
    CallStackFrame *CurrentCall;

    /// CallStackDepth - The number of calls in the call stack right now.
    unsigned CallStackDepth;

    /// NextCallIndex - The next call index to assign.
    unsigned NextCallIndex;

    /// StepsLeft - The remaining number of evaluation steps we're permitted
    /// to perform. This is essentially a limit for the number of statements
    /// we will evaluate.
    unsigned StepsLeft;

    /// BottomFrame - The frame in which evaluation started. This must be
    /// initialized after CurrentCall and CallStackDepth.
    CallStackFrame BottomFrame;

    /// A stack of values whose lifetimes end at the end of some surrounding
    /// evaluation frame.
    llvm::SmallVector<Cleanup, 16> CleanupStack;

    /// EvaluatingDecl - This is the declaration whose initializer is being
    /// evaluated, if any.
    APValue::LValueBase EvaluatingDecl;

    /// EvaluatingDeclValue - This is the value being constructed for the
    /// declaration whose initializer is being evaluated, if any.
    APValue *EvaluatingDeclValue;

    /// EvaluatingObject - Pair of the AST node that an lvalue represents and
    /// the call index that that lvalue was allocated in.
    typedef std::pair<APValue::LValueBase, std::pair<unsigned, unsigned>>
        EvaluatingObject;

    /// EvaluatingConstructors - Set of objects that are currently being
    /// constructed.
    llvm::DenseSet<EvaluatingObject> EvaluatingConstructors;

    struct EvaluatingConstructorRAII {
      EvalInfo &EI;
      EvaluatingObject Object;
      bool DidInsert;
      EvaluatingConstructorRAII(EvalInfo &EI, EvaluatingObject Object)
          : EI(EI), Object(Object) {
        DidInsert = EI.EvaluatingConstructors.insert(Object).second;
      }
      ~EvaluatingConstructorRAII() {
        if (DidInsert) EI.EvaluatingConstructors.erase(Object);
      }
    };

    bool isEvaluatingConstructor(APValue::LValueBase Decl, unsigned CallIndex,
                                 unsigned Version) {
      return EvaluatingConstructors.count(
          EvaluatingObject(Decl, {CallIndex, Version}));
    }

    /// The current array initialization index, if we're performing array
    /// initialization.
    uint64_t ArrayInitIndex = -1;

    /// HasActiveDiagnostic - Was the previous diagnostic stored? If so, further
    /// notes attached to it will also be stored, otherwise they will not be.
    bool HasActiveDiagnostic;

    /// Have we emitted a diagnostic explaining why we couldn't constant
    /// fold (not just why it's not strictly a constant expression)?
    bool HasFoldFailureDiagnostic;

    /// Whether or not we're currently speculatively evaluating.
    bool IsSpeculativelyEvaluating;

    /// Whether or not we're in a context where the front end requires a
    /// constant value.
    bool InConstantContext;

    enum EvaluationMode {
      /// Evaluate as a constant expression. Stop if we find that the expression
      /// is not a constant expression.
      EM_ConstantExpression,

      /// Evaluate as a potential constant expression. Keep going if we hit a
      /// construct that we can't evaluate yet (because we don't yet know the
      /// value of something) but stop if we hit something that could never be
      /// a constant expression.
      EM_PotentialConstantExpression,

      /// Fold the expression to a constant. Stop if we hit a side-effect that
      /// we can't model.
      EM_ConstantFold,

      /// Evaluate the expression looking for integer overflow and similar
      /// issues. Don't worry about side-effects, and try to visit all
      /// subexpressions.
      EM_EvaluateForOverflow,

      /// Evaluate in any way we know how. Don't worry about side-effects that
      /// can't be modeled.
      EM_IgnoreSideEffects,

      /// Evaluate as a constant expression. Stop if we find that the expression
      /// is not a constant expression. Some expressions can be retried in the
      /// optimizer if we don't constant fold them here, but in an unevaluated
      /// context we try to fold them immediately since the optimizer never
      /// gets a chance to look at it.
      EM_ConstantExpressionUnevaluated,

      /// Evaluate as a potential constant expression. Keep going if we hit a
      /// construct that we can't evaluate yet (because we don't yet know the
      /// value of something) but stop if we hit something that could never be
      /// a constant expression. Some expressions can be retried in the
      /// optimizer if we don't constant fold them here, but in an unevaluated
      /// context we try to fold them immediately since the optimizer never
      /// gets a chance to look at it.
      EM_PotentialConstantExpressionUnevaluated,
    } EvalMode;

    /// Are we checking whether the expression is a potential constant
    /// expression?
    bool checkingPotentialConstantExpression() const {
      return EvalMode == EM_PotentialConstantExpression ||
             EvalMode == EM_PotentialConstantExpressionUnevaluated;
    }

    /// Are we checking an expression for overflow?
    // FIXME: We should check for any kind of undefined or suspicious behavior
    // in such constructs, not just overflow.
    bool checkingForOverflow() const { return EvalMode == EM_EvaluateForOverflow; }

    EvalInfo(const ASTContext &C, Expr::EvalStatus &S, EvaluationMode Mode)
      : Ctx(const_cast<ASTContext &>(C)), EvalStatus(S), CurrentCall(nullptr),
        CallStackDepth(0), NextCallIndex(1),
        StepsLeft(getLangOpts().ConstexprStepLimit),
        BottomFrame(*this, SourceLocation(), nullptr, nullptr, nullptr),
        EvaluatingDecl((const ValueDecl *)nullptr),
        EvaluatingDeclValue(nullptr), HasActiveDiagnostic(false),
        HasFoldFailureDiagnostic(false), IsSpeculativelyEvaluating(false),
        InConstantContext(false), EvalMode(Mode) {}

    void setEvaluatingDecl(APValue::LValueBase Base, APValue &Value) {
      EvaluatingDecl = Base;
      EvaluatingDeclValue = &Value;
      EvaluatingConstructors.insert({Base, {0, 0}});
    }

    const LangOptions &getLangOpts() const { return Ctx.getLangOpts(); }

    bool CheckCallLimit(SourceLocation Loc) {
      // Don't perform any constexpr calls (other than the call we're checking)
      // when checking a potential constant expression.
      if (checkingPotentialConstantExpression() && CallStackDepth > 1)
        return false;
      if (NextCallIndex == 0) {
        // NextCallIndex has wrapped around.
        FFDiag(Loc, diag::note_constexpr_call_limit_exceeded);
        return false;
      }
      if (CallStackDepth <= getLangOpts().ConstexprCallDepth)
        return true;
      FFDiag(Loc, diag::note_constexpr_depth_limit_exceeded)
        << getLangOpts().ConstexprCallDepth;
      return false;
    }

    CallStackFrame *getCallFrame(unsigned CallIndex) {
      assert(CallIndex && "no call index in getCallFrame");
      // We will eventually hit BottomFrame, which has Index 1, so Frame can't
      // be null in this loop.
      CallStackFrame *Frame = CurrentCall;
      while (Frame->Index > CallIndex)
        Frame = Frame->Caller;
      return (Frame->Index == CallIndex) ? Frame : nullptr;
    }

    bool nextStep(const Stmt *S) {
      if (!StepsLeft) {
        FFDiag(S->getBeginLoc(), diag::note_constexpr_step_limit_exceeded);
        return false;
      }
      --StepsLeft;
      return true;
    }

  private:
    /// Add a diagnostic to the diagnostics list.
    PartialDiagnostic &addDiag(SourceLocation Loc, diag::kind DiagId) {
      PartialDiagnostic PD(DiagId, Ctx.getDiagAllocator());
      EvalStatus.Diag->push_back(std::make_pair(Loc, PD));
      return EvalStatus.Diag->back().second;
    }

    /// Add notes containing a call stack to the current point of evaluation.
    void addCallStack(unsigned Limit);

  private:
    OptionalDiagnostic Diag(SourceLocation Loc, diag::kind DiagId,
                            unsigned ExtraNotes, bool IsCCEDiag) {

      if (EvalStatus.Diag) {
        // If we have a prior diagnostic, it will be noting that the expression
        // isn't a constant expression. This diagnostic is more important,
        // unless we require this evaluation to produce a constant expression.
        //
        // FIXME: We might want to show both diagnostics to the user in
        // EM_ConstantFold mode.
        if (!EvalStatus.Diag->empty()) {
          switch (EvalMode) {
          case EM_ConstantFold:
          case EM_IgnoreSideEffects:
          case EM_EvaluateForOverflow:
            if (!HasFoldFailureDiagnostic)
              break;
            // We've already failed to fold something. Keep that diagnostic.
            LLVM_FALLTHROUGH;
          case EM_ConstantExpression:
          case EM_PotentialConstantExpression:
          case EM_ConstantExpressionUnevaluated:
          case EM_PotentialConstantExpressionUnevaluated:
            HasActiveDiagnostic = false;
            return OptionalDiagnostic();
          }
        }

        unsigned CallStackNotes = CallStackDepth - 1;
        unsigned Limit = Ctx.getDiagnostics().getConstexprBacktraceLimit();
        if (Limit)
          CallStackNotes = std::min(CallStackNotes, Limit + 1);
        if (checkingPotentialConstantExpression())
          CallStackNotes = 0;

        HasActiveDiagnostic = true;
        HasFoldFailureDiagnostic = !IsCCEDiag;
        EvalStatus.Diag->clear();
        EvalStatus.Diag->reserve(1 + ExtraNotes + CallStackNotes);
        addDiag(Loc, DiagId);
        if (!checkingPotentialConstantExpression())
          addCallStack(Limit);
        return OptionalDiagnostic(&(*EvalStatus.Diag)[0].second);
      }
      HasActiveDiagnostic = false;
      return OptionalDiagnostic();
    }
  public:
    // Diagnose that the evaluation could not be folded (FF => FoldFailure)
    OptionalDiagnostic
    FFDiag(SourceLocation Loc,
          diag::kind DiagId = diag::note_invalid_subexpr_in_const_expr,
          unsigned ExtraNotes = 0) {
      return Diag(Loc, DiagId, ExtraNotes, false);
    }

    OptionalDiagnostic FFDiag(const Expr *E, diag::kind DiagId
                              = diag::note_invalid_subexpr_in_const_expr,
                            unsigned ExtraNotes = 0) {
      if (EvalStatus.Diag)
        return Diag(E->getExprLoc(), DiagId, ExtraNotes, /*IsCCEDiag*/false);
      HasActiveDiagnostic = false;
      return OptionalDiagnostic();
    }

    /// Diagnose that the evaluation does not produce a C++11 core constant
    /// expression.
    ///
    /// FIXME: Stop evaluating if we're in EM_ConstantExpression or
    /// EM_PotentialConstantExpression mode and we produce one of these.
    OptionalDiagnostic CCEDiag(SourceLocation Loc, diag::kind DiagId
                                 = diag::note_invalid_subexpr_in_const_expr,
                               unsigned ExtraNotes = 0) {
      // Don't override a previous diagnostic. Don't bother collecting
      // diagnostics if we're evaluating for overflow.
      if (!EvalStatus.Diag || !EvalStatus.Diag->empty()) {
        HasActiveDiagnostic = false;
        return OptionalDiagnostic();
      }
      return Diag(Loc, DiagId, ExtraNotes, true);
    }
    OptionalDiagnostic CCEDiag(const Expr *E, diag::kind DiagId
                                 = diag::note_invalid_subexpr_in_const_expr,
                               unsigned ExtraNotes = 0) {
      return CCEDiag(E->getExprLoc(), DiagId, ExtraNotes);
    }
    /// Add a note to a prior diagnostic.
    OptionalDiagnostic Note(SourceLocation Loc, diag::kind DiagId) {
      if (!HasActiveDiagnostic)
        return OptionalDiagnostic();
      return OptionalDiagnostic(&addDiag(Loc, DiagId));
    }

    /// Add a stack of notes to a prior diagnostic.
    void addNotes(ArrayRef<PartialDiagnosticAt> Diags) {
      if (HasActiveDiagnostic) {
        EvalStatus.Diag->insert(EvalStatus.Diag->end(),
                                Diags.begin(), Diags.end());
      }
    }

    /// Should we continue evaluation after encountering a side-effect that we
    /// couldn't model?
    bool keepEvaluatingAfterSideEffect() {
      switch (EvalMode) {
      case EM_PotentialConstantExpression:
      case EM_PotentialConstantExpressionUnevaluated:
      case EM_EvaluateForOverflow:
      case EM_IgnoreSideEffects:
        return true;

      case EM_ConstantExpression:
      case EM_ConstantExpressionUnevaluated:
      case EM_ConstantFold:
        return false;
      }
      llvm_unreachable("Missed EvalMode case");
    }

    /// Note that we have had a side-effect, and determine whether we should
    /// keep evaluating.
    bool noteSideEffect() {
      EvalStatus.HasSideEffects = true;
      return keepEvaluatingAfterSideEffect();
    }

    /// Should we continue evaluation after encountering undefined behavior?
    bool keepEvaluatingAfterUndefinedBehavior() {
      switch (EvalMode) {
      case EM_EvaluateForOverflow:
      case EM_IgnoreSideEffects:
      case EM_ConstantFold:
        return true;

      case EM_PotentialConstantExpression:
      case EM_PotentialConstantExpressionUnevaluated:
      case EM_ConstantExpression:
      case EM_ConstantExpressionUnevaluated:
        return false;
      }
      llvm_unreachable("Missed EvalMode case");
    }

    /// Note that we hit something that was technically undefined behavior, but
    /// that we can evaluate past it (such as signed overflow or floating-point
    /// division by zero.)
    bool noteUndefinedBehavior() {
      EvalStatus.HasUndefinedBehavior = true;
      return keepEvaluatingAfterUndefinedBehavior();
    }

    /// Should we continue evaluation as much as possible after encountering a
    /// construct which can't be reduced to a value?
    bool keepEvaluatingAfterFailure() {
      if (!StepsLeft)
        return false;

      switch (EvalMode) {
      case EM_PotentialConstantExpression:
      case EM_PotentialConstantExpressionUnevaluated:
      case EM_EvaluateForOverflow:
        return true;

      case EM_ConstantExpression:
      case EM_ConstantExpressionUnevaluated:
      case EM_ConstantFold:
      case EM_IgnoreSideEffects:
        return false;
      }
      llvm_unreachable("Missed EvalMode case");
    }

    /// Notes that we failed to evaluate an expression that other expressions
    /// directly depend on, and determine if we should keep evaluating. This
    /// should only be called if we actually intend to keep evaluating.
    ///
    /// Call noteSideEffect() instead if we may be able to ignore the value that
    /// we failed to evaluate, e.g. if we failed to evaluate Foo() in:
    ///
    /// (Foo(), 1)      // use noteSideEffect
    /// (Foo() || true) // use noteSideEffect
    /// Foo() + 1       // use noteFailure
    LLVM_NODISCARD bool noteFailure() {
      // Failure when evaluating some expression often means there is some
      // subexpression whose evaluation was skipped. Therefore, (because we
      // don't track whether we skipped an expression when unwinding after an
      // evaluation failure) every evaluation failure that bubbles up from a
      // subexpression implies that a side-effect has potentially happened. We
      // skip setting the HasSideEffects flag to true until we decide to
      // continue evaluating after that point, which happens here.
      bool KeepGoing = keepEvaluatingAfterFailure();
      EvalStatus.HasSideEffects |= KeepGoing;
      return KeepGoing;
    }

    class ArrayInitLoopIndex {
      EvalInfo &Info;
      uint64_t OuterIndex;

    public:
      ArrayInitLoopIndex(EvalInfo &Info)
          : Info(Info), OuterIndex(Info.ArrayInitIndex) {
        Info.ArrayInitIndex = 0;
      }
      ~ArrayInitLoopIndex() { Info.ArrayInitIndex = OuterIndex; }

      operator uint64_t&() { return Info.ArrayInitIndex; }
    };
  };

  /// Object used to treat all foldable expressions as constant expressions.
  struct FoldConstant {
    EvalInfo &Info;
    bool Enabled;
    bool HadNoPriorDiags;
    EvalInfo::EvaluationMode OldMode;

    explicit FoldConstant(EvalInfo &Info, bool Enabled)
      : Info(Info),
        Enabled(Enabled),
        HadNoPriorDiags(Info.EvalStatus.Diag &&
                        Info.EvalStatus.Diag->empty() &&
                        !Info.EvalStatus.HasSideEffects),
        OldMode(Info.EvalMode) {
      if (Enabled &&
          (Info.EvalMode == EvalInfo::EM_ConstantExpression ||
           Info.EvalMode == EvalInfo::EM_ConstantExpressionUnevaluated))
        Info.EvalMode = EvalInfo::EM_ConstantFold;
    }
    void keepDiagnostics() { Enabled = false; }
    ~FoldConstant() {
      if (Enabled && HadNoPriorDiags && !Info.EvalStatus.Diag->empty() &&
          !Info.EvalStatus.HasSideEffects)
        Info.EvalStatus.Diag->clear();
      Info.EvalMode = OldMode;
    }
  };

  /// RAII object used to set the current evaluation mode to ignore
  /// side-effects.
  struct IgnoreSideEffectsRAII {
    EvalInfo &Info;
    EvalInfo::EvaluationMode OldMode;
    explicit IgnoreSideEffectsRAII(EvalInfo &Info)
        : Info(Info), OldMode(Info.EvalMode) {
      if (!Info.checkingPotentialConstantExpression())
        Info.EvalMode = EvalInfo::EM_IgnoreSideEffects;
    }

    ~IgnoreSideEffectsRAII() { Info.EvalMode = OldMode; }
  };

  /// RAII object used to optionally suppress diagnostics and side-effects from
  /// a speculative evaluation.
  class SpeculativeEvaluationRAII {
    EvalInfo *Info = nullptr;
    Expr::EvalStatus OldStatus;
    bool OldIsSpeculativelyEvaluating;

    void moveFromAndCancel(SpeculativeEvaluationRAII &&Other) {
      Info = Other.Info;
      OldStatus = Other.OldStatus;
      OldIsSpeculativelyEvaluating = Other.OldIsSpeculativelyEvaluating;
      Other.Info = nullptr;
    }

    void maybeRestoreState() {
      if (!Info)
        return;

      Info->EvalStatus = OldStatus;
      Info->IsSpeculativelyEvaluating = OldIsSpeculativelyEvaluating;
    }

  public:
    SpeculativeEvaluationRAII() = default;

    SpeculativeEvaluationRAII(
        EvalInfo &Info, SmallVectorImpl<PartialDiagnosticAt> *NewDiag = nullptr)
        : Info(&Info), OldStatus(Info.EvalStatus),
          OldIsSpeculativelyEvaluating(Info.IsSpeculativelyEvaluating) {
      Info.EvalStatus.Diag = NewDiag;
      Info.IsSpeculativelyEvaluating = true;
    }

    SpeculativeEvaluationRAII(const SpeculativeEvaluationRAII &Other) = delete;
    SpeculativeEvaluationRAII(SpeculativeEvaluationRAII &&Other) {
      moveFromAndCancel(std::move(Other));
    }

    SpeculativeEvaluationRAII &operator=(SpeculativeEvaluationRAII &&Other) {
      maybeRestoreState();
      moveFromAndCancel(std::move(Other));
      return *this;
    }

    ~SpeculativeEvaluationRAII() { maybeRestoreState(); }
  };

  /// RAII object wrapping a full-expression or block scope, and handling
  /// the ending of the lifetime of temporaries created within it.
  template<bool IsFullExpression>
  class ScopeRAII {
    EvalInfo &Info;
    unsigned OldStackSize;
  public:
    ScopeRAII(EvalInfo &Info)
        : Info(Info), OldStackSize(Info.CleanupStack.size()) {
      // Push a new temporary version. This is needed to distinguish between
      // temporaries created in different iterations of a loop.
      Info.CurrentCall->pushTempVersion();
    }
    ~ScopeRAII() {
      // Body moved to a static method to encourage the compiler to inline away
      // instances of this class.
      cleanup(Info, OldStackSize);
      Info.CurrentCall->popTempVersion();
    }
  private:
    static void cleanup(EvalInfo &Info, unsigned OldStackSize) {
      unsigned NewEnd = OldStackSize;
      for (unsigned I = OldStackSize, N = Info.CleanupStack.size();
           I != N; ++I) {
        if (IsFullExpression && Info.CleanupStack[I].isLifetimeExtended()) {
          // Full-expression cleanup of a lifetime-extended temporary: nothing
          // to do, just move this cleanup to the right place in the stack.
          std::swap(Info.CleanupStack[I], Info.CleanupStack[NewEnd]);
          ++NewEnd;
        } else {
          // End the lifetime of the object.
          Info.CleanupStack[I].endLifetime();
        }
      }
      Info.CleanupStack.erase(Info.CleanupStack.begin() + NewEnd,
                              Info.CleanupStack.end());
    }
  };
  typedef ScopeRAII<false> BlockScopeRAII;
  typedef ScopeRAII<true> FullExpressionRAII;
}

bool SubobjectDesignator::checkSubobject(EvalInfo &Info, const Expr *E,
                                         CheckSubobjectKind CSK) {
  if (Invalid)
    return false;
  if (isOnePastTheEnd()) {
    Info.CCEDiag(E, diag::note_constexpr_past_end_subobject)
      << CSK;
    setInvalid();
    return false;
  }
  // Note, we do not diagnose if isMostDerivedAnUnsizedArray(), because there
  // must actually be at least one array element; even a VLA cannot have a
  // bound of zero. And if our index is nonzero, we already had a CCEDiag.
  return true;
}

void SubobjectDesignator::diagnoseUnsizedArrayPointerArithmetic(EvalInfo &Info,
                                                                const Expr *E) {
  Info.CCEDiag(E, diag::note_constexpr_unsized_array_indexed);
  // Do not set the designator as invalid: we can represent this situation,
  // and correct handling of __builtin_object_size requires us to do so.
}

void SubobjectDesignator::diagnosePointerArithmetic(EvalInfo &Info,
                                                    const Expr *E,
                                                    const APSInt &N) {
  // If we're complaining, we must be able to statically determine the size of
  // the most derived array.
  if (MostDerivedPathLength == Entries.size() && MostDerivedIsArrayElement)
    Info.CCEDiag(E, diag::note_constexpr_array_index)
      << N << /*array*/ 0
      << static_cast<unsigned>(getMostDerivedArraySize());
  else
    Info.CCEDiag(E, diag::note_constexpr_array_index)
      << N << /*non-array*/ 1;
  setInvalid();
}

CallStackFrame::CallStackFrame(EvalInfo &Info, SourceLocation CallLoc,
                               const FunctionDecl *Callee, const LValue *This,
                               APValue *Arguments)
    : Info(Info), Caller(Info.CurrentCall), Callee(Callee), This(This),
      Arguments(Arguments), CallLoc(CallLoc), Index(Info.NextCallIndex++) {
  Info.CurrentCall = this;
  ++Info.CallStackDepth;
}

CallStackFrame::~CallStackFrame() {
  assert(Info.CurrentCall == this && "calls retired out of order");
  --Info.CallStackDepth;
  Info.CurrentCall = Caller;
}

APValue &CallStackFrame::createTemporary(const void *Key,
                                         bool IsLifetimeExtended) {
  unsigned Version = Info.CurrentCall->getTempVersion();
  APValue &Result = Temporaries[MapKeyTy(Key, Version)];
  assert(Result.isUninit() && "temporary created multiple times");
  Info.CleanupStack.push_back(Cleanup(&Result, IsLifetimeExtended));
  return Result;
}

static void describeCall(CallStackFrame *Frame, raw_ostream &Out);

void EvalInfo::addCallStack(unsigned Limit) {
  // Determine which calls to skip, if any.
  unsigned ActiveCalls = CallStackDepth - 1;
  unsigned SkipStart = ActiveCalls, SkipEnd = SkipStart;
  if (Limit && Limit < ActiveCalls) {
    SkipStart = Limit / 2 + Limit % 2;
    SkipEnd = ActiveCalls - Limit / 2;
  }

  // Walk the call stack and add the diagnostics.
  unsigned CallIdx = 0;
  for (CallStackFrame *Frame = CurrentCall; Frame != &BottomFrame;
       Frame = Frame->Caller, ++CallIdx) {
    // Skip this call?
    if (CallIdx >= SkipStart && CallIdx < SkipEnd) {
      if (CallIdx == SkipStart) {
        // Note that we're skipping calls.
        addDiag(Frame->CallLoc, diag::note_constexpr_calls_suppressed)
          << unsigned(ActiveCalls - Limit);
      }
      continue;
    }

    // Use a different note for an inheriting constructor, because from the
    // user's perspective it's not really a function at all.
    if (auto *CD = dyn_cast_or_null<CXXConstructorDecl>(Frame->Callee)) {
      if (CD->isInheritingConstructor()) {
        addDiag(Frame->CallLoc, diag::note_constexpr_inherited_ctor_call_here)
          << CD->getParent();
        continue;
      }
    }

    SmallVector<char, 128> Buffer;
    llvm::raw_svector_ostream Out(Buffer);
    describeCall(Frame, Out);
    addDiag(Frame->CallLoc, diag::note_constexpr_call_here) << Out.str();
  }
}

/// Kinds of access we can perform on an object, for diagnostics.
enum AccessKinds {
  AK_Read,
  AK_Assign,
  AK_Increment,
  AK_Decrement
};

namespace {
  struct ComplexValue {
  private:
    bool IsInt;

  public:
    APSInt IntReal, IntImag;
    APFloat FloatReal, FloatImag;

    ComplexValue() : FloatReal(APFloat::Bogus()), FloatImag(APFloat::Bogus()) {}

    void makeComplexFloat() { IsInt = false; }
    bool isComplexFloat() const { return !IsInt; }
    APFloat &getComplexFloatReal() { return FloatReal; }
    APFloat &getComplexFloatImag() { return FloatImag; }

    void makeComplexInt() { IsInt = true; }
    bool isComplexInt() const { return IsInt; }
    APSInt &getComplexIntReal() { return IntReal; }
    APSInt &getComplexIntImag() { return IntImag; }

    void moveInto(APValue &v) const {
      if (isComplexFloat())
        v = APValue(FloatReal, FloatImag);
      else
        v = APValue(IntReal, IntImag);
    }
    void setFrom(const APValue &v) {
      assert(v.isComplexFloat() || v.isComplexInt());
      if (v.isComplexFloat()) {
        makeComplexFloat();
        FloatReal = v.getComplexFloatReal();
        FloatImag = v.getComplexFloatImag();
      } else {
        makeComplexInt();
        IntReal = v.getComplexIntReal();
        IntImag = v.getComplexIntImag();
      }
    }
  };

  struct LValue {
    APValue::LValueBase Base;
    CharUnits Offset;
    SubobjectDesignator Designator;
    bool IsNullPtr : 1;
    bool InvalidBase : 1;

    const APValue::LValueBase getLValueBase() const { return Base; }
    CharUnits &getLValueOffset() { return Offset; }
    const CharUnits &getLValueOffset() const { return Offset; }
    SubobjectDesignator &getLValueDesignator() { return Designator; }
    const SubobjectDesignator &getLValueDesignator() const { return Designator;}
    bool isNullPointer() const { return IsNullPtr;}

    unsigned getLValueCallIndex() const { return Base.getCallIndex(); }
    unsigned getLValueVersion() const { return Base.getVersion(); }

    void moveInto(APValue &V) const {
      if (Designator.Invalid)
        V = APValue(Base, Offset, APValue::NoLValuePath(), IsNullPtr);
      else {
        assert(!InvalidBase && "APValues can't handle invalid LValue bases");
        V = APValue(Base, Offset, Designator.Entries,
                    Designator.IsOnePastTheEnd, IsNullPtr);
      }
    }
    void setFrom(ASTContext &Ctx, const APValue &V) {
      assert(V.isLValue() && "Setting LValue from a non-LValue?");
      Base = V.getLValueBase();
      Offset = V.getLValueOffset();
      InvalidBase = false;
      Designator = SubobjectDesignator(Ctx, V);
      IsNullPtr = V.isNullPointer();
    }

    void set(APValue::LValueBase B, bool BInvalid = false) {
#ifndef NDEBUG
      // We only allow a few types of invalid bases. Enforce that here.
      if (BInvalid) {
        const auto *E = B.get<const Expr *>();
        assert((isa<MemberExpr>(E) || tryUnwrapAllocSizeCall(E)) &&
               "Unexpected type of invalid base");
      }
#endif

      Base = B;
      Offset = CharUnits::fromQuantity(0);
      InvalidBase = BInvalid;
      Designator = SubobjectDesignator(getType(B));
      IsNullPtr = false;
    }

    void setNull(QualType PointerTy, uint64_t TargetVal) {
      Base = (Expr *)nullptr;
      Offset = CharUnits::fromQuantity(TargetVal);
      InvalidBase = false;
      Designator = SubobjectDesignator(PointerTy->getPointeeType());
      IsNullPtr = true;
    }

    void setInvalid(APValue::LValueBase B, unsigned I = 0) {
      set(B, true);
    }

  private:
    // Check that this LValue is not based on a null pointer. If it is, produce
    // a diagnostic and mark the designator as invalid.
    template <typename GenDiagType>
    bool checkNullPointerDiagnosingWith(const GenDiagType &GenDiag) {
      if (Designator.Invalid)
        return false;
      if (IsNullPtr) {
        GenDiag();
        Designator.setInvalid();
        return false;
      }
      return true;
    }

  public:
    bool checkNullPointer(EvalInfo &Info, const Expr *E,
                          CheckSubobjectKind CSK) {
      return checkNullPointerDiagnosingWith([&Info, E, CSK] {
        Info.CCEDiag(E, diag::note_constexpr_null_subobject) << CSK;
      });
    }

    bool checkNullPointerForFoldAccess(EvalInfo &Info, const Expr *E,
                                       AccessKinds AK) {
      return checkNullPointerDiagnosingWith([&Info, E, AK] {
        Info.FFDiag(E, diag::note_constexpr_access_null) << AK;
      });
    }

    // Check this LValue refers to an object. If not, set the designator to be
    // invalid and emit a diagnostic.
    bool checkSubobject(EvalInfo &Info, const Expr *E, CheckSubobjectKind CSK) {
      return (CSK == CSK_ArrayToPointer || checkNullPointer(Info, E, CSK)) &&
             Designator.checkSubobject(Info, E, CSK);
    }

    void addDecl(EvalInfo &Info, const Expr *E,
                 const Decl *D, bool Virtual = false) {
      if (checkSubobject(Info, E, isa<FieldDecl>(D) ? CSK_Field : CSK_Base))
        Designator.addDeclUnchecked(D, Virtual);
    }
    void addUnsizedArray(EvalInfo &Info, const Expr *E, QualType ElemTy) {
      if (!Designator.Entries.empty()) {
        Info.CCEDiag(E, diag::note_constexpr_unsupported_unsized_array);
        Designator.setInvalid();
        return;
      }
      if (checkSubobject(Info, E, CSK_ArrayToPointer)) {
        assert(getType(Base)->isPointerType() || getType(Base)->isArrayType());
        Designator.FirstEntryIsAnUnsizedArray = true;
        Designator.addUnsizedArrayUnchecked(ElemTy);
      }
    }
    void addArray(EvalInfo &Info, const Expr *E, const ConstantArrayType *CAT) {
      if (checkSubobject(Info, E, CSK_ArrayToPointer))
        Designator.addArrayUnchecked(CAT);
    }
    void addComplex(EvalInfo &Info, const Expr *E, QualType EltTy, bool Imag) {
      if (checkSubobject(Info, E, Imag ? CSK_Imag : CSK_Real))
        Designator.addComplexUnchecked(EltTy, Imag);
    }
    void clearIsNullPointer() {
      IsNullPtr = false;
    }
    void adjustOffsetAndIndex(EvalInfo &Info, const Expr *E,
                              const APSInt &Index, CharUnits ElementSize) {
      // An index of 0 has no effect. (In C, adding 0 to a null pointer is UB,
      // but we're not required to diagnose it and it's valid in C++.)
      if (!Index)
        return;

      // Compute the new offset in the appropriate width, wrapping at 64 bits.
      // FIXME: When compiling for a 32-bit target, we should use 32-bit
      // offsets.
      uint64_t Offset64 = Offset.getQuantity();
      uint64_t ElemSize64 = ElementSize.getQuantity();
      uint64_t Index64 = Index.extOrTrunc(64).getZExtValue();
      Offset = CharUnits::fromQuantity(Offset64 + ElemSize64 * Index64);

      if (checkNullPointer(Info, E, CSK_ArrayIndex))
        Designator.adjustIndex(Info, E, Index);
      clearIsNullPointer();
    }
    void adjustOffset(CharUnits N) {
      Offset += N;
      if (N.getQuantity())
        clearIsNullPointer();
    }
  };

  struct MemberPtr {
    MemberPtr() {}
    explicit MemberPtr(const ValueDecl *Decl) :
      DeclAndIsDerivedMember(Decl, false), Path() {}

    /// The member or (direct or indirect) field referred to by this member
    /// pointer, or 0 if this is a null member pointer.
    const ValueDecl *getDecl() const {
      return DeclAndIsDerivedMember.getPointer();
    }
    /// Is this actually a member of some type derived from the relevant class?
    bool isDerivedMember() const {
      return DeclAndIsDerivedMember.getInt();
    }
    /// Get the class which the declaration actually lives in.
    const CXXRecordDecl *getContainingRecord() const {
      return cast<CXXRecordDecl>(
          DeclAndIsDerivedMember.getPointer()->getDeclContext());
    }

    void moveInto(APValue &V) const {
      V = APValue(getDecl(), isDerivedMember(), Path);
    }
    void setFrom(const APValue &V) {
      assert(V.isMemberPointer());
      DeclAndIsDerivedMember.setPointer(V.getMemberPointerDecl());
      DeclAndIsDerivedMember.setInt(V.isMemberPointerToDerivedMember());
      Path.clear();
      ArrayRef<const CXXRecordDecl*> P = V.getMemberPointerPath();
      Path.insert(Path.end(), P.begin(), P.end());
    }

    /// DeclAndIsDerivedMember - The member declaration, and a flag indicating
    /// whether the member is a member of some class derived from the class type
    /// of the member pointer.
    llvm::PointerIntPair<const ValueDecl*, 1, bool> DeclAndIsDerivedMember;
    /// Path - The path of base/derived classes from the member declaration's
    /// class (exclusive) to the class type of the member pointer (inclusive).
    SmallVector<const CXXRecordDecl*, 4> Path;

    /// Perform a cast towards the class of the Decl (either up or down the
    /// hierarchy).
    bool castBack(const CXXRecordDecl *Class) {
      assert(!Path.empty());
      const CXXRecordDecl *Expected;
      if (Path.size() >= 2)
        Expected = Path[Path.size() - 2];
      else
        Expected = getContainingRecord();
      if (Expected->getCanonicalDecl() != Class->getCanonicalDecl()) {
        // C++11 [expr.static.cast]p12: In a conversion from (D::*) to (B::*),
        // if B does not contain the original member and is not a base or
        // derived class of the class containing the original member, the result
        // of the cast is undefined.
        // C++11 [conv.mem]p2 does not cover this case for a cast from (B::*) to
        // (D::*). We consider that to be a language defect.
        return false;
      }
      Path.pop_back();
      return true;
    }
    /// Perform a base-to-derived member pointer cast.
    bool castToDerived(const CXXRecordDecl *Derived) {
      if (!getDecl())
        return true;
      if (!isDerivedMember()) {
        Path.push_back(Derived);
        return true;
      }
      if (!castBack(Derived))
        return false;
      if (Path.empty())
        DeclAndIsDerivedMember.setInt(false);
      return true;
    }
    /// Perform a derived-to-base member pointer cast.
    bool castToBase(const CXXRecordDecl *Base) {
      if (!getDecl())
        return true;
      if (Path.empty())
        DeclAndIsDerivedMember.setInt(true);
      if (isDerivedMember()) {
        Path.push_back(Base);
        return true;
      }
      return castBack(Base);
    }
  };

  /// Compare two member pointers, which are assumed to be of the same type.
  static bool operator==(const MemberPtr &LHS, const MemberPtr &RHS) {
    if (!LHS.getDecl() || !RHS.getDecl())
      return !LHS.getDecl() && !RHS.getDecl();
    if (LHS.getDecl()->getCanonicalDecl() != RHS.getDecl()->getCanonicalDecl())
      return false;
    return LHS.Path == RHS.Path;
  }
}

static bool Evaluate(APValue &Result, EvalInfo &Info, const Expr *E);
static bool EvaluateInPlace(APValue &Result, EvalInfo &Info,
                            const LValue &This, const Expr *E,
                            bool AllowNonLiteralTypes = false);
static bool EvaluateLValue(const Expr *E, LValue &Result, EvalInfo &Info,
                           bool InvalidBaseOK = false);
static bool EvaluatePointer(const Expr *E, LValue &Result, EvalInfo &Info,
                            bool InvalidBaseOK = false);
static bool EvaluateMemberPointer(const Expr *E, MemberPtr &Result,
                                  EvalInfo &Info);
static bool EvaluateTemporary(const Expr *E, LValue &Result, EvalInfo &Info);
static bool EvaluateInteger(const Expr *E, APSInt &Result, EvalInfo &Info);
static bool EvaluateIntegerOrLValue(const Expr *E, APValue &Result,
                                    EvalInfo &Info);
static bool EvaluateFloat(const Expr *E, APFloat &Result, EvalInfo &Info);
static bool EvaluateComplex(const Expr *E, ComplexValue &Res, EvalInfo &Info);
static bool EvaluateAtomic(const Expr *E, const LValue *This, APValue &Result,
                           EvalInfo &Info);
static bool EvaluateAsRValue(EvalInfo &Info, const Expr *E, APValue &Result);

/// Evaluate an integer or fixed point expression into an APResult.
static bool EvaluateFixedPointOrInteger(const Expr *E, APFixedPoint &Result,
                                        EvalInfo &Info);

/// Evaluate only a fixed point expression into an APResult.
static bool EvaluateFixedPoint(const Expr *E, APFixedPoint &Result,
                               EvalInfo &Info);

//===----------------------------------------------------------------------===//
// Misc utilities
//===----------------------------------------------------------------------===//

/// A helper function to create a temporary and set an LValue.
template <class KeyTy>
static APValue &createTemporary(const KeyTy *Key, bool IsLifetimeExtended,
                                LValue &LV, CallStackFrame &Frame) {
  LV.set({Key, Frame.Info.CurrentCall->Index,
          Frame.Info.CurrentCall->getTempVersion()});
  return Frame.createTemporary(Key, IsLifetimeExtended);
}

/// Negate an APSInt in place, converting it to a signed form if necessary, and
/// preserving its value (by extending by up to one bit as needed).
static void negateAsSigned(APSInt &Int) {
  if (Int.isUnsigned() || Int.isMinSignedValue()) {
    Int = Int.extend(Int.getBitWidth() + 1);
    Int.setIsSigned(true);
  }
  Int = -Int;
}

/// Produce a string describing the given constexpr call.
static void describeCall(CallStackFrame *Frame, raw_ostream &Out) {
  unsigned ArgIndex = 0;
  bool IsMemberCall = isa<CXXMethodDecl>(Frame->Callee) &&
                      !isa<CXXConstructorDecl>(Frame->Callee) &&
                      cast<CXXMethodDecl>(Frame->Callee)->isInstance();

  if (!IsMemberCall)
    Out << *Frame->Callee << '(';

  if (Frame->This && IsMemberCall) {
    APValue Val;
    Frame->This->moveInto(Val);
    Val.printPretty(Out, Frame->Info.Ctx,
                    Frame->This->Designator.MostDerivedType);
    // FIXME: Add parens around Val if needed.
    Out << "->" << *Frame->Callee << '(';
    IsMemberCall = false;
  }

  for (FunctionDecl::param_const_iterator I = Frame->Callee->param_begin(),
       E = Frame->Callee->param_end(); I != E; ++I, ++ArgIndex) {
    if (ArgIndex > (unsigned)IsMemberCall)
      Out << ", ";

    const ParmVarDecl *Param = *I;
    const APValue &Arg = Frame->Arguments[ArgIndex];
    Arg.printPretty(Out, Frame->Info.Ctx, Param->getType());

    if (ArgIndex == 0 && IsMemberCall)
      Out << "->" << *Frame->Callee << '(';
  }

  Out << ')';
}

/// Evaluate an expression to see if it had side-effects, and discard its
/// result.
/// \return \c true if the caller should keep evaluating.
static bool EvaluateIgnoredValue(EvalInfo &Info, const Expr *E) {
  APValue Scratch;
  if (!Evaluate(Scratch, Info, E))
    // We don't need the value, but we might have skipped a side effect here.
    return Info.noteSideEffect();
  return true;
}

/// Should this call expression be treated as a string literal?
static bool IsStringLiteralCall(const CallExpr *E) {
  unsigned Builtin = E->getBuiltinCallee();
  return (Builtin == Builtin::BI__builtin___CFStringMakeConstantString ||
          Builtin == Builtin::BI__builtin___NSStringMakeConstantString);
}

static bool IsGlobalLValue(APValue::LValueBase B) {
  // C++11 [expr.const]p3 An address constant expression is a prvalue core
  // constant expression of pointer type that evaluates to...

  // ... a null pointer value, or a prvalue core constant expression of type
  // std::nullptr_t.
  if (!B) return true;

  if (const ValueDecl *D = B.dyn_cast<const ValueDecl*>()) {
    // ... the address of an object with static storage duration,
    if (const VarDecl *VD = dyn_cast<VarDecl>(D))
      return VD->hasGlobalStorage();
    // ... the address of a function,
    return isa<FunctionDecl>(D);
  }

  const Expr *E = B.get<const Expr*>();
  switch (E->getStmtClass()) {
  default:
    return false;
  case Expr::CompoundLiteralExprClass: {
    const CompoundLiteralExpr *CLE = cast<CompoundLiteralExpr>(E);
    return CLE->isFileScope() && CLE->isLValue();
  }
  case Expr::MaterializeTemporaryExprClass:
    // A materialized temporary might have been lifetime-extended to static
    // storage duration.
    return cast<MaterializeTemporaryExpr>(E)->getStorageDuration() == SD_Static;
  // A string literal has static storage duration.
  case Expr::StringLiteralClass:
  case Expr::PredefinedExprClass:
  case Expr::ObjCStringLiteralClass:
  case Expr::ObjCEncodeExprClass:
  case Expr::CXXTypeidExprClass:
  case Expr::CXXUuidofExprClass:
    return true;
  case Expr::CallExprClass:
    return IsStringLiteralCall(cast<CallExpr>(E));
  // For GCC compatibility, &&label has static storage duration.
  case Expr::AddrLabelExprClass:
    return true;
  // A Block literal expression may be used as the initialization value for
  // Block variables at global or local static scope.
  case Expr::BlockExprClass:
    return !cast<BlockExpr>(E)->getBlockDecl()->hasCaptures();
  case Expr::ImplicitValueInitExprClass:
    // FIXME:
    // We can never form an lvalue with an implicit value initialization as its
    // base through expression evaluation, so these only appear in one case: the
    // implicit variable declaration we invent when checking whether a constexpr
    // constructor can produce a constant expression. We must assume that such
    // an expression might be a global lvalue.
    return true;
  }
}

static const ValueDecl *GetLValueBaseDecl(const LValue &LVal) {
  return LVal.Base.dyn_cast<const ValueDecl*>();
}

static bool IsLiteralLValue(const LValue &Value) {
  if (Value.getLValueCallIndex())
    return false;
  const Expr *E = Value.Base.dyn_cast<const Expr*>();
  return E && !isa<MaterializeTemporaryExpr>(E);
}

static bool IsWeakLValue(const LValue &Value) {
  const ValueDecl *Decl = GetLValueBaseDecl(Value);
  return Decl && Decl->isWeak();
}

static bool isZeroSized(const LValue &Value) {
  const ValueDecl *Decl = GetLValueBaseDecl(Value);
  if (Decl && isa<VarDecl>(Decl)) {
    QualType Ty = Decl->getType();
    if (Ty->isArrayType())
      return Ty->isIncompleteType() ||
             Decl->getASTContext().getTypeSize(Ty) == 0;
  }
  return false;
}

static bool HasSameBase(const LValue &A, const LValue &B) {
  if (!A.getLValueBase())
    return !B.getLValueBase();
  if (!B.getLValueBase())
    return false;

  if (A.getLValueBase().getOpaqueValue() !=
      B.getLValueBase().getOpaqueValue()) {
    const Decl *ADecl = GetLValueBaseDecl(A);
    if (!ADecl)
      return false;
    const Decl *BDecl = GetLValueBaseDecl(B);
    if (!BDecl || ADecl->getCanonicalDecl() != BDecl->getCanonicalDecl())
      return false;
  }

  return IsGlobalLValue(A.getLValueBase()) ||
         (A.getLValueCallIndex() == B.getLValueCallIndex() &&
          A.getLValueVersion() == B.getLValueVersion());
}

static void NoteLValueLocation(EvalInfo &Info, APValue::LValueBase Base) {
  assert(Base && "no location for a null lvalue");
  const ValueDecl *VD = Base.dyn_cast<const ValueDecl*>();
  if (VD)
    Info.Note(VD->getLocation(), diag::note_declared_at);
  else
    Info.Note(Base.get<const Expr*>()->getExprLoc(),
              diag::note_constexpr_temporary_here);
}

/// Check that this reference or pointer core constant expression is a valid
/// value for an address or reference constant expression. Return true if we
/// can fold this expression, whether or not it's a constant expression.
static bool CheckLValueConstantExpression(EvalInfo &Info, SourceLocation Loc,
                                          QualType Type, const LValue &LVal,
                                          Expr::ConstExprUsage Usage) {
  bool IsReferenceType = Type->isReferenceType();

  APValue::LValueBase Base = LVal.getLValueBase();
  const SubobjectDesignator &Designator = LVal.getLValueDesignator();

  // Check that the object is a global. Note that the fake 'this' object we
  // manufacture when checking potential constant expressions is conservatively
  // assumed to be global here.
  if (!IsGlobalLValue(Base)) {
    if (Info.getLangOpts().CPlusPlus11) {
      const ValueDecl *VD = Base.dyn_cast<const ValueDecl*>();
      Info.FFDiag(Loc, diag::note_constexpr_non_global, 1)
        << IsReferenceType << !Designator.Entries.empty()
        << !!VD << VD;
      NoteLValueLocation(Info, Base);
    } else {
      Info.FFDiag(Loc);
    }
    // Don't allow references to temporaries to escape.
    return false;
  }
  assert((Info.checkingPotentialConstantExpression() ||
          LVal.getLValueCallIndex() == 0) &&
         "have call index for global lvalue");

  if (const ValueDecl *VD = Base.dyn_cast<const ValueDecl*>()) {
    if (const VarDecl *Var = dyn_cast<const VarDecl>(VD)) {
      // Check if this is a thread-local variable.
      if (Var->getTLSKind())
        return false;

      // A dllimport variable never acts like a constant.
      if (Usage == Expr::EvaluateForCodeGen && Var->hasAttr<DLLImportAttr>())
        return false;
    }
    if (const auto *FD = dyn_cast<const FunctionDecl>(VD)) {
      // __declspec(dllimport) must be handled very carefully:
      // We must never initialize an expression with the thunk in C++.
      // Doing otherwise would allow the same id-expression to yield
      // different addresses for the same function in different translation
      // units.  However, this means that we must dynamically initialize the
      // expression with the contents of the import address table at runtime.
      //
      // The C language has no notion of ODR; furthermore, it has no notion of
      // dynamic initialization.  This means that we are permitted to
      // perform initialization with the address of the thunk.
      if (Info.getLangOpts().CPlusPlus && Usage == Expr::EvaluateForCodeGen &&
          FD->hasAttr<DLLImportAttr>())
        return false;
    }
  }

  // Allow address constant expressions to be past-the-end pointers. This is
  // an extension: the standard requires them to point to an object.
  if (!IsReferenceType)
    return true;

  // A reference constant expression must refer to an object.
  if (!Base) {
    // FIXME: diagnostic
    Info.CCEDiag(Loc);
    return true;
  }

  // Does this refer one past the end of some object?
  if (!Designator.Invalid && Designator.isOnePastTheEnd()) {
    const ValueDecl *VD = Base.dyn_cast<const ValueDecl*>();
    Info.FFDiag(Loc, diag::note_constexpr_past_end, 1)
      << !Designator.Entries.empty() << !!VD << VD;
    NoteLValueLocation(Info, Base);
  }

  return true;
}

/// Member pointers are constant expressions unless they point to a
/// non-virtual dllimport member function.
static bool CheckMemberPointerConstantExpression(EvalInfo &Info,
                                                 SourceLocation Loc,
                                                 QualType Type,
                                                 const APValue &Value,
                                                 Expr::ConstExprUsage Usage) {
  const ValueDecl *Member = Value.getMemberPointerDecl();
  const auto *FD = dyn_cast_or_null<CXXMethodDecl>(Member);
  if (!FD)
    return true;
  return Usage == Expr::EvaluateForMangling || FD->isVirtual() ||
         !FD->hasAttr<DLLImportAttr>();
}

/// Check that this core constant expression is of literal type, and if not,
/// produce an appropriate diagnostic.
static bool CheckLiteralType(EvalInfo &Info, const Expr *E,
                             const LValue *This = nullptr) {
  if (!E->isRValue() || E->getType()->isLiteralType(Info.Ctx))
    return true;

  // C++1y: A constant initializer for an object o [...] may also invoke
  // constexpr constructors for o and its subobjects even if those objects
  // are of non-literal class types.
  //
  // C++11 missed this detail for aggregates, so classes like this:
  //   struct foo_t { union { int i; volatile int j; } u; };
  // are not (obviously) initializable like so:
  //   __attribute__((__require_constant_initialization__))
  //   static const foo_t x = {{0}};
  // because "i" is a subobject with non-literal initialization (due to the
  // volatile member of the union). See:
  //   http://www.open-std.org/jtc1/sc22/wg21/docs/cwg_active.html#1677
  // Therefore, we use the C++1y behavior.
  if (This && Info.EvaluatingDecl == This->getLValueBase())
    return true;

  // Prvalue constant expressions must be of literal types.
  if (Info.getLangOpts().CPlusPlus11)
    Info.FFDiag(E, diag::note_constexpr_nonliteral)
      << E->getType();
  else
    Info.FFDiag(E, diag::note_invalid_subexpr_in_const_expr);
  return false;
}

/// Check that this core constant expression value is a valid value for a
/// constant expression. If not, report an appropriate diagnostic. Does not
/// check that the expression is of literal type.
static bool
CheckConstantExpression(EvalInfo &Info, SourceLocation DiagLoc, QualType Type,
                        const APValue &Value,
                        Expr::ConstExprUsage Usage = Expr::EvaluateForCodeGen) {
  if (Value.isUninit()) {
    Info.FFDiag(DiagLoc, diag::note_constexpr_uninitialized)
      << true << Type;
    return false;
  }

  // We allow _Atomic(T) to be initialized from anything that T can be
  // initialized from.
  if (const AtomicType *AT = Type->getAs<AtomicType>())
    Type = AT->getValueType();

  // Core issue 1454: For a literal constant expression of array or class type,
  // each subobject of its value shall have been initialized by a constant
  // expression.
  if (Value.isArray()) {
    QualType EltTy = Type->castAsArrayTypeUnsafe()->getElementType();
    for (unsigned I = 0, N = Value.getArrayInitializedElts(); I != N; ++I) {
      if (!CheckConstantExpression(Info, DiagLoc, EltTy,
                                   Value.getArrayInitializedElt(I), Usage))
        return false;
    }
    if (!Value.hasArrayFiller())
      return true;
    return CheckConstantExpression(Info, DiagLoc, EltTy, Value.getArrayFiller(),
                                   Usage);
  }
  if (Value.isUnion() && Value.getUnionField()) {
    return CheckConstantExpression(Info, DiagLoc,
                                   Value.getUnionField()->getType(),
                                   Value.getUnionValue(), Usage);
  }
  if (Value.isStruct()) {
    RecordDecl *RD = Type->castAs<RecordType>()->getDecl();
    if (const CXXRecordDecl *CD = dyn_cast<CXXRecordDecl>(RD)) {
      unsigned BaseIndex = 0;
      for (const CXXBaseSpecifier &BS : CD->bases()) {
        if (!CheckConstantExpression(Info, DiagLoc, BS.getType(),
                                     Value.getStructBase(BaseIndex), Usage))
          return false;
        ++BaseIndex;
      }
    }
    for (const auto *I : RD->fields()) {
      if (I->isUnnamedBitfield())
        continue;

      if (!CheckConstantExpression(Info, DiagLoc, I->getType(),
                                   Value.getStructField(I->getFieldIndex()),
                                   Usage))
        return false;
    }
  }

  if (Value.isLValue()) {
    LValue LVal;
    LVal.setFrom(Info.Ctx, Value);
    return CheckLValueConstantExpression(Info, DiagLoc, Type, LVal, Usage);
  }

  if (Value.isMemberPointer())
    return CheckMemberPointerConstantExpression(Info, DiagLoc, Type, Value, Usage);

  // Everything else is fine.
  return true;
}

static bool EvalPointerValueAsBool(const APValue &Value, bool &Result) {
  // A null base expression indicates a null pointer.  These are always
  // evaluatable, and they are false unless the offset is zero.
  if (!Value.getLValueBase()) {
    Result = !Value.getLValueOffset().isZero();
    return true;
  }

  // We have a non-null base.  These are generally known to be true, but if it's
  // a weak declaration it can be null at runtime.
  Result = true;
  const ValueDecl *Decl = Value.getLValueBase().dyn_cast<const ValueDecl*>();
  return !Decl || !Decl->isWeak();
}

static bool HandleConversionToBool(const APValue &Val, bool &Result) {
  switch (Val.getKind()) {
  case APValue::Uninitialized:
    return false;
  case APValue::Int:
    Result = Val.getInt().getBoolValue();
    return true;
  case APValue::FixedPoint:
    Result = Val.getFixedPoint().getBoolValue();
    return true;
  case APValue::Float:
    Result = !Val.getFloat().isZero();
    return true;
  case APValue::ComplexInt:
    Result = Val.getComplexIntReal().getBoolValue() ||
             Val.getComplexIntImag().getBoolValue();
    return true;
  case APValue::ComplexFloat:
    Result = !Val.getComplexFloatReal().isZero() ||
             !Val.getComplexFloatImag().isZero();
    return true;
  case APValue::LValue:
    return EvalPointerValueAsBool(Val, Result);
  case APValue::MemberPointer:
    Result = Val.getMemberPointerDecl();
    return true;
  case APValue::Reflection:
    Result = !Val.isInvalidReflection();
    return true;
  case APValue::Vector:
  case APValue::Array:
  case APValue::Struct:
  case APValue::Union:
  case APValue::AddrLabelDiff:
    return false;
  }

  llvm_unreachable("unknown APValue kind");
}

static bool EvaluateAsBooleanCondition(const Expr *E, bool &Result,
                                       EvalInfo &Info) {
  assert(E->isRValue() && "missing lvalue-to-rvalue conv in bool condition");
  APValue Val;
  if (!Evaluate(Val, Info, E))
    return false;
  return HandleConversionToBool(Val, Result);
}

template<typename T>
static bool HandleOverflow(EvalInfo &Info, const Expr *E,
                           const T &SrcValue, QualType DestType) {
  Info.CCEDiag(E, diag::note_constexpr_overflow)
    << SrcValue << DestType;
  return Info.noteUndefinedBehavior();
}

static bool HandleFloatToIntCast(EvalInfo &Info, const Expr *E,
                                 QualType SrcType, const APFloat &Value,
                                 QualType DestType, APSInt &Result) {
  unsigned DestWidth = Info.Ctx.getIntWidth(DestType);
  // Determine whether we are converting to unsigned or signed.
  bool DestSigned = DestType->isSignedIntegerOrEnumerationType();

  Result = APSInt(DestWidth, !DestSigned);
  bool ignored;
  if (Value.convertToInteger(Result, llvm::APFloat::rmTowardZero, &ignored)
      & APFloat::opInvalidOp)
    return HandleOverflow(Info, E, Value, DestType);
  return true;
}

static bool HandleFloatToFloatCast(EvalInfo &Info, const Expr *E,
                                   QualType SrcType, QualType DestType,
                                   APFloat &Result) {
  APFloat Value = Result;
  bool ignored;
  if (Result.convert(Info.Ctx.getFloatTypeSemantics(DestType),
                     APFloat::rmNearestTiesToEven, &ignored)
      & APFloat::opOverflow)
    return HandleOverflow(Info, E, Value, DestType);
  return true;
}

static APSInt HandleIntToIntCast(EvalInfo &Info, const Expr *E,
                                 QualType DestType, QualType SrcType,
                                 const APSInt &Value) {
  unsigned DestWidth = Info.Ctx.getIntWidth(DestType);
  // Figure out if this is a truncate, extend or noop cast.
  // If the input is signed, do a sign extend, noop, or truncate.
  APSInt Result = Value.extOrTrunc(DestWidth);
  Result.setIsUnsigned(DestType->isUnsignedIntegerOrEnumerationType());
  if (DestType->isBooleanType())
    Result = Value.getBoolValue();
  return Result;
}

static bool HandleIntToFloatCast(EvalInfo &Info, const Expr *E,
                                 QualType SrcType, const APSInt &Value,
                                 QualType DestType, APFloat &Result) {
  Result = APFloat(Info.Ctx.getFloatTypeSemantics(DestType), 1);
  if (Result.convertFromAPInt(Value, Value.isSigned(),
                              APFloat::rmNearestTiesToEven)
      & APFloat::opOverflow)
    return HandleOverflow(Info, E, Value, DestType);
  return true;
}

static bool truncateBitfieldValue(EvalInfo &Info, const Expr *E,
                                  APValue &Value, const FieldDecl *FD) {
  assert(FD->isBitField() && "truncateBitfieldValue on non-bitfield");

  if (!Value.isInt()) {
    // Trying to store a pointer-cast-to-integer into a bitfield.
    // FIXME: In this case, we should provide the diagnostic for casting
    // a pointer to an integer.
    assert(Value.isLValue() && "integral value neither int nor lvalue?");
    Info.FFDiag(E);
    return false;
  }

  APSInt &Int = Value.getInt();
  unsigned OldBitWidth = Int.getBitWidth();
  unsigned NewBitWidth = FD->getBitWidthValue(Info.Ctx);
  if (NewBitWidth < OldBitWidth)
    Int = Int.trunc(NewBitWidth).extend(OldBitWidth);
  return true;
}

static bool EvalAndBitcastToAPInt(EvalInfo &Info, const Expr *E,
                                  llvm::APInt &Res) {
  APValue SVal;
  if (!Evaluate(SVal, Info, E))
    return false;
  if (SVal.isInt()) {
    Res = SVal.getInt();
    return true;
  }
  if (SVal.isFloat()) {
    Res = SVal.getFloat().bitcastToAPInt();
    return true;
  }
  if (SVal.isVector()) {
    QualType VecTy = E->getType();
    unsigned VecSize = Info.Ctx.getTypeSize(VecTy);
    QualType EltTy = VecTy->castAs<VectorType>()->getElementType();
    unsigned EltSize = Info.Ctx.getTypeSize(EltTy);
    bool BigEndian = Info.Ctx.getTargetInfo().isBigEndian();
    Res = llvm::APInt::getNullValue(VecSize);
    for (unsigned i = 0; i < SVal.getVectorLength(); i++) {
      APValue &Elt = SVal.getVectorElt(i);
      llvm::APInt EltAsInt;
      if (Elt.isInt()) {
        EltAsInt = Elt.getInt();
      } else if (Elt.isFloat()) {
        EltAsInt = Elt.getFloat().bitcastToAPInt();
      } else {
        // Don't try to handle vectors of anything other than int or float
        // (not sure if it's possible to hit this case).
        Info.FFDiag(E, diag::note_invalid_subexpr_in_const_expr);
        return false;
      }
      unsigned BaseEltSize = EltAsInt.getBitWidth();
      if (BigEndian)
        Res |= EltAsInt.zextOrTrunc(VecSize).rotr(i*EltSize+BaseEltSize);
      else
        Res |= EltAsInt.zextOrTrunc(VecSize).rotl(i*EltSize);
    }
    return true;
  }
  // Give up if the input isn't an int, float, or vector.  For example, we
  // reject "(v4i16)(intptr_t)&a".
  Info.FFDiag(E, diag::note_invalid_subexpr_in_const_expr);
  return false;
}

/// Perform the given integer operation, which is known to need at most BitWidth
/// bits, and check for overflow in the original type (if that type was not an
/// unsigned type).
template<typename Operation>
static bool CheckedIntArithmetic(EvalInfo &Info, const Expr *E,
                                 const APSInt &LHS, const APSInt &RHS,
                                 unsigned BitWidth, Operation Op,
                                 APSInt &Result) {
  if (LHS.isUnsigned()) {
    Result = Op(LHS, RHS);
    return true;
  }

  APSInt Value(Op(LHS.extend(BitWidth), RHS.extend(BitWidth)), false);
  Result = Value.trunc(LHS.getBitWidth());
  if (Result.extend(BitWidth) != Value) {
    if (Info.checkingForOverflow())
      Info.Ctx.getDiagnostics().Report(E->getExprLoc(),
                                       diag::warn_integer_constant_overflow)
          << Result.toString(10) << E->getType();
    else
      return HandleOverflow(Info, E, Value, E->getType());
  }
  return true;
}

/// Perform the given binary integer operation.
static bool handleIntIntBinOp(EvalInfo &Info, const Expr *E, const APSInt &LHS,
                              BinaryOperatorKind Opcode, APSInt RHS,
                              APSInt &Result) {
  switch (Opcode) {
  default:
    Info.FFDiag(E);
    return false;
  case BO_Mul:
    return CheckedIntArithmetic(Info, E, LHS, RHS, LHS.getBitWidth() * 2,
                                std::multiplies<APSInt>(), Result);
  case BO_Add:
    return CheckedIntArithmetic(Info, E, LHS, RHS, LHS.getBitWidth() + 1,
                                std::plus<APSInt>(), Result);
  case BO_Sub:
    return CheckedIntArithmetic(Info, E, LHS, RHS, LHS.getBitWidth() + 1,
                                std::minus<APSInt>(), Result);
  case BO_And: Result = LHS & RHS; return true;
  case BO_Xor: Result = LHS ^ RHS; return true;
  case BO_Or:  Result = LHS | RHS; return true;
  case BO_Div:
  case BO_Rem:
    if (RHS == 0) {
      Info.FFDiag(E, diag::note_expr_divide_by_zero);
      return false;
    }
    Result = (Opcode == BO_Rem ? LHS % RHS : LHS / RHS);
    // Check for overflow case: INT_MIN / -1 or INT_MIN % -1. APSInt supports
    // this operation and gives the two's complement result.
    if (RHS.isNegative() && RHS.isAllOnesValue() &&
        LHS.isSigned() && LHS.isMinSignedValue())
      return HandleOverflow(Info, E, -LHS.extend(LHS.getBitWidth() + 1),
                            E->getType());
    return true;
  case BO_Shl: {
    if (Info.getLangOpts().OpenCL)
      // OpenCL 6.3j: shift values are effectively % word size of LHS.
      RHS &= APSInt(llvm::APInt(RHS.getBitWidth(),
                    static_cast<uint64_t>(LHS.getBitWidth() - 1)),
                    RHS.isUnsigned());
    else if (RHS.isSigned() && RHS.isNegative()) {
      // During constant-folding, a negative shift is an opposite shift. Such
      // a shift is not a constant expression.
      Info.CCEDiag(E, diag::note_constexpr_negative_shift) << RHS;
      RHS = -RHS;
      goto shift_right;
    }
  shift_left:
    // C++11 [expr.shift]p1: Shift width must be less than the bit width of
    // the shifted type.
    unsigned SA = (unsigned) RHS.getLimitedValue(LHS.getBitWidth()-1);
    if (SA != RHS) {
      Info.CCEDiag(E, diag::note_constexpr_large_shift)
        << RHS << E->getType() << LHS.getBitWidth();
    } else if (LHS.isSigned()) {
      // C++11 [expr.shift]p2: A signed left shift must have a non-negative
      // operand, and must not overflow the corresponding unsigned type.
      if (LHS.isNegative())
        Info.CCEDiag(E, diag::note_constexpr_lshift_of_negative) << LHS;
      else if (LHS.countLeadingZeros() < SA)
        Info.CCEDiag(E, diag::note_constexpr_lshift_discards);
    }
    Result = LHS << SA;
    return true;
  }
  case BO_Shr: {
    if (Info.getLangOpts().OpenCL)
      // OpenCL 6.3j: shift values are effectively % word size of LHS.
      RHS &= APSInt(llvm::APInt(RHS.getBitWidth(),
                    static_cast<uint64_t>(LHS.getBitWidth() - 1)),
                    RHS.isUnsigned());
    else if (RHS.isSigned() && RHS.isNegative()) {
      // During constant-folding, a negative shift is an opposite shift. Such a
      // shift is not a constant expression.
      Info.CCEDiag(E, diag::note_constexpr_negative_shift) << RHS;
      RHS = -RHS;
      goto shift_left;
    }
  shift_right:
    // C++11 [expr.shift]p1: Shift width must be less than the bit width of the
    // shifted type.
    unsigned SA = (unsigned) RHS.getLimitedValue(LHS.getBitWidth()-1);
    if (SA != RHS)
      Info.CCEDiag(E, diag::note_constexpr_large_shift)
        << RHS << E->getType() << LHS.getBitWidth();
    Result = LHS >> SA;
    return true;
  }

  case BO_LT: Result = LHS < RHS; return true;
  case BO_GT: Result = LHS > RHS; return true;
  case BO_LE: Result = LHS <= RHS; return true;
  case BO_GE: Result = LHS >= RHS; return true;
  case BO_EQ: Result = LHS == RHS; return true;
  case BO_NE: Result = LHS != RHS; return true;
  case BO_Cmp:
    llvm_unreachable("BO_Cmp should be handled elsewhere");
  }
}

/// Perform the given binary floating-point operation, in-place, on LHS.
static bool handleFloatFloatBinOp(EvalInfo &Info, const Expr *E,
                                  APFloat &LHS, BinaryOperatorKind Opcode,
                                  const APFloat &RHS) {
  switch (Opcode) {
  default:
    Info.FFDiag(E);
    return false;
  case BO_Mul:
    LHS.multiply(RHS, APFloat::rmNearestTiesToEven);
    break;
  case BO_Add:
    LHS.add(RHS, APFloat::rmNearestTiesToEven);
    break;
  case BO_Sub:
    LHS.subtract(RHS, APFloat::rmNearestTiesToEven);
    break;
  case BO_Div:
    LHS.divide(RHS, APFloat::rmNearestTiesToEven);
    break;
  }

  if (LHS.isInfinity() || LHS.isNaN()) {
    Info.CCEDiag(E, diag::note_constexpr_float_arithmetic) << LHS.isNaN();
    return Info.noteUndefinedBehavior();
  }
  return true;
}

/// Cast an lvalue referring to a base subobject to a derived class, by
/// truncating the lvalue's path to the given length.
static bool CastToDerivedClass(EvalInfo &Info, const Expr *E, LValue &Result,
                               const RecordDecl *TruncatedType,
                               unsigned TruncatedElements) {
  SubobjectDesignator &D = Result.Designator;

  // Check we actually point to a derived class object.
  if (TruncatedElements == D.Entries.size())
    return true;
  assert(TruncatedElements >= D.MostDerivedPathLength &&
         "not casting to a derived class");
  if (!Result.checkSubobject(Info, E, CSK_Derived))
    return false;

  // Truncate the path to the subobject, and remove any derived-to-base offsets.
  const RecordDecl *RD = TruncatedType;
  for (unsigned I = TruncatedElements, N = D.Entries.size(); I != N; ++I) {
    if (RD->isInvalidDecl()) return false;
    const ASTRecordLayout &Layout = Info.Ctx.getASTRecordLayout(RD);
    const CXXRecordDecl *Base = getAsBaseClass(D.Entries[I]);
    if (isVirtualBaseClass(D.Entries[I]))
      Result.Offset -= Layout.getVBaseClassOffset(Base);
    else
      Result.Offset -= Layout.getBaseClassOffset(Base);
    RD = Base;
  }
  D.Entries.resize(TruncatedElements);
  return true;
}

static bool HandleLValueDirectBase(EvalInfo &Info, const Expr *E, LValue &Obj,
                                   const CXXRecordDecl *Derived,
                                   const CXXRecordDecl *Base,
                                   const ASTRecordLayout *RL = nullptr) {
  if (!RL) {
    if (Derived->isInvalidDecl()) return false;
    RL = &Info.Ctx.getASTRecordLayout(Derived);
  }

  Obj.getLValueOffset() += RL->getBaseClassOffset(Base);
  Obj.addDecl(Info, E, Base, /*Virtual*/ false);
  return true;
}

static bool HandleLValueBase(EvalInfo &Info, const Expr *E, LValue &Obj,
                             const CXXRecordDecl *DerivedDecl,
                             const CXXBaseSpecifier *Base) {
  const CXXRecordDecl *BaseDecl = Base->getType()->getAsCXXRecordDecl();

  if (!Base->isVirtual())
    return HandleLValueDirectBase(Info, E, Obj, DerivedDecl, BaseDecl);

  SubobjectDesignator &D = Obj.Designator;
  if (D.Invalid)
    return false;

  // Extract most-derived object and corresponding type.
  DerivedDecl = D.MostDerivedType->getAsCXXRecordDecl();
  if (!CastToDerivedClass(Info, E, Obj, DerivedDecl, D.MostDerivedPathLength))
    return false;

  // Find the virtual base class.
  if (DerivedDecl->isInvalidDecl()) return false;
  const ASTRecordLayout &Layout = Info.Ctx.getASTRecordLayout(DerivedDecl);
  Obj.getLValueOffset() += Layout.getVBaseClassOffset(BaseDecl);
  Obj.addDecl(Info, E, BaseDecl, /*Virtual*/ true);
  return true;
}

static bool HandleLValueBasePath(EvalInfo &Info, const CastExpr *E,
                                 QualType Type, LValue &Result) {
  for (CastExpr::path_const_iterator PathI = E->path_begin(),
                                     PathE = E->path_end();
       PathI != PathE; ++PathI) {
    if (!HandleLValueBase(Info, E, Result, Type->getAsCXXRecordDecl(),
                          *PathI))
      return false;
    Type = (*PathI)->getType();
  }
  return true;
}

/// Update LVal to refer to the given field, which must be a member of the type
/// currently described by LVal.
static bool HandleLValueMember(EvalInfo &Info, const Expr *E, LValue &LVal,
                               const FieldDecl *FD,
                               const ASTRecordLayout *RL = nullptr) {
  if (!RL) {
    if (FD->getParent()->isInvalidDecl()) return false;
    RL = &Info.Ctx.getASTRecordLayout(FD->getParent());
  }

  unsigned I = FD->getFieldIndex();
  LVal.adjustOffset(Info.Ctx.toCharUnitsFromBits(RL->getFieldOffset(I)));
  LVal.addDecl(Info, E, FD);
  return true;
}

/// Update LVal to refer to the given indirect field.
static bool HandleLValueIndirectMember(EvalInfo &Info, const Expr *E,
                                       LValue &LVal,
                                       const IndirectFieldDecl *IFD) {
  for (const auto *C : IFD->chain())
    if (!HandleLValueMember(Info, E, LVal, cast<FieldDecl>(C)))
      return false;
  return true;
}

/// Get the size of the given type in char units.
static bool HandleSizeof(EvalInfo &Info, SourceLocation Loc,
                         QualType Type, CharUnits &Size) {
  // sizeof(void), __alignof__(void), sizeof(function) = 1 as a gcc
  // extension.
  if (Type->isVoidType() || Type->isFunctionType()) {
    Size = CharUnits::One();
    return true;
  }

  if (Type->isDependentType()) {
    Info.FFDiag(Loc);
    return false;
  }

  if (!Type->isConstantSizeType()) {
    // sizeof(vla) is not a constantexpr: C99 6.5.3.4p2.
    // FIXME: Better diagnostic.
    Info.FFDiag(Loc);
    return false;
  }

  Size = Info.Ctx.getTypeSizeInChars(Type);
  return true;
}

/// Update a pointer value to model pointer arithmetic.
/// \param Info - Information about the ongoing evaluation.
/// \param E - The expression being evaluated, for diagnostic purposes.
/// \param LVal - The pointer value to be updated.
/// \param EltTy - The pointee type represented by LVal.
/// \param Adjustment - The adjustment, in objects of type EltTy, to add.
static bool HandleLValueArrayAdjustment(EvalInfo &Info, const Expr *E,
                                        LValue &LVal, QualType EltTy,
                                        APSInt Adjustment) {
  CharUnits SizeOfPointee;
  if (!HandleSizeof(Info, E->getExprLoc(), EltTy, SizeOfPointee))
    return false;

  LVal.adjustOffsetAndIndex(Info, E, Adjustment, SizeOfPointee);
  return true;
}

static bool HandleLValueArrayAdjustment(EvalInfo &Info, const Expr *E,
                                        LValue &LVal, QualType EltTy,
                                        int64_t Adjustment) {
  return HandleLValueArrayAdjustment(Info, E, LVal, EltTy,
                                     APSInt::get(Adjustment));
}

/// Update an lvalue to refer to a component of a complex number.
/// \param Info - Information about the ongoing evaluation.
/// \param LVal - The lvalue to be updated.
/// \param EltTy - The complex number's component type.
/// \param Imag - False for the real component, true for the imaginary.
static bool HandleLValueComplexElement(EvalInfo &Info, const Expr *E,
                                       LValue &LVal, QualType EltTy,
                                       bool Imag) {
  if (Imag) {
    CharUnits SizeOfComponent;
    if (!HandleSizeof(Info, E->getExprLoc(), EltTy, SizeOfComponent))
      return false;
    LVal.Offset += SizeOfComponent;
  }
  LVal.addComplex(Info, E, EltTy, Imag);
  return true;
}

static bool handleLValueToRValueConversion(EvalInfo &Info, const Expr *Conv,
                                           QualType Type, const LValue &LVal,
                                           APValue &RVal);

/// Try to evaluate the initializer for a variable declaration.
///
/// \param Info   Information about the ongoing evaluation.
/// \param E      An expression to be used when printing diagnostics.
/// \param VD     The variable whose initializer should be obtained.
/// \param Frame  The frame in which the variable was created. Must be null
///               if this variable is not local to the evaluation.
/// \param Result Filled in with a pointer to the value of the variable.
static bool evaluateVarDeclInit(EvalInfo &Info, const Expr *E,
                                const VarDecl *VD, CallStackFrame *Frame,
                                APValue *&Result, const LValue *LVal) {

  // If this is a parameter to an active constexpr function call, perform
  // argument substitution.
  if (const ParmVarDecl *PVD = dyn_cast<ParmVarDecl>(VD)) {
    // Assume arguments of a potential constant expression are unknown
    // constant expressions.
    if (Info.checkingPotentialConstantExpression())
      return false;
    if (!Frame || !Frame->Arguments) {
      Info.FFDiag(E, diag::note_invalid_subexpr_in_const_expr);
      return false;
    }
    Result = &Frame->Arguments[PVD->getFunctionScopeIndex()];
    return true;
  }

  // If this is a local variable, dig out its value.
  if (Frame) {
    Result = LVal ? Frame->getTemporary(VD, LVal->getLValueVersion())
                  : Frame->getCurrentTemporary(VD);
    if (!Result) {
      // Assume variables referenced within a lambda's call operator that were
      // not declared within the call operator are captures and during checking
      // of a potential constant expression, assume they are unknown constant
      // expressions.
      assert(isLambdaCallOperator(Frame->Callee) &&
             (VD->getDeclContext() != Frame->Callee || VD->isInitCapture()) &&
             "missing value for local variable");
      if (Info.checkingPotentialConstantExpression())
        return false;
      // FIXME: implement capture evaluation during constant expr evaluation.
      Info.FFDiag(E->getBeginLoc(),
                  diag::note_unimplemented_constexpr_lambda_feature_ast)
          << "captures not currently allowed";
      return false;
    }
    return true;
  }

  // Dig out the initializer, and use the declaration which it's attached to.
  const Expr *Init = VD->getAnyInitializer(VD);
  if (!Init || Init->isValueDependent()) {
    // If we're checking a potential constant expression, the variable could be
    // initialized later.
    if (!Info.checkingPotentialConstantExpression())
      Info.FFDiag(E, diag::note_invalid_subexpr_in_const_expr);
    return false;
  }

  // If we're currently evaluating the initializer of this declaration, use that
  // in-flight value.
  if (Info.EvaluatingDecl.dyn_cast<const ValueDecl*>() == VD) {
    Result = Info.EvaluatingDeclValue;
    return true;
  }

  // Never evaluate the initializer of a weak variable. We can't be sure that
  // this is the definition which will be used.
  if (VD->isWeak()) {
    Info.FFDiag(E, diag::note_invalid_subexpr_in_const_expr);
    return false;
  }

  // Check that we can fold the initializer. In C++, we will have already done
  // this in the cases where it matters for conformance.
  SmallVector<PartialDiagnosticAt, 8> Notes;
  if (!VD->evaluateValue(Notes)) {
    Info.FFDiag(E, diag::note_constexpr_var_init_non_constant,
              Notes.size() + 1) << VD;
    Info.Note(VD->getLocation(), diag::note_declared_at);
    Info.addNotes(Notes);
    return false;
  } else if (!VD->checkInitIsICE()) {
    Info.CCEDiag(E, diag::note_constexpr_var_init_non_constant,
                 Notes.size() + 1) << VD;
    Info.Note(VD->getLocation(), diag::note_declared_at);
    Info.addNotes(Notes);
  }

  Result = VD->getEvaluatedValue();
  return true;
}

static bool IsConstNonVolatile(QualType T) {
  Qualifiers Quals = T.getQualifiers();
  return Quals.hasConst() && !Quals.hasVolatile();
}

/// Get the base index of the given base class within an APValue representing
/// the given derived class.
static unsigned getBaseIndex(const CXXRecordDecl *Derived,
                             const CXXRecordDecl *Base) {
  Base = Base->getCanonicalDecl();
  unsigned Index = 0;
  for (CXXRecordDecl::base_class_const_iterator I = Derived->bases_begin(),
         E = Derived->bases_end(); I != E; ++I, ++Index) {
    if (I->getType()->getAsCXXRecordDecl()->getCanonicalDecl() == Base)
      return Index;
  }

  llvm_unreachable("base class missing from derived class's bases list");
}

/// Extract the value of a character from a string literal.
static APSInt extractStringLiteralCharacter(EvalInfo &Info, const Expr *Lit,
                                            uint64_t Index) {
  // FIXME: Support MakeStringConstant
  if (const auto *ObjCEnc = dyn_cast<ObjCEncodeExpr>(Lit)) {
    std::string Str;
    Info.Ctx.getObjCEncodingForType(ObjCEnc->getEncodedType(), Str);
    assert(Index <= Str.size() && "Index too large");
    return APSInt::getUnsigned(Str.c_str()[Index]);
  }

  if (auto PE = dyn_cast<PredefinedExpr>(Lit))
    Lit = PE->getFunctionName();
  const StringLiteral *S = cast<StringLiteral>(Lit);
  const ConstantArrayType *CAT =
      Info.Ctx.getAsConstantArrayType(S->getType());
  assert(CAT && "string literal isn't an array");
  QualType CharType = CAT->getElementType();
  assert(CharType->isIntegerType() && "unexpected character type");

  APSInt Value(S->getCharByteWidth() * Info.Ctx.getCharWidth(),
               CharType->isUnsignedIntegerType());
  if (Index < S->getLength())
    Value = S->getCodeUnit(Index);
  return Value;
}

// Expand a string literal into an array of characters.
static void expandStringLiteral(EvalInfo &Info, const Expr *Lit,
                                APValue &Result) {
  const StringLiteral *S = cast<StringLiteral>(Lit);
  const ConstantArrayType *CAT =
      Info.Ctx.getAsConstantArrayType(S->getType());
  assert(CAT && "string literal isn't an array");
  QualType CharType = CAT->getElementType();
  assert(CharType->isIntegerType() && "unexpected character type");

  unsigned Elts = CAT->getSize().getZExtValue();
  Result = APValue(APValue::UninitArray(),
                   std::min(S->getLength(), Elts), Elts);
  APSInt Value(S->getCharByteWidth() * Info.Ctx.getCharWidth(),
               CharType->isUnsignedIntegerType());
  if (Result.hasArrayFiller())
    Result.getArrayFiller() = APValue(Value);
  for (unsigned I = 0, N = Result.getArrayInitializedElts(); I != N; ++I) {
    Value = S->getCodeUnit(I);
    Result.getArrayInitializedElt(I) = APValue(Value);
  }
}

// Expand an array so that it has more than Index filled elements.
static void expandArray(APValue &Array, unsigned Index) {
  unsigned Size = Array.getArraySize();
  assert(Index < Size);

  // Always at least double the number of elements for which we store a value.
  unsigned OldElts = Array.getArrayInitializedElts();
  unsigned NewElts = std::max(Index+1, OldElts * 2);
  NewElts = std::min(Size, std::max(NewElts, 8u));

  // Copy the data across.
  APValue NewValue(APValue::UninitArray(), NewElts, Size);
  for (unsigned I = 0; I != OldElts; ++I)
    NewValue.getArrayInitializedElt(I).swap(Array.getArrayInitializedElt(I));
  for (unsigned I = OldElts; I != NewElts; ++I)
    NewValue.getArrayInitializedElt(I) = Array.getArrayFiller();
  if (NewValue.hasArrayFiller())
    NewValue.getArrayFiller() = Array.getArrayFiller();
  Array.swap(NewValue);
}

/// Determine whether a type would actually be read by an lvalue-to-rvalue
/// conversion. If it's of class type, we may assume that the copy operation
/// is trivial. Note that this is never true for a union type with fields
/// (because the copy always "reads" the active member) and always true for
/// a non-class type.
static bool isReadByLvalueToRvalueConversion(QualType T) {
  CXXRecordDecl *RD = T->getBaseElementTypeUnsafe()->getAsCXXRecordDecl();
  if (!RD || (RD->isUnion() && !RD->field_empty()))
    return true;
  if (RD->isEmpty())
    return false;

  for (auto *Field : RD->fields())
    if (isReadByLvalueToRvalueConversion(Field->getType()))
      return true;

  for (auto &BaseSpec : RD->bases())
    if (isReadByLvalueToRvalueConversion(BaseSpec.getType()))
      return true;

  return false;
}

/// Diagnose an attempt to read from any unreadable field within the specified
/// type, which might be a class type.
static bool diagnoseUnreadableFields(EvalInfo &Info, const Expr *E,
                                     QualType T) {
  CXXRecordDecl *RD = T->getBaseElementTypeUnsafe()->getAsCXXRecordDecl();
  if (!RD)
    return false;

  if (!RD->hasMutableFields())
    return false;

  for (auto *Field : RD->fields()) {
    // If we're actually going to read this field in some way, then it can't
    // be mutable. If we're in a union, then assigning to a mutable field
    // (even an empty one) can change the active member, so that's not OK.
    // FIXME: Add core issue number for the union case.
    if (Field->isMutable() &&
        (RD->isUnion() || isReadByLvalueToRvalueConversion(Field->getType()))) {
      Info.FFDiag(E, diag::note_constexpr_ltor_mutable, 1) << Field;
      Info.Note(Field->getLocation(), diag::note_declared_at);
      return true;
    }

    if (diagnoseUnreadableFields(Info, E, Field->getType()))
      return true;
  }

  for (auto &BaseSpec : RD->bases())
    if (diagnoseUnreadableFields(Info, E, BaseSpec.getType()))
      return true;

  // All mutable fields were empty, and thus not actually read.
  return false;
}

namespace {
/// A handle to a complete object (an object that is not a subobject of
/// another object).
struct CompleteObject {
  /// The value of the complete object.
  APValue *Value;
  /// The type of the complete object.
  QualType Type;
  bool LifetimeStartedInEvaluation;

  CompleteObject() : Value(nullptr) {}
  CompleteObject(APValue *Value, QualType Type,
                 bool LifetimeStartedInEvaluation)
      : Value(Value), Type(Type),
        LifetimeStartedInEvaluation(LifetimeStartedInEvaluation) {
    assert(Value && "missing value for complete object");
  }

  explicit operator bool() const { return Value; }
};
} // end anonymous namespace

/// Find the designated sub-object of an rvalue.
template<typename SubobjectHandler>
typename SubobjectHandler::result_type
findSubobject(EvalInfo &Info, const Expr *E, const CompleteObject &Obj,
              const SubobjectDesignator &Sub, SubobjectHandler &handler) {
  if (Sub.Invalid)
    // A diagnostic will have already been produced.
    return handler.failed();
  if (Sub.isOnePastTheEnd() || Sub.isMostDerivedAnUnsizedArray()) {
    if (Info.getLangOpts().CPlusPlus11)
      Info.FFDiag(E, Sub.isOnePastTheEnd()
                         ? diag::note_constexpr_access_past_end
                         : diag::note_constexpr_access_unsized_array)
          << handler.AccessKind;
    else
      Info.FFDiag(E);
    return handler.failed();
  }

  APValue *O = Obj.Value;
  QualType ObjType = Obj.Type;
  const FieldDecl *LastField = nullptr;
  const bool MayReadMutableMembers =
      Obj.LifetimeStartedInEvaluation && Info.getLangOpts().CPlusPlus14;

  // Walk the designator's path to find the subobject.
  for (unsigned I = 0, N = Sub.Entries.size(); /**/; ++I) {
    if (O->isUninit()) {
      if (!Info.checkingPotentialConstantExpression())
        Info.FFDiag(E, diag::note_constexpr_access_uninit) << handler.AccessKind;
      return handler.failed();
    }

    if (I == N) {
      // If we are reading an object of class type, there may still be more
      // things we need to check: if there are any mutable subobjects, we
      // cannot perform this read. (This only happens when performing a trivial
      // copy or assignment.)
      if (ObjType->isRecordType() && handler.AccessKind == AK_Read &&
          !MayReadMutableMembers && diagnoseUnreadableFields(Info, E, ObjType))
        return handler.failed();

      if (!handler.found(*O, ObjType))
        return false;

      // If we modified a bit-field, truncate it to the right width.
      if (handler.AccessKind != AK_Read &&
          LastField && LastField->isBitField() &&
          !truncateBitfieldValue(Info, E, *O, LastField))
        return false;

      return true;
    }

    LastField = nullptr;
    if (ObjType->isArrayType()) {
      // Next subobject is an array element.
      const ConstantArrayType *CAT = Info.Ctx.getAsConstantArrayType(ObjType);
      assert(CAT && "vla in literal type?");
      uint64_t Index = Sub.Entries[I].ArrayIndex;
      if (CAT->getSize().ule(Index)) {
        // Note, it should not be possible to form a pointer with a valid
        // designator which points more than one past the end of the array.
        if (Info.getLangOpts().CPlusPlus11)
          Info.FFDiag(E, diag::note_constexpr_access_past_end)
            << handler.AccessKind;
        else
          Info.FFDiag(E);
        return handler.failed();
      }

      ObjType = CAT->getElementType();

      // An array object is represented as either an Array APValue or as an
      // LValue which refers to a string literal.
      if (O->isLValue()) {
        assert(I == N - 1 && "extracting subobject of character?");
        assert(!O->hasLValuePath() || O->getLValuePath().empty());
        if (handler.AccessKind != AK_Read)
          expandStringLiteral(Info, O->getLValueBase().get<const Expr *>(),
                              *O);
        else
          return handler.foundString(*O, ObjType, Index);
      }

      if (O->getArrayInitializedElts() > Index)
        O = &O->getArrayInitializedElt(Index);
      else if (handler.AccessKind != AK_Read) {
        expandArray(*O, Index);
        O = &O->getArrayInitializedElt(Index);
      } else
        O = &O->getArrayFiller();
    } else if (ObjType->isAnyComplexType()) {
      // Next subobject is a complex number.
      uint64_t Index = Sub.Entries[I].ArrayIndex;
      if (Index > 1) {
        if (Info.getLangOpts().CPlusPlus11)
          Info.FFDiag(E, diag::note_constexpr_access_past_end)
            << handler.AccessKind;
        else
          Info.FFDiag(E);
        return handler.failed();
      }

      bool WasConstQualified = ObjType.isConstQualified();
      ObjType = ObjType->castAs<ComplexType>()->getElementType();
      if (WasConstQualified)
        ObjType.addConst();

      assert(I == N - 1 && "extracting subobject of scalar?");
      if (O->isComplexInt()) {
        return handler.found(Index ? O->getComplexIntImag()
                                   : O->getComplexIntReal(), ObjType);
      } else {
        assert(O->isComplexFloat());
        return handler.found(Index ? O->getComplexFloatImag()
                                   : O->getComplexFloatReal(), ObjType);
      }
    } else if (const FieldDecl *Field = getAsField(Sub.Entries[I])) {
      // In C++14 onwards, it is permitted to read a mutable member whose
      // lifetime began within the evaluation.
      // FIXME: Should we also allow this in C++11?
      if (Field->isMutable() && handler.AccessKind == AK_Read &&
          !MayReadMutableMembers) {
        Info.FFDiag(E, diag::note_constexpr_ltor_mutable, 1)
          << Field;
        Info.Note(Field->getLocation(), diag::note_declared_at);
        return handler.failed();
      }

      // Next subobject is a class, struct or union field.
      RecordDecl *RD = ObjType->castAs<RecordType>()->getDecl();
      if (RD->isUnion()) {
        const FieldDecl *UnionField = O->getUnionField();
        if (!UnionField ||
            UnionField->getCanonicalDecl() != Field->getCanonicalDecl()) {
          Info.FFDiag(E, diag::note_constexpr_access_inactive_union_member)
            << handler.AccessKind << Field << !UnionField << UnionField;
          return handler.failed();
        }
        O = &O->getUnionValue();
      } else
        O = &O->getStructField(Field->getFieldIndex());

      bool WasConstQualified = ObjType.isConstQualified();
      ObjType = Field->getType();
      if (WasConstQualified && !Field->isMutable())
        ObjType.addConst();

      if (ObjType.isVolatileQualified()) {
        if (Info.getLangOpts().CPlusPlus) {
          // FIXME: Include a description of the path to the volatile subobject.
          Info.FFDiag(E, diag::note_constexpr_access_volatile_obj, 1)
            << handler.AccessKind << 2 << Field;
          Info.Note(Field->getLocation(), diag::note_declared_at);
        } else {
          Info.FFDiag(E, diag::note_invalid_subexpr_in_const_expr);
        }
        return handler.failed();
      }

      LastField = Field;
    } else {
      // Next subobject is a base class.
      const CXXRecordDecl *Derived = ObjType->getAsCXXRecordDecl();
      const CXXRecordDecl *Base = getAsBaseClass(Sub.Entries[I]);
      O = &O->getStructBase(getBaseIndex(Derived, Base));

      bool WasConstQualified = ObjType.isConstQualified();
      ObjType = Info.Ctx.getRecordType(Base);
      if (WasConstQualified)
        ObjType.addConst();
    }
  }
}

namespace {
struct ExtractSubobjectHandler {
  EvalInfo &Info;
  APValue &Result;

  static const AccessKinds AccessKind = AK_Read;

  typedef bool result_type;
  bool failed() { return false; }
  bool found(APValue &Subobj, QualType SubobjType) {
    Result = Subobj;
    return true;
  }
  bool found(APSInt &Value, QualType SubobjType) {
    Result = APValue(Value);
    return true;
  }
  bool found(APFloat &Value, QualType SubobjType) {
    Result = APValue(Value);
    return true;
  }
  bool foundString(APValue &Subobj, QualType SubobjType, uint64_t Character) {
    Result = APValue(extractStringLiteralCharacter(
        Info, Subobj.getLValueBase().get<const Expr *>(), Character));
    return true;
  }
};
} // end anonymous namespace

const AccessKinds ExtractSubobjectHandler::AccessKind;

/// Extract the designated sub-object of an rvalue.
static bool extractSubobject(EvalInfo &Info, const Expr *E,
                             const CompleteObject &Obj,
                             const SubobjectDesignator &Sub,
                             APValue &Result) {
  ExtractSubobjectHandler Handler = { Info, Result };
  return findSubobject(Info, E, Obj, Sub, Handler);
}

namespace {
struct ModifySubobjectHandler {
  EvalInfo &Info;
  APValue &NewVal;
  const Expr *E;

  typedef bool result_type;
  static const AccessKinds AccessKind = AK_Assign;

  bool checkConst(QualType QT) {
    // Assigning to a const object has undefined behavior.
    if (QT.isConstQualified()) {
      Info.FFDiag(E, diag::note_constexpr_modify_const_type) << QT;
      return false;
    }
    return true;
  }

  bool failed() { return false; }
  bool found(APValue &Subobj, QualType SubobjType) {
    if (!checkConst(SubobjType))
      return false;
    // We've been given ownership of NewVal, so just swap it in.
    Subobj.swap(NewVal);
    return true;
  }
  bool found(APSInt &Value, QualType SubobjType) {
    if (!checkConst(SubobjType))
      return false;
    if (!NewVal.isInt()) {
      // Maybe trying to write a cast pointer value into a complex?
      Info.FFDiag(E);
      return false;
    }
    Value = NewVal.getInt();
    return true;
  }
  bool found(APFloat &Value, QualType SubobjType) {
    if (!checkConst(SubobjType))
      return false;
    Value = NewVal.getFloat();
    return true;
  }
  bool foundString(APValue &Subobj, QualType SubobjType, uint64_t Character) {
    llvm_unreachable("shouldn't encounter string elements with ExpandArrays");
  }
};
} // end anonymous namespace

const AccessKinds ModifySubobjectHandler::AccessKind;

/// Update the designated sub-object of an rvalue to the given value.
static bool modifySubobject(EvalInfo &Info, const Expr *E,
                            const CompleteObject &Obj,
                            const SubobjectDesignator &Sub,
                            APValue &NewVal) {
  ModifySubobjectHandler Handler = { Info, NewVal, E };
  return findSubobject(Info, E, Obj, Sub, Handler);
}

/// Find the position where two subobject designators diverge, or equivalently
/// the length of the common initial subsequence.
static unsigned FindDesignatorMismatch(QualType ObjType,
                                       const SubobjectDesignator &A,
                                       const SubobjectDesignator &B,
                                       bool &WasArrayIndex) {
  unsigned I = 0, N = std::min(A.Entries.size(), B.Entries.size());
  for (/**/; I != N; ++I) {
    if (!ObjType.isNull() &&
        (ObjType->isArrayType() || ObjType->isAnyComplexType())) {
      // Next subobject is an array element.
      if (A.Entries[I].ArrayIndex != B.Entries[I].ArrayIndex) {
        WasArrayIndex = true;
        return I;
      }
      if (ObjType->isAnyComplexType())
        ObjType = ObjType->castAs<ComplexType>()->getElementType();
      else
        ObjType = ObjType->castAsArrayTypeUnsafe()->getElementType();
    } else {
      if (A.Entries[I].BaseOrMember != B.Entries[I].BaseOrMember) {
        WasArrayIndex = false;
        return I;
      }
      if (const FieldDecl *FD = getAsField(A.Entries[I]))
        // Next subobject is a field.
        ObjType = FD->getType();
      else
        // Next subobject is a base class.
        ObjType = QualType();
    }
  }
  WasArrayIndex = false;
  return I;
}

/// Determine whether the given subobject designators refer to elements of the
/// same array object.
static bool AreElementsOfSameArray(QualType ObjType,
                                   const SubobjectDesignator &A,
                                   const SubobjectDesignator &B) {
  if (A.Entries.size() != B.Entries.size())
    return false;

  bool IsArray = A.MostDerivedIsArrayElement;
  if (IsArray && A.MostDerivedPathLength != A.Entries.size())
    // A is a subobject of the array element.
    return false;

  // If A (and B) designates an array element, the last entry will be the array
  // index. That doesn't have to match. Otherwise, we're in the 'implicit array
  // of length 1' case, and the entire path must match.
  bool WasArrayIndex;
  unsigned CommonLength = FindDesignatorMismatch(ObjType, A, B, WasArrayIndex);
  return CommonLength >= A.Entries.size() - IsArray;
}

/// Find the complete object to which an LValue refers.
static CompleteObject findCompleteObject(EvalInfo &Info, const Expr *E,
                                         AccessKinds AK, const LValue &LVal,
                                         QualType LValType) {
  if (!LVal.Base) {
    Info.FFDiag(E, diag::note_constexpr_access_null) << AK;
    return CompleteObject();
  }

  CallStackFrame *Frame = nullptr;
  if (LVal.getLValueCallIndex()) {
    Frame = Info.getCallFrame(LVal.getLValueCallIndex());
    if (!Frame) {
      Info.FFDiag(E, diag::note_constexpr_lifetime_ended, 1)
        << AK << LVal.Base.is<const ValueDecl*>();
      NoteLValueLocation(Info, LVal.Base);
      return CompleteObject();
    }
  }

  // C++11 DR1311: An lvalue-to-rvalue conversion on a volatile-qualified type
  // is not a constant expression (even if the object is non-volatile). We also
  // apply this rule to C++98, in order to conform to the expected 'volatile'
  // semantics.
  if (LValType.isVolatileQualified()) {
    if (Info.getLangOpts().CPlusPlus)
      Info.FFDiag(E, diag::note_constexpr_access_volatile_type)
        << AK << LValType;
    else
      Info.FFDiag(E);
    return CompleteObject();
  }

  // Compute value storage location and type of base object.
  APValue *BaseVal = nullptr;
  QualType BaseType = getType(LVal.Base);
  bool LifetimeStartedInEvaluation = Frame;

  if (const ValueDecl *D = LVal.Base.dyn_cast<const ValueDecl*>()) {
    // In C++98, const, non-volatile integers initialized with ICEs are ICEs.
    // In C++11, constexpr, non-volatile variables initialized with constant
    // expressions are constant expressions too. Inside constexpr functions,
    // parameters are constant expressions even if they're non-const.
    // In C++1y, objects local to a constant expression (those with a Frame) are
    // both readable and writable inside constant expressions.
    // In C, such things can also be folded, although they are not ICEs.
    const VarDecl *VD = dyn_cast<VarDecl>(D);
    if (VD) {
      if (const VarDecl *VDef = VD->getDefinition(Info.Ctx))
        VD = VDef;
    }
    if (!VD || VD->isInvalidDecl()) {
      Info.FFDiag(E);
      return CompleteObject();
    }

    // Accesses of volatile-qualified objects are not allowed.
    if (BaseType.isVolatileQualified()) {
      if (Info.getLangOpts().CPlusPlus) {
        Info.FFDiag(E, diag::note_constexpr_access_volatile_obj, 1)
          << AK << 1 << VD;
        Info.Note(VD->getLocation(), diag::note_declared_at);
      } else {
        Info.FFDiag(E);
      }
      return CompleteObject();
    }

    // Unless we're looking at a local variable or argument in a constexpr call,
    // the variable we're reading must be const.
    if (!Frame) {
      if (Info.getLangOpts().CPlusPlus14 &&
          VD == Info.EvaluatingDecl.dyn_cast<const ValueDecl *>()) {
        // OK, we can read and modify an object if we're in the process of
        // evaluating its initializer, because its lifetime began in this
        // evaluation.
      } else if (AK != AK_Read) {
        // All the remaining cases only permit reading.
        Info.FFDiag(E, diag::note_constexpr_modify_global);
        return CompleteObject();
      } else if (VD->isConstexpr()) {
        // OK, we can read this variable.
      } else if (BaseType->isIntegralOrEnumerationType()) {
        // In OpenCL if a variable is in constant address space it is a const value.
        if (!(BaseType.isConstQualified() ||
              (Info.getLangOpts().OpenCL &&
               BaseType.getAddressSpace() == LangAS::opencl_constant))) {
          if (Info.getLangOpts().CPlusPlus) {
            Info.FFDiag(E, diag::note_constexpr_ltor_non_const_int, 1) << VD;
            Info.Note(VD->getLocation(), diag::note_declared_at);
          } else {
            Info.FFDiag(E);
          }
          return CompleteObject();
        }
      } else if (BaseType->isFloatingType() && BaseType.isConstQualified()) {
        // We support folding of const floating-point types, in order to make
        // static const data members of such types (supported as an extension)
        // more useful.
        if (Info.getLangOpts().CPlusPlus11) {
          Info.CCEDiag(E, diag::note_constexpr_ltor_non_constexpr, 1) << VD;
          Info.Note(VD->getLocation(), diag::note_declared_at);
        } else {
          Info.CCEDiag(E);
        }
      } else if (BaseType.isConstQualified() && VD->hasDefinition(Info.Ctx)) {
        Info.CCEDiag(E, diag::note_constexpr_ltor_non_constexpr) << VD;
        // Keep evaluating to see what we can do.
      } else {
        // FIXME: Allow folding of values of any literal type in all languages.
        if (Info.checkingPotentialConstantExpression() &&
            VD->getType().isConstQualified() && !VD->hasDefinition(Info.Ctx)) {
          // The definition of this variable could be constexpr. We can't
          // access it right now, but may be able to in future.
        } else if (Info.getLangOpts().CPlusPlus11) {
          Info.FFDiag(E, diag::note_constexpr_ltor_non_constexpr, 1) << VD;
          Info.Note(VD->getLocation(), diag::note_declared_at);
        } else {
          Info.FFDiag(E);
        }
        return CompleteObject();
      }
    }

    if (!evaluateVarDeclInit(Info, E, VD, Frame, BaseVal, &LVal))
      return CompleteObject();
  } else {
    const Expr *Base = LVal.Base.dyn_cast<const Expr*>();

    if (!Frame) {
      if (const MaterializeTemporaryExpr *MTE =
              dyn_cast<MaterializeTemporaryExpr>(Base)) {
        assert(MTE->getStorageDuration() == SD_Static &&
               "should have a frame for a non-global materialized temporary");

        // Per C++1y [expr.const]p2:
        //  an lvalue-to-rvalue conversion [is not allowed unless it applies to]
        //   - a [...] glvalue of integral or enumeration type that refers to
        //     a non-volatile const object [...]
        //   [...]
        //   - a [...] glvalue of literal type that refers to a non-volatile
        //     object whose lifetime began within the evaluation of e.
        //
        // C++11 misses the 'began within the evaluation of e' check and
        // instead allows all temporaries, including things like:
        //   int &&r = 1;
        //   int x = ++r;
        //   constexpr int k = r;
        // Therefore we use the C++14 rules in C++11 too.
        const ValueDecl *VD = Info.EvaluatingDecl.dyn_cast<const ValueDecl*>();
        const ValueDecl *ED = MTE->getExtendingDecl();
        if (!(BaseType.isConstQualified() &&
              BaseType->isIntegralOrEnumerationType()) &&
            !(VD && VD->getCanonicalDecl() == ED->getCanonicalDecl())) {
          Info.FFDiag(E, diag::note_constexpr_access_static_temporary, 1) << AK;
          Info.Note(MTE->getExprLoc(), diag::note_constexpr_temporary_here);
          return CompleteObject();
        }

        BaseVal = Info.Ctx.getMaterializedTemporaryValue(MTE, false);
        assert(BaseVal && "got reference to unevaluated temporary");
        LifetimeStartedInEvaluation = true;
      } else {
        Info.FFDiag(E);
        return CompleteObject();
      }
    } else {
      BaseVal = Frame->getTemporary(Base, LVal.Base.getVersion());
      assert(BaseVal && "missing value for temporary");
    }

    // Volatile temporary objects cannot be accessed in constant expressions.
    if (BaseType.isVolatileQualified()) {
      if (Info.getLangOpts().CPlusPlus) {
        Info.FFDiag(E, diag::note_constexpr_access_volatile_obj, 1)
          << AK << 0;
        Info.Note(Base->getExprLoc(), diag::note_constexpr_temporary_here);
      } else {
        Info.FFDiag(E);
      }
      return CompleteObject();
    }
  }

  // During the construction of an object, it is not yet 'const'.
  // FIXME: This doesn't do quite the right thing for const subobjects of the
  // object under construction.
  if (Info.isEvaluatingConstructor(LVal.getLValueBase(),
                                   LVal.getLValueCallIndex(),
                                   LVal.getLValueVersion())) {
    BaseType = Info.Ctx.getCanonicalType(BaseType);
    BaseType.removeLocalConst();
    LifetimeStartedInEvaluation = true;
  }

  // In C++14, we can't safely access any mutable state when we might be
  // evaluating after an unmodeled side effect.
  //
  // FIXME: Not all local state is mutable. Allow local constant subobjects
  // to be read here (but take care with 'mutable' fields).
  if ((Frame && Info.getLangOpts().CPlusPlus14 &&
       Info.EvalStatus.HasSideEffects) ||
      (AK != AK_Read && Info.IsSpeculativelyEvaluating))
    return CompleteObject();

  return CompleteObject(BaseVal, BaseType, LifetimeStartedInEvaluation);
}

/// Perform an lvalue-to-rvalue conversion on the given glvalue. This
/// can also be used for 'lvalue-to-lvalue' conversions for looking up the
/// glvalue referred to by an entity of reference type.
///
/// \param Info - Information about the ongoing evaluation.
/// \param Conv - The expression for which we are performing the conversion.
///               Used for diagnostics.
/// \param Type - The type of the glvalue (before stripping cv-qualifiers in the
///               case of a non-class type).
/// \param LVal - The glvalue on which we are attempting to perform this action.
/// \param RVal - The produced value will be placed here.
static bool handleLValueToRValueConversion(EvalInfo &Info, const Expr *Conv,
                                           QualType Type,
                                           const LValue &LVal, APValue &RVal) {
  if (LVal.Designator.Invalid)
    return false;

  // Check for special cases where there is no existing APValue to look at.
  const Expr *Base = LVal.Base.dyn_cast<const Expr*>();
  if (Base && !LVal.getLValueCallIndex() && !Type.isVolatileQualified()) {
    if (const CompoundLiteralExpr *CLE = dyn_cast<CompoundLiteralExpr>(Base)) {
      // In C99, a CompoundLiteralExpr is an lvalue, and we defer evaluating the
      // initializer until now for such expressions. Such an expression can't be
      // an ICE in C, so this only matters for fold.
      if (Type.isVolatileQualified()) {
        Info.FFDiag(Conv);
        return false;
      }
      APValue Lit;
      if (!Evaluate(Lit, Info, CLE->getInitializer()))
        return false;
      CompleteObject LitObj(&Lit, Base->getType(), false);
      return extractSubobject(Info, Conv, LitObj, LVal.Designator, RVal);
    } else if (isa<StringLiteral>(Base) || isa<PredefinedExpr>(Base)) {
      // We represent a string literal array as an lvalue pointing at the
      // corresponding expression, rather than building an array of chars.
      // FIXME: Support ObjCEncodeExpr, MakeStringConstant
      APValue Str(Base, CharUnits::Zero(), APValue::NoLValuePath(), 0);
      CompleteObject StrObj(&Str, Base->getType(), false);
      return extractSubobject(Info, Conv, StrObj, LVal.Designator, RVal);
    }
  }

  CompleteObject Obj = findCompleteObject(Info, Conv, AK_Read, LVal, Type);
  return Obj && extractSubobject(Info, Conv, Obj, LVal.Designator, RVal);
}

/// Perform an assignment of Val to LVal. Takes ownership of Val.
static bool handleAssignment(EvalInfo &Info, const Expr *E, const LValue &LVal,
                             QualType LValType, APValue &Val) {
  if (LVal.Designator.Invalid)
    return false;

  if (!Info.getLangOpts().CPlusPlus14) {
    Info.FFDiag(E);
    return false;
  }

  CompleteObject Obj = findCompleteObject(Info, E, AK_Assign, LVal, LValType);
  return Obj && modifySubobject(Info, E, Obj, LVal.Designator, Val);
}

namespace {
struct CompoundAssignSubobjectHandler {
  EvalInfo &Info;
  const Expr *E;
  QualType PromotedLHSType;
  BinaryOperatorKind Opcode;
  const APValue &RHS;

  static const AccessKinds AccessKind = AK_Assign;

  typedef bool result_type;

  bool checkConst(QualType QT) {
    // Assigning to a const object has undefined behavior.
    if (QT.isConstQualified()) {
      Info.FFDiag(E, diag::note_constexpr_modify_const_type) << QT;
      return false;
    }
    return true;
  }

  bool failed() { return false; }
  bool found(APValue &Subobj, QualType SubobjType) {
    switch (Subobj.getKind()) {
    case APValue::Int:
      return found(Subobj.getInt(), SubobjType);
    case APValue::Float:
      return found(Subobj.getFloat(), SubobjType);
    case APValue::ComplexInt:
    case APValue::ComplexFloat:
      // FIXME: Implement complex compound assignment.
      Info.FFDiag(E);
      return false;
    case APValue::LValue:
      return foundPointer(Subobj, SubobjType);
    default:
      // FIXME: can this happen?
      Info.FFDiag(E);
      return false;
    }
  }
  bool found(APSInt &Value, QualType SubobjType) {
    if (!checkConst(SubobjType))
      return false;

    if (!SubobjType->isIntegerType()) {
      // We don't support compound assignment on integer-cast-to-pointer
      // values.
      Info.FFDiag(E);
      return false;
    }

    if (RHS.isInt()) {
      APSInt LHS =
          HandleIntToIntCast(Info, E, PromotedLHSType, SubobjType, Value);
      if (!handleIntIntBinOp(Info, E, LHS, Opcode, RHS.getInt(), LHS))
        return false;
      Value = HandleIntToIntCast(Info, E, SubobjType, PromotedLHSType, LHS);
      return true;
    } else if (RHS.isFloat()) {
      APFloat FValue(0.0);
      return HandleIntToFloatCast(Info, E, SubobjType, Value, PromotedLHSType,
                                  FValue) &&
             handleFloatFloatBinOp(Info, E, FValue, Opcode, RHS.getFloat()) &&
             HandleFloatToIntCast(Info, E, PromotedLHSType, FValue, SubobjType,
                                  Value);
    }

    Info.FFDiag(E);
    return false;
  }
  bool found(APFloat &Value, QualType SubobjType) {
    return checkConst(SubobjType) &&
           HandleFloatToFloatCast(Info, E, SubobjType, PromotedLHSType,
                                  Value) &&
           handleFloatFloatBinOp(Info, E, Value, Opcode, RHS.getFloat()) &&
           HandleFloatToFloatCast(Info, E, PromotedLHSType, SubobjType, Value);
  }
  bool foundPointer(APValue &Subobj, QualType SubobjType) {
    if (!checkConst(SubobjType))
      return false;

    QualType PointeeType;
    if (const PointerType *PT = SubobjType->getAs<PointerType>())
      PointeeType = PT->getPointeeType();

    if (PointeeType.isNull() || !RHS.isInt() ||
        (Opcode != BO_Add && Opcode != BO_Sub)) {
      Info.FFDiag(E);
      return false;
    }

    APSInt Offset = RHS.getInt();
    if (Opcode == BO_Sub)
      negateAsSigned(Offset);

    LValue LVal;
    LVal.setFrom(Info.Ctx, Subobj);
    if (!HandleLValueArrayAdjustment(Info, E, LVal, PointeeType, Offset))
      return false;
    LVal.moveInto(Subobj);
    return true;
  }
  bool foundString(APValue &Subobj, QualType SubobjType, uint64_t Character) {
    llvm_unreachable("shouldn't encounter string elements here");
  }
};
} // end anonymous namespace

const AccessKinds CompoundAssignSubobjectHandler::AccessKind;

/// Perform a compound assignment of LVal <op>= RVal.
static bool handleCompoundAssignment(
    EvalInfo &Info, const Expr *E,
    const LValue &LVal, QualType LValType, QualType PromotedLValType,
    BinaryOperatorKind Opcode, const APValue &RVal) {
  if (LVal.Designator.Invalid)
    return false;

  if (!Info.getLangOpts().CPlusPlus14) {
    Info.FFDiag(E);
    return false;
  }

  CompleteObject Obj = findCompleteObject(Info, E, AK_Assign, LVal, LValType);
  CompoundAssignSubobjectHandler Handler = { Info, E, PromotedLValType, Opcode,
                                             RVal };
  return Obj && findSubobject(Info, E, Obj, LVal.Designator, Handler);
}

namespace {
struct IncDecSubobjectHandler {
  EvalInfo &Info;
  const UnaryOperator *E;
  AccessKinds AccessKind;
  APValue *Old;

  typedef bool result_type;

  bool checkConst(QualType QT) {
    // Assigning to a const object has undefined behavior.
    if (QT.isConstQualified()) {
      Info.FFDiag(E, diag::note_constexpr_modify_const_type) << QT;
      return false;
    }
    return true;
  }

  bool failed() { return false; }
  bool found(APValue &Subobj, QualType SubobjType) {
    // Stash the old value. Also clear Old, so we don't clobber it later
    // if we're post-incrementing a complex.
    if (Old) {
      *Old = Subobj;
      Old = nullptr;
    }

    switch (Subobj.getKind()) {
    case APValue::Int:
      return found(Subobj.getInt(), SubobjType);
    case APValue::Float:
      return found(Subobj.getFloat(), SubobjType);
    case APValue::ComplexInt:
      return found(Subobj.getComplexIntReal(),
                   SubobjType->castAs<ComplexType>()->getElementType()
                     .withCVRQualifiers(SubobjType.getCVRQualifiers()));
    case APValue::ComplexFloat:
      return found(Subobj.getComplexFloatReal(),
                   SubobjType->castAs<ComplexType>()->getElementType()
                     .withCVRQualifiers(SubobjType.getCVRQualifiers()));
    case APValue::LValue:
      return foundPointer(Subobj, SubobjType);
    default:
      // FIXME: can this happen?
      Info.FFDiag(E);
      return false;
    }
  }
  bool found(APSInt &Value, QualType SubobjType) {
    if (!checkConst(SubobjType))
      return false;

    if (!SubobjType->isIntegerType()) {
      // We don't support increment / decrement on integer-cast-to-pointer
      // values.
      Info.FFDiag(E);
      return false;
    }

    if (Old) *Old = APValue(Value);

    // bool arithmetic promotes to int, and the conversion back to bool
    // doesn't reduce mod 2^n, so special-case it.
    if (SubobjType->isBooleanType()) {
      if (AccessKind == AK_Increment)
        Value = 1;
      else
        Value = !Value;
      return true;
    }

    bool WasNegative = Value.isNegative();
    if (AccessKind == AK_Increment) {
      ++Value;

      if (!WasNegative && Value.isNegative() && E->canOverflow()) {
        APSInt ActualValue(Value, /*IsUnsigned*/true);
        return HandleOverflow(Info, E, ActualValue, SubobjType);
      }
    } else {
      --Value;

      if (WasNegative && !Value.isNegative() && E->canOverflow()) {
        unsigned BitWidth = Value.getBitWidth();
        APSInt ActualValue(Value.sext(BitWidth + 1), /*IsUnsigned*/false);
        ActualValue.setBit(BitWidth);
        return HandleOverflow(Info, E, ActualValue, SubobjType);
      }
    }
    return true;
  }
  bool found(APFloat &Value, QualType SubobjType) {
    if (!checkConst(SubobjType))
      return false;

    if (Old) *Old = APValue(Value);

    APFloat One(Value.getSemantics(), 1);
    if (AccessKind == AK_Increment)
      Value.add(One, APFloat::rmNearestTiesToEven);
    else
      Value.subtract(One, APFloat::rmNearestTiesToEven);
    return true;
  }
  bool foundPointer(APValue &Subobj, QualType SubobjType) {
    if (!checkConst(SubobjType))
      return false;

    QualType PointeeType;
    if (const PointerType *PT = SubobjType->getAs<PointerType>())
      PointeeType = PT->getPointeeType();
    else {
      Info.FFDiag(E);
      return false;
    }

    LValue LVal;
    LVal.setFrom(Info.Ctx, Subobj);
    if (!HandleLValueArrayAdjustment(Info, E, LVal, PointeeType,
                                     AccessKind == AK_Increment ? 1 : -1))
      return false;
    LVal.moveInto(Subobj);
    return true;
  }
  bool foundString(APValue &Subobj, QualType SubobjType, uint64_t Character) {
    llvm_unreachable("shouldn't encounter string elements here");
  }
};
} // end anonymous namespace

/// Perform an increment or decrement on LVal.
static bool handleIncDec(EvalInfo &Info, const Expr *E, const LValue &LVal,
                         QualType LValType, bool IsIncrement, APValue *Old) {
  if (LVal.Designator.Invalid)
    return false;

  if (!Info.getLangOpts().CPlusPlus14) {
    Info.FFDiag(E);
    return false;
  }

  AccessKinds AK = IsIncrement ? AK_Increment : AK_Decrement;
  CompleteObject Obj = findCompleteObject(Info, E, AK, LVal, LValType);
  IncDecSubobjectHandler Handler = {Info, cast<UnaryOperator>(E), AK, Old};
  return Obj && findSubobject(Info, E, Obj, LVal.Designator, Handler);
}

/// Build an lvalue for the object argument of a member function call.
static bool EvaluateObjectArgument(EvalInfo &Info, const Expr *Object,
                                   LValue &This) {
  if (Object->getType()->isPointerType())
    return EvaluatePointer(Object, This, Info);

  if (Object->isGLValue())
    return EvaluateLValue(Object, This, Info);

  if (Object->getType()->isLiteralType(Info.Ctx))
    return EvaluateTemporary(Object, This, Info);

  Info.FFDiag(Object, diag::note_constexpr_nonliteral) << Object->getType();
  return false;
}

/// HandleMemberPointerAccess - Evaluate a member access operation and build an
/// lvalue referring to the result.
///
/// \param Info - Information about the ongoing evaluation.
/// \param LV - An lvalue referring to the base of the member pointer.
/// \param RHS - The member pointer expression.
/// \param IncludeMember - Specifies whether the member itself is included in
///        the resulting LValue subobject designator. This is not possible when
///        creating a bound member function.
/// \return The field or method declaration to which the member pointer refers,
///         or 0 if evaluation fails.
static const ValueDecl *HandleMemberPointerAccess(EvalInfo &Info,
                                                  QualType LVType,
                                                  LValue &LV,
                                                  const Expr *RHS,
                                                  bool IncludeMember = true) {
  MemberPtr MemPtr;
  if (!EvaluateMemberPointer(RHS, MemPtr, Info))
    return nullptr;

  // C++11 [expr.mptr.oper]p6: If the second operand is the null pointer to
  // member value, the behavior is undefined.
  if (!MemPtr.getDecl()) {
    // FIXME: Specific diagnostic.
    Info.FFDiag(RHS);
    return nullptr;
  }

  if (MemPtr.isDerivedMember()) {
    // This is a member of some derived class. Truncate LV appropriately.
    // The end of the derived-to-base path for the base object must match the
    // derived-to-base path for the member pointer.
    if (LV.Designator.MostDerivedPathLength + MemPtr.Path.size() >
        LV.Designator.Entries.size()) {
      Info.FFDiag(RHS);
      return nullptr;
    }
    unsigned PathLengthToMember =
        LV.Designator.Entries.size() - MemPtr.Path.size();
    for (unsigned I = 0, N = MemPtr.Path.size(); I != N; ++I) {
      const CXXRecordDecl *LVDecl = getAsBaseClass(
          LV.Designator.Entries[PathLengthToMember + I]);
      const CXXRecordDecl *MPDecl = MemPtr.Path[I];
      if (LVDecl->getCanonicalDecl() != MPDecl->getCanonicalDecl()) {
        Info.FFDiag(RHS);
        return nullptr;
      }
    }

    // Truncate the lvalue to the appropriate derived class.
    if (!CastToDerivedClass(Info, RHS, LV, MemPtr.getContainingRecord(),
                            PathLengthToMember))
      return nullptr;
  } else if (!MemPtr.Path.empty()) {
    // Extend the LValue path with the member pointer's path.
    LV.Designator.Entries.reserve(LV.Designator.Entries.size() +
                                  MemPtr.Path.size() + IncludeMember);

    // Walk down to the appropriate base class.
    if (const PointerType *PT = LVType->getAs<PointerType>())
      LVType = PT->getPointeeType();
    const CXXRecordDecl *RD = LVType->getAsCXXRecordDecl();
    assert(RD && "member pointer access on non-class-type expression");
    // The first class in the path is that of the lvalue.
    for (unsigned I = 1, N = MemPtr.Path.size(); I != N; ++I) {
      const CXXRecordDecl *Base = MemPtr.Path[N - I - 1];
      if (!HandleLValueDirectBase(Info, RHS, LV, RD, Base))
        return nullptr;
      RD = Base;
    }
    // Finally cast to the class containing the member.
    if (!HandleLValueDirectBase(Info, RHS, LV, RD,
                                MemPtr.getContainingRecord()))
      return nullptr;
  }

  // Add the member. Note that we cannot build bound member functions here.
  if (IncludeMember) {
    if (const FieldDecl *FD = dyn_cast<FieldDecl>(MemPtr.getDecl())) {
      if (!HandleLValueMember(Info, RHS, LV, FD))
        return nullptr;
    } else if (const IndirectFieldDecl *IFD =
                 dyn_cast<IndirectFieldDecl>(MemPtr.getDecl())) {
      if (!HandleLValueIndirectMember(Info, RHS, LV, IFD))
        return nullptr;
    } else {
      llvm_unreachable("can't construct reference to bound member function");
    }
  }

  return MemPtr.getDecl();
}

static const ValueDecl *HandleMemberPointerAccess(EvalInfo &Info,
                                                  const BinaryOperator *BO,
                                                  LValue &LV,
                                                  bool IncludeMember = true) {
  assert(BO->getOpcode() == BO_PtrMemD || BO->getOpcode() == BO_PtrMemI);

  if (!EvaluateObjectArgument(Info, BO->getLHS(), LV)) {
    if (Info.noteFailure()) {
      MemberPtr MemPtr;
      EvaluateMemberPointer(BO->getRHS(), MemPtr, Info);
    }
    return nullptr;
  }

  return HandleMemberPointerAccess(Info, BO->getLHS()->getType(), LV,
                                   BO->getRHS(), IncludeMember);
}

/// HandleBaseToDerivedCast - Apply the given base-to-derived cast operation on
/// the provided lvalue, which currently refers to the base object.
static bool HandleBaseToDerivedCast(EvalInfo &Info, const CastExpr *E,
                                    LValue &Result) {
  SubobjectDesignator &D = Result.Designator;
  if (D.Invalid || !Result.checkNullPointer(Info, E, CSK_Derived))
    return false;

  QualType TargetQT = E->getType();
  if (const PointerType *PT = TargetQT->getAs<PointerType>())
    TargetQT = PT->getPointeeType();

  // Check this cast lands within the final derived-to-base subobject path.
  if (D.MostDerivedPathLength + E->path_size() > D.Entries.size()) {
    Info.CCEDiag(E, diag::note_constexpr_invalid_downcast)
      << D.MostDerivedType << TargetQT;
    return false;
  }

  // Check the type of the final cast. We don't need to check the path,
  // since a cast can only be formed if the path is unique.
  unsigned NewEntriesSize = D.Entries.size() - E->path_size();
  const CXXRecordDecl *TargetType = TargetQT->getAsCXXRecordDecl();
  const CXXRecordDecl *FinalType;
  if (NewEntriesSize == D.MostDerivedPathLength)
    FinalType = D.MostDerivedType->getAsCXXRecordDecl();
  else
    FinalType = getAsBaseClass(D.Entries[NewEntriesSize - 1]);
  if (FinalType->getCanonicalDecl() != TargetType->getCanonicalDecl()) {
    Info.CCEDiag(E, diag::note_constexpr_invalid_downcast)
      << D.MostDerivedType << TargetQT;
    return false;
  }

  // Truncate the lvalue to the appropriate derived class.
  return CastToDerivedClass(Info, E, Result, TargetType, NewEntriesSize);
}

namespace {
enum EvalStmtResult {
  /// Evaluation failed.
  ESR_Failed,
  /// Hit a 'return' statement.
  ESR_Returned,
  /// Evaluation succeeded.
  ESR_Succeeded,
  /// Hit a 'continue' statement.
  ESR_Continue,
  /// Hit a 'break' statement.
  ESR_Break,
  /// Still scanning for 'case' or 'default' statement.
  ESR_CaseNotFound
};
}

static bool EvaluateVarDecl(EvalInfo &Info, const VarDecl *VD) {
  // We don't need to evaluate the initializer for a static local.
  if (!VD->hasLocalStorage())
    return true;

  LValue Result;
  APValue &Val = createTemporary(VD, true, Result, *Info.CurrentCall);

  const Expr *InitE = VD->getInit();
  if (!InitE) {
    Info.FFDiag(VD->getBeginLoc(), diag::note_constexpr_uninitialized)
        << false << VD->getType();
    Val = APValue();
    return false;
  }

  if (InitE->isValueDependent())
    return false;

  if (!EvaluateInPlace(Val, Info, Result, InitE)) {
    // Wipe out any partially-computed value, to allow tracking that this
    // evaluation failed.
    Val = APValue();
    return false;
  }

  return true;
}

static bool EvaluateDecl(EvalInfo &Info, const Decl *D) {
  bool OK = true;

  if (const VarDecl *VD = dyn_cast<VarDecl>(D))
    OK &= EvaluateVarDecl(Info, VD);

  if (const DecompositionDecl *DD = dyn_cast<DecompositionDecl>(D))
    for (auto *BD : DD->bindings())
      if (auto *VD = BD->getHoldingVar())
        OK &= EvaluateDecl(Info, VD);

  return OK;
}


/// Evaluate a condition (either a variable declaration or an expression).
static bool EvaluateCond(EvalInfo &Info, const VarDecl *CondDecl,
                         const Expr *Cond, bool &Result) {
  FullExpressionRAII Scope(Info);
  if (CondDecl && !EvaluateDecl(Info, CondDecl))
    return false;
  return EvaluateAsBooleanCondition(Cond, Result, Info);
}

namespace {
/// A location where the result (returned value) of evaluating a
/// statement should be stored.
struct StmtResult {
  /// The APValue that should be filled in with the returned value.
  APValue &Value;
  /// The location containing the result, if any (used to support RVO).
  const LValue *Slot;
};

struct TempVersionRAII {
  CallStackFrame &Frame;

  TempVersionRAII(CallStackFrame &Frame) : Frame(Frame) {
    Frame.pushTempVersion();
  }

  ~TempVersionRAII() {
    Frame.popTempVersion();
  }
};

}

static EvalStmtResult EvaluateStmt(StmtResult &Result, EvalInfo &Info,
                                   const Stmt *S,
                                   const SwitchCase *SC = nullptr);

/// Evaluate the body of a loop, and translate the result as appropriate.
static EvalStmtResult EvaluateLoopBody(StmtResult &Result, EvalInfo &Info,
                                       const Stmt *Body,
                                       const SwitchCase *Case = nullptr) {
  BlockScopeRAII Scope(Info);
  switch (EvalStmtResult ESR = EvaluateStmt(Result, Info, Body, Case)) {
  case ESR_Break:
    return ESR_Succeeded;
  case ESR_Succeeded:
  case ESR_Continue:
    return ESR_Continue;
  case ESR_Failed:
  case ESR_Returned:
  case ESR_CaseNotFound:
    return ESR;
  }
  llvm_unreachable("Invalid EvalStmtResult!");
}

/// Evaluate a switch statement.
static EvalStmtResult EvaluateSwitch(StmtResult &Result, EvalInfo &Info,
                                     const SwitchStmt *SS) {
  BlockScopeRAII Scope(Info);

  // Evaluate the switch condition.
  APSInt Value;
  {
    FullExpressionRAII Scope(Info);
    if (const Stmt *Init = SS->getInit()) {
      EvalStmtResult ESR = EvaluateStmt(Result, Info, Init);
      if (ESR != ESR_Succeeded)
        return ESR;
    }
    if (SS->getConditionVariable() &&
        !EvaluateDecl(Info, SS->getConditionVariable()))
      return ESR_Failed;
    if (!EvaluateInteger(SS->getCond(), Value, Info))
      return ESR_Failed;
  }

  // Find the switch case corresponding to the value of the condition.
  // FIXME: Cache this lookup.
  const SwitchCase *Found = nullptr;
  for (const SwitchCase *SC = SS->getSwitchCaseList(); SC;
       SC = SC->getNextSwitchCase()) {
    if (isa<DefaultStmt>(SC)) {
      Found = SC;
      continue;
    }

    const CaseStmt *CS = cast<CaseStmt>(SC);
    APSInt LHS = CS->getLHS()->EvaluateKnownConstInt(Info.Ctx);
    APSInt RHS = CS->getRHS() ? CS->getRHS()->EvaluateKnownConstInt(Info.Ctx)
                              : LHS;
    if (LHS <= Value && Value <= RHS) {
      Found = SC;
      break;
    }
  }

  if (!Found)
    return ESR_Succeeded;

  // Search the switch body for the switch case and evaluate it from there.
  switch (EvalStmtResult ESR = EvaluateStmt(Result, Info, SS->getBody(), Found)) {
  case ESR_Break:
    return ESR_Succeeded;
  case ESR_Succeeded:
  case ESR_Continue:
  case ESR_Failed:
  case ESR_Returned:
    return ESR;
  case ESR_CaseNotFound:
    // This can only happen if the switch case is nested within a statement
    // expression. We have no intention of supporting that.
    Info.FFDiag(Found->getBeginLoc(),
                diag::note_constexpr_stmt_expr_unsupported);
    return ESR_Failed;
  }
  llvm_unreachable("Invalid EvalStmtResult!");
}

// Evaluate a statement.
static EvalStmtResult EvaluateStmt(StmtResult &Result, EvalInfo &Info,
                                   const Stmt *S, const SwitchCase *Case) {
  if (!Info.nextStep(S))
    return ESR_Failed;

  // If we're hunting down a 'case' or 'default' label, recurse through
  // substatements until we hit the label.
  if (Case) {
    // FIXME: We don't start the lifetime of objects whose initialization we
    // jump over. However, such objects must be of class type with a trivial
    // default constructor that initialize all subobjects, so must be empty,
    // so this almost never matters.
    switch (S->getStmtClass()) {
    case Stmt::CompoundStmtClass:
      // FIXME: Precompute which substatement of a compound statement we
      // would jump to, and go straight there rather than performing a
      // linear scan each time.
    case Stmt::LabelStmtClass:
    case Stmt::AttributedStmtClass:
    case Stmt::DoStmtClass:
      break;

    case Stmt::CaseStmtClass:
    case Stmt::DefaultStmtClass:
      if (Case == S)
        Case = nullptr;
      break;

    case Stmt::IfStmtClass: {
      // FIXME: Precompute which side of an 'if' we would jump to, and go
      // straight there rather than scanning both sides.
      const IfStmt *IS = cast<IfStmt>(S);

      // Wrap the evaluation in a block scope, in case it's a DeclStmt
      // preceded by our switch label.
      BlockScopeRAII Scope(Info);

      EvalStmtResult ESR = EvaluateStmt(Result, Info, IS->getThen(), Case);
      if (ESR != ESR_CaseNotFound || !IS->getElse())
        return ESR;
      return EvaluateStmt(Result, Info, IS->getElse(), Case);
    }

    case Stmt::WhileStmtClass: {
      EvalStmtResult ESR =
          EvaluateLoopBody(Result, Info, cast<WhileStmt>(S)->getBody(), Case);
      if (ESR != ESR_Continue)
        return ESR;
      break;
    }

    case Stmt::ForStmtClass: {
      const ForStmt *FS = cast<ForStmt>(S);
      EvalStmtResult ESR =
          EvaluateLoopBody(Result, Info, FS->getBody(), Case);
      if (ESR != ESR_Continue)
        return ESR;
      if (FS->getInc()) {
        FullExpressionRAII IncScope(Info);
        if (!EvaluateIgnoredValue(Info, FS->getInc()))
          return ESR_Failed;
      }
      break;
    }

    case Stmt::DeclStmtClass:
      // FIXME: If the variable has initialization that can't be jumped over,
      // bail out of any immediately-surrounding compound-statement too.
    default:
      return ESR_CaseNotFound;
    }
  }

  switch (S->getStmtClass()) {
  default:
    if (const Expr *E = dyn_cast<Expr>(S)) {
      // Don't bother evaluating beyond an expression-statement which couldn't
      // be evaluated.
      FullExpressionRAII Scope(Info);
      if (!EvaluateIgnoredValue(Info, E))
        return ESR_Failed;
      return ESR_Succeeded;
    }

    Info.FFDiag(S->getBeginLoc());
    return ESR_Failed;

  case Stmt::NullStmtClass:
    return ESR_Succeeded;

  case Stmt::DeclStmtClass: {
    const DeclStmt *DS = cast<DeclStmt>(S);
    for (const auto *DclIt : DS->decls()) {
      // Each declaration initialization is its own full-expression.
      // FIXME: This isn't quite right; if we're performing aggregate
      // initialization, each braced subexpression is its own full-expression.
      FullExpressionRAII Scope(Info);
      if (!EvaluateDecl(Info, DclIt) && !Info.noteFailure())
        return ESR_Failed;
    }
    return ESR_Succeeded;
  }

  case Stmt::ReturnStmtClass: {
    const Expr *RetExpr = cast<ReturnStmt>(S)->getRetValue();
    FullExpressionRAII Scope(Info);
    if (RetExpr &&
        !(Result.Slot
              ? EvaluateInPlace(Result.Value, Info, *Result.Slot, RetExpr)
              : Evaluate(Result.Value, Info, RetExpr)))
      return ESR_Failed;
    return ESR_Returned;
  }

  case Stmt::CompoundStmtClass: {
    BlockScopeRAII Scope(Info);

    const CompoundStmt *CS = cast<CompoundStmt>(S);
    for (const auto *BI : CS->body()) {
      EvalStmtResult ESR = EvaluateStmt(Result, Info, BI, Case);
      if (ESR == ESR_Succeeded)
        Case = nullptr;
      else if (ESR != ESR_CaseNotFound)
        return ESR;
    }
    return Case ? ESR_CaseNotFound : ESR_Succeeded;
  }

  case Stmt::IfStmtClass: {
    const IfStmt *IS = cast<IfStmt>(S);

    // Evaluate the condition, as either a var decl or as an expression.
    BlockScopeRAII Scope(Info);
    if (const Stmt *Init = IS->getInit()) {
      EvalStmtResult ESR = EvaluateStmt(Result, Info, Init);
      if (ESR != ESR_Succeeded)
        return ESR;
    }
    bool Cond;
    if (!EvaluateCond(Info, IS->getConditionVariable(), IS->getCond(), Cond))
      return ESR_Failed;

    if (const Stmt *SubStmt = Cond ? IS->getThen() : IS->getElse()) {
      EvalStmtResult ESR = EvaluateStmt(Result, Info, SubStmt);
      if (ESR != ESR_Succeeded)
        return ESR;
    }
    return ESR_Succeeded;
  }

  case Stmt::WhileStmtClass: {
    const WhileStmt *WS = cast<WhileStmt>(S);
    while (true) {
      BlockScopeRAII Scope(Info);
      bool Continue;
      if (!EvaluateCond(Info, WS->getConditionVariable(), WS->getCond(),
                        Continue))
        return ESR_Failed;
      if (!Continue)
        break;

      EvalStmtResult ESR = EvaluateLoopBody(Result, Info, WS->getBody());
      if (ESR != ESR_Continue)
        return ESR;
    }
    return ESR_Succeeded;
  }

  case Stmt::DoStmtClass: {
    const DoStmt *DS = cast<DoStmt>(S);
    bool Continue;
    do {
      EvalStmtResult ESR = EvaluateLoopBody(Result, Info, DS->getBody(), Case);
      if (ESR != ESR_Continue)
        return ESR;
      Case = nullptr;

      FullExpressionRAII CondScope(Info);
      if (!EvaluateAsBooleanCondition(DS->getCond(), Continue, Info))
        return ESR_Failed;
    } while (Continue);
    return ESR_Succeeded;
  }

  case Stmt::ForStmtClass: {
    const ForStmt *FS = cast<ForStmt>(S);
    BlockScopeRAII Scope(Info);
    if (FS->getInit()) {
      EvalStmtResult ESR = EvaluateStmt(Result, Info, FS->getInit());
      if (ESR != ESR_Succeeded)
        return ESR;
    }
    while (true) {
      BlockScopeRAII Scope(Info);
      bool Continue = true;
      if (FS->getCond() && !EvaluateCond(Info, FS->getConditionVariable(),
                                         FS->getCond(), Continue))
        return ESR_Failed;
      if (!Continue)
        break;

      EvalStmtResult ESR = EvaluateLoopBody(Result, Info, FS->getBody());
      if (ESR != ESR_Continue)
        return ESR;

      if (FS->getInc()) {
        FullExpressionRAII IncScope(Info);
        if (!EvaluateIgnoredValue(Info, FS->getInc()))
          return ESR_Failed;
      }
    }
    return ESR_Succeeded;
  }

  case Stmt::CXXForRangeStmtClass: {
    const CXXForRangeStmt *FS = cast<CXXForRangeStmt>(S);
    BlockScopeRAII Scope(Info);

    // Evaluate the init-statement if present.
    if (FS->getInit()) {
      EvalStmtResult ESR = EvaluateStmt(Result, Info, FS->getInit());
      if (ESR != ESR_Succeeded)
        return ESR;
    }

    // Initialize the __range variable.
    EvalStmtResult ESR = EvaluateStmt(Result, Info, FS->getRangeStmt());
    if (ESR != ESR_Succeeded)
      return ESR;

    // Create the __begin and __end iterators.
    ESR = EvaluateStmt(Result, Info, FS->getBeginStmt());
    if (ESR != ESR_Succeeded)
      return ESR;
    ESR = EvaluateStmt(Result, Info, FS->getEndStmt());
    if (ESR != ESR_Succeeded)
      return ESR;

    while (true) {
      // Condition: __begin != __end.
      {
        bool Continue = true;
        FullExpressionRAII CondExpr(Info);
        if (!EvaluateAsBooleanCondition(FS->getCond(), Continue, Info))
          return ESR_Failed;
        if (!Continue)
          break;
      }

      // User's variable declaration, initialized by *__begin.
      BlockScopeRAII InnerScope(Info);
      ESR = EvaluateStmt(Result, Info, FS->getLoopVarStmt());
      if (ESR != ESR_Succeeded)
        return ESR;

      // Loop body.
      ESR = EvaluateLoopBody(Result, Info, FS->getBody());
      if (ESR != ESR_Continue)
        return ESR;

      // Increment: ++__begin
      if (!EvaluateIgnoredValue(Info, FS->getInc()))
        return ESR_Failed;
    }

    return ESR_Succeeded;
  }

  case Stmt::CXXExpansionStmtClass: {
    const CXXExpansionStmt *ES = cast<CXXExpansionStmt>(S);
    BlockScopeRAII Scope(Info);

    EvalStmtResult ESR = EvaluateStmt(Result, Info, ES->getRangeVarStmt());
    if (ESR != ESR_Succeeded)
      return ESR;

    for (Stmt *SubStmt : ES->getInstantiatedStatements()) {
      BlockScopeRAII InnerScope(Info);

      ESR = EvaluateStmt(Result, Info, SubStmt);
      if (ESR != ESR_Succeeded)
        return ESR;
    }

    return ESR_Succeeded;
  }

  case Stmt::CXXInjectionStmtClass: {
    if (Info.checkingPotentialConstantExpression())
      return ESR_Succeeded;

    if (!Info.EvalStatus.InjectionEffects) {
      // Only metapgrams can produce injection results.
      Info.CCEDiag(S->getBeginLoc(), diag::note_injection_outside_constexpr_decl);
      return ESR_Failed;
    }

    // Compute the value of the injected reflection and its modifications.
    const CXXInjectionStmt *IS = cast<CXXInjectionStmt>(S);
    Expr *Operand = IS->getOperand();
    APValue OperandValue;
    if (!Evaluate(OperandValue, Info, Operand))
      return ESR_Failed;

    // If we are injecting a reflection, as apposed to a fragment.
    // We need to verify that it's actually a reflection of a declaration.
    QualType OperandType = Operand->getType();
    if (OperandType->isReflectionType()) {
      Reflection R(Info.Ctx, OperandValue);
      if (R.isInvalid()) {
        return ESR_Failed;
      }

      if (!R.getAsReachableDeclaration()) {
        Info.CCEDiag(S->getBeginLoc(), diag::err_injecting_non_decl_reflection);
        return ESR_Failed;
      }
    }

    CXXInjectionContextSpecifier &&ContextSpecifier = IS->getContextSpecifier();

    // Queue the injection as a side effect.
    Info.EvalStatus.InjectionEffects->emplace_back(OperandType,
                                                   OperandValue,
                                                   ContextSpecifier);
    return ESR_Succeeded;
  }

  case Stmt::CXXBaseInjectionStmtClass: {
    if (Info.checkingPotentialConstantExpression())
      return ESR_Succeeded;

    if (!Info.EvalStatus.InjectionEffects) {
      // Only metapgrams can produce injection results.
      Info.CCEDiag(S->getBeginLoc(), diag::note_injection_outside_constexpr_decl);
      return ESR_Failed;
    }

    // Compute the value of the injected reflection and its modifications.
    const CXXBaseInjectionStmt *IS = cast<CXXBaseInjectionStmt>(S);
    for (CXXBaseSpecifier *BS : IS->getBaseSpecifiers()) {
      QualType OperandType = Info.Ctx.MetaInfoTy;
      APValue OperandValue = APValue(RK_base_specifier, BS);
      CXXInjectionContextSpecifier ContextSpecifier;

      Info.EvalStatus.InjectionEffects->emplace_back(OperandType, OperandValue,
                                                     ContextSpecifier);
    }

    return ESR_Succeeded;
  }

  case Stmt::SwitchStmtClass:
    return EvaluateSwitch(Result, Info, cast<SwitchStmt>(S));

  case Stmt::ContinueStmtClass:
    return ESR_Continue;

  case Stmt::BreakStmtClass:
    return ESR_Break;

  case Stmt::LabelStmtClass:
    return EvaluateStmt(Result, Info, cast<LabelStmt>(S)->getSubStmt(), Case);

  case Stmt::AttributedStmtClass:
    // As a general principle, C++11 attributes can be ignored without
    // any semantic impact.
    return EvaluateStmt(Result, Info, cast<AttributedStmt>(S)->getSubStmt(),
                        Case);

  case Stmt::CaseStmtClass:
  case Stmt::DefaultStmtClass:
    return EvaluateStmt(Result, Info, cast<SwitchCase>(S)->getSubStmt(), Case);
  case Stmt::CXXTryStmtClass:
    // Evaluate try blocks by evaluating all sub statements.
    return EvaluateStmt(Result, Info, cast<CXXTryStmt>(S)->getTryBlock(), Case);
  }
}

/// CheckTrivialDefaultConstructor - Check whether a constructor is a trivial
/// default constructor. If so, we'll fold it whether or not it's marked as
/// constexpr. If it is marked as constexpr, we will never implicitly define it,
/// so we need special handling.
static bool CheckTrivialDefaultConstructor(EvalInfo &Info, SourceLocation Loc,
                                           const CXXConstructorDecl *CD,
                                           bool IsValueInitialization) {
  if (!CD->isTrivial() || !CD->isDefaultConstructor())
    return false;

  // Value-initialization does not call a trivial default constructor, so such a
  // call is a core constant expression whether or not the constructor is
  // constexpr.
  if (!CD->isConstexpr() && !IsValueInitialization) {
    if (Info.getLangOpts().CPlusPlus11) {
      // FIXME: If DiagDecl is an implicitly-declared special member function,
      // we should be much more explicit about why it's not constexpr.
      Info.CCEDiag(Loc, diag::note_constexpr_invalid_function, 1)
        << /*IsConstexpr*/0 << /*IsConstructor*/1 << CD;
      Info.Note(CD->getLocation(), diag::note_declared_at);
    } else {
      Info.CCEDiag(Loc, diag::note_invalid_subexpr_in_const_expr);
    }
  }
  return true;
}

/// CheckConstexprFunction - Check that a function can be called in a constant
/// expression.
static bool CheckConstexprFunction(EvalInfo &Info, SourceLocation CallLoc,
                                   const FunctionDecl *Declaration,
                                   const FunctionDecl *Definition,
                                   const Stmt *Body) {
  // Potential constant expressions can contain calls to declared, but not yet
  // defined, constexpr functions.
  if (Info.checkingPotentialConstantExpression() && !Definition &&
      Declaration->isConstexpr())
    return false;

  // Bail out if the function declaration itself is invalid.  We will
  // have produced a relevant diagnostic while parsing it, so just
  // note the problematic sub-expression.
  if (Declaration->isInvalidDecl()) {
    Info.FFDiag(CallLoc, diag::note_invalid_subexpr_in_const_expr);
    return false;
  }

  // Can we evaluate this function call?
  if (Definition && Definition->isConstexpr() &&
      !Definition->isInvalidDecl() && Body)
    return true;

  if (Info.getLangOpts().CPlusPlus11) {
    const FunctionDecl *DiagDecl = Definition ? Definition : Declaration;

    // If this function is not constexpr because it is an inherited
    // non-constexpr constructor, diagnose that directly.
    auto *CD = dyn_cast<CXXConstructorDecl>(DiagDecl);
    if (CD && CD->isInheritingConstructor()) {
      auto *Inherited = CD->getInheritedConstructor().getConstructor();
      if (!Inherited->isConstexpr())
        DiagDecl = CD = Inherited;
    }

    // FIXME: If DiagDecl is an implicitly-declared special member function
    // or an inheriting constructor, we should be much more explicit about why
    // it's not constexpr.
    if (CD && CD->isInheritingConstructor())
      Info.FFDiag(CallLoc, diag::note_constexpr_invalid_inhctor, 1)
        << CD->getInheritedConstructor().getConstructor()->getParent();
    else
      Info.FFDiag(CallLoc, diag::note_constexpr_invalid_function, 1)
        << DiagDecl->isConstexpr() << (bool)CD << DiagDecl;
    Info.Note(DiagDecl->getLocation(), diag::note_declared_at);
  } else {
    Info.FFDiag(CallLoc, diag::note_invalid_subexpr_in_const_expr);
  }
  return false;
}

/// Determine if a class has any fields that might need to be copied by a
/// trivial copy or move operation.
static bool hasFields(const CXXRecordDecl *RD) {
  if (!RD || RD->isEmpty())
    return false;
  for (auto *FD : RD->fields()) {
    if (FD->isUnnamedBitfield())
      continue;
    return true;
  }
  for (auto &Base : RD->bases())
    if (hasFields(Base.getType()->getAsCXXRecordDecl()))
      return true;
  return false;
}

namespace {
typedef SmallVector<APValue, 8> ArgVector;
}

/// EvaluateArgs - Evaluate the arguments to a function call.
static bool EvaluateArgs(ArrayRef<const Expr*> Args, ArgVector &ArgValues,
                         EvalInfo &Info) {
  bool Success = true;
  for (ArrayRef<const Expr*>::iterator I = Args.begin(), E = Args.end();
       I != E; ++I) {
    if (!Evaluate(ArgValues[I - Args.begin()], Info, *I)) {
      // If we're checking for a potential constant expression, evaluate all
      // initializers even if some of them fail.
      if (!Info.noteFailure())
        return false;
      Success = false;
    }
  }
  return Success;
}

/// Evaluate a function call.
static bool HandleFunctionCall(SourceLocation CallLoc,
                               const FunctionDecl *Callee, const LValue *This,
                               ArrayRef<const Expr*> Args, const Stmt *Body,
                               EvalInfo &Info, APValue &Result,
                               const LValue *ResultSlot) {
  ArgVector ArgValues(Args.size());
  if (!EvaluateArgs(Args, ArgValues, Info))
    return false;

  if (!Info.CheckCallLimit(CallLoc))
    return false;

  CallStackFrame Frame(Info, CallLoc, Callee, This, ArgValues.data());

  // For a trivial copy or move assignment, perform an APValue copy. This is
  // essential for unions, where the operations performed by the assignment
  // operator cannot be represented as statements.
  //
  // Skip this for non-union classes with no fields; in that case, the defaulted
  // copy/move does not actually read the object.
  const CXXMethodDecl *MD = dyn_cast<CXXMethodDecl>(Callee);
  if (MD && MD->isDefaulted() &&
      (MD->getParent()->isUnion() ||
       (MD->isTrivial() && hasFields(MD->getParent())))) {
    assert(This &&
           (MD->isCopyAssignmentOperator() || MD->isMoveAssignmentOperator()));
    LValue RHS;
    RHS.setFrom(Info.Ctx, ArgValues[0]);
    APValue RHSValue;
    if (!handleLValueToRValueConversion(Info, Args[0], Args[0]->getType(),
                                        RHS, RHSValue))
      return false;
    if (!handleAssignment(Info, Args[0], *This, MD->getThisType(),
                          RHSValue))
      return false;
    This->moveInto(Result);
    return true;
  } else if (MD && isLambdaCallOperator(MD)) {
    // We're in a lambda; determine the lambda capture field maps unless we're
    // just constexpr checking a lambda's call operator. constexpr checking is
    // done before the captures have been added to the closure object (unless
    // we're inferring constexpr-ness), so we don't have access to them in this
    // case. But since we don't need the captures to constexpr check, we can
    // just ignore them.
    if (!Info.checkingPotentialConstantExpression())
      MD->getParent()->getCaptureFields(Frame.LambdaCaptureFields,
                                        Frame.LambdaThisCaptureField);
  }

  StmtResult Ret = {Result, ResultSlot};
  EvalStmtResult ESR = EvaluateStmt(Ret, Info, Body);
  if (ESR == ESR_Succeeded) {
    if (Callee->getReturnType()->isVoidType())
      return true;
    Info.FFDiag(Callee->getEndLoc(), diag::note_constexpr_no_return);
  }
  return ESR == ESR_Returned;
}

/// Evaluate a constructor call.
static bool HandleConstructorCall(const Expr *E, const LValue &This,
                                  APValue *ArgValues,
                                  const CXXConstructorDecl *Definition,
                                  EvalInfo &Info, APValue &Result) {
  SourceLocation CallLoc = E->getExprLoc();
  if (!Info.CheckCallLimit(CallLoc))
    return false;

  const CXXRecordDecl *RD = Definition->getParent();
  if (RD->getNumVBases()) {
    Info.FFDiag(CallLoc, diag::note_constexpr_virtual_base) << RD;
    return false;
  }

  EvalInfo::EvaluatingConstructorRAII EvalObj(
      Info, {This.getLValueBase(),
             {This.getLValueCallIndex(), This.getLValueVersion()}});
  CallStackFrame Frame(Info, CallLoc, Definition, &This, ArgValues);

  // FIXME: Creating an APValue just to hold a nonexistent return value is
  // wasteful.
  APValue RetVal;
  StmtResult Ret = {RetVal, nullptr};

  // If it's a delegating constructor, delegate.
  if (Definition->isDelegatingConstructor()) {
    CXXConstructorDecl::init_const_iterator I = Definition->init_begin();
    {
      FullExpressionRAII InitScope(Info);
      if (!EvaluateInPlace(Result, Info, This, (*I)->getInit()))
        return false;
    }
    return EvaluateStmt(Ret, Info, Definition->getBody()) != ESR_Failed;
  }

  // For a trivial copy or move constructor, perform an APValue copy. This is
  // essential for unions (or classes with anonymous union members), where the
  // operations performed by the constructor cannot be represented by
  // ctor-initializers.
  //
  // Skip this for empty non-union classes; we should not perform an
  // lvalue-to-rvalue conversion on them because their copy constructor does not
  // actually read them.
  if (Definition->isDefaulted() && Definition->isCopyOrMoveConstructor() &&
      (Definition->getParent()->isUnion() ||
       (Definition->isTrivial() && hasFields(Definition->getParent())))) {
    LValue RHS;
    RHS.setFrom(Info.Ctx, ArgValues[0]);
    return handleLValueToRValueConversion(
        Info, E, Definition->getParamDecl(0)->getType().getNonReferenceType(),
        RHS, Result);
  }

  // Reserve space for the struct members.
  if (!RD->isUnion() && Result.isUninit())
    Result = APValue(APValue::UninitStruct(), RD->getNumBases(),
                     std::distance(RD->field_begin(), RD->field_end()));

  if (RD->isInvalidDecl()) return false;
  const ASTRecordLayout &Layout = Info.Ctx.getASTRecordLayout(RD);

  // A scope for temporaries lifetime-extended by reference members.
  BlockScopeRAII LifetimeExtendedScope(Info);

  bool Success = true;
  unsigned BasesSeen = 0;
#ifndef NDEBUG
  CXXRecordDecl::base_class_const_iterator BaseIt = RD->bases_begin();
#endif
  for (const auto *I : Definition->inits()) {
    LValue Subobject = This;
    LValue SubobjectParent = This;
    APValue *Value = &Result;

    // Determine the subobject to initialize.
    FieldDecl *FD = nullptr;
    if (I->isBaseInitializer()) {
      QualType BaseType(I->getBaseClass(), 0);
#ifndef NDEBUG
      // Non-virtual base classes are initialized in the order in the class
      // definition. We have already checked for virtual base classes.
      assert(!BaseIt->isVirtual() && "virtual base for literal type");
      assert(Info.Ctx.hasSameType(BaseIt->getType(), BaseType) &&
             "base class initializers not in expected order");
      ++BaseIt;
#endif
      if (!HandleLValueDirectBase(Info, I->getInit(), Subobject, RD,
                                  BaseType->getAsCXXRecordDecl(), &Layout))
        return false;
      Value = &Result.getStructBase(BasesSeen++);
    } else if ((FD = I->getMember())) {
      if (!HandleLValueMember(Info, I->getInit(), Subobject, FD, &Layout))
        return false;
      if (RD->isUnion()) {
        Result = APValue(FD);
        Value = &Result.getUnionValue();
      } else {
        Value = &Result.getStructField(FD->getFieldIndex());
      }
    } else if (IndirectFieldDecl *IFD = I->getIndirectMember()) {
      // Walk the indirect field decl's chain to find the object to initialize,
      // and make sure we've initialized every step along it.
      auto IndirectFieldChain = IFD->chain();
      for (auto *C : IndirectFieldChain) {
        FD = cast<FieldDecl>(C);
        CXXRecordDecl *CD = cast<CXXRecordDecl>(FD->getParent());
        // Switch the union field if it differs. This happens if we had
        // preceding zero-initialization, and we're now initializing a union
        // subobject other than the first.
        // FIXME: In this case, the values of the other subobjects are
        // specified, since zero-initialization sets all padding bits to zero.
        if (Value->isUninit() ||
            (Value->isUnion() && Value->getUnionField() != FD)) {
          if (CD->isUnion())
            *Value = APValue(FD);
          else
            *Value = APValue(APValue::UninitStruct(), CD->getNumBases(),
                             std::distance(CD->field_begin(), CD->field_end()));
        }
        // Store Subobject as its parent before updating it for the last element
        // in the chain.
        if (C == IndirectFieldChain.back())
          SubobjectParent = Subobject;
        if (!HandleLValueMember(Info, I->getInit(), Subobject, FD))
          return false;
        if (CD->isUnion())
          Value = &Value->getUnionValue();
        else
          Value = &Value->getStructField(FD->getFieldIndex());
      }
    } else {
      llvm_unreachable("unknown base initializer kind");
    }

    // Need to override This for implicit field initializers as in this case
    // This refers to innermost anonymous struct/union containing initializer,
    // not to currently constructed class.
    const Expr *Init = I->getInit();
    ThisOverrideRAII ThisOverride(*Info.CurrentCall, &SubobjectParent,
                                  isa<CXXDefaultInitExpr>(Init));
    FullExpressionRAII InitScope(Info);
    if (!EvaluateInPlace(*Value, Info, Subobject, Init) ||
        (FD && FD->isBitField() &&
         !truncateBitfieldValue(Info, Init, *Value, FD))) {
      // If we're checking for a potential constant expression, evaluate all
      // initializers even if some of them fail.
      if (!Info.noteFailure())
        return false;
      Success = false;
    }
  }

  return Success &&
         EvaluateStmt(Ret, Info, Definition->getBody()) != ESR_Failed;
}

static bool HandleConstructorCall(const Expr *E, const LValue &This,
                                  ArrayRef<const Expr*> Args,
                                  const CXXConstructorDecl *Definition,
                                  EvalInfo &Info, APValue &Result) {
  ArgVector ArgValues(Args.size());
  if (!EvaluateArgs(Args, ArgValues, Info))
    return false;

  return HandleConstructorCall(E, This, ArgValues.data(), Definition,
                               Info, Result);
}

// Creates a c-string of type const char *.
//
// This is morally equivalent to creating a global string.
// During codegen, that's exactly how this is interpreted.
static Expr *
MakeConstCharPointer(ASTContext& Ctx, StringRef Str, SourceLocation Loc) {
  QualType StrLitTy = Ctx.getConstantArrayType(Ctx.CharTy.withConst(),
                                            llvm::APInt(32, Str.size() + 1),
                                            ArrayType::Normal, 0);

  // Create a string literal of type const char [L] where L
  // is the number of characters in the StringRef.
  StringLiteral *StrLit = StringLiteral::Create(Ctx, Str, StringLiteral::Ascii,
                                                false, StrLitTy, Loc);

  // Create an implicit cast expr so that we convert our const char [L]
  // into an actual const char * for proper evaluation.
  QualType StrTy = Ctx.getPointerType(Ctx.getConstType(Ctx.CharTy));
  return ImplicitCastExpr::Create(Ctx, StrTy, CK_ArrayToPointerDecay, StrLit,
                                  /*BasePath=*/nullptr, VK_RValue);
}

//===----------------------------------------------------------------------===//
// Generic Evaluation
//===----------------------------------------------------------------------===//
namespace {

template <class Derived>
class ExprEvaluatorBase
  : public ConstStmtVisitor<Derived, bool> {
private:
  Derived &getDerived() { return static_cast<Derived&>(*this); }
  bool DerivedSuccess(const APValue &V, const Expr *E) {
    return getDerived().Success(V, E);
  }
  bool DerivedZeroInitialization(const Expr *E) {
    return getDerived().ZeroInitialization(E);
  }

  // Check whether a conditional operator with a non-constant condition is a
  // potential constant expression. If neither arm is a potential constant
  // expression, then the conditional operator is not either.
  template<typename ConditionalOperator>
  void CheckPotentialConstantConditional(const ConditionalOperator *E) {
    assert(Info.checkingPotentialConstantExpression());

    // Speculatively evaluate both arms.
    SmallVector<PartialDiagnosticAt, 8> Diag;
    {
      SpeculativeEvaluationRAII Speculate(Info, &Diag);
      StmtVisitorTy::Visit(E->getFalseExpr());
      if (Diag.empty())
        return;
    }

    {
      SpeculativeEvaluationRAII Speculate(Info, &Diag);
      Diag.clear();
      StmtVisitorTy::Visit(E->getTrueExpr());
      if (Diag.empty())
        return;
    }

    Error(E, diag::note_constexpr_conditional_never_const);
  }


  template<typename ConditionalOperator>
  bool HandleConditionalOperator(const ConditionalOperator *E) {
    bool BoolResult;
    if (!EvaluateAsBooleanCondition(E->getCond(), BoolResult, Info)) {
      if (Info.checkingPotentialConstantExpression() && Info.noteFailure()) {
        CheckPotentialConstantConditional(E);
        return false;
      }
      if (Info.noteFailure()) {
        StmtVisitorTy::Visit(E->getTrueExpr());
        StmtVisitorTy::Visit(E->getFalseExpr());
      }
      return false;
    }

    Expr *EvalExpr = BoolResult ? E->getTrueExpr() : E->getFalseExpr();
    return StmtVisitorTy::Visit(EvalExpr);
  }

protected:
  EvalInfo &Info;
  typedef ConstStmtVisitor<Derived, bool> StmtVisitorTy;
  typedef ExprEvaluatorBase ExprEvaluatorBaseTy;

  OptionalDiagnostic CCEDiag(const Expr *E, diag::kind D) {
    return Info.CCEDiag(E, D);
  }

  bool ZeroInitialization(const Expr *E) { return Error(E); }

public:
  ExprEvaluatorBase(EvalInfo &Info) : Info(Info) {}

  EvalInfo &getEvalInfo() { return Info; }

  /// Report an evaluation error. This should only be called when an error is
  /// first discovered. When propagating an error, just return false.
  bool Error(const Expr *E, diag::kind D) {
    Info.FFDiag(E, D);
    return false;
  }
  bool Error(const Expr *E) {
    return Error(E, diag::note_invalid_subexpr_in_const_expr);
  }

  bool VisitStmt(const Stmt *) {
    llvm_unreachable("Expression evaluator should not be called on stmts");
  }
  bool VisitExpr(const Expr *E) {
    return Error(E);
  }

  bool VisitConstantExpr(const ConstantExpr *E)
    { return StmtVisitorTy::Visit(E->getSubExpr()); }
  bool VisitParenExpr(const ParenExpr *E)
    { return StmtVisitorTy::Visit(E->getSubExpr()); }
  bool VisitUnaryExtension(const UnaryOperator *E)
    { return StmtVisitorTy::Visit(E->getSubExpr()); }
  bool VisitUnaryPlus(const UnaryOperator *E)
    { return StmtVisitorTy::Visit(E->getSubExpr()); }
  bool VisitChooseExpr(const ChooseExpr *E)
    { return StmtVisitorTy::Visit(E->getChosenSubExpr()); }
  bool VisitGenericSelectionExpr(const GenericSelectionExpr *E)
    { return StmtVisitorTy::Visit(E->getResultExpr()); }
  bool VisitSubstNonTypeTemplateParmExpr(const SubstNonTypeTemplateParmExpr *E)
    { return StmtVisitorTy::Visit(E->getReplacement()); }
  bool VisitCXXDefaultArgExpr(const CXXDefaultArgExpr *E) {
    TempVersionRAII RAII(*Info.CurrentCall);
    return StmtVisitorTy::Visit(E->getExpr());
  }
  bool VisitCXXDefaultInitExpr(const CXXDefaultInitExpr *E) {
    TempVersionRAII RAII(*Info.CurrentCall);
    // The initializer may not have been parsed yet, or might be erroneous.
    if (!E->getExpr())
      return Error(E);
    return StmtVisitorTy::Visit(E->getExpr());
  }
  // We cannot create any objects for which cleanups are required, so there is
  // nothing to do here; all cleanups must come from unevaluated subexpressions.
  bool VisitExprWithCleanups(const ExprWithCleanups *E)
    { return StmtVisitorTy::Visit(E->getSubExpr()); }

  bool VisitCXXReinterpretCastExpr(const CXXReinterpretCastExpr *E) {
    CCEDiag(E, diag::note_constexpr_invalid_cast) << 0;
    return static_cast<Derived*>(this)->VisitCastExpr(E);
  }
  bool VisitCXXDynamicCastExpr(const CXXDynamicCastExpr *E) {
    CCEDiag(E, diag::note_constexpr_invalid_cast) << 1;
    return static_cast<Derived*>(this)->VisitCastExpr(E);
  }

  bool VisitBinaryOperator(const BinaryOperator *E) {
    switch (E->getOpcode()) {
    default:
      return Error(E);

    case BO_Comma:
      VisitIgnoredValue(E->getLHS());
      return StmtVisitorTy::Visit(E->getRHS());

    case BO_PtrMemD:
    case BO_PtrMemI: {
      LValue Obj;
      if (!HandleMemberPointerAccess(Info, E, Obj))
        return false;
      APValue Result;
      if (!handleLValueToRValueConversion(Info, E, E->getType(), Obj, Result))
        return false;
      return DerivedSuccess(Result, E);
    }
    }
  }

  bool VisitBinaryConditionalOperator(const BinaryConditionalOperator *E) {
    // Evaluate and cache the common expression. We treat it as a temporary,
    // even though it's not quite the same thing.
    if (!Evaluate(Info.CurrentCall->createTemporary(E->getOpaqueValue(), false),
                  Info, E->getCommon()))
      return false;

    return HandleConditionalOperator(E);
  }

  bool VisitConditionalOperator(const ConditionalOperator *E) {
    bool IsBcpCall = false;
    // If the condition (ignoring parens) is a __builtin_constant_p call,
    // the result is a constant expression if it can be folded without
    // side-effects. This is an important GNU extension. See GCC PR38377
    // for discussion.
    if (const CallExpr *CallCE =
          dyn_cast<CallExpr>(E->getCond()->IgnoreParenCasts()))
      if (CallCE->getBuiltinCallee() == Builtin::BI__builtin_constant_p)
        IsBcpCall = true;

    // Always assume __builtin_constant_p(...) ? ... : ... is a potential
    // constant expression; we can't check whether it's potentially foldable.
    if (Info.checkingPotentialConstantExpression() && IsBcpCall)
      return false;

    FoldConstant Fold(Info, IsBcpCall);
    if (!HandleConditionalOperator(E)) {
      Fold.keepDiagnostics();
      return false;
    }

    return true;
  }

  bool VisitOpaqueValueExpr(const OpaqueValueExpr *E) {
    if (APValue *Value = Info.CurrentCall->getCurrentTemporary(E))
      return DerivedSuccess(*Value, E);

    const Expr *Source = E->getSourceExpr();
    if (!Source)
      return Error(E);
    if (Source == E) { // sanity checking.
      assert(0 && "OpaqueValueExpr recursively refers to itself");
      return Error(E);
    }
    return StmtVisitorTy::Visit(Source);
  }

  bool VisitCallExpr(const CallExpr *E) {
    APValue Result;
    if (!handleCallExpr(E, Result, nullptr))
      return false;
    return DerivedSuccess(Result, E);
  }

  bool handleCallExpr(const CallExpr *E, APValue &Result,
                     const LValue *ResultSlot) {
    const Expr *Callee = E->getCallee()->IgnoreParens();
    QualType CalleeType = Callee->getType();

    const FunctionDecl *FD = nullptr;
    LValue *This = nullptr, ThisVal;
    auto Args = llvm::makeArrayRef(E->getArgs(), E->getNumArgs());
    bool HasQualifier = false;

    // Extract function decl and 'this' pointer from the callee.
    if (CalleeType->isSpecificBuiltinType(BuiltinType::BoundMember)) {
      const ValueDecl *Member = nullptr;
      if (const MemberExpr *ME = dyn_cast<MemberExpr>(Callee)) {
        // Explicit bound member calls, such as x.f() or p->g();
        if (!EvaluateObjectArgument(Info, ME->getBase(), ThisVal))
          return false;
        Member = ME->getMemberDecl();
        This = &ThisVal;
        HasQualifier = ME->hasQualifier();
      } else if (const BinaryOperator *BE = dyn_cast<BinaryOperator>(Callee)) {
        // Indirect bound member calls ('.*' or '->*').
        Member = HandleMemberPointerAccess(Info, BE, ThisVal, false);
        if (!Member) return false;
        This = &ThisVal;
      } else
        return Error(Callee);

      FD = dyn_cast<FunctionDecl>(Member);
      if (!FD)
        return Error(Callee);
    } else if (CalleeType->isFunctionPointerType()) {
      LValue Call;
      if (!EvaluatePointer(Callee, Call, Info))
        return false;

      if (!Call.getLValueOffset().isZero())
        return Error(Callee);
      FD = dyn_cast_or_null<FunctionDecl>(
                             Call.getLValueBase().dyn_cast<const ValueDecl*>());
      if (!FD)
        return Error(Callee);
      // Don't call function pointers which have been cast to some other type.
      // Per DR (no number yet), the caller and callee can differ in noexcept.
      if (!Info.Ctx.hasSameFunctionTypeIgnoringExceptionSpec(
        CalleeType->getPointeeType(), FD->getType())) {
        return Error(E);
      }

      // Overloaded operator calls to member functions are represented as normal
      // calls with '*this' as the first argument.
      const CXXMethodDecl *MD = dyn_cast<CXXMethodDecl>(FD);
      if (MD && !MD->isStatic()) {
        // FIXME: When selecting an implicit conversion for an overloaded
        // operator delete, we sometimes try to evaluate calls to conversion
        // operators without a 'this' parameter!
        if (Args.empty())
          return Error(E);

        if (!EvaluateObjectArgument(Info, Args[0], ThisVal))
          return false;
        This = &ThisVal;
        Args = Args.slice(1);
      } else if (MD && MD->isLambdaStaticInvoker()) {
        // Map the static invoker for the lambda back to the call operator.
        // Conveniently, we don't have to slice out the 'this' argument (as is
        // being done for the non-static case), since a static member function
        // doesn't have an implicit argument passed in.
        const CXXRecordDecl *ClosureClass = MD->getParent();
        assert(
            ClosureClass->captures_begin() == ClosureClass->captures_end() &&
            "Number of captures must be zero for conversion to function-ptr");

        const CXXMethodDecl *LambdaCallOp =
            ClosureClass->getLambdaCallOperator();

        // Set 'FD', the function that will be called below, to the call
        // operator.  If the closure object represents a generic lambda, find
        // the corresponding specialization of the call operator.

        if (ClosureClass->isGenericLambda()) {
          assert(MD->isFunctionTemplateSpecialization() &&
                 "A generic lambda's static-invoker function must be a "
                 "template specialization");
          const TemplateArgumentList *TAL = MD->getTemplateSpecializationArgs();
          FunctionTemplateDecl *CallOpTemplate =
              LambdaCallOp->getDescribedFunctionTemplate();
          void *InsertPos = nullptr;
          FunctionDecl *CorrespondingCallOpSpecialization =
              CallOpTemplate->findSpecialization(TAL->asArray(), InsertPos);
          assert(CorrespondingCallOpSpecialization &&
                 "We must always have a function call operator specialization "
                 "that corresponds to our static invoker specialization");
          FD = cast<CXXMethodDecl>(CorrespondingCallOpSpecialization);
        } else
          FD = LambdaCallOp;
      }


    } else
      return Error(E);

    if (This && !This->checkSubobject(Info, E, CSK_This))
      return false;

    // DR1358 allows virtual constexpr functions in some cases. Don't allow
    // calls to such functions in constant expressions.
    if (This && !HasQualifier &&
        isa<CXXMethodDecl>(FD) && cast<CXXMethodDecl>(FD)->isVirtual())
      return Error(E, diag::note_constexpr_virtual_call);

    const FunctionDecl *Definition = nullptr;
    Stmt *Body = FD->getBody(Definition);

    if (!CheckConstexprFunction(Info, E->getExprLoc(), FD, Definition, Body) ||
        !HandleFunctionCall(E->getExprLoc(), Definition, This, Args, Body, Info,
                            Result, ResultSlot))
      return false;

    return true;
  }

  bool VisitCompoundLiteralExpr(const CompoundLiteralExpr *E) {
    return StmtVisitorTy::Visit(E->getInitializer());
  }
  bool VisitInitListExpr(const InitListExpr *E) {
    if (E->getNumInits() == 0)
      return DerivedZeroInitialization(E);
    if (E->getNumInits() == 1)
      return StmtVisitorTy::Visit(E->getInit(0));
    return Error(E);
  }
  bool VisitImplicitValueInitExpr(const ImplicitValueInitExpr *E) {
    return DerivedZeroInitialization(E);
  }
  bool VisitCXXScalarValueInitExpr(const CXXScalarValueInitExpr *E) {
    return DerivedZeroInitialization(E);
  }
  bool VisitCXXNullPtrLiteralExpr(const CXXNullPtrLiteralExpr *E) {
    return DerivedZeroInitialization(E);
  }

  /// A member expression where the object is a prvalue is itself a prvalue.
  bool VisitMemberExpr(const MemberExpr *E) {
    assert(!E->isArrow() && "missing call to bound member function?");

    APValue Val;
    if (!Evaluate(Val, Info, E->getBase()))
      return false;

    QualType BaseTy = E->getBase()->getType();

    const FieldDecl *FD = dyn_cast<FieldDecl>(E->getMemberDecl());
    if (!FD) return Error(E);
    assert(!FD->getType()->isReferenceType() && "prvalue reference?");
    assert(BaseTy->castAs<RecordType>()->getDecl()->getCanonicalDecl() ==
           FD->getParent()->getCanonicalDecl() && "record / field mismatch");

    CompleteObject Obj(&Val, BaseTy, true);
    SubobjectDesignator Designator(BaseTy);
    Designator.addDeclUnchecked(FD);

    APValue Result;
    return extractSubobject(Info, E, Obj, Designator, Result) &&
           DerivedSuccess(Result, E);
  }

  bool VisitCastExpr(const CastExpr *E) {
    switch (E->getCastKind()) {
    default:
      break;

    case CK_AtomicToNonAtomic: {
      APValue AtomicVal;
      // This does not need to be done in place even for class/array types:
      // atomic-to-non-atomic conversion implies copying the object
      // representation.
      if (!Evaluate(AtomicVal, Info, E->getSubExpr()))
        return false;
      return DerivedSuccess(AtomicVal, E);
    }

    case CK_NoOp:
    case CK_UserDefinedConversion:
      return StmtVisitorTy::Visit(E->getSubExpr());

    case CK_LValueToRValue: {
      LValue LVal;
      if (!EvaluateLValue(E->getSubExpr(), LVal, Info))
        return false;
      APValue RVal;
      // Note, we use the subexpression's type in order to retain cv-qualifiers.
      if (!handleLValueToRValueConversion(Info, E, E->getSubExpr()->getType(),
                                          LVal, RVal))
        return false;
      return DerivedSuccess(RVal, E);
    }
    }

    return Error(E);
  }

  bool VisitUnaryPostInc(const UnaryOperator *UO) {
    return VisitUnaryPostIncDec(UO);
  }
  bool VisitUnaryPostDec(const UnaryOperator *UO) {
    return VisitUnaryPostIncDec(UO);
  }
  bool VisitUnaryPostIncDec(const UnaryOperator *UO) {
    if (!Info.getLangOpts().CPlusPlus14 && !Info.keepEvaluatingAfterFailure())
      return Error(UO);

    LValue LVal;
    if (!EvaluateLValue(UO->getSubExpr(), LVal, Info))
      return false;
    APValue RVal;
    if (!handleIncDec(this->Info, UO, LVal, UO->getSubExpr()->getType(),
                      UO->isIncrementOp(), &RVal))
      return false;
    return DerivedSuccess(RVal, UO);
  }

  bool VisitStmtExpr(const StmtExpr *E) {
    // We will have checked the full-expressions inside the statement expression
    // when they were completed, and don't need to check them again now.
    if (Info.checkingForOverflow())
      return Error(E);

    BlockScopeRAII Scope(Info);
    const CompoundStmt *CS = E->getSubStmt();
    if (CS->body_empty())
      return true;

    for (CompoundStmt::const_body_iterator BI = CS->body_begin(),
                                           BE = CS->body_end();
         /**/; ++BI) {
      if (BI + 1 == BE) {
        const Expr *FinalExpr = dyn_cast<Expr>(*BI);
        if (!FinalExpr) {
          Info.FFDiag((*BI)->getBeginLoc(),
                      diag::note_constexpr_stmt_expr_unsupported);
          return false;
        }
        return this->Visit(FinalExpr);
      }

      APValue ReturnValue;
      StmtResult Result = { ReturnValue, nullptr };
      EvalStmtResult ESR = EvaluateStmt(Result, Info, *BI);
      if (ESR != ESR_Succeeded) {
        // FIXME: If the statement-expression terminated due to 'return',
        // 'break', or 'continue', it would be nice to propagate that to
        // the outer statement evaluation rather than bailing out.
        if (ESR != ESR_Failed)
          Info.FFDiag((*BI)->getBeginLoc(),
                      diag::note_constexpr_stmt_expr_unsupported);
        return false;
      }
    }

    llvm_unreachable("Return from function from the loop above.");
  }

  bool VisitCXXConstantExpr(const CXXConstantExpr *E) {
    return DerivedSuccess(E->getValue(), E);
  }

<<<<<<< HEAD
  bool VisitCXXReflectionReadQueryExpr(const CXXReflectionReadQueryExpr *E);
  bool VisitCXXReflectionWriteQueryExpr(const CXXReflectionWriteQueryExpr *E);
=======
  bool VisitCXXInvalidReflectionExpr(const CXXInvalidReflectionExpr *E);

  bool VisitCXXReflectionTraitExpr(const CXXReflectionTraitExpr *E);
>>>>>>> 59d612b8

  bool VisitCXXUnreflexprExpr(const CXXUnreflexprExpr *E) {
    APValue Result;
    if (!Evaluate(Result, Info, E->getReflectedDeclExpr()))
      return false;
    return DerivedSuccess(Result, E);
  }

  bool VisitCXXConcatenateExpr(const CXXConcatenateExpr *E) {
    SmallString<256> Buf;
    llvm::raw_svector_ostream OS(Buf);
    SmallVector<APValue, 4> Args;
    for (Stmt const *S : E->children()) {
      Expr const* P = cast<Expr>(S);

      // Evaluate the expression.
      Args.emplace_back();
      APValue &Part = Args.back();
      if (!Evaluate(Part, Info, P))
        return false;

      if (Part.isLValue()) {
        assert(P->getType().isCXXStringLiteralType());

        const Expr *BaseExpr = Part.getLValueBase().get<const Expr *>();
        const StringLiteral *Str = cast<StringLiteral>(BaseExpr);

        // Strip quotes from the literal.
        SmallString<256> StrBuf;
        llvm::raw_svector_ostream StrOS(StrBuf);
        Str->outputString(StrOS);
        std::string NonQuote(StrBuf.str(), 1, StrBuf.size() - 2);
        OS << NonQuote;
      } else if (Part.isInt()) {
        // FIXME: respect the signedness of the type.
        OS << Part.getInt();
      }
    }

    Expr *Str = MakeConstCharPointer(Info.Ctx, Buf, E->getBeginLoc());
    APValue Val;
    if (!Evaluate(Val, Info, Str))
      return false;
    return DerivedSuccess(Val, E);
  }

  bool VisitCXXFragmentExpr(const CXXFragmentExpr *E) {
    if (Info.checkingPotentialConstantExpression())
      return false;

    // Just evaluate the initializer to produce an object of fragment type.
    // This will also evaluate the captured variables since they are
    // arguments to the constructor call.
    APValue Result;
    if (!Evaluate(Result, Info, E->getInitializer()))
      return false;
    return DerivedSuccess(Result, E);
  }

  /// Visit a value which is evaluated, but whose value is ignored.
  void VisitIgnoredValue(const Expr *E) {
    EvaluateIgnoredValue(Info, E);
  }

  /// Potentially visit a MemberExpr's base expression.
  void VisitIgnoredBaseExpression(const Expr *E) {
    // While MSVC doesn't evaluate the base expression, it does diagnose the
    // presence of side-effecting behavior.
    if (Info.getLangOpts().MSVCCompat && !E->HasSideEffects(Info.Ctx))
      return;
    VisitIgnoredValue(E);
  }
};

static bool PrintTypeDefinition(EvalInfo &Info, const TypeDecl *TD) {
  // Create a modified version of the current printing policy,
  // which includes the definition.
  PrintingPolicy PP = Info.Ctx.getPrintingPolicy();
  PP.IncludeTagDefinition = true;

  QualType QT(TD->getTypeForDecl(), 0);
  QT.print(llvm::errs(), PP);

  // FIXME: This may be a bit of a hack, a more proper solution might be using
  // the type printer with an elaborated type. However, recovery of said
  // type information is difficult at this point. Simply appending a simi-colon
  // seems to be a viable workaround to get us what we need.
  llvm::errs() << ';';
  return true;
}

static bool Print(EvalInfo &Info, const Expr *PE, const APValue& EV) {
  QualType T = Info.Ctx.getCanonicalType(PE->getType());
  if (T->isIntegralOrEnumerationType()) {
    llvm::errs() << EV.getInt().getExtValue();
    return true;
  } else if (T.isCXXStringLiteralType()) {
    assert(EV.isLValue() && "Expected lvalue");
    APValue::LValueBase Base = EV.getLValueBase();
    assert(Base.is<const Expr *>() && "Expected a string literal initializer");
    const StringLiteral *Message
        = cast<StringLiteral>(Base.get<const Expr *>());

    // Evaluate the message so that we can transform it into a string.
    SmallString<256> Buf;
    llvm::raw_svector_ostream OS(Buf);
    Message->outputString(OS);
    std::string NonQuote(Buf.str(), 1, Buf.size() - 2);
    llvm::errs() << NonQuote;
    return true;
  } else if (const BuiltinType *Ty = T->getAs<BuiltinType>()) {
    assert(Ty->getKind() == BuiltinType::MetaInfo && "Must be reflection");

    switch(EV.getReflectionKind()) {
    case RK_invalid: {
      llvm::errs() << "<invalid>";
      return true;
    }

    case RK_declaration: {
      const Decl *D = EV.getReflectedDeclaration();

      if (const TypeDecl *TD = dyn_cast<TypeDecl>(D))
        return PrintTypeDefinition(Info, TD);

      D->print(llvm::errs(), Info.Ctx.getPrintingPolicy());
      return true;
    }

    case RK_type: {
      QualType QT = EV.getReflectedType();

      while (const LocInfoType *LIT = dyn_cast<LocInfoType>(QT))
        QT = LIT->getType();

      QT.print(llvm::errs(), Info.Ctx.getPrintingPolicy());
      return true;
    }

    case RK_expression: {
      const Expr *E = EV.getReflectedExpression();
      E->printPretty(llvm::errs(), nullptr, Info.Ctx.getPrintingPolicy());
      return true;
    }

    default:
      break;
    }

    // TODO We should be able to handle all types of reflections
    llvm_unreachable("unhandled reflection");
  }

  llvm_unreachable("unhandled expression type");
}

static void CompletePrint() {
  llvm::outs() << '\n';
}

static bool Dump(EvalInfo &Info, const Expr *PE, const APValue& EV) {
  QualType T = Info.Ctx.getCanonicalType(PE->getType());
  if (const BuiltinType *Ty = T->getAs<BuiltinType>()) {
    assert(Ty->getKind() == BuiltinType::MetaInfo && "Must be reflection");

    switch(EV.getReflectionKind()) {
    case RK_invalid: {
      llvm::errs() << "<invalid>";
      CompletePrint();
      return true;
    }

    case RK_declaration: {
      const Decl *D = EV.getReflectedDeclaration();
      D->dump();
      return true;
    }

    case RK_type: {
      QualType QT = EV.getReflectedType();
      QT.dump();
      return true;
    }

    case RK_expression: {
      const Expr *E = EV.getReflectedExpression();
      if (const DeclRefExpr *DRE = dyn_cast<DeclRefExpr>(E)) {
        DRE->getDecl()->dump();
        return true;
      } else {
        E->dump();
        return true;
      }
    }

    default:
      break;
    }

    // TODO We should be able to handle all types of reflections
    llvm_unreachable("unhandled reflection");
  }

  llvm_unreachable("unhandled expression type");
}

template<typename Derived>
bool ExprEvaluatorBase<Derived>::VisitCXXInvalidReflectionExpr(
                                            const CXXInvalidReflectionExpr *E) {
  // This never produces a value.
  //
  // FIXME: We probably want to evaluate the sub-expression for potential
  // errors before stopping at these conditions.
  if (Info.checkingPotentialConstantExpression())
    return false;
  if (Info.checkingForOverflow())
    return false;

  /// Evaluate the message.
  APValue MessageAPValue;
  if (!Evaluate(MessageAPValue, Info, E->getMessage()))
    return Error(E->getMessage(), diag::note_invalid_subexpr_in_const_expr);

  const Expr *Message = MessageAPValue.getLValueBase().get<const Expr *>();
  APValue Result(RK_invalid, new (Info.Ctx) InvalidReflection{
      Message
  });

  return DerivedSuccess(Result, E);
}

template<typename Derived>
bool ExprEvaluatorBase<Derived>::VisitCXXReflectionReadQueryExpr(
                                          const CXXReflectionReadQueryExpr *E) {
  const int QUERY_ARG_INDEX             = 0;
  const int REFLECTION_ARG_INDEX        = 1;

  SmallVector<APValue, 2> Args(E->getNumArgs());
  for (std::size_t I = 0; I < Args.size(); ++I) {
    const Expr *Arg = E->getArg(I);
    if (!Evaluate(Args[I], Info, Arg))
      return false;
  }

  // This should be equal in integer value to Args[0].
  ReflectionQuery Query = E->getQuery();

  // Build the reflection.
  Reflection R(Info.Ctx, Args[REFLECTION_ARG_INDEX], E, Info.EvalStatus.Diag);

  APValue Result;
  bool Ok;
  if (isPredicateQuery(Query))
    Ok = R.EvaluatePredicate(Query, Result);
  else if (isTraitQuery(Query))
    Ok = R.GetTraits(Query, Result);
  else if (isAssociatedReflectionQuery(Query))
    Ok = R.GetAssociatedReflection(Query, Result);
  else if (isNameQuery(Query))
    Ok = R.GetName(Query, Result);
  else
    return Error(E->getArg(QUERY_ARG_INDEX));

  if (!Ok)
    return Error(E);

  return DerivedSuccess(Result, E);
}

template<typename Derived>
bool ExprEvaluatorBase<Derived>::VisitCXXReflectionWriteQueryExpr(
                                         const CXXReflectionWriteQueryExpr *E) {
  const int QUERY_ARG_INDEX             = 0;
  const int REFLECTION_ARG_INDEX        = 1;
  const int CONTEXTUAL_ARGS_BEGIN_INDEX = 2;

  SmallVector<APValue, 2> Args(E->getNumArgs());
  for (std::size_t I = 0; I < Args.size(); ++I) {
    if (I == REFLECTION_ARG_INDEX)
      continue;

    const Expr *Arg = E->getArg(I);
    if (!Evaluate(Args[I], Info, Arg))
      return false;
  }

  // This should be equal in integer value to Args[0].
  ReflectionQuery Query = E->getQuery();

  // Get the reflection's LValue.
  LValue ReflLVal;
  if (!EvaluateLValue(E->getArg(REFLECTION_ARG_INDEX), ReflLVal, Info))
    return false;

  // Get the reflection as an RValue.
  APValue ReflRVal;
  if (!handleLValueToRValueConversion(Info, E, E->getType(), ReflLVal,
                                      ReflRVal))
    return false;

  // Build the reflection.
  Reflection R(Info.Ctx, ReflRVal, E, Info.EvalStatus.Diag);

  APValue Result;
  bool Ok;
  if (isModifierUpdateQuery(Query)) {
    ArrayRef<APValue> ContextualArgs(Args.begin() + CONTEXTUAL_ARGS_BEGIN_INDEX,
                                     Args.end());
    Ok = R.UpdateModifier(Query, ContextualArgs, Result);
  } else
    return Error(E->getArg(QUERY_ARG_INDEX));

  if (!Ok)
    return Error(E);

  // Update the reflection's LValue with the new RValue.
  if (!handleAssignment(Info, E, ReflLVal, E->getType(), Result))
    return false;

  return true;
}

} // namespace

//===----------------------------------------------------------------------===//
// Common base class for lvalue and temporary evaluation.
//===----------------------------------------------------------------------===//
namespace {
template<class Derived>
class LValueExprEvaluatorBase
  : public ExprEvaluatorBase<Derived> {
protected:
  LValue &Result;
  bool InvalidBaseOK;
  typedef LValueExprEvaluatorBase LValueExprEvaluatorBaseTy;
  typedef ExprEvaluatorBase<Derived> ExprEvaluatorBaseTy;

  bool Success(APValue::LValueBase B) {
    Result.set(B);
    return true;
  }

  bool evaluatePointer(const Expr *E, LValue &Result) {
    return EvaluatePointer(E, Result, this->Info, InvalidBaseOK);
  }

public:
  LValueExprEvaluatorBase(EvalInfo &Info, LValue &Result, bool InvalidBaseOK)
      : ExprEvaluatorBaseTy(Info), Result(Result),
        InvalidBaseOK(InvalidBaseOK) {}

  bool Success(const APValue &V, const Expr *E) {
    Result.setFrom(this->Info.Ctx, V);
    return true;
  }

  bool VisitMemberExpr(const MemberExpr *E) {
    // Handle non-static data members.
    QualType BaseTy;
    bool EvalOK;
    if (E->isArrow()) {
      EvalOK = evaluatePointer(E->getBase(), Result);
      BaseTy = E->getBase()->getType()->castAs<PointerType>()->getPointeeType();
    } else if (E->getBase()->isRValue()) {
      assert(E->getBase()->getType()->isRecordType());
      EvalOK = EvaluateTemporary(E->getBase(), Result, this->Info);
      BaseTy = E->getBase()->getType();
    } else {
      EvalOK = this->Visit(E->getBase());
      BaseTy = E->getBase()->getType();
    }
    if (!EvalOK) {
      if (!InvalidBaseOK)
        return false;
      Result.setInvalid(E);
      return true;
    }

    const ValueDecl *MD = E->getMemberDecl();
    if (const FieldDecl *FD = dyn_cast<FieldDecl>(E->getMemberDecl())) {
      assert(BaseTy->getAs<RecordType>()->getDecl()->getCanonicalDecl() ==
             FD->getParent()->getCanonicalDecl() && "record / field mismatch");
      (void)BaseTy;
      if (!HandleLValueMember(this->Info, E, Result, FD))
        return false;
    } else if (const IndirectFieldDecl *IFD = dyn_cast<IndirectFieldDecl>(MD)) {
      if (!HandleLValueIndirectMember(this->Info, E, Result, IFD))
        return false;
    } else
      return this->Error(E);

    if (MD->getType()->isReferenceType()) {
      APValue RefValue;
      if (!handleLValueToRValueConversion(this->Info, E, MD->getType(), Result,
                                          RefValue))
        return false;
      return Success(RefValue, E);
    }
    return true;
  }

  bool VisitBinaryOperator(const BinaryOperator *E) {
    switch (E->getOpcode()) {
    default:
      return ExprEvaluatorBaseTy::VisitBinaryOperator(E);

    case BO_PtrMemD:
    case BO_PtrMemI:
      return HandleMemberPointerAccess(this->Info, E, Result);
    }
  }

  bool VisitCastExpr(const CastExpr *E) {
    switch (E->getCastKind()) {
    default:
      return ExprEvaluatorBaseTy::VisitCastExpr(E);

    case CK_DerivedToBase:
    case CK_UncheckedDerivedToBase:
      if (!this->Visit(E->getSubExpr()))
        return false;

      // Now figure out the necessary offset to add to the base LV to get from
      // the derived class to the base class.
      return HandleLValueBasePath(this->Info, E, E->getSubExpr()->getType(),
                                  Result);
    }
  }
};
}

//===----------------------------------------------------------------------===//
// LValue Evaluation
//
// This is used for evaluating lvalues (in C and C++), xvalues (in C++11),
// function designators (in C), decl references to void objects (in C), and
// temporaries (if building with -Wno-address-of-temporary).
//
// LValue evaluation produces values comprising a base expression of one of the
// following types:
// - Declarations
//  * VarDecl
//  * FunctionDecl
// - Literals
//  * CompoundLiteralExpr in C (and in global scope in C++)
//  * StringLiteral
//  * CXXTypeidExpr
//  * PredefinedExpr
//  * ObjCStringLiteralExpr
//  * ObjCEncodeExpr
//  * AddrLabelExpr
//  * BlockExpr
//  * CallExpr for a MakeStringConstant builtin
// - Locals and temporaries
//  * MaterializeTemporaryExpr
//  * Any Expr, with a CallIndex indicating the function in which the temporary
//    was evaluated, for cases where the MaterializeTemporaryExpr is missing
//    from the AST (FIXME).
//  * A MaterializeTemporaryExpr that has static storage duration, with no
//    CallIndex, for a lifetime-extended temporary.
// plus an offset in bytes.
//===----------------------------------------------------------------------===//
namespace {
class LValueExprEvaluator
  : public LValueExprEvaluatorBase<LValueExprEvaluator> {
public:
  LValueExprEvaluator(EvalInfo &Info, LValue &Result, bool InvalidBaseOK) :
    LValueExprEvaluatorBaseTy(Info, Result, InvalidBaseOK) {}

  bool VisitVarDecl(const Expr *E, const VarDecl *VD);
  bool VisitUnaryPreIncDec(const UnaryOperator *UO);

  bool VisitDeclRefExpr(const DeclRefExpr *E);
  bool VisitPredefinedExpr(const PredefinedExpr *E) { return Success(E); }
  bool VisitMaterializeTemporaryExpr(const MaterializeTemporaryExpr *E);
  bool VisitCompoundLiteralExpr(const CompoundLiteralExpr *E);
  bool VisitMemberExpr(const MemberExpr *E);
  bool VisitStringLiteral(const StringLiteral *E) { return Success(E); }
  bool VisitObjCEncodeExpr(const ObjCEncodeExpr *E) { return Success(E); }
  bool VisitCXXTypeidExpr(const CXXTypeidExpr *E);
  bool VisitCXXUuidofExpr(const CXXUuidofExpr *E);
  bool VisitArraySubscriptExpr(const ArraySubscriptExpr *E);
  bool VisitUnaryDeref(const UnaryOperator *E);
  bool VisitUnaryReal(const UnaryOperator *E);
  bool VisitUnaryImag(const UnaryOperator *E);
  bool VisitUnaryPreInc(const UnaryOperator *UO) {
    return VisitUnaryPreIncDec(UO);
  }
  bool VisitUnaryPreDec(const UnaryOperator *UO) {
    return VisitUnaryPreIncDec(UO);
  }
  bool VisitBinAssign(const BinaryOperator *BO);
  bool VisitCompoundAssignOperator(const CompoundAssignOperator *CAO);

  bool VisitCastExpr(const CastExpr *E) {
    switch (E->getCastKind()) {
    default:
      return LValueExprEvaluatorBaseTy::VisitCastExpr(E);

    case CK_LValueBitCast:
      this->CCEDiag(E, diag::note_constexpr_invalid_cast) << 2;
      if (!Visit(E->getSubExpr()))
        return false;
      Result.Designator.setInvalid();
      return true;

    case CK_BaseToDerived:
      if (!Visit(E->getSubExpr()))
        return false;
      return HandleBaseToDerivedCast(Info, E, Result);
    }
  }
};
} // end anonymous namespace

/// Evaluate an expression as an lvalue. This can be legitimately called on
/// expressions which are not glvalues, in three cases:
///  * function designators in C, and
///  * "extern void" objects
///  * @selector() expressions in Objective-C
static bool EvaluateLValue(const Expr *E, LValue &Result, EvalInfo &Info,
                           bool InvalidBaseOK) {
  assert(E->isGLValue() || E->getType()->isFunctionType() ||
         E->getType()->isVoidType() || isa<ObjCSelectorExpr>(E));
  return LValueExprEvaluator(Info, Result, InvalidBaseOK).Visit(E);
}

bool LValueExprEvaluator::VisitDeclRefExpr(const DeclRefExpr *E) {
  if (const FunctionDecl *FD = dyn_cast<FunctionDecl>(E->getDecl()))
    return Success(FD);
  if (const VarDecl *VD = dyn_cast<VarDecl>(E->getDecl()))
    return VisitVarDecl(E, VD);
  if (const BindingDecl *BD = dyn_cast<BindingDecl>(E->getDecl()))
    return Visit(BD->getBinding());
  return Error(E);
}


bool LValueExprEvaluator::VisitVarDecl(const Expr *E, const VarDecl *VD) {
  // If we are within a lambda's call operator, check whether the 'VD' referred
  // to within 'E' actually represents a lambda-capture that maps to a
  // data-member/field within the closure object, and if so, evaluate to the
  // field or what the field refers to.
  if (Info.CurrentCall && isLambdaCallOperator(Info.CurrentCall->Callee) &&
      isa<DeclRefExpr>(E) &&
      cast<DeclRefExpr>(E)->refersToEnclosingVariableOrCapture()) {
    // We don't always have a complete capture-map when checking or inferring if
    // the function call operator meets the requirements of a constexpr function
    // - but we don't need to evaluate the captures to determine constexprness
    // (dcl.constexpr C++17).
    if (Info.checkingPotentialConstantExpression())
      return false;

    if (auto *FD = Info.CurrentCall->LambdaCaptureFields.lookup(VD)) {
      // Start with 'Result' referring to the complete closure object...
      Result = *Info.CurrentCall->This;
      // ... then update it to refer to the field of the closure object
      // that represents the capture.
      if (!HandleLValueMember(Info, E, Result, FD))
        return false;
      // And if the field is of reference type, update 'Result' to refer to what
      // the field refers to.
      if (FD->getType()->isReferenceType()) {
        APValue RVal;
        if (!handleLValueToRValueConversion(Info, E, FD->getType(), Result,
                                            RVal))
          return false;
        Result.setFrom(Info.Ctx, RVal);
      }
      return true;
    }
  }
  CallStackFrame *Frame = nullptr;
  if (VD->hasLocalStorage() && Info.CurrentCall->Index > 1) {
    // Only if a local variable was declared in the function currently being
    // evaluated, do we expect to be able to find its value in the current
    // frame. (Otherwise it was likely declared in an enclosing context and
    // could either have a valid evaluatable value (for e.g. a constexpr
    // variable) or be ill-formed (and trigger an appropriate evaluation
    // diagnostic)).
    if (Info.CurrentCall->Callee &&
        Info.CurrentCall->Callee->Equals(VD->getDeclContext())) {
      Frame = Info.CurrentCall;
    }
  }

  if (!VD->getType()->isReferenceType()) {
    if (Frame) {
      Result.set({VD, Frame->Index,
                  Info.CurrentCall->getCurrentTemporaryVersion(VD)});
      return true;
    }
    return Success(VD);
  }

  APValue *V;
  if (!evaluateVarDeclInit(Info, E, VD, Frame, V, nullptr))
    return false;
  if (V->isUninit()) {
    if (!Info.checkingPotentialConstantExpression())
      Info.FFDiag(E, diag::note_constexpr_use_uninit_reference);
    return false;
  }
  return Success(*V, E);
}

bool LValueExprEvaluator::VisitMaterializeTemporaryExpr(
    const MaterializeTemporaryExpr *E) {
  // Walk through the expression to find the materialized temporary itself.
  SmallVector<const Expr *, 2> CommaLHSs;
  SmallVector<SubobjectAdjustment, 2> Adjustments;
  const Expr *Inner = E->GetTemporaryExpr()->
      skipRValueSubobjectAdjustments(CommaLHSs, Adjustments);

  // If we passed any comma operators, evaluate their LHSs.
  for (unsigned I = 0, N = CommaLHSs.size(); I != N; ++I)
    if (!EvaluateIgnoredValue(Info, CommaLHSs[I]))
      return false;

  // A materialized temporary with static storage duration can appear within the
  // result of a constant expression evaluation, so we need to preserve its
  // value for use outside this evaluation.
  APValue *Value;
  if (E->getStorageDuration() == SD_Static) {
    Value = Info.Ctx.getMaterializedTemporaryValue(E, true);
    *Value = APValue();
    Result.set(E);
  } else {
    Value = &createTemporary(E, E->getStorageDuration() == SD_Automatic, Result,
                             *Info.CurrentCall);
  }

  QualType Type = Inner->getType();

  // Materialize the temporary itself.
  if (!EvaluateInPlace(*Value, Info, Result, Inner) ||
      (E->getStorageDuration() == SD_Static &&
       !CheckConstantExpression(Info, E->getExprLoc(), Type, *Value))) {
    *Value = APValue();
    return false;
  }

  // Adjust our lvalue to refer to the desired subobject.
  for (unsigned I = Adjustments.size(); I != 0; /**/) {
    --I;
    switch (Adjustments[I].Kind) {
    case SubobjectAdjustment::DerivedToBaseAdjustment:
      if (!HandleLValueBasePath(Info, Adjustments[I].DerivedToBase.BasePath,
                                Type, Result))
        return false;
      Type = Adjustments[I].DerivedToBase.BasePath->getType();
      break;

    case SubobjectAdjustment::FieldAdjustment:
      if (!HandleLValueMember(Info, E, Result, Adjustments[I].Field))
        return false;
      Type = Adjustments[I].Field->getType();
      break;

    case SubobjectAdjustment::MemberPointerAdjustment:
      if (!HandleMemberPointerAccess(this->Info, Type, Result,
                                     Adjustments[I].Ptr.RHS))
        return false;
      Type = Adjustments[I].Ptr.MPT->getPointeeType();
      break;
    }
  }

  return true;
}

bool
LValueExprEvaluator::VisitCompoundLiteralExpr(const CompoundLiteralExpr *E) {
  assert((!Info.getLangOpts().CPlusPlus || E->isFileScope()) &&
         "lvalue compound literal in c++?");
  // Defer visiting the literal until the lvalue-to-rvalue conversion. We can
  // only see this when folding in C, so there's no standard to follow here.
  return Success(E);
}

bool LValueExprEvaluator::VisitCXXTypeidExpr(const CXXTypeidExpr *E) {
  if (!E->isPotentiallyEvaluated())
    return Success(E);

  Info.FFDiag(E, diag::note_constexpr_typeid_polymorphic)
    << E->getExprOperand()->getType()
    << E->getExprOperand()->getSourceRange();
  return false;
}

bool LValueExprEvaluator::VisitCXXUuidofExpr(const CXXUuidofExpr *E) {
  return Success(E);
}

bool LValueExprEvaluator::VisitMemberExpr(const MemberExpr *E) {
  // Handle static data members.
  if (const VarDecl *VD = dyn_cast<VarDecl>(E->getMemberDecl())) {
    VisitIgnoredBaseExpression(E->getBase());
    return VisitVarDecl(E, VD);
  }

  // Handle static member functions.
  if (const CXXMethodDecl *MD = dyn_cast<CXXMethodDecl>(E->getMemberDecl())) {
    if (MD->isStatic()) {
      VisitIgnoredBaseExpression(E->getBase());
      return Success(MD);
    }
  }

  // Handle non-static data members.
  return LValueExprEvaluatorBaseTy::VisitMemberExpr(E);
}

bool LValueExprEvaluator::VisitArraySubscriptExpr(const ArraySubscriptExpr *E) {
  // FIXME: Deal with vectors as array subscript bases.
  if (E->getBase()->getType()->isVectorType())
    return Error(E);

  bool Success = true;
  if (!evaluatePointer(E->getBase(), Result)) {
    if (!Info.noteFailure())
      return false;
    Success = false;
  }

  APSInt Index;
  if (!EvaluateInteger(E->getIdx(), Index, Info))
    return false;

  return Success &&
         HandleLValueArrayAdjustment(Info, E, Result, E->getType(), Index);
}

bool LValueExprEvaluator::VisitUnaryDeref(const UnaryOperator *E) {
  return evaluatePointer(E->getSubExpr(), Result);
}

bool LValueExprEvaluator::VisitUnaryReal(const UnaryOperator *E) {
  if (!Visit(E->getSubExpr()))
    return false;
  // __real is a no-op on scalar lvalues.
  if (E->getSubExpr()->getType()->isAnyComplexType())
    HandleLValueComplexElement(Info, E, Result, E->getType(), false);
  return true;
}

bool LValueExprEvaluator::VisitUnaryImag(const UnaryOperator *E) {
  assert(E->getSubExpr()->getType()->isAnyComplexType() &&
         "lvalue __imag__ on scalar?");
  if (!Visit(E->getSubExpr()))
    return false;
  HandleLValueComplexElement(Info, E, Result, E->getType(), true);
  return true;
}

bool LValueExprEvaluator::VisitUnaryPreIncDec(const UnaryOperator *UO) {
  if (!Info.getLangOpts().CPlusPlus14 && !Info.keepEvaluatingAfterFailure())
    return Error(UO);

  if (!this->Visit(UO->getSubExpr()))
    return false;

  return handleIncDec(
      this->Info, UO, Result, UO->getSubExpr()->getType(),
      UO->isIncrementOp(), nullptr);
}

bool LValueExprEvaluator::VisitCompoundAssignOperator(
    const CompoundAssignOperator *CAO) {
  if (!Info.getLangOpts().CPlusPlus14 && !Info.keepEvaluatingAfterFailure())
    return Error(CAO);

  APValue RHS;

  // The overall lvalue result is the result of evaluating the LHS.
  if (!this->Visit(CAO->getLHS())) {
    if (Info.noteFailure())
      Evaluate(RHS, this->Info, CAO->getRHS());
    return false;
  }

  if (!Evaluate(RHS, this->Info, CAO->getRHS()))
    return false;

  return handleCompoundAssignment(
      this->Info, CAO,
      Result, CAO->getLHS()->getType(), CAO->getComputationLHSType(),
      CAO->getOpForCompoundAssignment(CAO->getOpcode()), RHS);
}

bool LValueExprEvaluator::VisitBinAssign(const BinaryOperator *E) {
  if (!Info.getLangOpts().CPlusPlus14 && !Info.keepEvaluatingAfterFailure())
    return Error(E);

  APValue NewVal;

  if (!this->Visit(E->getLHS())) {
    if (Info.noteFailure())
      Evaluate(NewVal, this->Info, E->getRHS());
    return false;
  }

  if (!Evaluate(NewVal, this->Info, E->getRHS()))
    return false;

  return handleAssignment(this->Info, E, Result, E->getLHS()->getType(),
                          NewVal);
}

//===----------------------------------------------------------------------===//
// Pointer Evaluation
//===----------------------------------------------------------------------===//

/// Attempts to compute the number of bytes available at the pointer
/// returned by a function with the alloc_size attribute. Returns true if we
/// were successful. Places an unsigned number into `Result`.
///
/// This expects the given CallExpr to be a call to a function with an
/// alloc_size attribute.
static bool getBytesReturnedByAllocSizeCall(const ASTContext &Ctx,
                                            const CallExpr *Call,
                                            llvm::APInt &Result) {
  const AllocSizeAttr *AllocSize = getAllocSizeAttr(Call);

  assert(AllocSize && AllocSize->getElemSizeParam().isValid());
  unsigned SizeArgNo = AllocSize->getElemSizeParam().getASTIndex();
  unsigned BitsInSizeT = Ctx.getTypeSize(Ctx.getSizeType());
  if (Call->getNumArgs() <= SizeArgNo)
    return false;

  auto EvaluateAsSizeT = [&](const Expr *E, APSInt &Into) {
    Expr::EvalResult ExprResult;
    if (!E->EvaluateAsInt(ExprResult, Ctx, Expr::SE_AllowSideEffects))
      return false;
    Into = ExprResult.Val.getInt();
    if (Into.isNegative() || !Into.isIntN(BitsInSizeT))
      return false;
    Into = Into.zextOrSelf(BitsInSizeT);
    return true;
  };

  APSInt SizeOfElem;
  if (!EvaluateAsSizeT(Call->getArg(SizeArgNo), SizeOfElem))
    return false;

  if (!AllocSize->getNumElemsParam().isValid()) {
    Result = std::move(SizeOfElem);
    return true;
  }

  APSInt NumberOfElems;
  unsigned NumArgNo = AllocSize->getNumElemsParam().getASTIndex();
  if (!EvaluateAsSizeT(Call->getArg(NumArgNo), NumberOfElems))
    return false;

  bool Overflow;
  llvm::APInt BytesAvailable = SizeOfElem.umul_ov(NumberOfElems, Overflow);
  if (Overflow)
    return false;

  Result = std::move(BytesAvailable);
  return true;
}

/// Convenience function. LVal's base must be a call to an alloc_size
/// function.
static bool getBytesReturnedByAllocSizeCall(const ASTContext &Ctx,
                                            const LValue &LVal,
                                            llvm::APInt &Result) {
  assert(isBaseAnAllocSizeCall(LVal.getLValueBase()) &&
         "Can't get the size of a non alloc_size function");
  const auto *Base = LVal.getLValueBase().get<const Expr *>();
  const CallExpr *CE = tryUnwrapAllocSizeCall(Base);
  return getBytesReturnedByAllocSizeCall(Ctx, CE, Result);
}

/// Attempts to evaluate the given LValueBase as the result of a call to
/// a function with the alloc_size attribute. If it was possible to do so, this
/// function will return true, make Result's Base point to said function call,
/// and mark Result's Base as invalid.
static bool evaluateLValueAsAllocSize(EvalInfo &Info, APValue::LValueBase Base,
                                      LValue &Result) {
  if (Base.isNull())
    return false;

  // Because we do no form of static analysis, we only support const variables.
  //
  // Additionally, we can't support parameters, nor can we support static
  // variables (in the latter case, use-before-assign isn't UB; in the former,
  // we have no clue what they'll be assigned to).
  const auto *VD =
      dyn_cast_or_null<VarDecl>(Base.dyn_cast<const ValueDecl *>());
  if (!VD || !VD->isLocalVarDecl() || !VD->getType().isConstQualified())
    return false;

  const Expr *Init = VD->getAnyInitializer();
  if (!Init)
    return false;

  const Expr *E = Init->IgnoreParens();
  if (!tryUnwrapAllocSizeCall(E))
    return false;

  // Store E instead of E unwrapped so that the type of the LValue's base is
  // what the user wanted.
  Result.setInvalid(E);

  QualType Pointee = E->getType()->castAs<PointerType>()->getPointeeType();
  Result.addUnsizedArray(Info, E, Pointee);
  return true;
}

namespace {
class PointerExprEvaluator
  : public ExprEvaluatorBase<PointerExprEvaluator> {
  LValue &Result;
  bool InvalidBaseOK;

  bool Success(const Expr *E) {
    Result.set(E);
    return true;
  }

  bool evaluateLValue(const Expr *E, LValue &Result) {
    return EvaluateLValue(E, Result, Info, InvalidBaseOK);
  }

  bool evaluatePointer(const Expr *E, LValue &Result) {
    return EvaluatePointer(E, Result, Info, InvalidBaseOK);
  }

  bool visitNonBuiltinCallExpr(const CallExpr *E);
public:

  PointerExprEvaluator(EvalInfo &info, LValue &Result, bool InvalidBaseOK)
      : ExprEvaluatorBaseTy(info), Result(Result),
        InvalidBaseOK(InvalidBaseOK) {}

  bool Success(const APValue &V, const Expr *E) {
    Result.setFrom(Info.Ctx, V);
    return true;
  }
  bool ZeroInitialization(const Expr *E) {
    auto TargetVal = Info.Ctx.getTargetNullPointerValue(E->getType());
    Result.setNull(E->getType(), TargetVal);
    return true;
  }

  bool VisitBinaryOperator(const BinaryOperator *E);
  bool VisitCastExpr(const CastExpr* E);
  bool VisitUnaryAddrOf(const UnaryOperator *E);
  bool VisitObjCStringLiteral(const ObjCStringLiteral *E)
      { return Success(E); }
  bool VisitObjCBoxedExpr(const ObjCBoxedExpr *E) {
    if (Info.noteFailure())
      EvaluateIgnoredValue(Info, E->getSubExpr());
    return Error(E);
  }
  bool VisitAddrLabelExpr(const AddrLabelExpr *E)
      { return Success(E); }
  bool VisitCallExpr(const CallExpr *E);
  bool VisitBuiltinCallExpr(const CallExpr *E, unsigned BuiltinOp);
  bool VisitBlockExpr(const BlockExpr *E) {
    if (!E->getBlockDecl()->hasCaptures())
      return Success(E);
    return Error(E);
  }
  bool VisitCXXThisExpr(const CXXThisExpr *E) {
    // Can't look at 'this' when checking a potential constant expression.
    if (Info.checkingPotentialConstantExpression())
      return false;
    if (!Info.CurrentCall->This) {
      if (Info.getLangOpts().CPlusPlus11)
        Info.FFDiag(E, diag::note_constexpr_this) << E->isImplicit();
      else
        Info.FFDiag(E);
      return false;
    }
    Result = *Info.CurrentCall->This;
    // If we are inside a lambda's call operator, the 'this' expression refers
    // to the enclosing '*this' object (either by value or reference) which is
    // either copied into the closure object's field that represents the '*this'
    // or refers to '*this'.
    if (isLambdaCallOperator(Info.CurrentCall->Callee)) {
      // Update 'Result' to refer to the data member/field of the closure object
      // that represents the '*this' capture.
      if (!HandleLValueMember(Info, E, Result,
                             Info.CurrentCall->LambdaThisCaptureField))
        return false;
      // If we captured '*this' by reference, replace the field with its referent.
      if (Info.CurrentCall->LambdaThisCaptureField->getType()
              ->isPointerType()) {
        APValue RVal;
        if (!handleLValueToRValueConversion(Info, E, E->getType(), Result,
                                            RVal))
          return false;

        Result.setFrom(Info.Ctx, RVal);
      }
    }
    return true;
  }

  // FIXME: Missing: @protocol, @selector
};
} // end anonymous namespace

static bool EvaluatePointer(const Expr* E, LValue& Result, EvalInfo &Info,
                            bool InvalidBaseOK) {
  assert(E->isRValue() && E->getType()->hasPointerRepresentation());
  return PointerExprEvaluator(Info, Result, InvalidBaseOK).Visit(E);
}

bool PointerExprEvaluator::VisitBinaryOperator(const BinaryOperator *E) {
  if (E->getOpcode() != BO_Add &&
      E->getOpcode() != BO_Sub)
    return ExprEvaluatorBaseTy::VisitBinaryOperator(E);

  const Expr *PExp = E->getLHS();
  const Expr *IExp = E->getRHS();
  if (IExp->getType()->isPointerType())
    std::swap(PExp, IExp);

  bool EvalPtrOK = evaluatePointer(PExp, Result);
  if (!EvalPtrOK && !Info.noteFailure())
    return false;

  llvm::APSInt Offset;
  if (!EvaluateInteger(IExp, Offset, Info) || !EvalPtrOK)
    return false;

  if (E->getOpcode() == BO_Sub)
    negateAsSigned(Offset);

  QualType Pointee = PExp->getType()->castAs<PointerType>()->getPointeeType();
  return HandleLValueArrayAdjustment(Info, E, Result, Pointee, Offset);
}

bool PointerExprEvaluator::VisitUnaryAddrOf(const UnaryOperator *E) {
  return evaluateLValue(E->getSubExpr(), Result);
}

bool PointerExprEvaluator::VisitCastExpr(const CastExpr *E) {
  const Expr *SubExpr = E->getSubExpr();

  switch (E->getCastKind()) {
  default:
    break;

  case CK_BitCast:
  case CK_CPointerToObjCPointerCast:
  case CK_BlockPointerToObjCPointerCast:
  case CK_AnyPointerToBlockPointerCast:
  case CK_AddressSpaceConversion:
    if (!Visit(SubExpr))
      return false;
    // Bitcasts to cv void* are static_casts, not reinterpret_casts, so are
    // permitted in constant expressions in C++11. Bitcasts from cv void* are
    // also static_casts, but we disallow them as a resolution to DR1312.
    if (!E->getType()->isVoidPointerType()) {
      Result.Designator.setInvalid();
      if (SubExpr->getType()->isVoidPointerType())
        CCEDiag(E, diag::note_constexpr_invalid_cast)
          << 3 << SubExpr->getType();
      else
        CCEDiag(E, diag::note_constexpr_invalid_cast) << 2;
    }
    if (E->getCastKind() == CK_AddressSpaceConversion && Result.IsNullPtr)
      ZeroInitialization(E);
    return true;

  case CK_DerivedToBase:
  case CK_UncheckedDerivedToBase:
    if (!evaluatePointer(E->getSubExpr(), Result))
      return false;
    if (!Result.Base && Result.Offset.isZero())
      return true;

    // Now figure out the necessary offset to add to the base LV to get from
    // the derived class to the base class.
    return HandleLValueBasePath(Info, E, E->getSubExpr()->getType()->
                                  castAs<PointerType>()->getPointeeType(),
                                Result);

  case CK_BaseToDerived:
    if (!Visit(E->getSubExpr()))
      return false;
    if (!Result.Base && Result.Offset.isZero())
      return true;
    return HandleBaseToDerivedCast(Info, E, Result);

  case CK_NullToPointer:
    VisitIgnoredValue(E->getSubExpr());
    return ZeroInitialization(E);

  case CK_IntegralToPointer: {
    CCEDiag(E, diag::note_constexpr_invalid_cast) << 2;

    APValue Value;
    if (!EvaluateIntegerOrLValue(SubExpr, Value, Info))
      break;

    if (Value.isInt()) {
      unsigned Size = Info.Ctx.getTypeSize(E->getType());
      uint64_t N = Value.getInt().extOrTrunc(Size).getZExtValue();
      Result.Base = (Expr*)nullptr;
      Result.InvalidBase = false;
      Result.Offset = CharUnits::fromQuantity(N);
      Result.Designator.setInvalid();
      Result.IsNullPtr = false;
      return true;
    } else {
      // Cast is of an lvalue, no need to change value.
      Result.setFrom(Info.Ctx, Value);
      return true;
    }
  }

  case CK_ArrayToPointerDecay: {
    if (SubExpr->isGLValue()) {
      if (!evaluateLValue(SubExpr, Result))
        return false;
    } else {
      APValue &Value = createTemporary(SubExpr, false, Result,
                                       *Info.CurrentCall);
      if (!EvaluateInPlace(Value, Info, Result, SubExpr))
        return false;
    }
    // The result is a pointer to the first element of the array.
    auto *AT = Info.Ctx.getAsArrayType(SubExpr->getType());
    if (auto *CAT = dyn_cast<ConstantArrayType>(AT))
      Result.addArray(Info, E, CAT);
    else
      Result.addUnsizedArray(Info, E, AT->getElementType());
    return true;
  }

  case CK_FunctionToPointerDecay:
    return evaluateLValue(SubExpr, Result);

  case CK_LValueToRValue: {
    LValue LVal;
    if (!evaluateLValue(E->getSubExpr(), LVal))
      return false;

    APValue RVal;
    // Note, we use the subexpression's type in order to retain cv-qualifiers.
    if (!handleLValueToRValueConversion(Info, E, E->getSubExpr()->getType(),
                                        LVal, RVal))
      return InvalidBaseOK &&
             evaluateLValueAsAllocSize(Info, LVal.Base, Result);
    return Success(RVal, E);
  }
  }

  return ExprEvaluatorBaseTy::VisitCastExpr(E);
}

static CharUnits GetAlignOfType(EvalInfo &Info, QualType T,
                                UnaryExprOrTypeTrait ExprKind) {
  // C++ [expr.alignof]p3:
  //     When alignof is applied to a reference type, the result is the
  //     alignment of the referenced type.
  if (const ReferenceType *Ref = T->getAs<ReferenceType>())
    T = Ref->getPointeeType();

  if (T.getQualifiers().hasUnaligned())
    return CharUnits::One();

  const bool AlignOfReturnsPreferred =
      Info.Ctx.getLangOpts().getClangABICompat() <= LangOptions::ClangABI::Ver7;

  // __alignof is defined to return the preferred alignment.
  // Before 8, clang returned the preferred alignment for alignof and _Alignof
  // as well.
  if (ExprKind == UETT_PreferredAlignOf || AlignOfReturnsPreferred)
    return Info.Ctx.toCharUnitsFromBits(
      Info.Ctx.getPreferredTypeAlign(T.getTypePtr()));
  // alignof and _Alignof are defined to return the ABI alignment.
  else if (ExprKind == UETT_AlignOf)
    return Info.Ctx.getTypeAlignInChars(T.getTypePtr());
  else
    llvm_unreachable("GetAlignOfType on a non-alignment ExprKind");
}

static CharUnits GetAlignOfExpr(EvalInfo &Info, const Expr *E,
                                UnaryExprOrTypeTrait ExprKind) {
  E = E->IgnoreParens();

  // The kinds of expressions that we have special-case logic here for
  // should be kept up to date with the special checks for those
  // expressions in Sema.

  // alignof decl is always accepted, even if it doesn't make sense: we default
  // to 1 in those cases.
  if (const DeclRefExpr *DRE = dyn_cast<DeclRefExpr>(E))
    return Info.Ctx.getDeclAlign(DRE->getDecl(),
                                 /*RefAsPointee*/true);

  if (const MemberExpr *ME = dyn_cast<MemberExpr>(E))
    return Info.Ctx.getDeclAlign(ME->getMemberDecl(),
                                 /*RefAsPointee*/true);

  return GetAlignOfType(Info, E->getType(), ExprKind);
}

// To be clear: this happily visits unsupported builtins. Better name welcomed.
bool PointerExprEvaluator::visitNonBuiltinCallExpr(const CallExpr *E) {
  if (ExprEvaluatorBaseTy::VisitCallExpr(E))
    return true;

  if (!(InvalidBaseOK && getAllocSizeAttr(E)))
    return false;

  Result.setInvalid(E);
  QualType PointeeTy = E->getType()->castAs<PointerType>()->getPointeeType();
  Result.addUnsizedArray(Info, E, PointeeTy);
  return true;
}

bool PointerExprEvaluator::VisitCallExpr(const CallExpr *E) {
  if (IsStringLiteralCall(E))
    return Success(E);

  if (unsigned BuiltinOp = E->getBuiltinCallee())
    return VisitBuiltinCallExpr(E, BuiltinOp);

  return visitNonBuiltinCallExpr(E);
}

bool PointerExprEvaluator::VisitBuiltinCallExpr(const CallExpr *E,
                                                unsigned BuiltinOp) {
  switch (BuiltinOp) {
  case Builtin::BI__builtin_addressof:
    return evaluateLValue(E->getArg(0), Result);
  case Builtin::BI__builtin_assume_aligned: {
    // We need to be very careful here because: if the pointer does not have the
    // asserted alignment, then the behavior is undefined, and undefined
    // behavior is non-constant.
    if (!evaluatePointer(E->getArg(0), Result))
      return false;

    LValue OffsetResult(Result);
    APSInt Alignment;
    if (!EvaluateInteger(E->getArg(1), Alignment, Info))
      return false;
    CharUnits Align = CharUnits::fromQuantity(Alignment.getZExtValue());

    if (E->getNumArgs() > 2) {
      APSInt Offset;
      if (!EvaluateInteger(E->getArg(2), Offset, Info))
        return false;

      int64_t AdditionalOffset = -Offset.getZExtValue();
      OffsetResult.Offset += CharUnits::fromQuantity(AdditionalOffset);
    }

    // If there is a base object, then it must have the correct alignment.
    if (OffsetResult.Base) {
      CharUnits BaseAlignment;
      if (const ValueDecl *VD =
          OffsetResult.Base.dyn_cast<const ValueDecl*>()) {
        BaseAlignment = Info.Ctx.getDeclAlign(VD);
      } else {
        BaseAlignment = GetAlignOfExpr(
            Info, OffsetResult.Base.get<const Expr *>(), UETT_AlignOf);
      }

      if (BaseAlignment < Align) {
        Result.Designator.setInvalid();
        // FIXME: Add support to Diagnostic for long / long long.
        CCEDiag(E->getArg(0),
                diag::note_constexpr_baa_insufficient_alignment) << 0
          << (unsigned)BaseAlignment.getQuantity()
          << (unsigned)Align.getQuantity();
        return false;
      }
    }

    // The offset must also have the correct alignment.
    if (OffsetResult.Offset.alignTo(Align) != OffsetResult.Offset) {
      Result.Designator.setInvalid();

      (OffsetResult.Base
           ? CCEDiag(E->getArg(0),
                     diag::note_constexpr_baa_insufficient_alignment) << 1
           : CCEDiag(E->getArg(0),
                     diag::note_constexpr_baa_value_insufficient_alignment))
        << (int)OffsetResult.Offset.getQuantity()
        << (unsigned)Align.getQuantity();
      return false;
    }

    return true;
  }
  case Builtin::BI__builtin_launder:
    return evaluatePointer(E->getArg(0), Result);
  case Builtin::BIstrchr:
  case Builtin::BIwcschr:
  case Builtin::BImemchr:
  case Builtin::BIwmemchr:
    if (Info.getLangOpts().CPlusPlus11)
      Info.CCEDiag(E, diag::note_constexpr_invalid_function)
        << /*isConstexpr*/0 << /*isConstructor*/0
        << (std::string("'") + Info.Ctx.BuiltinInfo.getName(BuiltinOp) + "'");
    else
      Info.CCEDiag(E, diag::note_invalid_subexpr_in_const_expr);
    LLVM_FALLTHROUGH;
  case Builtin::BI__builtin_strchr:
  case Builtin::BI__builtin_wcschr:
  case Builtin::BI__builtin_memchr:
  case Builtin::BI__builtin_char_memchr:
  case Builtin::BI__builtin_wmemchr: {
    if (!Visit(E->getArg(0)))
      return false;
    APSInt Desired;
    if (!EvaluateInteger(E->getArg(1), Desired, Info))
      return false;
    uint64_t MaxLength = uint64_t(-1);
    if (BuiltinOp != Builtin::BIstrchr &&
        BuiltinOp != Builtin::BIwcschr &&
        BuiltinOp != Builtin::BI__builtin_strchr &&
        BuiltinOp != Builtin::BI__builtin_wcschr) {
      APSInt N;
      if (!EvaluateInteger(E->getArg(2), N, Info))
        return false;
      MaxLength = N.getExtValue();
    }
    // We cannot find the value if there are no candidates to match against.
    if (MaxLength == 0u)
      return ZeroInitialization(E);
    if (!Result.checkNullPointerForFoldAccess(Info, E, AK_Read) ||
        Result.Designator.Invalid)
      return false;
    QualType CharTy = Result.Designator.getType(Info.Ctx);
    bool IsRawByte = BuiltinOp == Builtin::BImemchr ||
                     BuiltinOp == Builtin::BI__builtin_memchr;
    assert(IsRawByte ||
           Info.Ctx.hasSameUnqualifiedType(
               CharTy, E->getArg(0)->getType()->getPointeeType()));
    // Pointers to const void may point to objects of incomplete type.
    if (IsRawByte && CharTy->isIncompleteType()) {
      Info.FFDiag(E, diag::note_constexpr_ltor_incomplete_type) << CharTy;
      return false;
    }
    // Give up on byte-oriented matching against multibyte elements.
    // FIXME: We can compare the bytes in the correct order.
    if (IsRawByte && Info.Ctx.getTypeSizeInChars(CharTy) != CharUnits::One())
      return false;
    // Figure out what value we're actually looking for (after converting to
    // the corresponding unsigned type if necessary).
    uint64_t DesiredVal;
    bool StopAtNull = false;
    switch (BuiltinOp) {
    case Builtin::BIstrchr:
    case Builtin::BI__builtin_strchr:
      // strchr compares directly to the passed integer, and therefore
      // always fails if given an int that is not a char.
      if (!APSInt::isSameValue(HandleIntToIntCast(Info, E, CharTy,
                                                  E->getArg(1)->getType(),
                                                  Desired),
                               Desired))
        return ZeroInitialization(E);
      StopAtNull = true;
      LLVM_FALLTHROUGH;
    case Builtin::BImemchr:
    case Builtin::BI__builtin_memchr:
    case Builtin::BI__builtin_char_memchr:
      // memchr compares by converting both sides to unsigned char. That's also
      // correct for strchr if we get this far (to cope with plain char being
      // unsigned in the strchr case).
      DesiredVal = Desired.trunc(Info.Ctx.getCharWidth()).getZExtValue();
      break;

    case Builtin::BIwcschr:
    case Builtin::BI__builtin_wcschr:
      StopAtNull = true;
      LLVM_FALLTHROUGH;
    case Builtin::BIwmemchr:
    case Builtin::BI__builtin_wmemchr:
      // wcschr and wmemchr are given a wchar_t to look for. Just use it.
      DesiredVal = Desired.getZExtValue();
      break;
    }

    for (; MaxLength; --MaxLength) {
      APValue Char;
      if (!handleLValueToRValueConversion(Info, E, CharTy, Result, Char) ||
          !Char.isInt())
        return false;
      if (Char.getInt().getZExtValue() == DesiredVal)
        return true;
      if (StopAtNull && !Char.getInt())
        break;
      if (!HandleLValueArrayAdjustment(Info, E, Result, CharTy, 1))
        return false;
    }
    // Not found: return nullptr.
    return ZeroInitialization(E);
  }

  case Builtin::BImemcpy:
  case Builtin::BImemmove:
  case Builtin::BIwmemcpy:
  case Builtin::BIwmemmove:
    if (Info.getLangOpts().CPlusPlus11)
      Info.CCEDiag(E, diag::note_constexpr_invalid_function)
        << /*isConstexpr*/0 << /*isConstructor*/0
        << (std::string("'") + Info.Ctx.BuiltinInfo.getName(BuiltinOp) + "'");
    else
      Info.CCEDiag(E, diag::note_invalid_subexpr_in_const_expr);
    LLVM_FALLTHROUGH;
  case Builtin::BI__builtin_memcpy:
  case Builtin::BI__builtin_memmove:
  case Builtin::BI__builtin_wmemcpy:
  case Builtin::BI__builtin_wmemmove: {
    bool WChar = BuiltinOp == Builtin::BIwmemcpy ||
                 BuiltinOp == Builtin::BIwmemmove ||
                 BuiltinOp == Builtin::BI__builtin_wmemcpy ||
                 BuiltinOp == Builtin::BI__builtin_wmemmove;
    bool Move = BuiltinOp == Builtin::BImemmove ||
                BuiltinOp == Builtin::BIwmemmove ||
                BuiltinOp == Builtin::BI__builtin_memmove ||
                BuiltinOp == Builtin::BI__builtin_wmemmove;

    // The result of mem* is the first argument.
    if (!Visit(E->getArg(0)))
      return false;
    LValue Dest = Result;

    LValue Src;
    if (!EvaluatePointer(E->getArg(1), Src, Info))
      return false;

    APSInt N;
    if (!EvaluateInteger(E->getArg(2), N, Info))
      return false;
    assert(!N.isSigned() && "memcpy and friends take an unsigned size");

    // If the size is zero, we treat this as always being a valid no-op.
    // (Even if one of the src and dest pointers is null.)
    if (!N)
      return true;

    // Otherwise, if either of the operands is null, we can't proceed. Don't
    // try to determine the type of the copied objects, because there aren't
    // any.
    if (!Src.Base || !Dest.Base) {
      APValue Val;
      (!Src.Base ? Src : Dest).moveInto(Val);
      Info.FFDiag(E, diag::note_constexpr_memcpy_null)
          << Move << WChar << !!Src.Base
          << Val.getAsString(Info.Ctx, E->getArg(0)->getType());
      return false;
    }
    if (Src.Designator.Invalid || Dest.Designator.Invalid)
      return false;

    // We require that Src and Dest are both pointers to arrays of
    // trivially-copyable type. (For the wide version, the designator will be
    // invalid if the designated object is not a wchar_t.)
    QualType T = Dest.Designator.getType(Info.Ctx);
    QualType SrcT = Src.Designator.getType(Info.Ctx);
    if (!Info.Ctx.hasSameUnqualifiedType(T, SrcT)) {
      Info.FFDiag(E, diag::note_constexpr_memcpy_type_pun) << Move << SrcT << T;
      return false;
    }
    if (T->isIncompleteType()) {
      Info.FFDiag(E, diag::note_constexpr_memcpy_incomplete_type) << Move << T;
      return false;
    }
    if (!T.isTriviallyCopyableType(Info.Ctx)) {
      Info.FFDiag(E, diag::note_constexpr_memcpy_nontrivial) << Move << T;
      return false;
    }

    // Figure out how many T's we're copying.
    uint64_t TSize = Info.Ctx.getTypeSizeInChars(T).getQuantity();
    if (!WChar) {
      uint64_t Remainder;
      llvm::APInt OrigN = N;
      llvm::APInt::udivrem(OrigN, TSize, N, Remainder);
      if (Remainder) {
        Info.FFDiag(E, diag::note_constexpr_memcpy_unsupported)
            << Move << WChar << 0 << T << OrigN.toString(10, /*Signed*/false)
            << (unsigned)TSize;
        return false;
      }
    }

    // Check that the copying will remain within the arrays, just so that we
    // can give a more meaningful diagnostic. This implicitly also checks that
    // N fits into 64 bits.
    uint64_t RemainingSrcSize = Src.Designator.validIndexAdjustments().second;
    uint64_t RemainingDestSize = Dest.Designator.validIndexAdjustments().second;
    if (N.ugt(RemainingSrcSize) || N.ugt(RemainingDestSize)) {
      Info.FFDiag(E, diag::note_constexpr_memcpy_unsupported)
          << Move << WChar << (N.ugt(RemainingSrcSize) ? 1 : 2) << T
          << N.toString(10, /*Signed*/false);
      return false;
    }
    uint64_t NElems = N.getZExtValue();
    uint64_t NBytes = NElems * TSize;

    // Check for overlap.
    int Direction = 1;
    if (HasSameBase(Src, Dest)) {
      uint64_t SrcOffset = Src.getLValueOffset().getQuantity();
      uint64_t DestOffset = Dest.getLValueOffset().getQuantity();
      if (DestOffset >= SrcOffset && DestOffset - SrcOffset < NBytes) {
        // Dest is inside the source region.
        if (!Move) {
          Info.FFDiag(E, diag::note_constexpr_memcpy_overlap) << WChar;
          return false;
        }
        // For memmove and friends, copy backwards.
        if (!HandleLValueArrayAdjustment(Info, E, Src, T, NElems - 1) ||
            !HandleLValueArrayAdjustment(Info, E, Dest, T, NElems - 1))
          return false;
        Direction = -1;
      } else if (!Move && SrcOffset >= DestOffset &&
                 SrcOffset - DestOffset < NBytes) {
        // Src is inside the destination region for memcpy: invalid.
        Info.FFDiag(E, diag::note_constexpr_memcpy_overlap) << WChar;
        return false;
      }
    }

    while (true) {
      APValue Val;
      if (!handleLValueToRValueConversion(Info, E, T, Src, Val) ||
          !handleAssignment(Info, E, Dest, T, Val))
        return false;
      // Do not iterate past the last element; if we're copying backwards, that
      // might take us off the start of the array.
      if (--NElems == 0)
        return true;
      if (!HandleLValueArrayAdjustment(Info, E, Src, T, Direction) ||
          !HandleLValueArrayAdjustment(Info, E, Dest, T, Direction))
        return false;
    }
  }

  default:
    return visitNonBuiltinCallExpr(E);
  }
}

//===----------------------------------------------------------------------===//
// Member Pointer Evaluation
//===----------------------------------------------------------------------===//

namespace {
class MemberPointerExprEvaluator
  : public ExprEvaluatorBase<MemberPointerExprEvaluator> {
  MemberPtr &Result;

  bool Success(const ValueDecl *D) {
    Result = MemberPtr(D);
    return true;
  }
public:

  MemberPointerExprEvaluator(EvalInfo &Info, MemberPtr &Result)
    : ExprEvaluatorBaseTy(Info), Result(Result) {}

  bool Success(const APValue &V, const Expr *E) {
    Result.setFrom(V);
    return true;
  }
  bool ZeroInitialization(const Expr *E) {
    return Success((const ValueDecl*)nullptr);
  }

  bool VisitCastExpr(const CastExpr *E);
  bool VisitUnaryAddrOf(const UnaryOperator *E);
};
} // end anonymous namespace

static bool EvaluateMemberPointer(const Expr *E, MemberPtr &Result,
                                  EvalInfo &Info) {
  assert(E->isRValue() && E->getType()->isMemberPointerType());
  return MemberPointerExprEvaluator(Info, Result).Visit(E);
}

bool MemberPointerExprEvaluator::VisitCastExpr(const CastExpr *E) {
  switch (E->getCastKind()) {
  default:
    return ExprEvaluatorBaseTy::VisitCastExpr(E);

  case CK_NullToMemberPointer:
    VisitIgnoredValue(E->getSubExpr());
    return ZeroInitialization(E);

  case CK_BaseToDerivedMemberPointer: {
    if (!Visit(E->getSubExpr()))
      return false;
    if (E->path_empty())
      return true;
    // Base-to-derived member pointer casts store the path in derived-to-base
    // order, so iterate backwards. The CXXBaseSpecifier also provides us with
    // the wrong end of the derived->base arc, so stagger the path by one class.
    typedef std::reverse_iterator<CastExpr::path_const_iterator> ReverseIter;
    for (ReverseIter PathI(E->path_end() - 1), PathE(E->path_begin());
         PathI != PathE; ++PathI) {
      assert(!(*PathI)->isVirtual() && "memptr cast through vbase");
      const CXXRecordDecl *Derived = (*PathI)->getType()->getAsCXXRecordDecl();
      if (!Result.castToDerived(Derived))
        return Error(E);
    }
    const Type *FinalTy = E->getType()->castAs<MemberPointerType>()->getClass();
    if (!Result.castToDerived(FinalTy->getAsCXXRecordDecl()))
      return Error(E);
    return true;
  }

  case CK_DerivedToBaseMemberPointer:
    if (!Visit(E->getSubExpr()))
      return false;
    for (CastExpr::path_const_iterator PathI = E->path_begin(),
         PathE = E->path_end(); PathI != PathE; ++PathI) {
      assert(!(*PathI)->isVirtual() && "memptr cast through vbase");
      const CXXRecordDecl *Base = (*PathI)->getType()->getAsCXXRecordDecl();
      if (!Result.castToBase(Base))
        return Error(E);
    }
    return true;
  }
}

bool MemberPointerExprEvaluator::VisitUnaryAddrOf(const UnaryOperator *E) {
  // C++11 [expr.unary.op]p3 has very strict rules on how the address of a
  // member can be formed.
  return Success(cast<DeclRefExpr>(E->getSubExpr())->getDecl());
}

//===----------------------------------------------------------------------===//
// Record Evaluation
//===----------------------------------------------------------------------===//

namespace {
  class RecordExprEvaluator
  : public ExprEvaluatorBase<RecordExprEvaluator> {
    const LValue &This;
    APValue &Result;
  public:

    RecordExprEvaluator(EvalInfo &info, const LValue &This, APValue &Result)
      : ExprEvaluatorBaseTy(info), This(This), Result(Result) {}

    bool Success(const APValue &V, const Expr *E) {
      Result = V;
      return true;
    }
    bool ZeroInitialization(const Expr *E) {
      return ZeroInitialization(E, E->getType());
    }
    bool ZeroInitialization(const Expr *E, QualType T);

    bool VisitCallExpr(const CallExpr *E) {
      return handleCallExpr(E, Result, &This);
    }
    bool VisitCastExpr(const CastExpr *E);
    bool VisitInitListExpr(const InitListExpr *E);
    bool VisitCXXConstructExpr(const CXXConstructExpr *E) {
      return VisitCXXConstructExpr(E, E->getType());
    }
    bool VisitLambdaExpr(const LambdaExpr *E);
    bool VisitCXXInheritedCtorInitExpr(const CXXInheritedCtorInitExpr *E);
    bool VisitCXXConstructExpr(const CXXConstructExpr *E, QualType T);
    bool VisitCXXStdInitializerListExpr(const CXXStdInitializerListExpr *E);

    bool VisitBinCmp(const BinaryOperator *E);
  };
}

/// Perform zero-initialization on an object of non-union class type.
/// C++11 [dcl.init]p5:
///  To zero-initialize an object or reference of type T means:
///    [...]
///    -- if T is a (possibly cv-qualified) non-union class type,
///       each non-static data member and each base-class subobject is
///       zero-initialized
static bool HandleClassZeroInitialization(EvalInfo &Info, const Expr *E,
                                          const RecordDecl *RD,
                                          const LValue &This, APValue &Result) {
  assert(!RD->isUnion() && "Expected non-union class type");
  const CXXRecordDecl *CD = dyn_cast<CXXRecordDecl>(RD);
  Result = APValue(APValue::UninitStruct(), CD ? CD->getNumBases() : 0,
                   std::distance(RD->field_begin(), RD->field_end()));

  if (RD->isInvalidDecl()) return false;
  const ASTRecordLayout &Layout = Info.Ctx.getASTRecordLayout(RD);

  if (CD) {
    unsigned Index = 0;
    for (CXXRecordDecl::base_class_const_iterator I = CD->bases_begin(),
           End = CD->bases_end(); I != End; ++I, ++Index) {
      const CXXRecordDecl *Base = I->getType()->getAsCXXRecordDecl();
      LValue Subobject = This;
      if (!HandleLValueDirectBase(Info, E, Subobject, CD, Base, &Layout))
        return false;
      if (!HandleClassZeroInitialization(Info, E, Base, Subobject,
                                         Result.getStructBase(Index)))
        return false;
    }
  }

  for (const auto *I : RD->fields()) {
    // -- if T is a reference type, no initialization is performed.
    if (I->getType()->isReferenceType())
      continue;

    LValue Subobject = This;
    if (!HandleLValueMember(Info, E, Subobject, I, &Layout))
      return false;

    ImplicitValueInitExpr VIE(I->getType());
    if (!EvaluateInPlace(
          Result.getStructField(I->getFieldIndex()), Info, Subobject, &VIE))
      return false;
  }

  return true;
}

bool RecordExprEvaluator::ZeroInitialization(const Expr *E, QualType T) {
  const RecordDecl *RD = T->castAs<RecordType>()->getDecl();
  if (RD->isInvalidDecl()) return false;
  if (RD->isUnion()) {
    // C++11 [dcl.init]p5: If T is a (possibly cv-qualified) union type, the
    // object's first non-static named data member is zero-initialized
    RecordDecl::field_iterator I = RD->field_begin();
    if (I == RD->field_end()) {
      Result = APValue((const FieldDecl*)nullptr);
      return true;
    }

    LValue Subobject = This;
    if (!HandleLValueMember(Info, E, Subobject, *I))
      return false;
    Result = APValue(*I);
    ImplicitValueInitExpr VIE(I->getType());
    return EvaluateInPlace(Result.getUnionValue(), Info, Subobject, &VIE);
  }

  if (isa<CXXRecordDecl>(RD) && cast<CXXRecordDecl>(RD)->getNumVBases()) {
    Info.FFDiag(E, diag::note_constexpr_virtual_base) << RD;
    return false;
  }

  return HandleClassZeroInitialization(Info, E, RD, This, Result);
}

bool RecordExprEvaluator::VisitCastExpr(const CastExpr *E) {
  switch (E->getCastKind()) {
  default:
    return ExprEvaluatorBaseTy::VisitCastExpr(E);

  case CK_ConstructorConversion:
    return Visit(E->getSubExpr());

  case CK_DerivedToBase:
  case CK_UncheckedDerivedToBase: {
    APValue DerivedObject;
    if (!Evaluate(DerivedObject, Info, E->getSubExpr()))
      return false;
    if (!DerivedObject.isStruct())
      return Error(E->getSubExpr());

    // Derived-to-base rvalue conversion: just slice off the derived part.
    APValue *Value = &DerivedObject;
    const CXXRecordDecl *RD = E->getSubExpr()->getType()->getAsCXXRecordDecl();
    for (CastExpr::path_const_iterator PathI = E->path_begin(),
         PathE = E->path_end(); PathI != PathE; ++PathI) {
      assert(!(*PathI)->isVirtual() && "record rvalue with virtual base");
      const CXXRecordDecl *Base = (*PathI)->getType()->getAsCXXRecordDecl();
      Value = &Value->getStructBase(getBaseIndex(RD, Base));
      RD = Base;
    }
    Result = *Value;
    return true;
  }
  }
}

bool RecordExprEvaluator::VisitInitListExpr(const InitListExpr *E) {
  if (E->isTransparent())
    return Visit(E->getInit(0));

  const RecordDecl *RD = E->getType()->castAs<RecordType>()->getDecl();
  if (RD->isInvalidDecl()) return false;
  const ASTRecordLayout &Layout = Info.Ctx.getASTRecordLayout(RD);

  if (RD->isUnion()) {
    const FieldDecl *Field = E->getInitializedFieldInUnion();
    Result = APValue(Field);
    if (!Field)
      return true;

    // If the initializer list for a union does not contain any elements, the
    // first element of the union is value-initialized.
    // FIXME: The element should be initialized from an initializer list.
    //        Is this difference ever observable for initializer lists which
    //        we don't build?
    ImplicitValueInitExpr VIE(Field->getType());
    const Expr *InitExpr = E->getNumInits() ? E->getInit(0) : &VIE;

    LValue Subobject = This;
    if (!HandleLValueMember(Info, InitExpr, Subobject, Field, &Layout))
      return false;

    // Temporarily override This, in case there's a CXXDefaultInitExpr in here.
    ThisOverrideRAII ThisOverride(*Info.CurrentCall, &This,
                                  isa<CXXDefaultInitExpr>(InitExpr));

    return EvaluateInPlace(Result.getUnionValue(), Info, Subobject, InitExpr);
  }

  auto *CXXRD = dyn_cast<CXXRecordDecl>(RD);
  if (Result.isUninit())
    Result = APValue(APValue::UninitStruct(), CXXRD ? CXXRD->getNumBases() : 0,
                     std::distance(RD->field_begin(), RD->field_end()));
  unsigned ElementNo = 0;
  bool Success = true;

  // Initialize base classes.
  if (CXXRD) {
    for (const auto &Base : CXXRD->bases()) {
      assert(ElementNo < E->getNumInits() && "missing init for base class");
      const Expr *Init = E->getInit(ElementNo);

      LValue Subobject = This;
      if (!HandleLValueBase(Info, Init, Subobject, CXXRD, &Base))
        return false;

      APValue &FieldVal = Result.getStructBase(ElementNo);
      if (!EvaluateInPlace(FieldVal, Info, Subobject, Init)) {
        if (!Info.noteFailure())
          return false;
        Success = false;
      }
      ++ElementNo;
    }
  }

  // Initialize members.
  for (const auto *Field : RD->fields()) {
    // Anonymous bit-fields are not considered members of the class for
    // purposes of aggregate initialization.
    if (Field->isUnnamedBitfield())
      continue;

    LValue Subobject = This;

    bool HaveInit = ElementNo < E->getNumInits();

    // FIXME: Diagnostics here should point to the end of the initializer
    // list, not the start.
    if (!HandleLValueMember(Info, HaveInit ? E->getInit(ElementNo) : E,
                            Subobject, Field, &Layout))
      return false;

    // Perform an implicit value-initialization for members beyond the end of
    // the initializer list.
    ImplicitValueInitExpr VIE(HaveInit ? Info.Ctx.IntTy : Field->getType());
    const Expr *Init = HaveInit ? E->getInit(ElementNo++) : &VIE;

    // Temporarily override This, in case there's a CXXDefaultInitExpr in here.
    ThisOverrideRAII ThisOverride(*Info.CurrentCall, &This,
                                  isa<CXXDefaultInitExpr>(Init));

    APValue &FieldVal = Result.getStructField(Field->getFieldIndex());
    if (!EvaluateInPlace(FieldVal, Info, Subobject, Init) ||
        (Field->isBitField() && !truncateBitfieldValue(Info, Init,
                                                       FieldVal, Field))) {
      if (!Info.noteFailure())
        return false;
      Success = false;
    }
  }

  return Success;
}

bool RecordExprEvaluator::VisitCXXConstructExpr(const CXXConstructExpr *E,
                                                QualType T) {
  // Note that E's type is not necessarily the type of our class here; we might
  // be initializing an array element instead.
  const CXXConstructorDecl *FD = E->getConstructor();
  if (FD->isInvalidDecl() || FD->getParent()->isInvalidDecl()) return false;

  bool ZeroInit = E->requiresZeroInitialization();
  if (CheckTrivialDefaultConstructor(Info, E->getExprLoc(), FD, ZeroInit)) {
    // If we've already performed zero-initialization, we're already done.
    if (!Result.isUninit())
      return true;

    // We can get here in two different ways:
    //  1) We're performing value-initialization, and should zero-initialize
    //     the object, or
    //  2) We're performing default-initialization of an object with a trivial
    //     constexpr default constructor, in which case we should start the
    //     lifetimes of all the base subobjects (there can be no data member
    //     subobjects in this case) per [basic.life]p1.
    // Either way, ZeroInitialization is appropriate.
    return ZeroInitialization(E, T);
  }

  const FunctionDecl *Definition = nullptr;
  auto Body = FD->getBody(Definition);

  if (!CheckConstexprFunction(Info, E->getExprLoc(), FD, Definition, Body))
    return false;

  // Avoid materializing a temporary for an elidable copy/move constructor.
  if (E->isElidable() && !ZeroInit)
    if (const MaterializeTemporaryExpr *ME
          = dyn_cast<MaterializeTemporaryExpr>(E->getArg(0)))
      return Visit(ME->GetTemporaryExpr());

  if (ZeroInit && !ZeroInitialization(E, T))
    return false;

  auto Args = llvm::makeArrayRef(E->getArgs(), E->getNumArgs());
  return HandleConstructorCall(E, This, Args,
                               cast<CXXConstructorDecl>(Definition), Info,
                               Result);
}

bool RecordExprEvaluator::VisitCXXInheritedCtorInitExpr(
    const CXXInheritedCtorInitExpr *E) {
  if (!Info.CurrentCall) {
    assert(Info.checkingPotentialConstantExpression());
    return false;
  }

  const CXXConstructorDecl *FD = E->getConstructor();
  if (FD->isInvalidDecl() || FD->getParent()->isInvalidDecl())
    return false;

  const FunctionDecl *Definition = nullptr;
  auto Body = FD->getBody(Definition);

  if (!CheckConstexprFunction(Info, E->getExprLoc(), FD, Definition, Body))
    return false;

  return HandleConstructorCall(E, This, Info.CurrentCall->Arguments,
                               cast<CXXConstructorDecl>(Definition), Info,
                               Result);
}

bool RecordExprEvaluator::VisitCXXStdInitializerListExpr(
    const CXXStdInitializerListExpr *E) {
  const ConstantArrayType *ArrayType =
      Info.Ctx.getAsConstantArrayType(E->getSubExpr()->getType());

  LValue Array;
  if (!EvaluateLValue(E->getSubExpr(), Array, Info))
    return false;

  // Get a pointer to the first element of the array.
  Array.addArray(Info, E, ArrayType);

  // FIXME: Perform the checks on the field types in SemaInit.
  RecordDecl *Record = E->getType()->castAs<RecordType>()->getDecl();
  RecordDecl::field_iterator Field = Record->field_begin();
  if (Field == Record->field_end())
    return Error(E);

  // Start pointer.
  if (!Field->getType()->isPointerType() ||
      !Info.Ctx.hasSameType(Field->getType()->getPointeeType(),
                            ArrayType->getElementType()))
    return Error(E);

  // FIXME: What if the initializer_list type has base classes, etc?
  Result = APValue(APValue::UninitStruct(), 0, 2);
  Array.moveInto(Result.getStructField(0));

  if (++Field == Record->field_end())
    return Error(E);

  if (Field->getType()->isPointerType() &&
      Info.Ctx.hasSameType(Field->getType()->getPointeeType(),
                           ArrayType->getElementType())) {
    // End pointer.
    if (!HandleLValueArrayAdjustment(Info, E, Array,
                                     ArrayType->getElementType(),
                                     ArrayType->getSize().getZExtValue()))
      return false;
    Array.moveInto(Result.getStructField(1));
  } else if (Info.Ctx.hasSameType(Field->getType(), Info.Ctx.getSizeType()))
    // Length.
    Result.getStructField(1) = APValue(APSInt(ArrayType->getSize()));
  else
    return Error(E);

  if (++Field != Record->field_end())
    return Error(E);

  return true;
}

bool RecordExprEvaluator::VisitLambdaExpr(const LambdaExpr *E) {
  const CXXRecordDecl *ClosureClass = E->getLambdaClass();
  if (ClosureClass->isInvalidDecl()) return false;

  if (Info.checkingPotentialConstantExpression()) return true;

  const size_t NumFields =
      std::distance(ClosureClass->field_begin(), ClosureClass->field_end());

  assert(NumFields == (size_t)std::distance(E->capture_init_begin(),
                                            E->capture_init_end()) &&
         "The number of lambda capture initializers should equal the number of "
         "fields within the closure type");

  Result = APValue(APValue::UninitStruct(), /*NumBases*/0, NumFields);
  // Iterate through all the lambda's closure object's fields and initialize
  // them.
  auto *CaptureInitIt = E->capture_init_begin();
  const LambdaCapture *CaptureIt = ClosureClass->captures_begin();
  bool Success = true;
  for (const auto *Field : ClosureClass->fields()) {
    assert(CaptureInitIt != E->capture_init_end());
    // Get the initializer for this field
    Expr *const CurFieldInit = *CaptureInitIt++;

    // If there is no initializer, either this is a VLA or an error has
    // occurred.
    if (!CurFieldInit)
      return Error(E);

    APValue &FieldVal = Result.getStructField(Field->getFieldIndex());
    if (!EvaluateInPlace(FieldVal, Info, This, CurFieldInit)) {
      if (!Info.keepEvaluatingAfterFailure())
        return false;
      Success = false;
    }
    ++CaptureIt;
  }
  return Success;
}

static bool EvaluateRecord(const Expr *E, const LValue &This,
                           APValue &Result, EvalInfo &Info) {
  assert(E->isRValue() && E->getType()->isRecordType() &&
         "can't evaluate expression as a record rvalue");
  return RecordExprEvaluator(Info, This, Result).Visit(E);
}

//===----------------------------------------------------------------------===//
// Temporary Evaluation
//
// Temporaries are represented in the AST as rvalues, but generally behave like
// lvalues. The full-object of which the temporary is a subobject is implicitly
// materialized so that a reference can bind to it.
//===----------------------------------------------------------------------===//
namespace {
class TemporaryExprEvaluator
  : public LValueExprEvaluatorBase<TemporaryExprEvaluator> {
public:
  TemporaryExprEvaluator(EvalInfo &Info, LValue &Result) :
    LValueExprEvaluatorBaseTy(Info, Result, false) {}

  /// Visit an expression which constructs the value of this temporary.
  bool VisitConstructExpr(const Expr *E) {
    APValue &Value = createTemporary(E, false, Result, *Info.CurrentCall);
    return EvaluateInPlace(Value, Info, Result, E);
  }

  bool VisitCastExpr(const CastExpr *E) {
    switch (E->getCastKind()) {
    default:
      return LValueExprEvaluatorBaseTy::VisitCastExpr(E);

    case CK_ConstructorConversion:
      return VisitConstructExpr(E->getSubExpr());
    }
  }
  bool VisitInitListExpr(const InitListExpr *E) {
    return VisitConstructExpr(E);
  }
  bool VisitCXXConstructExpr(const CXXConstructExpr *E) {
    return VisitConstructExpr(E);
  }
  bool VisitCallExpr(const CallExpr *E) {
    return VisitConstructExpr(E);
  }
  bool VisitCXXStdInitializerListExpr(const CXXStdInitializerListExpr *E) {
    return VisitConstructExpr(E);
  }
  bool VisitLambdaExpr(const LambdaExpr *E) {
    return VisitConstructExpr(E);
  }
  bool VisitCXXConstantExpr(const CXXConstantExpr *E) {
    // FIXME: This seems like it might not be right.
    return VisitConstructExpr(E);
  }
};
} // end anonymous namespace

/// Evaluate an expression of record type as a temporary.
static bool EvaluateTemporary(const Expr *E, LValue &Result, EvalInfo &Info) {
  assert(E->isRValue() && E->getType()->isRecordType());
  return TemporaryExprEvaluator(Info, Result).Visit(E);
}

//===----------------------------------------------------------------------===//
// Vector Evaluation
//===----------------------------------------------------------------------===//

namespace {
  class VectorExprEvaluator
  : public ExprEvaluatorBase<VectorExprEvaluator> {
    APValue &Result;
  public:

    VectorExprEvaluator(EvalInfo &info, APValue &Result)
      : ExprEvaluatorBaseTy(info), Result(Result) {}

    bool Success(ArrayRef<APValue> V, const Expr *E) {
      assert(V.size() == E->getType()->castAs<VectorType>()->getNumElements());
      // FIXME: remove this APValue copy.
      Result = APValue(V.data(), V.size());
      return true;
    }
    bool Success(const APValue &V, const Expr *E) {
      assert(V.isVector());
      Result = V;
      return true;
    }
    bool ZeroInitialization(const Expr *E);

    bool VisitUnaryReal(const UnaryOperator *E)
      { return Visit(E->getSubExpr()); }
    bool VisitCastExpr(const CastExpr* E);
    bool VisitInitListExpr(const InitListExpr *E);
    bool VisitUnaryImag(const UnaryOperator *E);
    // FIXME: Missing: unary -, unary ~, binary add/sub/mul/div,
    //                 binary comparisons, binary and/or/xor,
    //                 shufflevector, ExtVectorElementExpr
  };
} // end anonymous namespace

static bool EvaluateVector(const Expr* E, APValue& Result, EvalInfo &Info) {
  assert(E->isRValue() && E->getType()->isVectorType() &&"not a vector rvalue");
  return VectorExprEvaluator(Info, Result).Visit(E);
}

bool VectorExprEvaluator::VisitCastExpr(const CastExpr *E) {
  const VectorType *VTy = E->getType()->castAs<VectorType>();
  unsigned NElts = VTy->getNumElements();

  const Expr *SE = E->getSubExpr();
  QualType SETy = SE->getType();

  switch (E->getCastKind()) {
  case CK_VectorSplat: {
    APValue Val = APValue();
    if (SETy->isIntegerType()) {
      APSInt IntResult;
      if (!EvaluateInteger(SE, IntResult, Info))
        return false;
      Val = APValue(std::move(IntResult));
    } else if (SETy->isRealFloatingType()) {
      APFloat FloatResult(0.0);
      if (!EvaluateFloat(SE, FloatResult, Info))
        return false;
      Val = APValue(std::move(FloatResult));
    } else {
      return Error(E);
    }

    // Splat and create vector APValue.
    SmallVector<APValue, 4> Elts(NElts, Val);
    return Success(Elts, E);
  }
  case CK_BitCast: {
    // Evaluate the operand into an APInt we can extract from.
    llvm::APInt SValInt;
    if (!EvalAndBitcastToAPInt(Info, SE, SValInt))
      return false;
    // Extract the elements
    QualType EltTy = VTy->getElementType();
    unsigned EltSize = Info.Ctx.getTypeSize(EltTy);
    bool BigEndian = Info.Ctx.getTargetInfo().isBigEndian();
    SmallVector<APValue, 4> Elts;
    if (EltTy->isRealFloatingType()) {
      const llvm::fltSemantics &Sem = Info.Ctx.getFloatTypeSemantics(EltTy);
      unsigned FloatEltSize = EltSize;
      if (&Sem == &APFloat::x87DoubleExtended())
        FloatEltSize = 80;
      for (unsigned i = 0; i < NElts; i++) {
        llvm::APInt Elt;
        if (BigEndian)
          Elt = SValInt.rotl(i*EltSize+FloatEltSize).trunc(FloatEltSize);
        else
          Elt = SValInt.rotr(i*EltSize).trunc(FloatEltSize);
        Elts.push_back(APValue(APFloat(Sem, Elt)));
      }
    } else if (EltTy->isIntegerType()) {
      for (unsigned i = 0; i < NElts; i++) {
        llvm::APInt Elt;
        if (BigEndian)
          Elt = SValInt.rotl(i*EltSize+EltSize).zextOrTrunc(EltSize);
        else
          Elt = SValInt.rotr(i*EltSize).zextOrTrunc(EltSize);
        Elts.push_back(APValue(APSInt(Elt, EltTy->isSignedIntegerType())));
      }
    } else {
      return Error(E);
    }
    return Success(Elts, E);
  }
  default:
    return ExprEvaluatorBaseTy::VisitCastExpr(E);
  }
}

bool
VectorExprEvaluator::VisitInitListExpr(const InitListExpr *E) {
  const VectorType *VT = E->getType()->castAs<VectorType>();
  unsigned NumInits = E->getNumInits();
  unsigned NumElements = VT->getNumElements();

  QualType EltTy = VT->getElementType();
  SmallVector<APValue, 4> Elements;

  // The number of initializers can be less than the number of
  // vector elements. For OpenCL, this can be due to nested vector
  // initialization. For GCC compatibility, missing trailing elements
  // should be initialized with zeroes.
  unsigned CountInits = 0, CountElts = 0;
  while (CountElts < NumElements) {
    // Handle nested vector initialization.
    if (CountInits < NumInits
        && E->getInit(CountInits)->getType()->isVectorType()) {
      APValue v;
      if (!EvaluateVector(E->getInit(CountInits), v, Info))
        return Error(E);
      unsigned vlen = v.getVectorLength();
      for (unsigned j = 0; j < vlen; j++)
        Elements.push_back(v.getVectorElt(j));
      CountElts += vlen;
    } else if (EltTy->isIntegerType()) {
      llvm::APSInt sInt(32);
      if (CountInits < NumInits) {
        if (!EvaluateInteger(E->getInit(CountInits), sInt, Info))
          return false;
      } else // trailing integer zero.
        sInt = Info.Ctx.MakeIntValue(0, EltTy);
      Elements.push_back(APValue(sInt));
      CountElts++;
    } else {
      llvm::APFloat f(0.0);
      if (CountInits < NumInits) {
        if (!EvaluateFloat(E->getInit(CountInits), f, Info))
          return false;
      } else // trailing float zero.
        f = APFloat::getZero(Info.Ctx.getFloatTypeSemantics(EltTy));
      Elements.push_back(APValue(f));
      CountElts++;
    }
    CountInits++;
  }
  return Success(Elements, E);
}

bool
VectorExprEvaluator::ZeroInitialization(const Expr *E) {
  const VectorType *VT = E->getType()->getAs<VectorType>();
  QualType EltTy = VT->getElementType();
  APValue ZeroElement;
  if (EltTy->isIntegerType())
    ZeroElement = APValue(Info.Ctx.MakeIntValue(0, EltTy));
  else
    ZeroElement =
        APValue(APFloat::getZero(Info.Ctx.getFloatTypeSemantics(EltTy)));

  SmallVector<APValue, 4> Elements(VT->getNumElements(), ZeroElement);
  return Success(Elements, E);
}

bool VectorExprEvaluator::VisitUnaryImag(const UnaryOperator *E) {
  VisitIgnoredValue(E->getSubExpr());
  return ZeroInitialization(E);
}

//===----------------------------------------------------------------------===//
// Array Evaluation
//===----------------------------------------------------------------------===//

namespace {
  class ArrayExprEvaluator
  : public ExprEvaluatorBase<ArrayExprEvaluator> {
    const LValue &This;
    APValue &Result;
  public:

    ArrayExprEvaluator(EvalInfo &Info, const LValue &This, APValue &Result)
      : ExprEvaluatorBaseTy(Info), This(This), Result(Result) {}

    bool Success(const APValue &V, const Expr *E) {
      assert((V.isArray() || V.isLValue()) &&
             "expected array or string literal");
      Result = V;
      return true;
    }

    bool ZeroInitialization(const Expr *E) {
      const ConstantArrayType *CAT =
          Info.Ctx.getAsConstantArrayType(E->getType());
      if (!CAT)
        return Error(E);

      Result = APValue(APValue::UninitArray(), 0,
                       CAT->getSize().getZExtValue());
      if (!Result.hasArrayFiller()) return true;

      // Zero-initialize all elements.
      LValue Subobject = This;
      Subobject.addArray(Info, E, CAT);
      ImplicitValueInitExpr VIE(CAT->getElementType());
      return EvaluateInPlace(Result.getArrayFiller(), Info, Subobject, &VIE);
    }

    bool VisitCallExpr(const CallExpr *E) {
      return handleCallExpr(E, Result, &This);
    }
    bool VisitInitListExpr(const InitListExpr *E);
    bool VisitArrayInitLoopExpr(const ArrayInitLoopExpr *E);
    bool VisitCXXConstructExpr(const CXXConstructExpr *E);
    bool VisitCXXConstructExpr(const CXXConstructExpr *E,
                               const LValue &Subobject,
                               APValue *Value, QualType Type);
  };
} // end anonymous namespace

static bool EvaluateArray(const Expr *E, const LValue &This,
                          APValue &Result, EvalInfo &Info) {
  assert(E->isRValue() && E->getType()->isArrayType() && "not an array rvalue");
  return ArrayExprEvaluator(Info, This, Result).Visit(E);
}

// Return true iff the given array filler may depend on the element index.
static bool MaybeElementDependentArrayFiller(const Expr *FillerExpr) {
  // For now, just whitelist non-class value-initialization and initialization
  // lists comprised of them.
  if (isa<ImplicitValueInitExpr>(FillerExpr))
    return false;
  if (const InitListExpr *ILE = dyn_cast<InitListExpr>(FillerExpr)) {
    for (unsigned I = 0, E = ILE->getNumInits(); I != E; ++I) {
      if (MaybeElementDependentArrayFiller(ILE->getInit(I)))
        return true;
    }
    return false;
  }
  return true;
}

bool ArrayExprEvaluator::VisitInitListExpr(const InitListExpr *E) {
  const ConstantArrayType *CAT = Info.Ctx.getAsConstantArrayType(E->getType());
  if (!CAT)
    return Error(E);

  // C++11 [dcl.init.string]p1: A char array [...] can be initialized by [...]
  // an appropriately-typed string literal enclosed in braces.
  if (E->isStringLiteralInit()) {
    LValue LV;
    if (!EvaluateLValue(E->getInit(0), LV, Info))
      return false;
    APValue Val;
    LV.moveInto(Val);
    return Success(Val, E);
  }

  bool Success = true;

  assert((!Result.isArray() || Result.getArrayInitializedElts() == 0) &&
         "zero-initialized array shouldn't have any initialized elts");
  APValue Filler;
  if (Result.isArray() && Result.hasArrayFiller())
    Filler = Result.getArrayFiller();

  unsigned NumEltsToInit = E->getNumInits();
  unsigned NumElts = CAT->getSize().getZExtValue();
  const Expr *FillerExpr = E->hasArrayFiller() ? E->getArrayFiller() : nullptr;

  // If the initializer might depend on the array index, run it for each
  // array element.
  if (NumEltsToInit != NumElts && MaybeElementDependentArrayFiller(FillerExpr))
    NumEltsToInit = NumElts;

  LLVM_DEBUG(llvm::dbgs() << "The number of elements to initialize: "
                          << NumEltsToInit << ".\n");

  Result = APValue(APValue::UninitArray(), NumEltsToInit, NumElts);

  // If the array was previously zero-initialized, preserve the
  // zero-initialized values.
  if (!Filler.isUninit()) {
    for (unsigned I = 0, E = Result.getArrayInitializedElts(); I != E; ++I)
      Result.getArrayInitializedElt(I) = Filler;
    if (Result.hasArrayFiller())
      Result.getArrayFiller() = Filler;
  }

  LValue Subobject = This;
  Subobject.addArray(Info, E, CAT);
  for (unsigned Index = 0; Index != NumEltsToInit; ++Index) {
    const Expr *Init =
        Index < E->getNumInits() ? E->getInit(Index) : FillerExpr;
    if (!EvaluateInPlace(Result.getArrayInitializedElt(Index),
                         Info, Subobject, Init) ||
        !HandleLValueArrayAdjustment(Info, Init, Subobject,
                                     CAT->getElementType(), 1)) {
      if (!Info.noteFailure())
        return false;
      Success = false;
    }
  }

  if (!Result.hasArrayFiller())
    return Success;

  // If we get here, we have a trivial filler, which we can just evaluate
  // once and splat over the rest of the array elements.
  assert(FillerExpr && "no array filler for incomplete init list");
  return EvaluateInPlace(Result.getArrayFiller(), Info, Subobject,
                         FillerExpr) && Success;
}

bool ArrayExprEvaluator::VisitArrayInitLoopExpr(const ArrayInitLoopExpr *E) {
  if (E->getCommonExpr() &&
      !Evaluate(Info.CurrentCall->createTemporary(E->getCommonExpr(), false),
                Info, E->getCommonExpr()->getSourceExpr()))
    return false;

  auto *CAT = cast<ConstantArrayType>(E->getType()->castAsArrayTypeUnsafe());

  uint64_t Elements = CAT->getSize().getZExtValue();
  Result = APValue(APValue::UninitArray(), Elements, Elements);

  LValue Subobject = This;
  Subobject.addArray(Info, E, CAT);

  bool Success = true;
  for (EvalInfo::ArrayInitLoopIndex Index(Info); Index != Elements; ++Index) {
    if (!EvaluateInPlace(Result.getArrayInitializedElt(Index),
                         Info, Subobject, E->getSubExpr()) ||
        !HandleLValueArrayAdjustment(Info, E, Subobject,
                                     CAT->getElementType(), 1)) {
      if (!Info.noteFailure())
        return false;
      Success = false;
    }
  }

  return Success;
}

bool ArrayExprEvaluator::VisitCXXConstructExpr(const CXXConstructExpr *E) {
  return VisitCXXConstructExpr(E, This, &Result, E->getType());
}

bool ArrayExprEvaluator::VisitCXXConstructExpr(const CXXConstructExpr *E,
                                               const LValue &Subobject,
                                               APValue *Value,
                                               QualType Type) {
  bool HadZeroInit = !Value->isUninit();

  if (const ConstantArrayType *CAT = Info.Ctx.getAsConstantArrayType(Type)) {
    unsigned N = CAT->getSize().getZExtValue();

    // Preserve the array filler if we had prior zero-initialization.
    APValue Filler =
      HadZeroInit && Value->hasArrayFiller() ? Value->getArrayFiller()
                                             : APValue();

    *Value = APValue(APValue::UninitArray(), N, N);

    if (HadZeroInit)
      for (unsigned I = 0; I != N; ++I)
        Value->getArrayInitializedElt(I) = Filler;

    // Initialize the elements.
    LValue ArrayElt = Subobject;
    ArrayElt.addArray(Info, E, CAT);
    for (unsigned I = 0; I != N; ++I)
      if (!VisitCXXConstructExpr(E, ArrayElt, &Value->getArrayInitializedElt(I),
                                 CAT->getElementType()) ||
          !HandleLValueArrayAdjustment(Info, E, ArrayElt,
                                       CAT->getElementType(), 1))
        return false;

    return true;
  }

  if (!Type->isRecordType())
    return Error(E);

  return RecordExprEvaluator(Info, Subobject, *Value)
             .VisitCXXConstructExpr(E, Type);
}

//===----------------------------------------------------------------------===//
// Integer Evaluation
//
// As a GNU extension, we support casting pointers to sufficiently-wide integer
// types and back in constant folding. Integer values are thus represented
// either as an integer-valued APValue, or as an lvalue-valued APValue.
//===----------------------------------------------------------------------===//

namespace {
class IntExprEvaluator
        : public ExprEvaluatorBase<IntExprEvaluator> {
  APValue &Result;
public:
  IntExprEvaluator(EvalInfo &info, APValue &result)
      : ExprEvaluatorBaseTy(info), Result(result) {}

  bool Success(const llvm::APSInt &SI, const Expr *E, APValue &Result) {
    assert(E->getType()->isIntegralOrEnumerationType() &&
           "Invalid evaluation result.");
    assert(SI.isSigned() == E->getType()->isSignedIntegerOrEnumerationType() &&
           "Invalid evaluation result.");
    assert(SI.getBitWidth() == Info.Ctx.getIntWidth(E->getType()) &&
           "Invalid evaluation result.");
    Result = APValue(SI);
    return true;
  }
  bool Success(const llvm::APSInt &SI, const Expr *E) {
    return Success(SI, E, Result);
  }

  bool Success(const llvm::APInt &I, const Expr *E, APValue &Result) {
    assert(E->getType()->isIntegralOrEnumerationType() &&
           "Invalid evaluation result.");
    assert(I.getBitWidth() == Info.Ctx.getIntWidth(E->getType()) &&
           "Invalid evaluation result.");
    Result = APValue(APSInt(I));
    Result.getInt().setIsUnsigned(
                            E->getType()->isUnsignedIntegerOrEnumerationType());
    return true;
  }
  bool Success(const llvm::APInt &I, const Expr *E) {
    return Success(I, E, Result);
  }

  bool Success(uint64_t Value, const Expr *E, APValue &Result) {
    assert(E->getType()->isIntegralOrEnumerationType() &&
           "Invalid evaluation result.");
    Result = APValue(Info.Ctx.MakeIntValue(Value, E->getType()));
    return true;
  }
  bool Success(uint64_t Value, const Expr *E) {
    return Success(Value, E, Result);
  }

  bool Success(CharUnits Size, const Expr *E) {
    return Success(Size.getQuantity(), E);
  }

  bool Success(const APValue &V, const Expr *E) {
    if (V.isLValue() || V.isAddrLabelDiff() || V.isReflection()) {
      Result = V;
      return true;
    }
    return Success(V.getInt(), E);
  }

  bool ZeroInitialization(const Expr *E) { return Success(0, E); }

  //===--------------------------------------------------------------------===//
  //                            Visitor Methods
  //===--------------------------------------------------------------------===//

  bool VisitConstantExpr(const ConstantExpr *E);

  bool VisitIntegerLiteral(const IntegerLiteral *E) {
    return Success(E->getValue(), E);
  }
  bool VisitCharacterLiteral(const CharacterLiteral *E) {
    return Success(E->getValue(), E);
  }

  bool CheckReferencedDecl(const Expr *E, const Decl *D);
  bool VisitDeclRefExpr(const DeclRefExpr *E) {
    if (CheckReferencedDecl(E, E->getDecl()))
      return true;

    return ExprEvaluatorBaseTy::VisitDeclRefExpr(E);
  }
  bool VisitMemberExpr(const MemberExpr *E) {
    if (CheckReferencedDecl(E, E->getMemberDecl())) {
      VisitIgnoredBaseExpression(E->getBase());
      return true;
    }

    return ExprEvaluatorBaseTy::VisitMemberExpr(E);
  }

  bool VisitCallExpr(const CallExpr *E);
  bool VisitBuiltinCallExpr(const CallExpr *E, unsigned BuiltinOp);
  bool VisitBinaryOperator(const BinaryOperator *E);
  bool VisitOffsetOfExpr(const OffsetOfExpr *E);
  bool VisitUnaryOperator(const UnaryOperator *E);

  bool VisitCastExpr(const CastExpr* E);
  bool VisitUnaryExprOrTypeTraitExpr(const UnaryExprOrTypeTraitExpr *E);

  bool VisitCXXBoolLiteralExpr(const CXXBoolLiteralExpr *E) {
    return Success(E->getValue(), E);
  }

  bool VisitObjCBoolLiteralExpr(const ObjCBoolLiteralExpr *E) {
    return Success(E->getValue(), E);
  }

  bool VisitArrayInitIndexExpr(const ArrayInitIndexExpr *E) {
    if (Info.ArrayInitIndex == uint64_t(-1)) {
      // We were asked to evaluate this subexpression independent of the
      // enclosing ArrayInitLoopExpr. We can't do that.
      Info.FFDiag(E);
      return false;
    }
    return Success(Info.ArrayInitIndex, E);
  }

  // Note, GNU defines __null as an integer, not a pointer.
  bool VisitGNUNullExpr(const GNUNullExpr *E) {
    return ZeroInitialization(E);
  }

  bool VisitTypeTraitExpr(const TypeTraitExpr *E) {
    return Success(E->getValue(), E);
  }

  bool VisitArrayTypeTraitExpr(const ArrayTypeTraitExpr *E) {
    return Success(E->getValue(), E);
  }

  bool VisitExpressionTraitExpr(const ExpressionTraitExpr *E) {
    return Success(E->getValue(), E);
  }

  bool VisitUnaryReal(const UnaryOperator *E);
  bool VisitUnaryImag(const UnaryOperator *E);

  bool VisitCXXNoexceptExpr(const CXXNoexceptExpr *E);
  bool VisitSizeOfPackExpr(const SizeOfPackExpr *E);

  bool VisitCXXReflectPrintLiteralExpr(const CXXReflectPrintLiteralExpr *E);
  bool VisitCXXReflectPrintReflectionExpr(
                                        const CXXReflectPrintReflectionExpr *E);
  bool VisitCXXReflectDumpReflectionExpr(const CXXReflectDumpReflectionExpr *E);
  // FIXME: Missing: array subscript of vector, member of vector
};

class FixedPointExprEvaluator
    : public ExprEvaluatorBase<FixedPointExprEvaluator> {
  APValue &Result;

 public:
  FixedPointExprEvaluator(EvalInfo &info, APValue &result)
      : ExprEvaluatorBaseTy(info), Result(result) {}

  bool Success(const llvm::APInt &I, const Expr *E) {
    return Success(
        APFixedPoint(I, Info.Ctx.getFixedPointSemantics(E->getType())), E);
  }

  bool Success(uint64_t Value, const Expr *E) {
    return Success(
        APFixedPoint(Value, Info.Ctx.getFixedPointSemantics(E->getType())), E);
  }

  bool Success(const APValue &V, const Expr *E) {
    return Success(V.getFixedPoint(), E);
  }

  bool Success(const APFixedPoint &V, const Expr *E) {
    assert(E->getType()->isFixedPointType() && "Invalid evaluation result.");
    assert(V.getWidth() == Info.Ctx.getIntWidth(E->getType()) &&
           "Invalid evaluation result.");
    Result = APValue(V);
    return true;
  }

  //===--------------------------------------------------------------------===//
  //                            Visitor Methods
  //===--------------------------------------------------------------------===//

  bool VisitFixedPointLiteral(const FixedPointLiteral *E) {
    return Success(E->getValue(), E);
  }

  bool VisitCastExpr(const CastExpr *E);
  bool VisitUnaryOperator(const UnaryOperator *E);
  bool VisitBinaryOperator(const BinaryOperator *E);
};
} // end anonymous namespace

/// EvaluateIntegerOrLValue - Evaluate an rvalue integral-typed expression, and
/// produce either the integer value or a pointer.
///
/// GCC has a heinous extension which folds casts between pointer types and
/// pointer-sized integral types. We support this by allowing the evaluation of
/// an integer rvalue to produce a pointer (represented as an lvalue) instead.
/// Some simple arithmetic on such values is supported (they are treated much
/// like char*).
static bool EvaluateIntegerOrLValue(const Expr *E, APValue &Result,
                                    EvalInfo &Info) {
  assert(E->isRValue() && E->getType()->isIntegralOrEnumerationType());
  return IntExprEvaluator(Info, Result).Visit(E);
}

static bool EvaluateInteger(const Expr *E, APSInt &Result, EvalInfo &Info) {
  APValue Val;
  if (!EvaluateIntegerOrLValue(E, Val, Info))
    return false;
  if (!Val.isInt()) {
    // FIXME: It would be better to produce the diagnostic for casting
    //        a pointer to an integer.
    Info.FFDiag(E, diag::note_invalid_subexpr_in_const_expr);
    return false;
  }
  Result = Val.getInt();
  return true;
}

static bool EvaluateFixedPoint(const Expr *E, APFixedPoint &Result,
                               EvalInfo &Info) {
  if (E->getType()->isFixedPointType()) {
    APValue Val;
    if (!FixedPointExprEvaluator(Info, Val).Visit(E))
      return false;
    if (!Val.isFixedPoint())
      return false;

    Result = Val.getFixedPoint();
    return true;
  }
  return false;
}

static bool EvaluateFixedPointOrInteger(const Expr *E, APFixedPoint &Result,
                                        EvalInfo &Info) {
  if (E->getType()->isIntegerType()) {
    auto FXSema = Info.Ctx.getFixedPointSemantics(E->getType());
    APSInt Val;
    if (!EvaluateInteger(E, Val, Info))
      return false;
    Result = APFixedPoint(Val, FXSema);
    return true;
  } else if (E->getType()->isFixedPointType()) {
    return EvaluateFixedPoint(E, Result, Info);
  }
  return false;
}

/// Check whether the given declaration can be directly converted to an integral
/// rvalue. If not, no diagnostic is produced; there are other things we can
/// try.
bool IntExprEvaluator::CheckReferencedDecl(const Expr* E, const Decl* D) {
  // Enums are integer constant exprs.
  if (const EnumConstantDecl *ECD = dyn_cast<EnumConstantDecl>(D)) {
    // Check for signedness/width mismatches between E type and ECD value.
    bool SameSign = (ECD->getInitVal().isSigned()
                     == E->getType()->isSignedIntegerOrEnumerationType());
    bool SameWidth = (ECD->getInitVal().getBitWidth()
                      == Info.Ctx.getIntWidth(E->getType()));
    if (SameSign && SameWidth)
      return Success(ECD->getInitVal(), E);
    else {
      // Get rid of mismatch (otherwise Success assertions will fail)
      // by computing a new value matching the type of E.
      llvm::APSInt Val = ECD->getInitVal();
      if (!SameSign)
        Val.setIsSigned(!ECD->getInitVal().isSigned());
      if (!SameWidth)
        Val = Val.extOrTrunc(Info.Ctx.getIntWidth(E->getType()));
      return Success(Val, E);
    }
  }
  return false;
}

/// Values returned by __builtin_classify_type, chosen to match the values
/// produced by GCC's builtin.
enum class GCCTypeClass {
  None = -1,
  Void = 0,
  Integer = 1,
  // GCC reserves 2 for character types, but instead classifies them as
  // integers.
  Enum = 3,
  Bool = 4,
  Pointer = 5,
  // GCC reserves 6 for references, but appears to never use it (because
  // expressions never have reference type, presumably).
  PointerToDataMember = 7,
  RealFloat = 8,
  Complex = 9,
  // GCC reserves 10 for functions, but does not use it since GCC version 6 due
  // to decay to pointer. (Prior to version 6 it was only used in C++ mode).
  // GCC claims to reserve 11 for pointers to member functions, but *actually*
  // uses 12 for that purpose, same as for a class or struct. Maybe it
  // internally implements a pointer to member as a struct?  Who knows.
  PointerToMemberFunction = 12, // Not a bug, see above.
  ClassOrStruct = 12,
  Union = 13,
  // GCC reserves 14 for arrays, but does not use it since GCC version 6 due to
  // decay to pointer. (Prior to version 6 it was only used in C++ mode).
  // GCC reserves 15 for strings, but actually uses 5 (pointer) for string
  // literals.
};

/// EvaluateBuiltinClassifyType - Evaluate __builtin_classify_type the same way
/// as GCC.
static GCCTypeClass
EvaluateBuiltinClassifyType(QualType T, const LangOptions &LangOpts) {
  assert(!T->isDependentType() && "unexpected dependent type");

  QualType CanTy = T.getCanonicalType();
  const BuiltinType *BT = dyn_cast<BuiltinType>(CanTy);

  switch (CanTy->getTypeClass()) {
#define TYPE(ID, BASE)
#define DEPENDENT_TYPE(ID, BASE) case Type::ID:
#define NON_CANONICAL_TYPE(ID, BASE) case Type::ID:
#define NON_CANONICAL_UNLESS_DEPENDENT_TYPE(ID, BASE) case Type::ID:
#include "clang/AST/TypeNodes.def"
  case Type::Auto:
  case Type::DeducedTemplateSpecialization:
      llvm_unreachable("unexpected non-canonical or dependent type");

  case Type::Builtin:
    switch (BT->getKind()) {
#define BUILTIN_TYPE(ID, SINGLETON_ID)
#define SIGNED_TYPE(ID, SINGLETON_ID) \
    case BuiltinType::ID: return GCCTypeClass::Integer;
#define FLOATING_TYPE(ID, SINGLETON_ID) \
    case BuiltinType::ID: return GCCTypeClass::RealFloat;
#define PLACEHOLDER_TYPE(ID, SINGLETON_ID) \
    case BuiltinType::ID: break;
#include "clang/AST/BuiltinTypes.def"
    case BuiltinType::Void:
      return GCCTypeClass::Void;

    case BuiltinType::Bool:
      return GCCTypeClass::Bool;

    case BuiltinType::Char_U:
    case BuiltinType::UChar:
    case BuiltinType::WChar_U:
    case BuiltinType::Char8:
    case BuiltinType::Char16:
    case BuiltinType::Char32:
    case BuiltinType::UShort:
    case BuiltinType::UInt:
    case BuiltinType::ULong:
    case BuiltinType::ULongLong:
    case BuiltinType::UInt128:
    case BuiltinType::MetaInfo:
      return GCCTypeClass::Integer;

    case BuiltinType::UShortAccum:
    case BuiltinType::UAccum:
    case BuiltinType::ULongAccum:
    case BuiltinType::UShortFract:
    case BuiltinType::UFract:
    case BuiltinType::ULongFract:
    case BuiltinType::SatUShortAccum:
    case BuiltinType::SatUAccum:
    case BuiltinType::SatULongAccum:
    case BuiltinType::SatUShortFract:
    case BuiltinType::SatUFract:
    case BuiltinType::SatULongFract:
      return GCCTypeClass::None;

    case BuiltinType::NullPtr:

    case BuiltinType::ObjCId:
    case BuiltinType::ObjCClass:
    case BuiltinType::ObjCSel:
#define IMAGE_TYPE(ImgType, Id, SingletonId, Access, Suffix) \
    case BuiltinType::Id:
#include "clang/Basic/OpenCLImageTypes.def"
#define EXT_OPAQUE_TYPE(ExtType, Id, Ext) \
    case BuiltinType::Id:
#include "clang/Basic/OpenCLExtensionTypes.def"
    case BuiltinType::OCLSampler:
    case BuiltinType::OCLEvent:
    case BuiltinType::OCLClkEvent:
    case BuiltinType::OCLQueue:
    case BuiltinType::OCLReserveID:
      return GCCTypeClass::None;

    case BuiltinType::Dependent:
      llvm_unreachable("unexpected dependent type");
    };
    llvm_unreachable("unexpected placeholder type");

  case Type::Enum:
    return LangOpts.CPlusPlus ? GCCTypeClass::Enum : GCCTypeClass::Integer;

  case Type::Pointer:
  case Type::ConstantArray:
  case Type::VariableArray:
  case Type::IncompleteArray:
  case Type::FunctionNoProto:
  case Type::FunctionProto:
    return GCCTypeClass::Pointer;

  case Type::MemberPointer:
    return CanTy->isMemberDataPointerType()
               ? GCCTypeClass::PointerToDataMember
               : GCCTypeClass::PointerToMemberFunction;

  case Type::Complex:
    return GCCTypeClass::Complex;

  case Type::Record:
    return CanTy->isUnionType() ? GCCTypeClass::Union
                                : GCCTypeClass::ClassOrStruct;

  case Type::Atomic:
    // GCC classifies _Atomic T the same as T.
    return EvaluateBuiltinClassifyType(
        CanTy->castAs<AtomicType>()->getValueType(), LangOpts);

  case Type::BlockPointer:
  case Type::Vector:
  case Type::ExtVector:
  case Type::ObjCObject:
  case Type::ObjCInterface:
  case Type::ObjCObjectPointer:
  case Type::Pipe:
    // GCC classifies vectors as None. We follow its lead and classify all
    // other types that don't fit into the regular classification the same way.
    return GCCTypeClass::None;

  case Type::LValueReference:
  case Type::RValueReference:
    llvm_unreachable("invalid type for expression");
  }

  llvm_unreachable("unexpected type class");
}

/// EvaluateBuiltinClassifyType - Evaluate __builtin_classify_type the same way
/// as GCC.
static GCCTypeClass
EvaluateBuiltinClassifyType(const CallExpr *E, const LangOptions &LangOpts) {
  // If no argument was supplied, default to None. This isn't
  // ideal, however it is what gcc does.
  if (E->getNumArgs() == 0)
    return GCCTypeClass::None;

  // FIXME: Bizarrely, GCC treats a call with more than one argument as not
  // being an ICE, but still folds it to a constant using the type of the first
  // argument.
  return EvaluateBuiltinClassifyType(E->getArg(0)->getType(), LangOpts);
}

/// EvaluateBuiltinConstantPForLValue - Determine the result of
/// __builtin_constant_p when applied to the given lvalue.
///
/// An lvalue is only "constant" if it is a pointer or reference to the first
/// character of a string literal.
template<typename LValue>
static bool EvaluateBuiltinConstantPForLValue(const LValue &LV) {
  const Expr *E = LV.getLValueBase().template dyn_cast<const Expr*>();
  return E && isa<StringLiteral>(E) && LV.getLValueOffset().isZero();
}

/// EvaluateBuiltinConstantP - Evaluate __builtin_constant_p as similarly to
/// GCC as we can manage.
static bool EvaluateBuiltinConstantP(ASTContext &Ctx, const Expr *Arg) {
  QualType ArgType = Arg->getType();

  // __builtin_constant_p always has one operand. The rules which gcc follows
  // are not precisely documented, but are as follows:
  //
  //  - If the operand is of integral, floating, complex or enumeration type,
  //    and can be folded to a known value of that type, it returns 1.
  //  - If the operand and can be folded to a pointer to the first character
  //    of a string literal (or such a pointer cast to an integral type), it
  //    returns 1.
  //
  // Otherwise, it returns 0.
  //
  // FIXME: GCC also intends to return 1 for literals of aggregate types, but
  // its support for this does not currently work.
  if (ArgType->isIntegralOrEnumerationType()) {
    Expr::EvalResult Result;
    if (!Arg->EvaluateAsRValue(Result, Ctx) || Result.HasSideEffects)
      return false;

    APValue &V = Result.Val;
    if (V.getKind() == APValue::Int)
      return true;
    if (V.getKind() == APValue::LValue)
      return EvaluateBuiltinConstantPForLValue(V);
  } else if (ArgType->isFloatingType() || ArgType->isAnyComplexType()) {
    return Arg->isEvaluatable(Ctx);
  } else if (ArgType->isPointerType() || Arg->isGLValue()) {
    LValue LV;
    Expr::EvalStatus Status;
    EvalInfo Info(Ctx, Status, EvalInfo::EM_ConstantFold);
    if ((Arg->isGLValue() ? EvaluateLValue(Arg, LV, Info)
                          : EvaluatePointer(Arg, LV, Info)) &&
        !Status.HasSideEffects)
      return EvaluateBuiltinConstantPForLValue(LV);
  }

  // Anything else isn't considered to be sufficiently constant.
  return false;
}

/// Retrieves the "underlying object type" of the given expression,
/// as used by __builtin_object_size.
static QualType getObjectType(APValue::LValueBase B) {
  if (const ValueDecl *D = B.dyn_cast<const ValueDecl*>()) {
    if (const VarDecl *VD = dyn_cast<VarDecl>(D))
      return VD->getType();
  } else if (const Expr *E = B.get<const Expr*>()) {
    if (isa<CompoundLiteralExpr>(E))
      return E->getType();
  }

  return QualType();
}

/// A more selective version of E->IgnoreParenCasts for
/// tryEvaluateBuiltinObjectSize. This ignores some casts/parens that serve only
/// to change the type of E.
/// Ex. For E = `(short*)((char*)(&foo))`, returns `&foo`
///
/// Always returns an RValue with a pointer representation.
static const Expr *ignorePointerCastsAndParens(const Expr *E) {
  assert(E->isRValue() && E->getType()->hasPointerRepresentation());

  auto *NoParens = E->IgnoreParens();
  auto *Cast = dyn_cast<CastExpr>(NoParens);
  if (Cast == nullptr)
    return NoParens;

  // We only conservatively allow a few kinds of casts, because this code is
  // inherently a simple solution that seeks to support the common case.
  auto CastKind = Cast->getCastKind();
  if (CastKind != CK_NoOp && CastKind != CK_BitCast &&
      CastKind != CK_AddressSpaceConversion)
    return NoParens;

  auto *SubExpr = Cast->getSubExpr();
  if (!SubExpr->getType()->hasPointerRepresentation() || !SubExpr->isRValue())
    return NoParens;
  return ignorePointerCastsAndParens(SubExpr);
}

/// Checks to see if the given LValue's Designator is at the end of the LValue's
/// record layout. e.g.
///   struct { struct { int a, b; } fst, snd; } obj;
///   obj.fst   // no
///   obj.snd   // yes
///   obj.fst.a // no
///   obj.fst.b // no
///   obj.snd.a // no
///   obj.snd.b // yes
///
/// Please note: this function is specialized for how __builtin_object_size
/// views "objects".
///
/// If this encounters an invalid RecordDecl or otherwise cannot determine the
/// correct result, it will always return true.
static bool isDesignatorAtObjectEnd(const ASTContext &Ctx, const LValue &LVal) {
  assert(!LVal.Designator.Invalid);

  auto IsLastOrInvalidFieldDecl = [&Ctx](const FieldDecl *FD, bool &Invalid) {
    const RecordDecl *Parent = FD->getParent();
    Invalid = Parent->isInvalidDecl();
    if (Invalid || Parent->isUnion())
      return true;
    const ASTRecordLayout &Layout = Ctx.getASTRecordLayout(Parent);
    return FD->getFieldIndex() + 1 == Layout.getFieldCount();
  };

  auto &Base = LVal.getLValueBase();
  if (auto *ME = dyn_cast_or_null<MemberExpr>(Base.dyn_cast<const Expr *>())) {
    if (auto *FD = dyn_cast<FieldDecl>(ME->getMemberDecl())) {
      bool Invalid;
      if (!IsLastOrInvalidFieldDecl(FD, Invalid))
        return Invalid;
    } else if (auto *IFD = dyn_cast<IndirectFieldDecl>(ME->getMemberDecl())) {
      for (auto *FD : IFD->chain()) {
        bool Invalid;
        if (!IsLastOrInvalidFieldDecl(cast<FieldDecl>(FD), Invalid))
          return Invalid;
      }
    }
  }

  unsigned I = 0;
  QualType BaseType = getType(Base);
  if (LVal.Designator.FirstEntryIsAnUnsizedArray) {
    // If we don't know the array bound, conservatively assume we're looking at
    // the final array element.
    ++I;
    if (BaseType->isIncompleteArrayType())
      BaseType = Ctx.getAsArrayType(BaseType)->getElementType();
    else
      BaseType = BaseType->castAs<PointerType>()->getPointeeType();
  }

  for (unsigned E = LVal.Designator.Entries.size(); I != E; ++I) {
    const auto &Entry = LVal.Designator.Entries[I];
    if (BaseType->isArrayType()) {
      // Because __builtin_object_size treats arrays as objects, we can ignore
      // the index iff this is the last array in the Designator.
      if (I + 1 == E)
        return true;
      const auto *CAT = cast<ConstantArrayType>(Ctx.getAsArrayType(BaseType));
      uint64_t Index = Entry.ArrayIndex;
      if (Index + 1 != CAT->getSize())
        return false;
      BaseType = CAT->getElementType();
    } else if (BaseType->isAnyComplexType()) {
      const auto *CT = BaseType->castAs<ComplexType>();
      uint64_t Index = Entry.ArrayIndex;
      if (Index != 1)
        return false;
      BaseType = CT->getElementType();
    } else if (auto *FD = getAsField(Entry)) {
      bool Invalid;
      if (!IsLastOrInvalidFieldDecl(FD, Invalid))
        return Invalid;
      BaseType = FD->getType();
    } else {
      assert(getAsBaseClass(Entry) && "Expecting cast to a base class");
      return false;
    }
  }
  return true;
}

/// Tests to see if the LValue has a user-specified designator (that isn't
/// necessarily valid). Note that this always returns 'true' if the LValue has
/// an unsized array as its first designator entry, because there's currently no
/// way to tell if the user typed *foo or foo[0].
static bool refersToCompleteObject(const LValue &LVal) {
  if (LVal.Designator.Invalid)
    return false;

  if (!LVal.Designator.Entries.empty())
    return LVal.Designator.isMostDerivedAnUnsizedArray();

  if (!LVal.InvalidBase)
    return true;

  // If `E` is a MemberExpr, then the first part of the designator is hiding in
  // the LValueBase.
  const auto *E = LVal.Base.dyn_cast<const Expr *>();
  return !E || !isa<MemberExpr>(E);
}

/// Attempts to detect a user writing into a piece of memory that's impossible
/// to figure out the size of by just using types.
static bool isUserWritingOffTheEnd(const ASTContext &Ctx, const LValue &LVal) {
  const SubobjectDesignator &Designator = LVal.Designator;
  // Notes:
  // - Users can only write off of the end when we have an invalid base. Invalid
  //   bases imply we don't know where the memory came from.
  // - We used to be a bit more aggressive here; we'd only be conservative if
  //   the array at the end was flexible, or if it had 0 or 1 elements. This
  //   broke some common standard library extensions (PR30346), but was
  //   otherwise seemingly fine. It may be useful to reintroduce this behavior
  //   with some sort of whitelist. OTOH, it seems that GCC is always
  //   conservative with the last element in structs (if it's an array), so our
  //   current behavior is more compatible than a whitelisting approach would
  //   be.
  return LVal.InvalidBase &&
         Designator.Entries.size() == Designator.MostDerivedPathLength &&
         Designator.MostDerivedIsArrayElement &&
         isDesignatorAtObjectEnd(Ctx, LVal);
}

/// Converts the given APInt to CharUnits, assuming the APInt is unsigned.
/// Fails if the conversion would cause loss of precision.
static bool convertUnsignedAPIntToCharUnits(const llvm::APInt &Int,
                                            CharUnits &Result) {
  auto CharUnitsMax = std::numeric_limits<CharUnits::QuantityType>::max();
  if (Int.ugt(CharUnitsMax))
    return false;
  Result = CharUnits::fromQuantity(Int.getZExtValue());
  return true;
}

/// Helper for tryEvaluateBuiltinObjectSize -- Given an LValue, this will
/// determine how many bytes exist from the beginning of the object to either
/// the end of the current subobject, or the end of the object itself, depending
/// on what the LValue looks like + the value of Type.
///
/// If this returns false, the value of Result is undefined.
static bool determineEndOffset(EvalInfo &Info, SourceLocation ExprLoc,
                               unsigned Type, const LValue &LVal,
                               CharUnits &EndOffset) {
  bool DetermineForCompleteObject = refersToCompleteObject(LVal);

  auto CheckedHandleSizeof = [&](QualType Ty, CharUnits &Result) {
    if (Ty.isNull() || Ty->isIncompleteType() || Ty->isFunctionType())
      return false;
    return HandleSizeof(Info, ExprLoc, Ty, Result);
  };

  // We want to evaluate the size of the entire object. This is a valid fallback
  // for when Type=1 and the designator is invalid, because we're asked for an
  // upper-bound.
  if (!(Type & 1) || LVal.Designator.Invalid || DetermineForCompleteObject) {
    // Type=3 wants a lower bound, so we can't fall back to this.
    if (Type == 3 && !DetermineForCompleteObject)
      return false;

    llvm::APInt APEndOffset;
    if (isBaseAnAllocSizeCall(LVal.getLValueBase()) &&
        getBytesReturnedByAllocSizeCall(Info.Ctx, LVal, APEndOffset))
      return convertUnsignedAPIntToCharUnits(APEndOffset, EndOffset);

    if (LVal.InvalidBase)
      return false;

    QualType BaseTy = getObjectType(LVal.getLValueBase());
    return CheckedHandleSizeof(BaseTy, EndOffset);
  }

  // We want to evaluate the size of a subobject.
  const SubobjectDesignator &Designator = LVal.Designator;

  // The following is a moderately common idiom in C:
  //
  // struct Foo { int a; char c[1]; };
  // struct Foo *F = (struct Foo *)malloc(sizeof(struct Foo) + strlen(Bar));
  // strcpy(&F->c[0], Bar);
  //
  // In order to not break too much legacy code, we need to support it.
  if (isUserWritingOffTheEnd(Info.Ctx, LVal)) {
    // If we can resolve this to an alloc_size call, we can hand that back,
    // because we know for certain how many bytes there are to write to.
    llvm::APInt APEndOffset;
    if (isBaseAnAllocSizeCall(LVal.getLValueBase()) &&
        getBytesReturnedByAllocSizeCall(Info.Ctx, LVal, APEndOffset))
      return convertUnsignedAPIntToCharUnits(APEndOffset, EndOffset);

    // If we cannot determine the size of the initial allocation, then we can't
    // given an accurate upper-bound. However, we are still able to give
    // conservative lower-bounds for Type=3.
    if (Type == 1)
      return false;
  }

  CharUnits BytesPerElem;
  if (!CheckedHandleSizeof(Designator.MostDerivedType, BytesPerElem))
    return false;

  // According to the GCC documentation, we want the size of the subobject
  // denoted by the pointer. But that's not quite right -- what we actually
  // want is the size of the immediately-enclosing array, if there is one.
  int64_t ElemsRemaining;
  if (Designator.MostDerivedIsArrayElement &&
      Designator.Entries.size() == Designator.MostDerivedPathLength) {
    uint64_t ArraySize = Designator.getMostDerivedArraySize();
    uint64_t ArrayIndex = Designator.Entries.back().ArrayIndex;
    ElemsRemaining = ArraySize <= ArrayIndex ? 0 : ArraySize - ArrayIndex;
  } else {
    ElemsRemaining = Designator.isOnePastTheEnd() ? 0 : 1;
  }

  EndOffset = LVal.getLValueOffset() + BytesPerElem * ElemsRemaining;
  return true;
}

/// Tries to evaluate the __builtin_object_size for @p E. If successful,
/// returns true and stores the result in @p Size.
///
/// If @p WasError is non-null, this will report whether the failure to evaluate
/// is to be treated as an Error in IntExprEvaluator.
static bool tryEvaluateBuiltinObjectSize(const Expr *E, unsigned Type,
                                         EvalInfo &Info, uint64_t &Size) {
  // Determine the denoted object.
  LValue LVal;
  {
    // The operand of __builtin_object_size is never evaluated for side-effects.
    // If there are any, but we can determine the pointed-to object anyway, then
    // ignore the side-effects.
    SpeculativeEvaluationRAII SpeculativeEval(Info);
    IgnoreSideEffectsRAII Fold(Info);

    if (E->isGLValue()) {
      // It's possible for us to be given GLValues if we're called via
      // Expr::tryEvaluateObjectSize.
      APValue RVal;
      if (!EvaluateAsRValue(Info, E, RVal))
        return false;
      LVal.setFrom(Info.Ctx, RVal);
    } else if (!EvaluatePointer(ignorePointerCastsAndParens(E), LVal, Info,
                                /*InvalidBaseOK=*/true))
      return false;
  }

  // If we point to before the start of the object, there are no accessible
  // bytes.
  if (LVal.getLValueOffset().isNegative()) {
    Size = 0;
    return true;
  }

  CharUnits EndOffset;
  if (!determineEndOffset(Info, E->getExprLoc(), Type, LVal, EndOffset))
    return false;

  // If we've fallen outside of the end offset, just pretend there's nothing to
  // write to/read from.
  if (EndOffset <= LVal.getLValueOffset())
    Size = 0;
  else
    Size = (EndOffset - LVal.getLValueOffset()).getQuantity();
  return true;
}

bool IntExprEvaluator::VisitConstantExpr(const ConstantExpr *E) {
  llvm::SaveAndRestore<bool> InConstantContext(Info.InConstantContext, true);
  return ExprEvaluatorBaseTy::VisitConstantExpr(E);
}

bool IntExprEvaluator::VisitCallExpr(const CallExpr *E) {
  if (unsigned BuiltinOp = E->getBuiltinCallee())
    return VisitBuiltinCallExpr(E, BuiltinOp);

  return ExprEvaluatorBaseTy::VisitCallExpr(E);
}

bool IntExprEvaluator::VisitBuiltinCallExpr(const CallExpr *E,
                                            unsigned BuiltinOp) {
  switch (unsigned BuiltinOp = E->getBuiltinCallee()) {
  default:
    return ExprEvaluatorBaseTy::VisitCallExpr(E);

  case Builtin::BI__builtin_dynamic_object_size:
  case Builtin::BI__builtin_object_size: {
    // The type was checked when we built the expression.
    unsigned Type =
        E->getArg(1)->EvaluateKnownConstInt(Info.Ctx).getZExtValue();
    assert(Type <= 3 && "unexpected type");

    uint64_t Size;
    if (tryEvaluateBuiltinObjectSize(E->getArg(0), Type, Info, Size))
      return Success(Size, E);

    if (E->getArg(0)->HasSideEffects(Info.Ctx))
      return Success((Type & 2) ? 0 : -1, E);

    // Expression had no side effects, but we couldn't statically determine the
    // size of the referenced object.
    switch (Info.EvalMode) {
    case EvalInfo::EM_ConstantExpression:
    case EvalInfo::EM_PotentialConstantExpression:
    case EvalInfo::EM_ConstantFold:
    case EvalInfo::EM_EvaluateForOverflow:
    case EvalInfo::EM_IgnoreSideEffects:
      // Leave it to IR generation.
      return Error(E);
    case EvalInfo::EM_ConstantExpressionUnevaluated:
    case EvalInfo::EM_PotentialConstantExpressionUnevaluated:
      // Reduce it to a constant now.
      return Success((Type & 2) ? 0 : -1, E);
    }

    llvm_unreachable("unexpected EvalMode");
  }

  case Builtin::BI__builtin_os_log_format_buffer_size: {
    analyze_os_log::OSLogBufferLayout Layout;
    analyze_os_log::computeOSLogBufferLayout(Info.Ctx, E, Layout);
    return Success(Layout.size().getQuantity(), E);
  }

  case Builtin::BI__builtin_bswap16:
  case Builtin::BI__builtin_bswap32:
  case Builtin::BI__builtin_bswap64: {
    APSInt Val;
    if (!EvaluateInteger(E->getArg(0), Val, Info))
      return false;

    return Success(Val.byteSwap(), E);
  }

  case Builtin::BI__builtin_classify_type:
    return Success((int)EvaluateBuiltinClassifyType(E, Info.getLangOpts()), E);

  case Builtin::BI__builtin_clrsb:
  case Builtin::BI__builtin_clrsbl:
  case Builtin::BI__builtin_clrsbll: {
    APSInt Val;
    if (!EvaluateInteger(E->getArg(0), Val, Info))
      return false;

    return Success(Val.getBitWidth() - Val.getMinSignedBits(), E);
  }

  case Builtin::BI__builtin_clz:
  case Builtin::BI__builtin_clzl:
  case Builtin::BI__builtin_clzll:
  case Builtin::BI__builtin_clzs: {
    APSInt Val;
    if (!EvaluateInteger(E->getArg(0), Val, Info))
      return false;
    if (!Val)
      return Error(E);

    return Success(Val.countLeadingZeros(), E);
  }

  case Builtin::BI__builtin_constant_p: {
    auto Arg = E->getArg(0);
    if (EvaluateBuiltinConstantP(Info.Ctx, Arg))
      return Success(true, E);
    auto ArgTy = Arg->IgnoreImplicit()->getType();
    if (!Info.InConstantContext && !Arg->HasSideEffects(Info.Ctx) &&
        !ArgTy->isAggregateType() && !ArgTy->isPointerType()) {
      // We can delay calculation of __builtin_constant_p until after
      // inlining. Note: This diagnostic won't be shown to the user.
      Info.FFDiag(E, diag::note_invalid_subexpr_in_const_expr);
      return false;
    }
    return Success(false, E);
  }

  case Builtin::BI__builtin_ctz:
  case Builtin::BI__builtin_ctzl:
  case Builtin::BI__builtin_ctzll:
  case Builtin::BI__builtin_ctzs: {
    APSInt Val;
    if (!EvaluateInteger(E->getArg(0), Val, Info))
      return false;
    if (!Val)
      return Error(E);

    return Success(Val.countTrailingZeros(), E);
  }

  case Builtin::BI__builtin_eh_return_data_regno: {
    int Operand = E->getArg(0)->EvaluateKnownConstInt(Info.Ctx).getZExtValue();
    Operand = Info.Ctx.getTargetInfo().getEHDataRegisterNumber(Operand);
    return Success(Operand, E);
  }

  case Builtin::BI__builtin_expect:
    return Visit(E->getArg(0));

  case Builtin::BI__builtin_ffs:
  case Builtin::BI__builtin_ffsl:
  case Builtin::BI__builtin_ffsll: {
    APSInt Val;
    if (!EvaluateInteger(E->getArg(0), Val, Info))
      return false;

    unsigned N = Val.countTrailingZeros();
    return Success(N == Val.getBitWidth() ? 0 : N + 1, E);
  }

  case Builtin::BI__builtin_fpclassify: {
    APFloat Val(0.0);
    if (!EvaluateFloat(E->getArg(5), Val, Info))
      return false;
    unsigned Arg;
    switch (Val.getCategory()) {
    case APFloat::fcNaN: Arg = 0; break;
    case APFloat::fcInfinity: Arg = 1; break;
    case APFloat::fcNormal: Arg = Val.isDenormal() ? 3 : 2; break;
    case APFloat::fcZero: Arg = 4; break;
    }
    return Visit(E->getArg(Arg));
  }

  case Builtin::BI__builtin_isinf_sign: {
    APFloat Val(0.0);
    return EvaluateFloat(E->getArg(0), Val, Info) &&
           Success(Val.isInfinity() ? (Val.isNegative() ? -1 : 1) : 0, E);
  }

  case Builtin::BI__builtin_isinf: {
    APFloat Val(0.0);
    return EvaluateFloat(E->getArg(0), Val, Info) &&
           Success(Val.isInfinity() ? 1 : 0, E);
  }

  case Builtin::BI__builtin_isfinite: {
    APFloat Val(0.0);
    return EvaluateFloat(E->getArg(0), Val, Info) &&
           Success(Val.isFinite() ? 1 : 0, E);
  }

  case Builtin::BI__builtin_isnan: {
    APFloat Val(0.0);
    return EvaluateFloat(E->getArg(0), Val, Info) &&
           Success(Val.isNaN() ? 1 : 0, E);
  }

  case Builtin::BI__builtin_isnormal: {
    APFloat Val(0.0);
    return EvaluateFloat(E->getArg(0), Val, Info) &&
           Success(Val.isNormal() ? 1 : 0, E);
  }

  case Builtin::BI__builtin_parity:
  case Builtin::BI__builtin_parityl:
  case Builtin::BI__builtin_parityll: {
    APSInt Val;
    if (!EvaluateInteger(E->getArg(0), Val, Info))
      return false;

    return Success(Val.countPopulation() % 2, E);
  }

  case Builtin::BI__builtin_popcount:
  case Builtin::BI__builtin_popcountl:
  case Builtin::BI__builtin_popcountll: {
    APSInt Val;
    if (!EvaluateInteger(E->getArg(0), Val, Info))
      return false;

    return Success(Val.countPopulation(), E);
  }

  case Builtin::BIstrlen:
  case Builtin::BIwcslen:
    // A call to strlen is not a constant expression.
    if (Info.getLangOpts().CPlusPlus11)
      Info.CCEDiag(E, diag::note_constexpr_invalid_function)
        << /*isConstexpr*/0 << /*isConstructor*/0
        << (std::string("'") + Info.Ctx.BuiltinInfo.getName(BuiltinOp) + "'");
    else
      Info.CCEDiag(E, diag::note_invalid_subexpr_in_const_expr);
    LLVM_FALLTHROUGH;
  case Builtin::BI__builtin_strlen:
  case Builtin::BI__builtin_wcslen: {
    // As an extension, we support __builtin_strlen() as a constant expression,
    // and support folding strlen() to a constant.
    LValue String;
    if (!EvaluatePointer(E->getArg(0), String, Info))
      return false;

    QualType CharTy = E->getArg(0)->getType()->getPointeeType();

    // Fast path: if it's a string literal, search the string value.
    if (const StringLiteral *S = dyn_cast_or_null<StringLiteral>(
            String.getLValueBase().dyn_cast<const Expr *>())) {
      // The string literal may have embedded null characters. Find the first
      // one and truncate there.
      StringRef Str = S->getBytes();
      int64_t Off = String.Offset.getQuantity();
      if (Off >= 0 && (uint64_t)Off <= (uint64_t)Str.size() &&
          S->getCharByteWidth() == 1 &&
          // FIXME: Add fast-path for wchar_t too.
          Info.Ctx.hasSameUnqualifiedType(CharTy, Info.Ctx.CharTy)) {
        Str = Str.substr(Off);

        StringRef::size_type Pos = Str.find(0);
        if (Pos != StringRef::npos)
          Str = Str.substr(0, Pos);

        return Success(Str.size(), E);
      }

      // Fall through to slow path to issue appropriate diagnostic.
    }

    // Slow path: scan the bytes of the string looking for the terminating 0.
    for (uint64_t Strlen = 0; /**/; ++Strlen) {
      APValue Char;
      if (!handleLValueToRValueConversion(Info, E, CharTy, String, Char) ||
          !Char.isInt())
        return false;
      if (!Char.getInt())
        return Success(Strlen, E);
      if (!HandleLValueArrayAdjustment(Info, E, String, CharTy, 1))
        return false;
    }
  }

  case Builtin::BIstrcmp:
  case Builtin::BIwcscmp:
  case Builtin::BIstrncmp:
  case Builtin::BIwcsncmp:
  case Builtin::BImemcmp:
  case Builtin::BIwmemcmp:
    // A call to strlen is not a constant expression.
    if (Info.getLangOpts().CPlusPlus11)
      Info.CCEDiag(E, diag::note_constexpr_invalid_function)
        << /*isConstexpr*/0 << /*isConstructor*/0
        << (std::string("'") + Info.Ctx.BuiltinInfo.getName(BuiltinOp) + "'");
    else
      Info.CCEDiag(E, diag::note_invalid_subexpr_in_const_expr);
    LLVM_FALLTHROUGH;
  case Builtin::BI__builtin_strcmp:
  case Builtin::BI__builtin_wcscmp:
  case Builtin::BI__builtin_strncmp:
  case Builtin::BI__builtin_wcsncmp:
  case Builtin::BI__builtin_memcmp:
  case Builtin::BI__builtin_wmemcmp: {
    LValue String1, String2;
    if (!EvaluatePointer(E->getArg(0), String1, Info) ||
        !EvaluatePointer(E->getArg(1), String2, Info))
      return false;

    uint64_t MaxLength = uint64_t(-1);
    if (BuiltinOp != Builtin::BIstrcmp &&
        BuiltinOp != Builtin::BIwcscmp &&
        BuiltinOp != Builtin::BI__builtin_strcmp &&
        BuiltinOp != Builtin::BI__builtin_wcscmp) {
      APSInt N;
      if (!EvaluateInteger(E->getArg(2), N, Info))
        return false;
      MaxLength = N.getExtValue();
    }

    // Empty substrings compare equal by definition.
    if (MaxLength == 0u)
      return Success(0, E);

    if (!String1.checkNullPointerForFoldAccess(Info, E, AK_Read) ||
        !String2.checkNullPointerForFoldAccess(Info, E, AK_Read) ||
        String1.Designator.Invalid || String2.Designator.Invalid)
      return false;

    QualType CharTy1 = String1.Designator.getType(Info.Ctx);
    QualType CharTy2 = String2.Designator.getType(Info.Ctx);

    bool IsRawByte = BuiltinOp == Builtin::BImemcmp ||
                     BuiltinOp == Builtin::BI__builtin_memcmp;

    assert(IsRawByte ||
           (Info.Ctx.hasSameUnqualifiedType(
                CharTy1, E->getArg(0)->getType()->getPointeeType()) &&
            Info.Ctx.hasSameUnqualifiedType(CharTy1, CharTy2)));

    const auto &ReadCurElems = [&](APValue &Char1, APValue &Char2) {
      return handleLValueToRValueConversion(Info, E, CharTy1, String1, Char1) &&
             handleLValueToRValueConversion(Info, E, CharTy2, String2, Char2) &&
             Char1.isInt() && Char2.isInt();
    };
    const auto &AdvanceElems = [&] {
      return HandleLValueArrayAdjustment(Info, E, String1, CharTy1, 1) &&
             HandleLValueArrayAdjustment(Info, E, String2, CharTy2, 1);
    };

    if (IsRawByte) {
      uint64_t BytesRemaining = MaxLength;
      // Pointers to const void may point to objects of incomplete type.
      if (CharTy1->isIncompleteType()) {
        Info.FFDiag(E, diag::note_constexpr_ltor_incomplete_type) << CharTy1;
        return false;
      }
      if (CharTy2->isIncompleteType()) {
        Info.FFDiag(E, diag::note_constexpr_ltor_incomplete_type) << CharTy2;
        return false;
      }
      uint64_t CharTy1Width{Info.Ctx.getTypeSize(CharTy1)};
      CharUnits CharTy1Size = Info.Ctx.toCharUnitsFromBits(CharTy1Width);
      // Give up on comparing between elements with disparate widths.
      if (CharTy1Size != Info.Ctx.getTypeSizeInChars(CharTy2))
        return false;
      uint64_t BytesPerElement = CharTy1Size.getQuantity();
      assert(BytesRemaining && "BytesRemaining should not be zero: the "
                               "following loop considers at least one element");
      while (true) {
        APValue Char1, Char2;
        if (!ReadCurElems(Char1, Char2))
          return false;
        // We have compatible in-memory widths, but a possible type and
        // (for `bool`) internal representation mismatch.
        // Assuming two's complement representation, including 0 for `false` and
        // 1 for `true`, we can check an appropriate number of elements for
        // equality even if they are not byte-sized.
        APSInt Char1InMem = Char1.getInt().extOrTrunc(CharTy1Width);
        APSInt Char2InMem = Char2.getInt().extOrTrunc(CharTy1Width);
        if (Char1InMem.ne(Char2InMem)) {
          // If the elements are byte-sized, then we can produce a three-way
          // comparison result in a straightforward manner.
          if (BytesPerElement == 1u) {
            // memcmp always compares unsigned chars.
            return Success(Char1InMem.ult(Char2InMem) ? -1 : 1, E);
          }
          // The result is byte-order sensitive, and we have multibyte elements.
          // FIXME: We can compare the remaining bytes in the correct order.
          return false;
        }
        if (!AdvanceElems())
          return false;
        if (BytesRemaining <= BytesPerElement)
          break;
        BytesRemaining -= BytesPerElement;
      }
      // Enough elements are equal to account for the memcmp limit.
      return Success(0, E);
    }

    bool StopAtNull = (BuiltinOp != Builtin::BImemcmp &&
                       BuiltinOp != Builtin::BIwmemcmp &&
                       BuiltinOp != Builtin::BI__builtin_memcmp &&
                       BuiltinOp != Builtin::BI__builtin_wmemcmp);
    bool IsWide = BuiltinOp == Builtin::BIwcscmp ||
                  BuiltinOp == Builtin::BIwcsncmp ||
                  BuiltinOp == Builtin::BIwmemcmp ||
                  BuiltinOp == Builtin::BI__builtin_wcscmp ||
                  BuiltinOp == Builtin::BI__builtin_wcsncmp ||
                  BuiltinOp == Builtin::BI__builtin_wmemcmp;

    for (; MaxLength; --MaxLength) {
      APValue Char1, Char2;
      if (!ReadCurElems(Char1, Char2))
        return false;
      if (Char1.getInt() != Char2.getInt()) {
        if (IsWide) // wmemcmp compares with wchar_t signedness.
          return Success(Char1.getInt() < Char2.getInt() ? -1 : 1, E);
        // memcmp always compares unsigned chars.
        return Success(Char1.getInt().ult(Char2.getInt()) ? -1 : 1, E);
      }
      if (StopAtNull && !Char1.getInt())
        return Success(0, E);
      assert(!(StopAtNull && !Char2.getInt()));
      if (!AdvanceElems())
        return false;
    }
    // We hit the strncmp / memcmp limit.
    return Success(0, E);
  }

  case Builtin::BI__atomic_always_lock_free:
  case Builtin::BI__atomic_is_lock_free:
  case Builtin::BI__c11_atomic_is_lock_free: {
    APSInt SizeVal;
    if (!EvaluateInteger(E->getArg(0), SizeVal, Info))
      return false;

    // For __atomic_is_lock_free(sizeof(_Atomic(T))), if the size is a power
    // of two less than the maximum inline atomic width, we know it is
    // lock-free.  If the size isn't a power of two, or greater than the
    // maximum alignment where we promote atomics, we know it is not lock-free
    // (at least not in the sense of atomic_is_lock_free).  Otherwise,
    // the answer can only be determined at runtime; for example, 16-byte
    // atomics have lock-free implementations on some, but not all,
    // x86-64 processors.

    // Check power-of-two.
    CharUnits Size = CharUnits::fromQuantity(SizeVal.getZExtValue());
    if (Size.isPowerOfTwo()) {
      // Check against inlining width.
      unsigned InlineWidthBits =
          Info.Ctx.getTargetInfo().getMaxAtomicInlineWidth();
      if (Size <= Info.Ctx.toCharUnitsFromBits(InlineWidthBits)) {
        if (BuiltinOp == Builtin::BI__c11_atomic_is_lock_free ||
            Size == CharUnits::One() ||
            E->getArg(1)->isNullPointerConstant(Info.Ctx,
                                                Expr::NPC_NeverValueDependent))
          // OK, we will inline appropriately-aligned operations of this size,
          // and _Atomic(T) is appropriately-aligned.
          return Success(1, E);

        QualType PointeeType = E->getArg(1)->IgnoreImpCasts()->getType()->
          castAs<PointerType>()->getPointeeType();
        if (!PointeeType->isIncompleteType() &&
            Info.Ctx.getTypeAlignInChars(PointeeType) >= Size) {
          // OK, we will inline operations on this object.
          return Success(1, E);
        }
      }
    }

    return BuiltinOp == Builtin::BI__atomic_always_lock_free ?
        Success(0, E) : Error(E);
  }
  case Builtin::BIomp_is_initial_device:
    // We can decide statically which value the runtime would return if called.
    return Success(Info.getLangOpts().OpenMPIsDevice ? 0 : 1, E);
  case Builtin::BI__builtin_add_overflow:
  case Builtin::BI__builtin_sub_overflow:
  case Builtin::BI__builtin_mul_overflow:
  case Builtin::BI__builtin_sadd_overflow:
  case Builtin::BI__builtin_uadd_overflow:
  case Builtin::BI__builtin_uaddl_overflow:
  case Builtin::BI__builtin_uaddll_overflow:
  case Builtin::BI__builtin_usub_overflow:
  case Builtin::BI__builtin_usubl_overflow:
  case Builtin::BI__builtin_usubll_overflow:
  case Builtin::BI__builtin_umul_overflow:
  case Builtin::BI__builtin_umull_overflow:
  case Builtin::BI__builtin_umulll_overflow:
  case Builtin::BI__builtin_saddl_overflow:
  case Builtin::BI__builtin_saddll_overflow:
  case Builtin::BI__builtin_ssub_overflow:
  case Builtin::BI__builtin_ssubl_overflow:
  case Builtin::BI__builtin_ssubll_overflow:
  case Builtin::BI__builtin_smul_overflow:
  case Builtin::BI__builtin_smull_overflow:
  case Builtin::BI__builtin_smulll_overflow: {
    LValue ResultLValue;
    APSInt LHS, RHS;

    QualType ResultType = E->getArg(2)->getType()->getPointeeType();
    if (!EvaluateInteger(E->getArg(0), LHS, Info) ||
        !EvaluateInteger(E->getArg(1), RHS, Info) ||
        !EvaluatePointer(E->getArg(2), ResultLValue, Info))
      return false;

    APSInt Result;
    bool DidOverflow = false;

    // If the types don't have to match, enlarge all 3 to the largest of them.
    if (BuiltinOp == Builtin::BI__builtin_add_overflow ||
        BuiltinOp == Builtin::BI__builtin_sub_overflow ||
        BuiltinOp == Builtin::BI__builtin_mul_overflow) {
      bool IsSigned = LHS.isSigned() || RHS.isSigned() ||
                      ResultType->isSignedIntegerOrEnumerationType();
      bool AllSigned = LHS.isSigned() && RHS.isSigned() &&
                      ResultType->isSignedIntegerOrEnumerationType();
      uint64_t LHSSize = LHS.getBitWidth();
      uint64_t RHSSize = RHS.getBitWidth();
      uint64_t ResultSize = Info.Ctx.getTypeSize(ResultType);
      uint64_t MaxBits = std::max(std::max(LHSSize, RHSSize), ResultSize);

      // Add an additional bit if the signedness isn't uniformly agreed to. We
      // could do this ONLY if there is a signed and an unsigned that both have
      // MaxBits, but the code to check that is pretty nasty.  The issue will be
      // caught in the shrink-to-result later anyway.
      if (IsSigned && !AllSigned)
        ++MaxBits;

      LHS = APSInt(IsSigned ? LHS.sextOrSelf(MaxBits) : LHS.zextOrSelf(MaxBits),
                   !IsSigned);
      RHS = APSInt(IsSigned ? RHS.sextOrSelf(MaxBits) : RHS.zextOrSelf(MaxBits),
                   !IsSigned);
      Result = APSInt(MaxBits, !IsSigned);
    }

    // Find largest int.
    switch (BuiltinOp) {
    default:
      llvm_unreachable("Invalid value for BuiltinOp");
    case Builtin::BI__builtin_add_overflow:
    case Builtin::BI__builtin_sadd_overflow:
    case Builtin::BI__builtin_saddl_overflow:
    case Builtin::BI__builtin_saddll_overflow:
    case Builtin::BI__builtin_uadd_overflow:
    case Builtin::BI__builtin_uaddl_overflow:
    case Builtin::BI__builtin_uaddll_overflow:
      Result = LHS.isSigned() ? LHS.sadd_ov(RHS, DidOverflow)
                              : LHS.uadd_ov(RHS, DidOverflow);
      break;
    case Builtin::BI__builtin_sub_overflow:
    case Builtin::BI__builtin_ssub_overflow:
    case Builtin::BI__builtin_ssubl_overflow:
    case Builtin::BI__builtin_ssubll_overflow:
    case Builtin::BI__builtin_usub_overflow:
    case Builtin::BI__builtin_usubl_overflow:
    case Builtin::BI__builtin_usubll_overflow:
      Result = LHS.isSigned() ? LHS.ssub_ov(RHS, DidOverflow)
                              : LHS.usub_ov(RHS, DidOverflow);
      break;
    case Builtin::BI__builtin_mul_overflow:
    case Builtin::BI__builtin_smul_overflow:
    case Builtin::BI__builtin_smull_overflow:
    case Builtin::BI__builtin_smulll_overflow:
    case Builtin::BI__builtin_umul_overflow:
    case Builtin::BI__builtin_umull_overflow:
    case Builtin::BI__builtin_umulll_overflow:
      Result = LHS.isSigned() ? LHS.smul_ov(RHS, DidOverflow)
                              : LHS.umul_ov(RHS, DidOverflow);
      break;
    }

    // In the case where multiple sizes are allowed, truncate and see if
    // the values are the same.
    if (BuiltinOp == Builtin::BI__builtin_add_overflow ||
        BuiltinOp == Builtin::BI__builtin_sub_overflow ||
        BuiltinOp == Builtin::BI__builtin_mul_overflow) {
      // APSInt doesn't have a TruncOrSelf, so we use extOrTrunc instead,
      // since it will give us the behavior of a TruncOrSelf in the case where
      // its parameter <= its size.  We previously set Result to be at least the
      // type-size of the result, so getTypeSize(ResultType) <= Result.BitWidth
      // will work exactly like TruncOrSelf.
      APSInt Temp = Result.extOrTrunc(Info.Ctx.getTypeSize(ResultType));
      Temp.setIsSigned(ResultType->isSignedIntegerOrEnumerationType());

      if (!APSInt::isSameValue(Temp, Result))
        DidOverflow = true;
      Result = Temp;
    }

    APValue APV{Result};
    if (!handleAssignment(Info, E, ResultLValue, ResultType, APV))
      return false;
    return Success(DidOverflow, E);
  }
  }
}

/// Determine whether this is a pointer past the end of the complete
/// object referred to by the lvalue.
static bool isOnePastTheEndOfCompleteObject(const ASTContext &Ctx,
                                            const LValue &LV) {
  // A null pointer can be viewed as being "past the end" but we don't
  // choose to look at it that way here.
  if (!LV.getLValueBase())
    return false;

  // If the designator is valid and refers to a subobject, we're not pointing
  // past the end.
  if (!LV.getLValueDesignator().Invalid &&
      !LV.getLValueDesignator().isOnePastTheEnd())
    return false;

  // A pointer to an incomplete type might be past-the-end if the type's size is
  // zero.  We cannot tell because the type is incomplete.
  QualType Ty = getType(LV.getLValueBase());
  if (Ty->isIncompleteType())
    return true;

  // We're a past-the-end pointer if we point to the byte after the object,
  // no matter what our type or path is.
  auto Size = Ctx.getTypeSizeInChars(Ty);
  return LV.getLValueOffset() == Size;
}

namespace {

/// Data recursive integer evaluator of certain binary operators.
///
/// We use a data recursive algorithm for binary operators so that we are able
/// to handle extreme cases of chained binary operators without causing stack
/// overflow.
class DataRecursiveIntBinOpEvaluator {
  struct EvalResult {
    APValue Val;
    bool Failed;

    EvalResult() : Failed(false) { }

    void swap(EvalResult &RHS) {
      Val.swap(RHS.Val);
      Failed = RHS.Failed;
      RHS.Failed = false;
    }
  };

  struct Job {
    const Expr *E;
    EvalResult LHSResult; // meaningful only for binary operator expression.
    enum { AnyExprKind, BinOpKind, BinOpVisitedLHSKind } Kind;

    Job() = default;
    Job(Job &&) = default;

    void startSpeculativeEval(EvalInfo &Info) {
      SpecEvalRAII = SpeculativeEvaluationRAII(Info);
    }

  private:
    SpeculativeEvaluationRAII SpecEvalRAII;
  };

  SmallVector<Job, 16> Queue;

  IntExprEvaluator &IntEval;
  EvalInfo &Info;
  APValue &FinalResult;

public:
  DataRecursiveIntBinOpEvaluator(IntExprEvaluator &IntEval, APValue &Result)
    : IntEval(IntEval), Info(IntEval.getEvalInfo()), FinalResult(Result) { }

  /// True if \param E is a binary operator that we are going to handle
  /// data recursively.
  /// We handle binary operators that are comma, logical, or that have operands
  /// with integral or enumeration type.
  static bool shouldEnqueue(const BinaryOperator *E) {
    return E->getOpcode() == BO_Comma || E->isLogicalOp() ||
           (E->isRValue() && E->getType()->isIntegralOrEnumerationType() &&
            E->getLHS()->getType()->isIntegralOrEnumerationType() &&
            E->getRHS()->getType()->isIntegralOrEnumerationType());
  }

  bool Traverse(const BinaryOperator *E) {
    enqueue(E);
    EvalResult PrevResult;
    while (!Queue.empty())
      process(PrevResult);

    if (PrevResult.Failed) return false;

    FinalResult.swap(PrevResult.Val);
    return true;
  }

private:
  bool Success(uint64_t Value, const Expr *E, APValue &Result) {
    return IntEval.Success(Value, E, Result);
  }
  bool Success(const APSInt &Value, const Expr *E, APValue &Result) {
    return IntEval.Success(Value, E, Result);
  }
  bool Error(const Expr *E) {
    return IntEval.Error(E);
  }
  bool Error(const Expr *E, diag::kind D) {
    return IntEval.Error(E, D);
  }

  OptionalDiagnostic CCEDiag(const Expr *E, diag::kind D) {
    return Info.CCEDiag(E, D);
  }

  // Returns true if visiting the RHS is necessary, false otherwise.
  bool VisitBinOpLHSOnly(EvalResult &LHSResult, const BinaryOperator *E,
                         bool &SuppressRHSDiags);

  bool VisitBinOp(const EvalResult &LHSResult, const EvalResult &RHSResult,
                  const BinaryOperator *E, APValue &Result);

  void EvaluateExpr(const Expr *E, EvalResult &Result) {
    Result.Failed = !Evaluate(Result.Val, Info, E);
    if (Result.Failed)
      Result.Val = APValue();
  }

  void process(EvalResult &Result);

  void enqueue(const Expr *E) {
    E = E->IgnoreParens();
    Queue.resize(Queue.size()+1);
    Queue.back().E = E;
    Queue.back().Kind = Job::AnyExprKind;
  }
};

}

bool DataRecursiveIntBinOpEvaluator::
       VisitBinOpLHSOnly(EvalResult &LHSResult, const BinaryOperator *E,
                         bool &SuppressRHSDiags) {
  if (E->getOpcode() == BO_Comma) {
    // Ignore LHS but note if we could not evaluate it.
    if (LHSResult.Failed)
      return Info.noteSideEffect();
    return true;
  }

  if (E->isLogicalOp()) {
    bool LHSAsBool;
    if (!LHSResult.Failed && HandleConversionToBool(LHSResult.Val, LHSAsBool)) {
      // We were able to evaluate the LHS, see if we can get away with not
      // evaluating the RHS: 0 && X -> 0, 1 || X -> 1
      if (LHSAsBool == (E->getOpcode() == BO_LOr)) {
        Success(LHSAsBool, E, LHSResult.Val);
        return false; // Ignore RHS
      }
    } else {
      LHSResult.Failed = true;

      // Since we weren't able to evaluate the left hand side, it
      // might have had side effects.
      if (!Info.noteSideEffect())
        return false;

      // We can't evaluate the LHS; however, sometimes the result
      // is determined by the RHS: X && 0 -> 0, X || 1 -> 1.
      // Don't ignore RHS and suppress diagnostics from this arm.
      SuppressRHSDiags = true;
    }

    return true;
  }

  assert(E->getLHS()->getType()->isIntegralOrEnumerationType() &&
         E->getRHS()->getType()->isIntegralOrEnumerationType());

  if (LHSResult.Failed && !Info.noteFailure())
    return false; // Ignore RHS;

  return true;
}

static void addOrSubLValueAsInteger(APValue &LVal, const APSInt &Index,
                                    bool IsSub) {
  // Compute the new offset in the appropriate width, wrapping at 64 bits.
  // FIXME: When compiling for a 32-bit target, we should use 32-bit
  // offsets.
  assert(!LVal.hasLValuePath() && "have designator for integer lvalue");
  CharUnits &Offset = LVal.getLValueOffset();
  uint64_t Offset64 = Offset.getQuantity();
  uint64_t Index64 = Index.extOrTrunc(64).getZExtValue();
  Offset = CharUnits::fromQuantity(IsSub ? Offset64 - Index64
                                         : Offset64 + Index64);
}

bool DataRecursiveIntBinOpEvaluator::
       VisitBinOp(const EvalResult &LHSResult, const EvalResult &RHSResult,
                  const BinaryOperator *E, APValue &Result) {
  if (E->getOpcode() == BO_Comma) {
    if (RHSResult.Failed)
      return false;
    Result = RHSResult.Val;
    return true;
  }

  if (E->isLogicalOp()) {
    bool lhsResult, rhsResult;
    bool LHSIsOK = HandleConversionToBool(LHSResult.Val, lhsResult);
    bool RHSIsOK = HandleConversionToBool(RHSResult.Val, rhsResult);

    if (LHSIsOK) {
      if (RHSIsOK) {
        if (E->getOpcode() == BO_LOr)
          return Success(lhsResult || rhsResult, E, Result);
        else
          return Success(lhsResult && rhsResult, E, Result);
      }
    } else {
      if (RHSIsOK) {
        // We can't evaluate the LHS; however, sometimes the result
        // is determined by the RHS: X && 0 -> 0, X || 1 -> 1.
        if (rhsResult == (E->getOpcode() == BO_LOr))
          return Success(rhsResult, E, Result);
      }
    }

    return false;
  }

  assert(E->getLHS()->getType()->isIntegralOrEnumerationType() &&
         E->getRHS()->getType()->isIntegralOrEnumerationType());

  if (LHSResult.Failed || RHSResult.Failed)
    return false;

  const APValue &LHSVal = LHSResult.Val;
  const APValue &RHSVal = RHSResult.Val;

  // Handle cases like (unsigned long)&a + 4.
  if (E->isAdditiveOp() && LHSVal.isLValue() && RHSVal.isInt()) {
    Result = LHSVal;
    addOrSubLValueAsInteger(Result, RHSVal.getInt(), E->getOpcode() == BO_Sub);
    return true;
  }

  // Handle cases like 4 + (unsigned long)&a
  if (E->getOpcode() == BO_Add &&
      RHSVal.isLValue() && LHSVal.isInt()) {
    Result = RHSVal;
    addOrSubLValueAsInteger(Result, LHSVal.getInt(), /*IsSub*/false);
    return true;
  }

  if (E->getOpcode() == BO_Sub && LHSVal.isLValue() && RHSVal.isLValue()) {
    // Handle (intptr_t)&&A - (intptr_t)&&B.
    if (!LHSVal.getLValueOffset().isZero() ||
        !RHSVal.getLValueOffset().isZero())
      return false;
    const Expr *LHSExpr = LHSVal.getLValueBase().dyn_cast<const Expr*>();
    const Expr *RHSExpr = RHSVal.getLValueBase().dyn_cast<const Expr*>();
    if (!LHSExpr || !RHSExpr)
      return false;
    const AddrLabelExpr *LHSAddrExpr = dyn_cast<AddrLabelExpr>(LHSExpr);
    const AddrLabelExpr *RHSAddrExpr = dyn_cast<AddrLabelExpr>(RHSExpr);
    if (!LHSAddrExpr || !RHSAddrExpr)
      return false;
    // Make sure both labels come from the same function.
    if (LHSAddrExpr->getLabel()->getDeclContext() !=
        RHSAddrExpr->getLabel()->getDeclContext())
      return false;
    Result = APValue(LHSAddrExpr, RHSAddrExpr);
    return true;
  }

  // All the remaining cases expect both operands to be an integer
  if (!LHSVal.isInt() || !RHSVal.isInt())
    return Error(E);

  // Set up the width and signedness manually, in case it can't be deduced
  // from the operation we're performing.
  // FIXME: Don't do this in the cases where we can deduce it.
  APSInt Value(Info.Ctx.getIntWidth(E->getType()),
               E->getType()->isUnsignedIntegerOrEnumerationType());
  if (!handleIntIntBinOp(Info, E, LHSVal.getInt(), E->getOpcode(),
                         RHSVal.getInt(), Value))
    return false;
  return Success(Value, E, Result);
}

void DataRecursiveIntBinOpEvaluator::process(EvalResult &Result) {
  Job &job = Queue.back();

  switch (job.Kind) {
    case Job::AnyExprKind: {
      if (const BinaryOperator *Bop = dyn_cast<BinaryOperator>(job.E)) {
        if (shouldEnqueue(Bop)) {
          job.Kind = Job::BinOpKind;
          enqueue(Bop->getLHS());
          return;
        }
      }

      EvaluateExpr(job.E, Result);
      Queue.pop_back();
      return;
    }

    case Job::BinOpKind: {
      const BinaryOperator *Bop = cast<BinaryOperator>(job.E);
      bool SuppressRHSDiags = false;
      if (!VisitBinOpLHSOnly(Result, Bop, SuppressRHSDiags)) {
        Queue.pop_back();
        return;
      }
      if (SuppressRHSDiags)
        job.startSpeculativeEval(Info);
      job.LHSResult.swap(Result);
      job.Kind = Job::BinOpVisitedLHSKind;
      enqueue(Bop->getRHS());
      return;
    }

    case Job::BinOpVisitedLHSKind: {
      const BinaryOperator *Bop = cast<BinaryOperator>(job.E);
      EvalResult RHS;
      RHS.swap(Result);
      Result.Failed = !VisitBinOp(job.LHSResult, RHS, Bop, Result.Val);
      Queue.pop_back();
      return;
    }
  }

  llvm_unreachable("Invalid Job::Kind!");
}

namespace {
/// Used when we determine that we should fail, but can keep evaluating prior to
/// noting that we had a failure.
class DelayedNoteFailureRAII {
  EvalInfo &Info;
  bool NoteFailure;

public:
  DelayedNoteFailureRAII(EvalInfo &Info, bool NoteFailure = true)
      : Info(Info), NoteFailure(NoteFailure) {}
  ~DelayedNoteFailureRAII() {
    if (NoteFailure) {
      bool ContinueAfterFailure = Info.noteFailure();
      (void)ContinueAfterFailure;
      assert(ContinueAfterFailure &&
             "Shouldn't have kept evaluating on failure.");
    }
  }
};
}

template <class SuccessCB, class AfterCB>
static bool
EvaluateComparisonBinaryOperator(EvalInfo &Info, const BinaryOperator *E,
                                 SuccessCB &&Success, AfterCB &&DoAfter) {
  assert(E->isComparisonOp() && "expected comparison operator");
  assert((E->getOpcode() == BO_Cmp ||
          E->getType()->isIntegralOrEnumerationType()) &&
         "unsupported binary expression evaluation");
  auto Error = [&](const Expr *E) {
    Info.FFDiag(E, diag::note_invalid_subexpr_in_const_expr);
    return false;
  };

  using CCR = ComparisonCategoryResult;
  bool IsRelational = E->isRelationalOp();
  bool IsEquality = E->isEqualityOp();
  if (E->getOpcode() == BO_Cmp) {
    const ComparisonCategoryInfo &CmpInfo =
        Info.Ctx.CompCategories.getInfoForType(E->getType());
    IsRelational = CmpInfo.isOrdered();
    IsEquality = CmpInfo.isEquality();
  }

  QualType LHSTy = E->getLHS()->getType();
  QualType RHSTy = E->getRHS()->getType();

  if (LHSTy->isIntegralOrEnumerationType() &&
      RHSTy->isIntegralOrEnumerationType()) {
    APSInt LHS, RHS;
    bool LHSOK = EvaluateInteger(E->getLHS(), LHS, Info);
    if (!LHSOK && !Info.noteFailure())
      return false;
    if (!EvaluateInteger(E->getRHS(), RHS, Info) || !LHSOK)
      return false;
    if (LHS < RHS)
      return Success(CCR::Less, E);
    if (LHS > RHS)
      return Success(CCR::Greater, E);
    return Success(CCR::Equal, E);
  }

  if (LHSTy->isAnyComplexType() || RHSTy->isAnyComplexType()) {
    ComplexValue LHS, RHS;
    bool LHSOK;
    if (E->isAssignmentOp()) {
      LValue LV;
      EvaluateLValue(E->getLHS(), LV, Info);
      LHSOK = false;
    } else if (LHSTy->isRealFloatingType()) {
      LHSOK = EvaluateFloat(E->getLHS(), LHS.FloatReal, Info);
      if (LHSOK) {
        LHS.makeComplexFloat();
        LHS.FloatImag = APFloat(LHS.FloatReal.getSemantics());
      }
    } else {
      LHSOK = EvaluateComplex(E->getLHS(), LHS, Info);
    }
    if (!LHSOK && !Info.noteFailure())
      return false;

    if (E->getRHS()->getType()->isRealFloatingType()) {
      if (!EvaluateFloat(E->getRHS(), RHS.FloatReal, Info) || !LHSOK)
        return false;
      RHS.makeComplexFloat();
      RHS.FloatImag = APFloat(RHS.FloatReal.getSemantics());
    } else if (!EvaluateComplex(E->getRHS(), RHS, Info) || !LHSOK)
      return false;

    if (LHS.isComplexFloat()) {
      APFloat::cmpResult CR_r =
        LHS.getComplexFloatReal().compare(RHS.getComplexFloatReal());
      APFloat::cmpResult CR_i =
        LHS.getComplexFloatImag().compare(RHS.getComplexFloatImag());
      bool IsEqual = CR_r == APFloat::cmpEqual && CR_i == APFloat::cmpEqual;
      return Success(IsEqual ? CCR::Equal : CCR::Nonequal, E);
    } else {
      assert(IsEquality && "invalid complex comparison");
      bool IsEqual = LHS.getComplexIntReal() == RHS.getComplexIntReal() &&
                     LHS.getComplexIntImag() == RHS.getComplexIntImag();
      return Success(IsEqual ? CCR::Equal : CCR::Nonequal, E);
    }
  }

  if (LHSTy->isRealFloatingType() &&
      RHSTy->isRealFloatingType()) {
    APFloat RHS(0.0), LHS(0.0);

    bool LHSOK = EvaluateFloat(E->getRHS(), RHS, Info);
    if (!LHSOK && !Info.noteFailure())
      return false;

    if (!EvaluateFloat(E->getLHS(), LHS, Info) || !LHSOK)
      return false;

    assert(E->isComparisonOp() && "Invalid binary operator!");
    auto GetCmpRes = [&]() {
      switch (LHS.compare(RHS)) {
      case APFloat::cmpEqual:
        return CCR::Equal;
      case APFloat::cmpLessThan:
        return CCR::Less;
      case APFloat::cmpGreaterThan:
        return CCR::Greater;
      case APFloat::cmpUnordered:
        return CCR::Unordered;
      }
      llvm_unreachable("Unrecognised APFloat::cmpResult enum");
    };

    return Success(GetCmpRes(), E);
  }

  if (LHSTy->isPointerType() && RHSTy->isPointerType()) {
    LValue LHSValue, RHSValue;

    bool LHSOK = EvaluatePointer(E->getLHS(), LHSValue, Info);
    if (!LHSOK && !Info.noteFailure())
      return false;

    if (!EvaluatePointer(E->getRHS(), RHSValue, Info) || !LHSOK)
      return false;

    // Reject differing bases from the normal codepath; we special-case
    // comparisons to null.
    if (!HasSameBase(LHSValue, RHSValue)) {
      // Inequalities and subtractions between unrelated pointers have
      // unspecified or undefined behavior.
      if (!IsEquality)
        return Error(E);
      // A constant address may compare equal to the address of a symbol.
      // The one exception is that address of an object cannot compare equal
      // to a null pointer constant.
      if ((!LHSValue.Base && !LHSValue.Offset.isZero()) ||
          (!RHSValue.Base && !RHSValue.Offset.isZero()))
        return Error(E);
      // It's implementation-defined whether distinct literals will have
      // distinct addresses. In clang, the result of such a comparison is
      // unspecified, so it is not a constant expression. However, we do know
      // that the address of a literal will be non-null.
      if ((IsLiteralLValue(LHSValue) || IsLiteralLValue(RHSValue)) &&
          LHSValue.Base && RHSValue.Base)
        return Error(E);
      // We can't tell whether weak symbols will end up pointing to the same
      // object.
      if (IsWeakLValue(LHSValue) || IsWeakLValue(RHSValue))
        return Error(E);
      // We can't compare the address of the start of one object with the
      // past-the-end address of another object, per C++ DR1652.
      if ((LHSValue.Base && LHSValue.Offset.isZero() &&
           isOnePastTheEndOfCompleteObject(Info.Ctx, RHSValue)) ||
          (RHSValue.Base && RHSValue.Offset.isZero() &&
           isOnePastTheEndOfCompleteObject(Info.Ctx, LHSValue)))
        return Error(E);
      // We can't tell whether an object is at the same address as another
      // zero sized object.
      if ((RHSValue.Base && isZeroSized(LHSValue)) ||
          (LHSValue.Base && isZeroSized(RHSValue)))
        return Error(E);
      return Success(CCR::Nonequal, E);
    }

    const CharUnits &LHSOffset = LHSValue.getLValueOffset();
    const CharUnits &RHSOffset = RHSValue.getLValueOffset();

    SubobjectDesignator &LHSDesignator = LHSValue.getLValueDesignator();
    SubobjectDesignator &RHSDesignator = RHSValue.getLValueDesignator();

    // C++11 [expr.rel]p3:
    //   Pointers to void (after pointer conversions) can be compared, with a
    //   result defined as follows: If both pointers represent the same
    //   address or are both the null pointer value, the result is true if the
    //   operator is <= or >= and false otherwise; otherwise the result is
    //   unspecified.
    // We interpret this as applying to pointers to *cv* void.
    if (LHSTy->isVoidPointerType() && LHSOffset != RHSOffset && IsRelational)
      Info.CCEDiag(E, diag::note_constexpr_void_comparison);

    // C++11 [expr.rel]p2:
    // - If two pointers point to non-static data members of the same object,
    //   or to subobjects or array elements fo such members, recursively, the
    //   pointer to the later declared member compares greater provided the
    //   two members have the same access control and provided their class is
    //   not a union.
    //   [...]
    // - Otherwise pointer comparisons are unspecified.
    if (!LHSDesignator.Invalid && !RHSDesignator.Invalid && IsRelational) {
      bool WasArrayIndex;
      unsigned Mismatch = FindDesignatorMismatch(
          getType(LHSValue.Base), LHSDesignator, RHSDesignator, WasArrayIndex);
      // At the point where the designators diverge, the comparison has a
      // specified value if:
      //  - we are comparing array indices
      //  - we are comparing fields of a union, or fields with the same access
      // Otherwise, the result is unspecified and thus the comparison is not a
      // constant expression.
      if (!WasArrayIndex && Mismatch < LHSDesignator.Entries.size() &&
          Mismatch < RHSDesignator.Entries.size()) {
        const FieldDecl *LF = getAsField(LHSDesignator.Entries[Mismatch]);
        const FieldDecl *RF = getAsField(RHSDesignator.Entries[Mismatch]);
        if (!LF && !RF)
          Info.CCEDiag(E, diag::note_constexpr_pointer_comparison_base_classes);
        else if (!LF)
          Info.CCEDiag(E, diag::note_constexpr_pointer_comparison_base_field)
              << getAsBaseClass(LHSDesignator.Entries[Mismatch])
              << RF->getParent() << RF;
        else if (!RF)
          Info.CCEDiag(E, diag::note_constexpr_pointer_comparison_base_field)
              << getAsBaseClass(RHSDesignator.Entries[Mismatch])
              << LF->getParent() << LF;
        else if (!LF->getParent()->isUnion() &&
                 LF->getAccess() != RF->getAccess())
          Info.CCEDiag(E,
                       diag::note_constexpr_pointer_comparison_differing_access)
              << LF << LF->getAccess() << RF << RF->getAccess()
              << LF->getParent();
      }
    }

    // The comparison here must be unsigned, and performed with the same
    // width as the pointer.
    unsigned PtrSize = Info.Ctx.getTypeSize(LHSTy);
    uint64_t CompareLHS = LHSOffset.getQuantity();
    uint64_t CompareRHS = RHSOffset.getQuantity();
    assert(PtrSize <= 64 && "Unexpected pointer width");
    uint64_t Mask = ~0ULL >> (64 - PtrSize);
    CompareLHS &= Mask;
    CompareRHS &= Mask;

    // If there is a base and this is a relational operator, we can only
    // compare pointers within the object in question; otherwise, the result
    // depends on where the object is located in memory.
    if (!LHSValue.Base.isNull() && IsRelational) {
      QualType BaseTy = getType(LHSValue.Base);
      if (BaseTy->isIncompleteType())
        return Error(E);
      CharUnits Size = Info.Ctx.getTypeSizeInChars(BaseTy);
      uint64_t OffsetLimit = Size.getQuantity();
      if (CompareLHS > OffsetLimit || CompareRHS > OffsetLimit)
        return Error(E);
    }

    if (CompareLHS < CompareRHS)
      return Success(CCR::Less, E);
    if (CompareLHS > CompareRHS)
      return Success(CCR::Greater, E);
    return Success(CCR::Equal, E);
  }

  if (LHSTy->isMemberPointerType()) {
    assert(IsEquality && "unexpected member pointer operation");
    assert(RHSTy->isMemberPointerType() && "invalid comparison");

    MemberPtr LHSValue, RHSValue;

    bool LHSOK = EvaluateMemberPointer(E->getLHS(), LHSValue, Info);
    if (!LHSOK && !Info.noteFailure())
      return false;

    if (!EvaluateMemberPointer(E->getRHS(), RHSValue, Info) || !LHSOK)
      return false;

    // C++11 [expr.eq]p2:
    //   If both operands are null, they compare equal. Otherwise if only one is
    //   null, they compare unequal.
    if (!LHSValue.getDecl() || !RHSValue.getDecl()) {
      bool Equal = !LHSValue.getDecl() && !RHSValue.getDecl();
      return Success(Equal ? CCR::Equal : CCR::Nonequal, E);
    }

    //   Otherwise if either is a pointer to a virtual member function, the
    //   result is unspecified.
    if (const CXXMethodDecl *MD = dyn_cast<CXXMethodDecl>(LHSValue.getDecl()))
      if (MD->isVirtual())
        Info.CCEDiag(E, diag::note_constexpr_compare_virtual_mem_ptr) << MD;
    if (const CXXMethodDecl *MD = dyn_cast<CXXMethodDecl>(RHSValue.getDecl()))
      if (MD->isVirtual())
        Info.CCEDiag(E, diag::note_constexpr_compare_virtual_mem_ptr) << MD;

    //   Otherwise they compare equal if and only if they would refer to the
    //   same member of the same most derived object or the same subobject if
    //   they were dereferenced with a hypothetical object of the associated
    //   class type.
    bool Equal = LHSValue == RHSValue;
    return Success(Equal ? CCR::Equal : CCR::Nonequal, E);
  }

  if (LHSTy->isNullPtrType()) {
    assert(E->isComparisonOp() && "unexpected nullptr operation");
    assert(RHSTy->isNullPtrType() && "missing pointer conversion");
    // C++11 [expr.rel]p4, [expr.eq]p3: If two operands of type std::nullptr_t
    // are compared, the result is true of the operator is <=, >= or ==, and
    // false otherwise.
    return Success(CCR::Equal, E);
  }

  if (LHSTy->isReflectionType() && RHSTy->isReflectionType()) {
    APValue LHSValue, RHSValue;
    if (!Evaluate(LHSValue, Info, E->getLHS()))
      return false;
    if (!Evaluate(RHSValue, Info, E->getRHS()))
      return false;

    if (Reflection::Equal(Info.Ctx, LHSValue, RHSValue))
      return Success(CCR::Equal, E);
    else
      return Success(CCR::Nonequal, E);
  }

  return DoAfter();
}

bool RecordExprEvaluator::VisitBinCmp(const BinaryOperator *E) {
  if (!CheckLiteralType(Info, E))
    return false;

  auto OnSuccess = [&](ComparisonCategoryResult ResKind,
                       const BinaryOperator *E) {
    // Evaluation succeeded. Lookup the information for the comparison category
    // type and fetch the VarDecl for the result.
    const ComparisonCategoryInfo &CmpInfo =
        Info.Ctx.CompCategories.getInfoForType(E->getType());
    const VarDecl *VD =
        CmpInfo.getValueInfo(CmpInfo.makeWeakResult(ResKind))->VD;
    // Check and evaluate the result as a constant expression.
    LValue LV;
    LV.set(VD);
    if (!handleLValueToRValueConversion(Info, E, E->getType(), LV, Result))
      return false;
    return CheckConstantExpression(Info, E->getExprLoc(), E->getType(), Result);
  };
  return EvaluateComparisonBinaryOperator(Info, E, OnSuccess, [&]() {
    return ExprEvaluatorBaseTy::VisitBinCmp(E);
  });
}

bool IntExprEvaluator::VisitBinaryOperator(const BinaryOperator *E) {
  // We don't call noteFailure immediately because the assignment happens after
  // we evaluate LHS and RHS.
  if (!Info.keepEvaluatingAfterFailure() && E->isAssignmentOp())
    return Error(E);

  DelayedNoteFailureRAII MaybeNoteFailureLater(Info, E->isAssignmentOp());
  if (DataRecursiveIntBinOpEvaluator::shouldEnqueue(E))
    return DataRecursiveIntBinOpEvaluator(*this, Result).Traverse(E);

  assert((!E->getLHS()->getType()->isIntegralOrEnumerationType() ||
          !E->getRHS()->getType()->isIntegralOrEnumerationType()) &&
         "DataRecursiveIntBinOpEvaluator should have handled integral types");

  if (E->isComparisonOp()) {
    // Evaluate builtin binary comparisons by evaluating them as C++2a three-way
    // comparisons and then translating the result.
    auto OnSuccess = [&](ComparisonCategoryResult ResKind,
                         const BinaryOperator *E) {
      using CCR = ComparisonCategoryResult;
      bool IsEqual   = ResKind == CCR::Equal,
           IsLess    = ResKind == CCR::Less,
           IsGreater = ResKind == CCR::Greater;
      auto Op = E->getOpcode();
      switch (Op) {
      default:
        llvm_unreachable("unsupported binary operator");
      case BO_EQ:
      case BO_NE:
        return Success(IsEqual == (Op == BO_EQ), E);
      case BO_LT: return Success(IsLess, E);
      case BO_GT: return Success(IsGreater, E);
      case BO_LE: return Success(IsEqual || IsLess, E);
      case BO_GE: return Success(IsEqual || IsGreater, E);
      }
    };
    return EvaluateComparisonBinaryOperator(Info, E, OnSuccess, [&]() {
      return ExprEvaluatorBaseTy::VisitBinaryOperator(E);
    });
  }

  QualType LHSTy = E->getLHS()->getType();
  QualType RHSTy = E->getRHS()->getType();

  if (LHSTy->isPointerType() && RHSTy->isPointerType() &&
      E->getOpcode() == BO_Sub) {
    LValue LHSValue, RHSValue;

    bool LHSOK = EvaluatePointer(E->getLHS(), LHSValue, Info);
    if (!LHSOK && !Info.noteFailure())
      return false;

    if (!EvaluatePointer(E->getRHS(), RHSValue, Info) || !LHSOK)
      return false;

    // Reject differing bases from the normal codepath; we special-case
    // comparisons to null.
    if (!HasSameBase(LHSValue, RHSValue)) {
      // Handle &&A - &&B.
      if (!LHSValue.Offset.isZero() || !RHSValue.Offset.isZero())
        return Error(E);
      const Expr *LHSExpr = LHSValue.Base.dyn_cast<const Expr *>();
      const Expr *RHSExpr = RHSValue.Base.dyn_cast<const Expr *>();
      if (!LHSExpr || !RHSExpr)
        return Error(E);
      const AddrLabelExpr *LHSAddrExpr = dyn_cast<AddrLabelExpr>(LHSExpr);
      const AddrLabelExpr *RHSAddrExpr = dyn_cast<AddrLabelExpr>(RHSExpr);
      if (!LHSAddrExpr || !RHSAddrExpr)
        return Error(E);
      // Make sure both labels come from the same function.
      if (LHSAddrExpr->getLabel()->getDeclContext() !=
          RHSAddrExpr->getLabel()->getDeclContext())
        return Error(E);
      return Success(APValue(LHSAddrExpr, RHSAddrExpr), E);
    }
    const CharUnits &LHSOffset = LHSValue.getLValueOffset();
    const CharUnits &RHSOffset = RHSValue.getLValueOffset();

    SubobjectDesignator &LHSDesignator = LHSValue.getLValueDesignator();
    SubobjectDesignator &RHSDesignator = RHSValue.getLValueDesignator();

    // C++11 [expr.add]p6:
    //   Unless both pointers point to elements of the same array object, or
    //   one past the last element of the array object, the behavior is
    //   undefined.
    if (!LHSDesignator.Invalid && !RHSDesignator.Invalid &&
        !AreElementsOfSameArray(getType(LHSValue.Base), LHSDesignator,
                                RHSDesignator))
      Info.CCEDiag(E, diag::note_constexpr_pointer_subtraction_not_same_array);

    QualType Type = E->getLHS()->getType();
    QualType ElementType = Type->getAs<PointerType>()->getPointeeType();

    CharUnits ElementSize;
    if (!HandleSizeof(Info, E->getExprLoc(), ElementType, ElementSize))
      return false;

    // As an extension, a type may have zero size (empty struct or union in
    // C, array of zero length). Pointer subtraction in such cases has
    // undefined behavior, so is not constant.
    if (ElementSize.isZero()) {
      Info.FFDiag(E, diag::note_constexpr_pointer_subtraction_zero_size)
          << ElementType;
      return false;
    }

    // FIXME: LLVM and GCC both compute LHSOffset - RHSOffset at runtime,
    // and produce incorrect results when it overflows. Such behavior
    // appears to be non-conforming, but is common, so perhaps we should
    // assume the standard intended for such cases to be undefined behavior
    // and check for them.

    // Compute (LHSOffset - RHSOffset) / Size carefully, checking for
    // overflow in the final conversion to ptrdiff_t.
    APSInt LHS(llvm::APInt(65, (int64_t)LHSOffset.getQuantity(), true), false);
    APSInt RHS(llvm::APInt(65, (int64_t)RHSOffset.getQuantity(), true), false);
    APSInt ElemSize(llvm::APInt(65, (int64_t)ElementSize.getQuantity(), true),
                    false);
    APSInt TrueResult = (LHS - RHS) / ElemSize;
    APSInt Result = TrueResult.trunc(Info.Ctx.getIntWidth(E->getType()));

    if (Result.extend(65) != TrueResult &&
        !HandleOverflow(Info, E, TrueResult, E->getType()))
      return false;
    return Success(Result, E);
  }

  return ExprEvaluatorBaseTy::VisitBinaryOperator(E);
}

/// VisitUnaryExprOrTypeTraitExpr - Evaluate a sizeof, alignof or vec_step with
/// a result as the expression's type.
bool IntExprEvaluator::VisitUnaryExprOrTypeTraitExpr(
                                    const UnaryExprOrTypeTraitExpr *E) {
  switch(E->getKind()) {
  case UETT_PreferredAlignOf:
  case UETT_AlignOf: {
    if (E->isArgumentType())
      return Success(GetAlignOfType(Info, E->getArgumentType(), E->getKind()),
                     E);
    else
      return Success(GetAlignOfExpr(Info, E->getArgumentExpr(), E->getKind()),
                     E);
  }

  case UETT_VecStep: {
    QualType Ty = E->getTypeOfArgument();

    if (Ty->isVectorType()) {
      unsigned n = Ty->castAs<VectorType>()->getNumElements();

      // The vec_step built-in functions that take a 3-component
      // vector return 4. (OpenCL 1.1 spec 6.11.12)
      if (n == 3)
        n = 4;

      return Success(n, E);
    } else
      return Success(1, E);
  }

  case UETT_SizeOf: {
    QualType SrcTy = E->getTypeOfArgument();
    // C++ [expr.sizeof]p2: "When applied to a reference or a reference type,
    //   the result is the size of the referenced type."
    if (const ReferenceType *Ref = SrcTy->getAs<ReferenceType>())
      SrcTy = Ref->getPointeeType();

    CharUnits Sizeof;
    if (!HandleSizeof(Info, E->getExprLoc(), SrcTy, Sizeof))
      return false;
    return Success(Sizeof, E);
  }
  case UETT_OpenMPRequiredSimdAlign:
    assert(E->isArgumentType());
    return Success(
        Info.Ctx.toCharUnitsFromBits(
                    Info.Ctx.getOpenMPDefaultSimdAlign(E->getArgumentType()))
            .getQuantity(),
        E);
  }

  llvm_unreachable("unknown expr/type trait");
}

bool IntExprEvaluator::VisitOffsetOfExpr(const OffsetOfExpr *OOE) {
  CharUnits Result;
  unsigned n = OOE->getNumComponents();
  if (n == 0)
    return Error(OOE);
  QualType CurrentType = OOE->getTypeSourceInfo()->getType();
  for (unsigned i = 0; i != n; ++i) {
    OffsetOfNode ON = OOE->getComponent(i);
    switch (ON.getKind()) {
    case OffsetOfNode::Array: {
      const Expr *Idx = OOE->getIndexExpr(ON.getArrayExprIndex());
      APSInt IdxResult;
      if (!EvaluateInteger(Idx, IdxResult, Info))
        return false;
      const ArrayType *AT = Info.Ctx.getAsArrayType(CurrentType);
      if (!AT)
        return Error(OOE);
      CurrentType = AT->getElementType();
      CharUnits ElementSize = Info.Ctx.getTypeSizeInChars(CurrentType);
      Result += IdxResult.getSExtValue() * ElementSize;
      break;
    }

    case OffsetOfNode::Field: {
      FieldDecl *MemberDecl = ON.getField();
      const RecordType *RT = CurrentType->getAs<RecordType>();
      if (!RT)
        return Error(OOE);
      RecordDecl *RD = RT->getDecl();
      if (RD->isInvalidDecl()) return false;
      const ASTRecordLayout &RL = Info.Ctx.getASTRecordLayout(RD);
      unsigned i = MemberDecl->getFieldIndex();
      assert(i < RL.getFieldCount() && "offsetof field in wrong type");
      Result += Info.Ctx.toCharUnitsFromBits(RL.getFieldOffset(i));
      CurrentType = MemberDecl->getType().getNonReferenceType();
      break;
    }

    case OffsetOfNode::Identifier:
      llvm_unreachable("dependent __builtin_offsetof");

    case OffsetOfNode::Base: {
      CXXBaseSpecifier *BaseSpec = ON.getBase();
      if (BaseSpec->isVirtual())
        return Error(OOE);

      // Find the layout of the class whose base we are looking into.
      const RecordType *RT = CurrentType->getAs<RecordType>();
      if (!RT)
        return Error(OOE);
      RecordDecl *RD = RT->getDecl();
      if (RD->isInvalidDecl()) return false;
      const ASTRecordLayout &RL = Info.Ctx.getASTRecordLayout(RD);

      // Find the base class itself.
      CurrentType = BaseSpec->getType();
      const RecordType *BaseRT = CurrentType->getAs<RecordType>();
      if (!BaseRT)
        return Error(OOE);

      // Add the offset to the base.
      Result += RL.getBaseClassOffset(cast<CXXRecordDecl>(BaseRT->getDecl()));
      break;
    }
    }
  }
  return Success(Result, OOE);
}

bool IntExprEvaluator::VisitUnaryOperator(const UnaryOperator *E) {
  switch (E->getOpcode()) {
  default:
    // Address, indirect, pre/post inc/dec, etc are not valid constant exprs.
    // See C99 6.6p3.
    return Error(E);
  case UO_Extension:
    // FIXME: Should extension allow i-c-e extension expressions in its scope?
    // If so, we could clear the diagnostic ID.
    return Visit(E->getSubExpr());
  case UO_Plus:
    // The result is just the value.
    return Visit(E->getSubExpr());
  case UO_Minus: {
    if (!Visit(E->getSubExpr()))
      return false;
    if (!Result.isInt()) return Error(E);
    const APSInt &Value = Result.getInt();
    if (Value.isSigned() && Value.isMinSignedValue() && E->canOverflow() &&
        !HandleOverflow(Info, E, -Value.extend(Value.getBitWidth() + 1),
                        E->getType()))
      return false;
    return Success(-Value, E);
  }
  case UO_Not: {
    if (!Visit(E->getSubExpr()))
      return false;
    if (!Result.isInt()) return Error(E);
    return Success(~Result.getInt(), E);
  }
  case UO_LNot: {
    bool bres;
    if (!EvaluateAsBooleanCondition(E->getSubExpr(), bres, Info))
      return false;
    return Success(!bres, E);
  }
  }
}

/// HandleCast - This is used to evaluate implicit or explicit casts where the
/// result type is integer.
bool IntExprEvaluator::VisitCastExpr(const CastExpr *E) {
  const Expr *SubExpr = E->getSubExpr();
  QualType DestType = E->getType();
  QualType SrcType = SubExpr->getType();

  switch (E->getCastKind()) {
  case CK_BaseToDerived:
  case CK_DerivedToBase:
  case CK_UncheckedDerivedToBase:
  case CK_Dynamic:
  case CK_ToUnion:
  case CK_ArrayToPointerDecay:
  case CK_FunctionToPointerDecay:
  case CK_NullToPointer:
  case CK_NullToMemberPointer:
  case CK_BaseToDerivedMemberPointer:
  case CK_DerivedToBaseMemberPointer:
  case CK_ReinterpretMemberPointer:
  case CK_ConstructorConversion:
  case CK_IntegralToPointer:
  case CK_ToVoid:
  case CK_VectorSplat:
  case CK_IntegralToFloating:
  case CK_FloatingCast:
  case CK_CPointerToObjCPointerCast:
  case CK_BlockPointerToObjCPointerCast:
  case CK_AnyPointerToBlockPointerCast:
  case CK_ObjCObjectLValueCast:
  case CK_FloatingRealToComplex:
  case CK_FloatingComplexToReal:
  case CK_FloatingComplexCast:
  case CK_FloatingComplexToIntegralComplex:
  case CK_IntegralRealToComplex:
  case CK_IntegralComplexCast:
  case CK_IntegralComplexToFloatingComplex:
  case CK_BuiltinFnToFnPtr:
  case CK_ZeroToOCLOpaqueType:
  case CK_NonAtomicToAtomic:
  case CK_AddressSpaceConversion:
  case CK_IntToOCLSampler:
  case CK_FixedPointCast:
    llvm_unreachable("invalid cast kind for integral value");

  case CK_BitCast:
  case CK_Dependent:
  case CK_LValueBitCast:
  case CK_ARCProduceObject:
  case CK_ARCConsumeObject:
  case CK_ARCReclaimReturnedObject:
  case CK_ARCExtendBlockObject:
  case CK_CopyAndAutoreleaseBlockObject:
    return Error(E);

  case CK_UserDefinedConversion:
  case CK_LValueToRValue:
  case CK_AtomicToNonAtomic:
  case CK_NoOp:
    return ExprEvaluatorBaseTy::VisitCastExpr(E);

  case CK_MemberPointerToBoolean:
  case CK_PointerToBoolean:
  case CK_IntegralToBoolean:
  case CK_FloatingToBoolean:
  case CK_BooleanToSignedIntegral:
  case CK_FloatingComplexToBoolean:
  case CK_IntegralComplexToBoolean: 
  case CK_ReflectionToBoolean: {
    bool BoolResult;
    if (!EvaluateAsBooleanCondition(SubExpr, BoolResult, Info))
      return false;
    uint64_t IntResult = BoolResult;
    if (BoolResult && E->getCastKind() == CK_BooleanToSignedIntegral)
      IntResult = (uint64_t)-1;
    return Success(IntResult, E);
  }

  case CK_FixedPointToBoolean: {
    // Unsigned padding does not affect this.
    APValue Val;
    if (!Evaluate(Val, Info, SubExpr))
      return false;
    return Success(Val.getFixedPoint().getBoolValue(), E);
  }

  case CK_IntegralCast: {
    if (!Visit(SubExpr))
      return false;

    if (!Result.isInt()) {
      // Allow casts of address-of-label differences if they are no-ops
      // or narrowing.  (The narrowing case isn't actually guaranteed to
      // be constant-evaluatable except in some narrow cases which are hard
      // to detect here.  We let it through on the assumption the user knows
      // what they are doing.)
      if (Result.isAddrLabelDiff())
        return Info.Ctx.getTypeSize(DestType) <= Info.Ctx.getTypeSize(SrcType);
      // Only allow casts of lvalues if they are lossless.
      return Info.Ctx.getTypeSize(DestType) == Info.Ctx.getTypeSize(SrcType);
    }

    return Success(HandleIntToIntCast(Info, E, DestType, SrcType,
                                      Result.getInt()), E);
  }

  case CK_PointerToIntegral: {
    CCEDiag(E, diag::note_constexpr_invalid_cast) << 2;

    LValue LV;
    if (!EvaluatePointer(SubExpr, LV, Info))
      return false;

    if (LV.getLValueBase()) {
      // Only allow based lvalue casts if they are lossless.
      // FIXME: Allow a larger integer size than the pointer size, and allow
      // narrowing back down to pointer width in subsequent integral casts.
      // FIXME: Check integer type's active bits, not its type size.
      if (Info.Ctx.getTypeSize(DestType) != Info.Ctx.getTypeSize(SrcType))
        return Error(E);

      LV.Designator.setInvalid();
      LV.moveInto(Result);
      return true;
    }

    uint64_t V;
    if (LV.isNullPointer())
      V = Info.Ctx.getTargetNullPointerValue(SrcType);
    else
      V = LV.getLValueOffset().getQuantity();

    APSInt AsInt = Info.Ctx.MakeIntValue(V, SrcType);
    return Success(HandleIntToIntCast(Info, E, DestType, SrcType, AsInt), E);
  }

  case CK_IntegralComplexToReal: {
    ComplexValue C;
    if (!EvaluateComplex(SubExpr, C, Info))
      return false;
    return Success(C.getComplexIntReal(), E);
  }

  case CK_FloatingToIntegral: {
    APFloat F(0.0);
    if (!EvaluateFloat(SubExpr, F, Info))
      return false;

    APSInt Value;
    if (!HandleFloatToIntCast(Info, E, SrcType, F, DestType, Value))
      return false;
    return Success(Value, E);
  }
  }

  llvm_unreachable("unknown cast resulting in integral value");
}

bool IntExprEvaluator::VisitUnaryReal(const UnaryOperator *E) {
  if (E->getSubExpr()->getType()->isAnyComplexType()) {
    ComplexValue LV;
    if (!EvaluateComplex(E->getSubExpr(), LV, Info))
      return false;
    if (!LV.isComplexInt())
      return Error(E);
    return Success(LV.getComplexIntReal(), E);
  }

  return Visit(E->getSubExpr());
}

bool IntExprEvaluator::VisitUnaryImag(const UnaryOperator *E) {
  if (E->getSubExpr()->getType()->isComplexIntegerType()) {
    ComplexValue LV;
    if (!EvaluateComplex(E->getSubExpr(), LV, Info))
      return false;
    if (!LV.isComplexInt())
      return Error(E);
    return Success(LV.getComplexIntImag(), E);
  }

  VisitIgnoredValue(E->getSubExpr());
  return Success(0, E);
}

bool IntExprEvaluator::VisitSizeOfPackExpr(const SizeOfPackExpr *E) {
  return Success(E->getPackLength(), E);
}

bool IntExprEvaluator::VisitCXXNoexceptExpr(const CXXNoexceptExpr *E) {
  return Success(E->getValue(), E);
}

static bool ShouldIgnoreReflectPrintingRequest(const EvalInfo &Info) {
  return Info.checkingPotentialConstantExpression()
      || Info.checkingForOverflow();
}

bool IntExprEvaluator::VisitCXXReflectPrintLiteralExpr(
                                          const CXXReflectPrintLiteralExpr *E) {
  if (ShouldIgnoreReflectPrintingRequest(Info))
    return false;

  for (std::size_t I = 0; I < E->getNumArgs(); ++I) {
    const Expr *PE = E->getArg(I);
    APValue EV;

    if (!Evaluate(EV, Info, PE))
      return false;

    ::Print(Info, PE, EV);
  }
  ::CompletePrint();

  return Success(0, E);
}

bool IntExprEvaluator::VisitCXXReflectPrintReflectionExpr(
                                    const CXXReflectPrintReflectionExpr *E) {
  if (ShouldIgnoreReflectPrintingRequest(Info))
    return false;

  const Expr *PE = E->getReflection();
  APValue EV;

  if (!Evaluate(EV, Info, PE))
    return false;

  ::Print(Info, PE, EV);
  ::CompletePrint();

  return Success(0, E);
}

bool IntExprEvaluator::VisitCXXReflectDumpReflectionExpr(
                                        const CXXReflectDumpReflectionExpr *E) {
  if (ShouldIgnoreReflectPrintingRequest(Info))
    return false;

  const Expr *PE = E->getReflection();
  APValue EV;

  if (!Evaluate(EV, Info, PE))
    return false;

  ::Dump(Info, PE, EV);

  return Success(0, E);
}

bool FixedPointExprEvaluator::VisitUnaryOperator(const UnaryOperator *E) {
  switch (E->getOpcode()) {
    default:
      // Invalid unary operators
      return Error(E);
    case UO_Plus:
      // The result is just the value.
      return Visit(E->getSubExpr());
    case UO_Minus: {
      if (!Visit(E->getSubExpr())) return false;
      if (!Result.isFixedPoint())
        return Error(E);
      bool Overflowed;
      APFixedPoint Negated = Result.getFixedPoint().negate(&Overflowed);
      if (Overflowed && !HandleOverflow(Info, E, Negated, E->getType()))
        return false;
      return Success(Negated, E);
    }
    case UO_LNot: {
      bool bres;
      if (!EvaluateAsBooleanCondition(E->getSubExpr(), bres, Info))
        return false;
      return Success(!bres, E);
    }
  }
}

bool FixedPointExprEvaluator::VisitCastExpr(const CastExpr *E) {
  const Expr *SubExpr = E->getSubExpr();
  QualType DestType = E->getType();
  assert(DestType->isFixedPointType() &&
         "Expected destination type to be a fixed point type");
  auto DestFXSema = Info.Ctx.getFixedPointSemantics(DestType);

  switch (E->getCastKind()) {
  case CK_FixedPointCast: {
    APFixedPoint Src(Info.Ctx.getFixedPointSemantics(SubExpr->getType()));
    if (!EvaluateFixedPoint(SubExpr, Src, Info))
      return false;
    bool Overflowed;
    APFixedPoint Result = Src.convert(DestFXSema, &Overflowed);
    if (Overflowed && !HandleOverflow(Info, E, Result, DestType))
      return false;
    return Success(Result, E);
  }
  case CK_NoOp:
  case CK_LValueToRValue:
    return ExprEvaluatorBaseTy::VisitCastExpr(E);
  default:
    return Error(E);
  }
}

bool FixedPointExprEvaluator::VisitBinaryOperator(const BinaryOperator *E) {
  const Expr *LHS = E->getLHS();
  const Expr *RHS = E->getRHS();
  FixedPointSemantics ResultFXSema =
      Info.Ctx.getFixedPointSemantics(E->getType());

  APFixedPoint LHSFX(Info.Ctx.getFixedPointSemantics(LHS->getType()));
  if (!EvaluateFixedPointOrInteger(LHS, LHSFX, Info))
    return false;
  APFixedPoint RHSFX(Info.Ctx.getFixedPointSemantics(RHS->getType()));
  if (!EvaluateFixedPointOrInteger(RHS, RHSFX, Info))
    return false;

  switch (E->getOpcode()) {
  case BO_Add: {
    bool AddOverflow, ConversionOverflow;
    APFixedPoint Result = LHSFX.add(RHSFX, &AddOverflow)
                              .convert(ResultFXSema, &ConversionOverflow);
    if ((AddOverflow || ConversionOverflow) &&
        !HandleOverflow(Info, E, Result, E->getType()))
      return false;
    return Success(Result, E);
  }
  default:
    return false;
  }
  llvm_unreachable("Should've exited before this");
}

//===----------------------------------------------------------------------===//
// Float Evaluation
//===----------------------------------------------------------------------===//

namespace {
class FloatExprEvaluator
  : public ExprEvaluatorBase<FloatExprEvaluator> {
  APFloat &Result;
public:
  FloatExprEvaluator(EvalInfo &info, APFloat &result)
    : ExprEvaluatorBaseTy(info), Result(result) {}

  bool Success(const APValue &V, const Expr *e) {
    Result = V.getFloat();
    return true;
  }

  bool ZeroInitialization(const Expr *E) {
    Result = APFloat::getZero(Info.Ctx.getFloatTypeSemantics(E->getType()));
    return true;
  }

  bool VisitCallExpr(const CallExpr *E);

  bool VisitUnaryOperator(const UnaryOperator *E);
  bool VisitBinaryOperator(const BinaryOperator *E);
  bool VisitFloatingLiteral(const FloatingLiteral *E);
  bool VisitCastExpr(const CastExpr *E);

  bool VisitUnaryReal(const UnaryOperator *E);
  bool VisitUnaryImag(const UnaryOperator *E);

  // FIXME: Missing: array subscript of vector, member of vector
};
} // end anonymous namespace

static bool EvaluateFloat(const Expr* E, APFloat& Result, EvalInfo &Info) {
  assert(E->isRValue() && E->getType()->isRealFloatingType());
  return FloatExprEvaluator(Info, Result).Visit(E);
}

static bool TryEvaluateBuiltinNaN(const ASTContext &Context,
                                  QualType ResultTy,
                                  const Expr *Arg,
                                  bool SNaN,
                                  llvm::APFloat &Result) {
  const StringLiteral *S = dyn_cast<StringLiteral>(Arg->IgnoreParenCasts());
  if (!S) return false;

  const llvm::fltSemantics &Sem = Context.getFloatTypeSemantics(ResultTy);

  llvm::APInt fill;

  // Treat empty strings as if they were zero.
  if (S->getString().empty())
    fill = llvm::APInt(32, 0);
  else if (S->getString().getAsInteger(0, fill))
    return false;

  if (Context.getTargetInfo().isNan2008()) {
    if (SNaN)
      Result = llvm::APFloat::getSNaN(Sem, false, &fill);
    else
      Result = llvm::APFloat::getQNaN(Sem, false, &fill);
  } else {
    // Prior to IEEE 754-2008, architectures were allowed to choose whether
    // the first bit of their significand was set for qNaN or sNaN. MIPS chose
    // a different encoding to what became a standard in 2008, and for pre-
    // 2008 revisions, MIPS interpreted sNaN-2008 as qNan and qNaN-2008 as
    // sNaN. This is now known as "legacy NaN" encoding.
    if (SNaN)
      Result = llvm::APFloat::getQNaN(Sem, false, &fill);
    else
      Result = llvm::APFloat::getSNaN(Sem, false, &fill);
  }

  return true;
}

bool FloatExprEvaluator::VisitCallExpr(const CallExpr *E) {
  switch (E->getBuiltinCallee()) {
  default:
    return ExprEvaluatorBaseTy::VisitCallExpr(E);

  case Builtin::BI__builtin_huge_val:
  case Builtin::BI__builtin_huge_valf:
  case Builtin::BI__builtin_huge_vall:
  case Builtin::BI__builtin_huge_valf128:
  case Builtin::BI__builtin_inf:
  case Builtin::BI__builtin_inff:
  case Builtin::BI__builtin_infl:
  case Builtin::BI__builtin_inff128: {
    const llvm::fltSemantics &Sem =
      Info.Ctx.getFloatTypeSemantics(E->getType());
    Result = llvm::APFloat::getInf(Sem);
    return true;
  }

  case Builtin::BI__builtin_nans:
  case Builtin::BI__builtin_nansf:
  case Builtin::BI__builtin_nansl:
  case Builtin::BI__builtin_nansf128:
    if (!TryEvaluateBuiltinNaN(Info.Ctx, E->getType(), E->getArg(0),
                               true, Result))
      return Error(E);
    return true;

  case Builtin::BI__builtin_nan:
  case Builtin::BI__builtin_nanf:
  case Builtin::BI__builtin_nanl:
  case Builtin::BI__builtin_nanf128:
    // If this is __builtin_nan() turn this into a nan, otherwise we
    // can't constant fold it.
    if (!TryEvaluateBuiltinNaN(Info.Ctx, E->getType(), E->getArg(0),
                               false, Result))
      return Error(E);
    return true;

  case Builtin::BI__builtin_fabs:
  case Builtin::BI__builtin_fabsf:
  case Builtin::BI__builtin_fabsl:
  case Builtin::BI__builtin_fabsf128:
    if (!EvaluateFloat(E->getArg(0), Result, Info))
      return false;

    if (Result.isNegative())
      Result.changeSign();
    return true;

  // FIXME: Builtin::BI__builtin_powi
  // FIXME: Builtin::BI__builtin_powif
  // FIXME: Builtin::BI__builtin_powil

  case Builtin::BI__builtin_copysign:
  case Builtin::BI__builtin_copysignf:
  case Builtin::BI__builtin_copysignl:
  case Builtin::BI__builtin_copysignf128: {
    APFloat RHS(0.);
    if (!EvaluateFloat(E->getArg(0), Result, Info) ||
        !EvaluateFloat(E->getArg(1), RHS, Info))
      return false;
    Result.copySign(RHS);
    return true;
  }
  }
}

bool FloatExprEvaluator::VisitUnaryReal(const UnaryOperator *E) {
  if (E->getSubExpr()->getType()->isAnyComplexType()) {
    ComplexValue CV;
    if (!EvaluateComplex(E->getSubExpr(), CV, Info))
      return false;
    Result = CV.FloatReal;
    return true;
  }

  return Visit(E->getSubExpr());
}

bool FloatExprEvaluator::VisitUnaryImag(const UnaryOperator *E) {
  if (E->getSubExpr()->getType()->isAnyComplexType()) {
    ComplexValue CV;
    if (!EvaluateComplex(E->getSubExpr(), CV, Info))
      return false;
    Result = CV.FloatImag;
    return true;
  }

  VisitIgnoredValue(E->getSubExpr());
  const llvm::fltSemantics &Sem = Info.Ctx.getFloatTypeSemantics(E->getType());
  Result = llvm::APFloat::getZero(Sem);
  return true;
}

bool FloatExprEvaluator::VisitUnaryOperator(const UnaryOperator *E) {
  switch (E->getOpcode()) {
  default: return Error(E);
  case UO_Plus:
    return EvaluateFloat(E->getSubExpr(), Result, Info);
  case UO_Minus:
    if (!EvaluateFloat(E->getSubExpr(), Result, Info))
      return false;
    Result.changeSign();
    return true;
  }
}

bool FloatExprEvaluator::VisitBinaryOperator(const BinaryOperator *E) {
  if (E->isPtrMemOp() || E->isAssignmentOp() || E->getOpcode() == BO_Comma)
    return ExprEvaluatorBaseTy::VisitBinaryOperator(E);

  APFloat RHS(0.0);
  bool LHSOK = EvaluateFloat(E->getLHS(), Result, Info);
  if (!LHSOK && !Info.noteFailure())
    return false;
  return EvaluateFloat(E->getRHS(), RHS, Info) && LHSOK &&
         handleFloatFloatBinOp(Info, E, Result, E->getOpcode(), RHS);
}

bool FloatExprEvaluator::VisitFloatingLiteral(const FloatingLiteral *E) {
  Result = E->getValue();
  return true;
}

bool FloatExprEvaluator::VisitCastExpr(const CastExpr *E) {
  const Expr* SubExpr = E->getSubExpr();

  switch (E->getCastKind()) {
  default:
    return ExprEvaluatorBaseTy::VisitCastExpr(E);

  case CK_IntegralToFloating: {
    APSInt IntResult;
    return EvaluateInteger(SubExpr, IntResult, Info) &&
           HandleIntToFloatCast(Info, E, SubExpr->getType(), IntResult,
                                E->getType(), Result);
  }

  case CK_FloatingCast: {
    if (!Visit(SubExpr))
      return false;
    return HandleFloatToFloatCast(Info, E, SubExpr->getType(), E->getType(),
                                  Result);
  }

  case CK_FloatingComplexToReal: {
    ComplexValue V;
    if (!EvaluateComplex(SubExpr, V, Info))
      return false;
    Result = V.getComplexFloatReal();
    return true;
  }
  }
}

//===----------------------------------------------------------------------===//
// Complex Evaluation (for float and integer)
//===----------------------------------------------------------------------===//

namespace {
class ComplexExprEvaluator
  : public ExprEvaluatorBase<ComplexExprEvaluator> {
  ComplexValue &Result;

public:
  ComplexExprEvaluator(EvalInfo &info, ComplexValue &Result)
    : ExprEvaluatorBaseTy(info), Result(Result) {}

  bool Success(const APValue &V, const Expr *e) {
    Result.setFrom(V);
    return true;
  }

  bool ZeroInitialization(const Expr *E);

  //===--------------------------------------------------------------------===//
  //                            Visitor Methods
  //===--------------------------------------------------------------------===//

  bool VisitImaginaryLiteral(const ImaginaryLiteral *E);
  bool VisitCastExpr(const CastExpr *E);
  bool VisitBinaryOperator(const BinaryOperator *E);
  bool VisitUnaryOperator(const UnaryOperator *E);
  bool VisitInitListExpr(const InitListExpr *E);
};
} // end anonymous namespace

static bool EvaluateComplex(const Expr *E, ComplexValue &Result,
                            EvalInfo &Info) {
  assert(E->isRValue() && E->getType()->isAnyComplexType());
  return ComplexExprEvaluator(Info, Result).Visit(E);
}

bool ComplexExprEvaluator::ZeroInitialization(const Expr *E) {
  QualType ElemTy = E->getType()->castAs<ComplexType>()->getElementType();
  if (ElemTy->isRealFloatingType()) {
    Result.makeComplexFloat();
    APFloat Zero = APFloat::getZero(Info.Ctx.getFloatTypeSemantics(ElemTy));
    Result.FloatReal = Zero;
    Result.FloatImag = Zero;
  } else {
    Result.makeComplexInt();
    APSInt Zero = Info.Ctx.MakeIntValue(0, ElemTy);
    Result.IntReal = Zero;
    Result.IntImag = Zero;
  }
  return true;
}

bool ComplexExprEvaluator::VisitImaginaryLiteral(const ImaginaryLiteral *E) {
  const Expr* SubExpr = E->getSubExpr();

  if (SubExpr->getType()->isRealFloatingType()) {
    Result.makeComplexFloat();
    APFloat &Imag = Result.FloatImag;
    if (!EvaluateFloat(SubExpr, Imag, Info))
      return false;

    Result.FloatReal = APFloat(Imag.getSemantics());
    return true;
  } else {
    assert(SubExpr->getType()->isIntegerType() &&
           "Unexpected imaginary literal.");

    Result.makeComplexInt();
    APSInt &Imag = Result.IntImag;
    if (!EvaluateInteger(SubExpr, Imag, Info))
      return false;

    Result.IntReal = APSInt(Imag.getBitWidth(), !Imag.isSigned());
    return true;
  }
}

bool ComplexExprEvaluator::VisitCastExpr(const CastExpr *E) {

  switch (E->getCastKind()) {
  case CK_BitCast:
  case CK_BaseToDerived:
  case CK_DerivedToBase:
  case CK_UncheckedDerivedToBase:
  case CK_Dynamic:
  case CK_ToUnion:
  case CK_ArrayToPointerDecay:
  case CK_FunctionToPointerDecay:
  case CK_NullToPointer:
  case CK_NullToMemberPointer:
  case CK_BaseToDerivedMemberPointer:
  case CK_DerivedToBaseMemberPointer:
  case CK_MemberPointerToBoolean:
  case CK_ReinterpretMemberPointer:
  case CK_ConstructorConversion:
  case CK_IntegralToPointer:
  case CK_PointerToIntegral:
  case CK_PointerToBoolean:
  case CK_ToVoid:
  case CK_VectorSplat:
  case CK_IntegralCast:
  case CK_BooleanToSignedIntegral:
  case CK_IntegralToBoolean:
  case CK_IntegralToFloating:
  case CK_FloatingToIntegral:
  case CK_FloatingToBoolean:
  case CK_FloatingCast:
  case CK_CPointerToObjCPointerCast:
  case CK_BlockPointerToObjCPointerCast:
  case CK_AnyPointerToBlockPointerCast:
  case CK_ObjCObjectLValueCast:
  case CK_FloatingComplexToReal:
  case CK_FloatingComplexToBoolean:
  case CK_IntegralComplexToReal:
  case CK_IntegralComplexToBoolean:
  case CK_ReflectionToBoolean:
  case CK_ARCProduceObject:
  case CK_ARCConsumeObject:
  case CK_ARCReclaimReturnedObject:
  case CK_ARCExtendBlockObject:
  case CK_CopyAndAutoreleaseBlockObject:
  case CK_BuiltinFnToFnPtr:
  case CK_ZeroToOCLOpaqueType:
  case CK_NonAtomicToAtomic:
  case CK_AddressSpaceConversion:
  case CK_IntToOCLSampler:
  case CK_FixedPointCast:
  case CK_FixedPointToBoolean:
    llvm_unreachable("invalid cast kind for complex value");

  case CK_LValueToRValue:
  case CK_AtomicToNonAtomic:
  case CK_NoOp:
    return ExprEvaluatorBaseTy::VisitCastExpr(E);

  case CK_Dependent:
  case CK_LValueBitCast:
  case CK_UserDefinedConversion:
    return Error(E);

  case CK_FloatingRealToComplex: {
    APFloat &Real = Result.FloatReal;
    if (!EvaluateFloat(E->getSubExpr(), Real, Info))
      return false;

    Result.makeComplexFloat();
    Result.FloatImag = APFloat(Real.getSemantics());
    return true;
  }

  case CK_FloatingComplexCast: {
    if (!Visit(E->getSubExpr()))
      return false;

    QualType To = E->getType()->getAs<ComplexType>()->getElementType();
    QualType From
      = E->getSubExpr()->getType()->getAs<ComplexType>()->getElementType();

    return HandleFloatToFloatCast(Info, E, From, To, Result.FloatReal) &&
           HandleFloatToFloatCast(Info, E, From, To, Result.FloatImag);
  }

  case CK_FloatingComplexToIntegralComplex: {
    if (!Visit(E->getSubExpr()))
      return false;

    QualType To = E->getType()->getAs<ComplexType>()->getElementType();
    QualType From
      = E->getSubExpr()->getType()->getAs<ComplexType>()->getElementType();
    Result.makeComplexInt();
    return HandleFloatToIntCast(Info, E, From, Result.FloatReal,
                                To, Result.IntReal) &&
           HandleFloatToIntCast(Info, E, From, Result.FloatImag,
                                To, Result.IntImag);
  }

  case CK_IntegralRealToComplex: {
    APSInt &Real = Result.IntReal;
    if (!EvaluateInteger(E->getSubExpr(), Real, Info))
      return false;

    Result.makeComplexInt();
    Result.IntImag = APSInt(Real.getBitWidth(), !Real.isSigned());
    return true;
  }

  case CK_IntegralComplexCast: {
    if (!Visit(E->getSubExpr()))
      return false;

    QualType To = E->getType()->getAs<ComplexType>()->getElementType();
    QualType From
      = E->getSubExpr()->getType()->getAs<ComplexType>()->getElementType();

    Result.IntReal = HandleIntToIntCast(Info, E, To, From, Result.IntReal);
    Result.IntImag = HandleIntToIntCast(Info, E, To, From, Result.IntImag);
    return true;
  }

  case CK_IntegralComplexToFloatingComplex: {
    if (!Visit(E->getSubExpr()))
      return false;

    QualType To = E->getType()->castAs<ComplexType>()->getElementType();
    QualType From
      = E->getSubExpr()->getType()->castAs<ComplexType>()->getElementType();
    Result.makeComplexFloat();
    return HandleIntToFloatCast(Info, E, From, Result.IntReal,
                                To, Result.FloatReal) &&
           HandleIntToFloatCast(Info, E, From, Result.IntImag,
                                To, Result.FloatImag);
  }
  }

  llvm_unreachable("unknown cast resulting in complex value");
}

bool ComplexExprEvaluator::VisitBinaryOperator(const BinaryOperator *E) {
  if (E->isPtrMemOp() || E->isAssignmentOp() || E->getOpcode() == BO_Comma)
    return ExprEvaluatorBaseTy::VisitBinaryOperator(E);

  // Track whether the LHS or RHS is real at the type system level. When this is
  // the case we can simplify our evaluation strategy.
  bool LHSReal = false, RHSReal = false;

  bool LHSOK;
  if (E->getLHS()->getType()->isRealFloatingType()) {
    LHSReal = true;
    APFloat &Real = Result.FloatReal;
    LHSOK = EvaluateFloat(E->getLHS(), Real, Info);
    if (LHSOK) {
      Result.makeComplexFloat();
      Result.FloatImag = APFloat(Real.getSemantics());
    }
  } else {
    LHSOK = Visit(E->getLHS());
  }
  if (!LHSOK && !Info.noteFailure())
    return false;

  ComplexValue RHS;
  if (E->getRHS()->getType()->isRealFloatingType()) {
    RHSReal = true;
    APFloat &Real = RHS.FloatReal;
    if (!EvaluateFloat(E->getRHS(), Real, Info) || !LHSOK)
      return false;
    RHS.makeComplexFloat();
    RHS.FloatImag = APFloat(Real.getSemantics());
  } else if (!EvaluateComplex(E->getRHS(), RHS, Info) || !LHSOK)
    return false;

  assert(!(LHSReal && RHSReal) &&
         "Cannot have both operands of a complex operation be real.");
  switch (E->getOpcode()) {
  default: return Error(E);
  case BO_Add:
    if (Result.isComplexFloat()) {
      Result.getComplexFloatReal().add(RHS.getComplexFloatReal(),
                                       APFloat::rmNearestTiesToEven);
      if (LHSReal)
        Result.getComplexFloatImag() = RHS.getComplexFloatImag();
      else if (!RHSReal)
        Result.getComplexFloatImag().add(RHS.getComplexFloatImag(),
                                         APFloat::rmNearestTiesToEven);
    } else {
      Result.getComplexIntReal() += RHS.getComplexIntReal();
      Result.getComplexIntImag() += RHS.getComplexIntImag();
    }
    break;
  case BO_Sub:
    if (Result.isComplexFloat()) {
      Result.getComplexFloatReal().subtract(RHS.getComplexFloatReal(),
                                            APFloat::rmNearestTiesToEven);
      if (LHSReal) {
        Result.getComplexFloatImag() = RHS.getComplexFloatImag();
        Result.getComplexFloatImag().changeSign();
      } else if (!RHSReal) {
        Result.getComplexFloatImag().subtract(RHS.getComplexFloatImag(),
                                              APFloat::rmNearestTiesToEven);
      }
    } else {
      Result.getComplexIntReal() -= RHS.getComplexIntReal();
      Result.getComplexIntImag() -= RHS.getComplexIntImag();
    }
    break;
  case BO_Mul:
    if (Result.isComplexFloat()) {
      // This is an implementation of complex multiplication according to the
      // constraints laid out in C11 Annex G. The implementation uses the
      // following naming scheme:
      //   (a + ib) * (c + id)
      ComplexValue LHS = Result;
      APFloat &A = LHS.getComplexFloatReal();
      APFloat &B = LHS.getComplexFloatImag();
      APFloat &C = RHS.getComplexFloatReal();
      APFloat &D = RHS.getComplexFloatImag();
      APFloat &ResR = Result.getComplexFloatReal();
      APFloat &ResI = Result.getComplexFloatImag();
      if (LHSReal) {
        assert(!RHSReal && "Cannot have two real operands for a complex op!");
        ResR = A * C;
        ResI = A * D;
      } else if (RHSReal) {
        ResR = C * A;
        ResI = C * B;
      } else {
        // In the fully general case, we need to handle NaNs and infinities
        // robustly.
        APFloat AC = A * C;
        APFloat BD = B * D;
        APFloat AD = A * D;
        APFloat BC = B * C;
        ResR = AC - BD;
        ResI = AD + BC;
        if (ResR.isNaN() && ResI.isNaN()) {
          bool Recalc = false;
          if (A.isInfinity() || B.isInfinity()) {
            A = APFloat::copySign(
                APFloat(A.getSemantics(), A.isInfinity() ? 1 : 0), A);
            B = APFloat::copySign(
                APFloat(B.getSemantics(), B.isInfinity() ? 1 : 0), B);
            if (C.isNaN())
              C = APFloat::copySign(APFloat(C.getSemantics()), C);
            if (D.isNaN())
              D = APFloat::copySign(APFloat(D.getSemantics()), D);
            Recalc = true;
          }
          if (C.isInfinity() || D.isInfinity()) {
            C = APFloat::copySign(
                APFloat(C.getSemantics(), C.isInfinity() ? 1 : 0), C);
            D = APFloat::copySign(
                APFloat(D.getSemantics(), D.isInfinity() ? 1 : 0), D);
            if (A.isNaN())
              A = APFloat::copySign(APFloat(A.getSemantics()), A);
            if (B.isNaN())
              B = APFloat::copySign(APFloat(B.getSemantics()), B);
            Recalc = true;
          }
          if (!Recalc && (AC.isInfinity() || BD.isInfinity() ||
                          AD.isInfinity() || BC.isInfinity())) {
            if (A.isNaN())
              A = APFloat::copySign(APFloat(A.getSemantics()), A);
            if (B.isNaN())
              B = APFloat::copySign(APFloat(B.getSemantics()), B);
            if (C.isNaN())
              C = APFloat::copySign(APFloat(C.getSemantics()), C);
            if (D.isNaN())
              D = APFloat::copySign(APFloat(D.getSemantics()), D);
            Recalc = true;
          }
          if (Recalc) {
            ResR = APFloat::getInf(A.getSemantics()) * (A * C - B * D);
            ResI = APFloat::getInf(A.getSemantics()) * (A * D + B * C);
          }
        }
      }
    } else {
      ComplexValue LHS = Result;
      Result.getComplexIntReal() =
        (LHS.getComplexIntReal() * RHS.getComplexIntReal() -
         LHS.getComplexIntImag() * RHS.getComplexIntImag());
      Result.getComplexIntImag() =
        (LHS.getComplexIntReal() * RHS.getComplexIntImag() +
         LHS.getComplexIntImag() * RHS.getComplexIntReal());
    }
    break;
  case BO_Div:
    if (Result.isComplexFloat()) {
      // This is an implementation of complex division according to the
      // constraints laid out in C11 Annex G. The implementation uses the
      // following naming scheme:
      //   (a + ib) / (c + id)
      ComplexValue LHS = Result;
      APFloat &A = LHS.getComplexFloatReal();
      APFloat &B = LHS.getComplexFloatImag();
      APFloat &C = RHS.getComplexFloatReal();
      APFloat &D = RHS.getComplexFloatImag();
      APFloat &ResR = Result.getComplexFloatReal();
      APFloat &ResI = Result.getComplexFloatImag();
      if (RHSReal) {
        ResR = A / C;
        ResI = B / C;
      } else {
        if (LHSReal) {
          // No real optimizations we can do here, stub out with zero.
          B = APFloat::getZero(A.getSemantics());
        }
        int DenomLogB = 0;
        APFloat MaxCD = maxnum(abs(C), abs(D));
        if (MaxCD.isFinite()) {
          DenomLogB = ilogb(MaxCD);
          C = scalbn(C, -DenomLogB, APFloat::rmNearestTiesToEven);
          D = scalbn(D, -DenomLogB, APFloat::rmNearestTiesToEven);
        }
        APFloat Denom = C * C + D * D;
        ResR = scalbn((A * C + B * D) / Denom, -DenomLogB,
                      APFloat::rmNearestTiesToEven);
        ResI = scalbn((B * C - A * D) / Denom, -DenomLogB,
                      APFloat::rmNearestTiesToEven);
        if (ResR.isNaN() && ResI.isNaN()) {
          if (Denom.isPosZero() && (!A.isNaN() || !B.isNaN())) {
            ResR = APFloat::getInf(ResR.getSemantics(), C.isNegative()) * A;
            ResI = APFloat::getInf(ResR.getSemantics(), C.isNegative()) * B;
          } else if ((A.isInfinity() || B.isInfinity()) && C.isFinite() &&
                     D.isFinite()) {
            A = APFloat::copySign(
                APFloat(A.getSemantics(), A.isInfinity() ? 1 : 0), A);
            B = APFloat::copySign(
                APFloat(B.getSemantics(), B.isInfinity() ? 1 : 0), B);
            ResR = APFloat::getInf(ResR.getSemantics()) * (A * C + B * D);
            ResI = APFloat::getInf(ResI.getSemantics()) * (B * C - A * D);
          } else if (MaxCD.isInfinity() && A.isFinite() && B.isFinite()) {
            C = APFloat::copySign(
                APFloat(C.getSemantics(), C.isInfinity() ? 1 : 0), C);
            D = APFloat::copySign(
                APFloat(D.getSemantics(), D.isInfinity() ? 1 : 0), D);
            ResR = APFloat::getZero(ResR.getSemantics()) * (A * C + B * D);
            ResI = APFloat::getZero(ResI.getSemantics()) * (B * C - A * D);
          }
        }
      }
    } else {
      if (RHS.getComplexIntReal() == 0 && RHS.getComplexIntImag() == 0)
        return Error(E, diag::note_expr_divide_by_zero);

      ComplexValue LHS = Result;
      APSInt Den = RHS.getComplexIntReal() * RHS.getComplexIntReal() +
        RHS.getComplexIntImag() * RHS.getComplexIntImag();
      Result.getComplexIntReal() =
        (LHS.getComplexIntReal() * RHS.getComplexIntReal() +
         LHS.getComplexIntImag() * RHS.getComplexIntImag()) / Den;
      Result.getComplexIntImag() =
        (LHS.getComplexIntImag() * RHS.getComplexIntReal() -
         LHS.getComplexIntReal() * RHS.getComplexIntImag()) / Den;
    }
    break;
  }

  return true;
}

bool ComplexExprEvaluator::VisitUnaryOperator(const UnaryOperator *E) {
  // Get the operand value into 'Result'.
  if (!Visit(E->getSubExpr()))
    return false;

  switch (E->getOpcode()) {
  default:
    return Error(E);
  case UO_Extension:
    return true;
  case UO_Plus:
    // The result is always just the subexpr.
    return true;
  case UO_Minus:
    if (Result.isComplexFloat()) {
      Result.getComplexFloatReal().changeSign();
      Result.getComplexFloatImag().changeSign();
    }
    else {
      Result.getComplexIntReal() = -Result.getComplexIntReal();
      Result.getComplexIntImag() = -Result.getComplexIntImag();
    }
    return true;
  case UO_Not:
    if (Result.isComplexFloat())
      Result.getComplexFloatImag().changeSign();
    else
      Result.getComplexIntImag() = -Result.getComplexIntImag();
    return true;
  }
}

bool ComplexExprEvaluator::VisitInitListExpr(const InitListExpr *E) {
  if (E->getNumInits() == 2) {
    if (E->getType()->isComplexType()) {
      Result.makeComplexFloat();
      if (!EvaluateFloat(E->getInit(0), Result.FloatReal, Info))
        return false;
      if (!EvaluateFloat(E->getInit(1), Result.FloatImag, Info))
        return false;
    } else {
      Result.makeComplexInt();
      if (!EvaluateInteger(E->getInit(0), Result.IntReal, Info))
        return false;
      if (!EvaluateInteger(E->getInit(1), Result.IntImag, Info))
        return false;
    }
    return true;
  }
  return ExprEvaluatorBaseTy::VisitInitListExpr(E);
}

//===----------------------------------------------------------------------===//
// Atomic expression evaluation, essentially just handling the NonAtomicToAtomic
// implicit conversion.
//===----------------------------------------------------------------------===//

namespace {
class AtomicExprEvaluator :
    public ExprEvaluatorBase<AtomicExprEvaluator> {
  const LValue *This;
  APValue &Result;
public:
  AtomicExprEvaluator(EvalInfo &Info, const LValue *This, APValue &Result)
      : ExprEvaluatorBaseTy(Info), This(This), Result(Result) {}

  bool Success(const APValue &V, const Expr *E) {
    Result = V;
    return true;
  }

  bool ZeroInitialization(const Expr *E) {
    ImplicitValueInitExpr VIE(
        E->getType()->castAs<AtomicType>()->getValueType());
    // For atomic-qualified class (and array) types in C++, initialize the
    // _Atomic-wrapped subobject directly, in-place.
    return This ? EvaluateInPlace(Result, Info, *This, &VIE)
                : Evaluate(Result, Info, &VIE);
  }

  bool VisitCastExpr(const CastExpr *E) {
    switch (E->getCastKind()) {
    default:
      return ExprEvaluatorBaseTy::VisitCastExpr(E);
    case CK_NonAtomicToAtomic:
      return This ? EvaluateInPlace(Result, Info, *This, E->getSubExpr())
                  : Evaluate(Result, Info, E->getSubExpr());
    }
  }
};
} // end anonymous namespace

static bool EvaluateAtomic(const Expr *E, const LValue *This, APValue &Result,
                           EvalInfo &Info) {
  assert(E->isRValue() && E->getType()->isAtomicType());
  return AtomicExprEvaluator(Info, This, Result).Visit(E);
}

//===----------------------------------------------------------------------===//
// Void expression evaluation, primarily for a cast to void on the LHS of a
// comma operator
//===----------------------------------------------------------------------===//

namespace {
class VoidExprEvaluator
  : public ExprEvaluatorBase<VoidExprEvaluator> {
public:
  VoidExprEvaluator(EvalInfo &Info) : ExprEvaluatorBaseTy(Info) {}

  bool Success(const APValue &V, const Expr *e) { return true; }

  bool ZeroInitialization(const Expr *E) { return true; }

  bool VisitCastExpr(const CastExpr *E) {
    switch (E->getCastKind()) {
    default:
      return ExprEvaluatorBaseTy::VisitCastExpr(E);
    case CK_ToVoid:
      VisitIgnoredValue(E->getSubExpr());
      return true;
    }
  }

  bool VisitCallExpr(const CallExpr *E) {
    switch (E->getBuiltinCallee()) {
    default:
      return ExprEvaluatorBaseTy::VisitCallExpr(E);
    case Builtin::BI__assume:
    case Builtin::BI__builtin_assume:
      // The argument is not evaluated!
      return true;
    }
  }

  bool VisitCXXCompilerErrorExpr(const CXXCompilerErrorExpr *E);
};

bool VoidExprEvaluator::VisitCXXCompilerErrorExpr(
                                                const CXXCompilerErrorExpr *E) {
  // This never produces a value.
  //
  // FIXME: We probably want to evaluate the sub-expression for potential
  // errors before stopping at these conditions.
  if (Info.checkingPotentialConstantExpression())
    return false;
  if (Info.checkingForOverflow())
    return false;

  APValue Result;
  if (!Evaluate(Result, Info, E->getMessage()))
    return Error(E->getMessage(), diag::note_invalid_subexpr_in_const_expr);

  const Expr *BaseExpr = Result.getLValueBase().get<const Expr *>();
  const StringLiteral *Message = cast<StringLiteral>(BaseExpr);

  // Evaluate the message so that we can transform it into a string.
  SmallString<256> Buf;
  llvm::raw_svector_ostream OS(Buf);
  Message->outputString(OS);
  std::string NonQuote(Buf.str(), 1, Buf.size() - 2);

  // Evaluating a __compiler_error in a constexpr evaluation context
  // results in compiler error.
  Info.FFDiag(E, diag::err_user_defined_error) << NonQuote;
  return false;
}

} // end anonymous namespace

static bool EvaluateVoid(const Expr *E, EvalInfo &Info) {
  assert(E->isRValue() && E->getType()->isVoidType());
  return VoidExprEvaluator(Info).Visit(E);
}

namespace {
class ReflectionEvaluator
  : public ExprEvaluatorBase<ReflectionEvaluator> {

  using BaseType = ExprEvaluatorBase<ReflectionEvaluator>;
  
  APValue &Result;
public:
  ReflectionEvaluator(EvalInfo &Info, APValue &Result) 
    : ExprEvaluatorBaseTy(Info), Result(Result) {}

  bool Success(const APValue &V, const Expr *e) { 
    return Success(V);
  }

  bool Success(const APValue &V) { 
    Result = V;
    return true; 
  }

  bool VisitCXXReflectExpr(const CXXReflectExpr *E);
  bool VisitCXXReflectionReadQueryExpr(const CXXReflectionReadQueryExpr *E);
  bool VisitCXXReflectionWriteQueryExpr(const CXXReflectionWriteQueryExpr *E);

  bool ZeroInitialization(const Expr *E);
};

bool ReflectionEvaluator::VisitCXXReflectExpr(const CXXReflectExpr *E) {
  const ReflectionOperand &Ref = E->getOperand();
  switch (Ref.getKind()) {
  case ReflectionOperand::Type: {
    APValue Result(RK_type, Ref.getAsType().getAsOpaquePtr());
    return Success(Result, E);
  }
  case ReflectionOperand::Template: {
    APValue Result(RK_declaration, Ref.getAsTemplate().getAsTemplateDecl());
    return Success(Result, E);
  }
  case ReflectionOperand::Namespace: {
    NamespaceName &&NsName = Ref.getAsNamespace();
    APValue Result(RK_declaration, NsName.getNamespaceAsDecl());
    return Success(Result, E);
  }
  case ReflectionOperand::Expression: {
    APValue Result(RK_expression, Ref.getAsExpression());
    return Success(Result, E);
  }
  case ReflectionOperand::Declaration: {
    APValue Result(RK_declaration, Ref.getAsDeclaration());
    return Success(Result, E);
  }
  case ReflectionOperand::BaseSpecifier: {
    APValue Result(RK_base_specifier, Ref.getAsBaseSpecifier());
    return Success(Result, E);
  }
  case ReflectionOperand::Invalid: {
    APValue Result(RK_invalid, Ref.getAsInvalidReflection());
    return Success(Result, E);
  }
  }
  llvm_unreachable("invalid reflection");
}

bool ReflectionEvaluator::VisitCXXReflectionReadQueryExpr(
                                          const CXXReflectionReadQueryExpr *E) {
  return BaseType::VisitCXXReflectionReadQueryExpr(E);
}

bool ReflectionEvaluator::VisitCXXReflectionWriteQueryExpr(
                                         const CXXReflectionWriteQueryExpr *E) {
  return BaseType::VisitCXXReflectionWriteQueryExpr(E);
}

bool ReflectionEvaluator::ZeroInitialization(const Expr *E) {
  APValue Result(RK_invalid, nullptr);
  return Success(Result);
}

} // end anonymous namespace

static bool EvaluateReflection(const Expr *E, APValue &Result, EvalInfo &Info) {
  assert(E->isRValue() && E->getType()->isReflectionType());
  return ReflectionEvaluator(Info, Result).Visit(E);
}

//===----------------------------------------------------------------------===//
// Top level Expr::EvaluateAsRValue method.
//===----------------------------------------------------------------------===//

static bool Evaluate(APValue &Result, EvalInfo &Info, const Expr *E) {
  // In C, function designators are not lvalues, but we evaluate them as if they
  // are.
  QualType T = E->getType();
  if (E->isGLValue() || T->isFunctionType()) {
    LValue LV;
    if (!EvaluateLValue(E, LV, Info))
      return false;
    LV.moveInto(Result);
  } else if (T->isVectorType()) {
    if (!EvaluateVector(E, Result, Info))
      return false;
  } else if (T->isIntegralOrEnumerationType()) {
    if (!IntExprEvaluator(Info, Result).Visit(E))
      return false;
  } else if (T->isReflectionType()) {
    if (!EvaluateReflection(E, Result, Info))
      return false;
  } else if (T->hasPointerRepresentation()) {
    LValue LV;
    if (!EvaluatePointer(E, LV, Info))
      return false;
    LV.moveInto(Result);
  } else if (T->isRealFloatingType()) {
    llvm::APFloat F(0.0);
    if (!EvaluateFloat(E, F, Info))
      return false;
    Result = APValue(F);
  } else if (T->isAnyComplexType()) {
    ComplexValue C;
    if (!EvaluateComplex(E, C, Info))
      return false;
    C.moveInto(Result);
  } else if (T->isFixedPointType()) {
    if (!FixedPointExprEvaluator(Info, Result).Visit(E)) return false;
  } else if (T->isMemberPointerType()) {
    MemberPtr P;
    if (!EvaluateMemberPointer(E, P, Info))
      return false;
    P.moveInto(Result);
    return true;
  } else if (T->isArrayType()) {
    LValue LV;
    APValue &Value = createTemporary(E, false, LV, *Info.CurrentCall);
    if (!EvaluateArray(E, LV, Value, Info))
      return false;
    Result = Value;
  } else if (T->isRecordType()) {
    LValue LV;
    APValue &Value = createTemporary(E, false, LV, *Info.CurrentCall);
    if (!EvaluateRecord(E, LV, Value, Info))
      return false;
    Result = Value;
  } else if (T->isVoidType()) {
    if (!Info.getLangOpts().CPlusPlus11)
      Info.CCEDiag(E, diag::note_constexpr_nonliteral)
        << E->getType();
    if (!EvaluateVoid(E, Info))
      return false;
  } else if (T->isAtomicType()) {
    QualType Unqual = T.getAtomicUnqualifiedType();
    if (Unqual->isArrayType() || Unqual->isRecordType()) {
      LValue LV;
      APValue &Value = createTemporary(E, false, LV, *Info.CurrentCall);
      if (!EvaluateAtomic(E, &LV, Value, Info))
        return false;
    } else {
      if (!EvaluateAtomic(E, nullptr, Result, Info))
        return false;
    }
  } else if (Info.getLangOpts().CPlusPlus11) {
    Info.FFDiag(E, diag::note_constexpr_nonliteral) << E->getType();
    return false;
  } else {
    Info.FFDiag(E, diag::note_invalid_subexpr_in_const_expr);
    return false;
  }

  return true;
}

/// EvaluateInPlace - Evaluate an expression in-place in an APValue. In some
/// cases, the in-place evaluation is essential, since later initializers for
/// an object can indirectly refer to subobjects which were initialized earlier.
static bool EvaluateInPlace(APValue &Result, EvalInfo &Info, const LValue &This,
                            const Expr *E, bool AllowNonLiteralTypes) {
  assert(!E->isValueDependent());

  if (!AllowNonLiteralTypes && !CheckLiteralType(Info, E, &This))
    return false;

  if (E->isRValue()) {
    // Evaluate arrays and record types in-place, so that later initializers can
    // refer to earlier-initialized members of the object.
    QualType T = E->getType();
    if (T->isArrayType())
      return EvaluateArray(E, This, Result, Info);
    else if (T->isRecordType())
      return EvaluateRecord(E, This, Result, Info);
    else if (T->isAtomicType()) {
      QualType Unqual = T.getAtomicUnqualifiedType();
      if (Unqual->isArrayType() || Unqual->isRecordType())
        return EvaluateAtomic(E, &This, Result, Info);
    }
  }

  // For any other type, in-place evaluation is unimportant.
  return Evaluate(Result, Info, E);
}

/// EvaluateAsRValue - Try to evaluate this expression, performing an implicit
/// lvalue-to-rvalue cast if it is an lvalue.
static bool EvaluateAsRValue(EvalInfo &Info, const Expr *E, APValue &Result) {
  if (E->getType().isNull())
    return false;

  if (!CheckLiteralType(Info, E))
    return false;

  if (!::Evaluate(Result, Info, E))
    return false;

  if (E->isGLValue()) {
    LValue LV;
    LV.setFrom(Info.Ctx, Result);
    if (!handleLValueToRValueConversion(Info, E, E->getType(), LV, Result))
      return false;
  }

  // Check this core constant expression is a constant expression.
  return CheckConstantExpression(Info, E->getExprLoc(), E->getType(), Result);
}

static bool FastEvaluateAsRValue(const Expr *Exp, Expr::EvalResult &Result,
                                 const ASTContext &Ctx, bool &IsConst) {
  // Fast-path evaluations of integer literals, since we sometimes see files
  // containing vast quantities of these.
  if (const IntegerLiteral *L = dyn_cast<IntegerLiteral>(Exp)) {
    Result.Val = APValue(APSInt(L->getValue(),
                                L->getType()->isUnsignedIntegerType()));
    IsConst = true;
    return true;
  }

  // This case should be rare, but we need to check it before we check on
  // the type below.
  if (Exp->getType().isNull()) {
    IsConst = false;
    return true;
  }

  // FIXME: Evaluating values of large array and record types can cause
  // performance problems. Only do so in C++11 for now.
  if (Exp->isRValue() && (Exp->getType()->isArrayType() ||
                          Exp->getType()->isRecordType()) &&
      !Ctx.getLangOpts().CPlusPlus11) {
    IsConst = false;
    return true;
  }
  return false;
}

static bool hasUnacceptableSideEffect(Expr::EvalStatus &Result,
                                      Expr::SideEffectsKind SEK) {
  return (SEK < Expr::SE_AllowSideEffects && Result.HasSideEffects) ||
         (SEK < Expr::SE_AllowUndefinedBehavior && Result.HasUndefinedBehavior);
}

static bool EvaluateAsRValue(const Expr *E, Expr::EvalResult &Result,
                             const ASTContext &Ctx, EvalInfo &Info) {
  bool IsConst;
  if (FastEvaluateAsRValue(E, Result, Ctx, IsConst))
    return IsConst;

  return EvaluateAsRValue(Info, E, Result.Val);
}

static bool EvaluateAsInt(const Expr *E, Expr::EvalResult &ExprResult,
                          const ASTContext &Ctx,
                          Expr::SideEffectsKind AllowSideEffects,
                          EvalInfo &Info) {
  if (!E->getType()->isIntegralOrEnumerationType())
    return false;

  if (!::EvaluateAsRValue(E, ExprResult, Ctx, Info) ||
      !ExprResult.Val.isInt() ||
      hasUnacceptableSideEffect(ExprResult, AllowSideEffects))
    return false;

  return true;
}

static bool EvaluateAsFixedPoint(const Expr *E, Expr::EvalResult &ExprResult,
                                 const ASTContext &Ctx,
                                 Expr::SideEffectsKind AllowSideEffects,
                                 EvalInfo &Info) {
  if (!E->getType()->isFixedPointType())
    return false;

  if (!::EvaluateAsRValue(E, ExprResult, Ctx, Info))
    return false;

  if (!ExprResult.Val.isFixedPoint() ||
      hasUnacceptableSideEffect(ExprResult, AllowSideEffects))
    return false;

  return true;
}

/// EvaluateAsRValue - Return true if this is a constant which we can fold using
/// any crazy technique (that has nothing to do with language standards) that
/// we want to.  If this function returns true, it returns the folded constant
/// in Result. If this expression is a glvalue, an lvalue-to-rvalue conversion
/// will be applied to the result.
bool Expr::EvaluateAsRValue(EvalResult &Result, const ASTContext &Ctx,
                            bool InConstantContext) const {
  EvalInfo Info(Ctx, Result, EvalInfo::EM_IgnoreSideEffects);
  Info.InConstantContext = InConstantContext;
  return ::EvaluateAsRValue(this, Result, Ctx, Info);
}

bool Expr::EvaluateAsBooleanCondition(bool &Result,
                                      const ASTContext &Ctx) const {
  EvalResult Scratch;
  return EvaluateAsRValue(Scratch, Ctx) &&
         HandleConversionToBool(Scratch.Val, Result);
}

bool Expr::EvaluateAsInt(EvalResult &Result, const ASTContext &Ctx,
                         SideEffectsKind AllowSideEffects) const {
  EvalInfo Info(Ctx, Result, EvalInfo::EM_IgnoreSideEffects);
  return ::EvaluateAsInt(this, Result, Ctx, AllowSideEffects, Info);
}

bool Expr::EvaluateAsFixedPoint(EvalResult &Result, const ASTContext &Ctx,
                                SideEffectsKind AllowSideEffects) const {
  EvalInfo Info(Ctx, Result, EvalInfo::EM_IgnoreSideEffects);
  return ::EvaluateAsFixedPoint(this, Result, Ctx, AllowSideEffects, Info);
}

bool Expr::EvaluateAsFloat(APFloat &Result, const ASTContext &Ctx,
                           SideEffectsKind AllowSideEffects) const {
  if (!getType()->isRealFloatingType())
    return false;

  EvalResult ExprResult;
  if (!EvaluateAsRValue(ExprResult, Ctx) || !ExprResult.Val.isFloat() ||
      hasUnacceptableSideEffect(ExprResult, AllowSideEffects))
    return false;

  Result = ExprResult.Val.getFloat();
  return true;
}

bool Expr::EvaluateAsLValue(EvalResult &Result, const ASTContext &Ctx) const {
  EvalInfo Info(Ctx, Result, EvalInfo::EM_ConstantFold);

  LValue LV;
  if (!EvaluateLValue(this, LV, Info) || Result.HasSideEffects ||
      !CheckLValueConstantExpression(Info, getExprLoc(),
                                     Ctx.getLValueReferenceType(getType()), LV,
                                     Expr::EvaluateForCodeGen))
    return false;

  LV.moveInto(Result.Val);
  return true;
}

bool Expr::EvaluateAsConstantExpr(EvalResult &Result, ConstExprUsage Usage,
                                  const ASTContext &Ctx) const {
  EvalInfo::EvaluationMode EM = EvalInfo::EM_ConstantExpression;
  EvalInfo Info(Ctx, Result, EM);
  if (!::Evaluate(Result.Val, Info, this))
    return false;

  return CheckConstantExpression(Info, getExprLoc(), getType(), Result.Val,
                                 Usage);
}

bool Expr::EvaluateAsAnyValue(EvalResult &Result, const ASTContext &Ctx) const {
  // FIXME: This evaluates xvalues as lvalues. That seems like it may be wrong.
  if (isRValue())
    return EvaluateAsRValue(Result, Ctx);
  else 
    return EvaluateAsLValue(Result, Ctx);
}

bool Expr::EvaluateAsInitializer(APValue &Value, const ASTContext &Ctx,
                                 const VarDecl *VD,
                            SmallVectorImpl<PartialDiagnosticAt> &Notes) const {
  // FIXME: Evaluating initializers for large array and record types can cause
  // performance problems. Only do so in C++11 for now.
  if (isRValue() && (getType()->isArrayType() || getType()->isRecordType()) &&
      !Ctx.getLangOpts().CPlusPlus11)
    return false;

  Expr::EvalStatus EStatus;
  EStatus.Diag = &Notes;

  EvalInfo InitInfo(Ctx, EStatus, VD->isConstexpr()
                                      ? EvalInfo::EM_ConstantExpression
                                      : EvalInfo::EM_ConstantFold);
  InitInfo.setEvaluatingDecl(VD, Value);
  InitInfo.InConstantContext = true;

  LValue LVal;
  LVal.set(VD);

  // C++11 [basic.start.init]p2:
  //  Variables with static storage duration or thread storage duration shall be
  //  zero-initialized before any other initialization takes place.
  // This behavior is not present in C.
  if (Ctx.getLangOpts().CPlusPlus && !VD->hasLocalStorage() &&
      !VD->getType()->isReferenceType()) {
    ImplicitValueInitExpr VIE(VD->getType());
    if (!EvaluateInPlace(Value, InitInfo, LVal, &VIE,
                         /*AllowNonLiteralTypes=*/true))
      return false;
  }

  if (!EvaluateInPlace(Value, InitInfo, LVal, this,
                       /*AllowNonLiteralTypes=*/true) ||
      EStatus.HasSideEffects)
    return false;

  return CheckConstantExpression(InitInfo, VD->getLocation(), VD->getType(),
                                 Value);
}

/// isEvaluatable - Call EvaluateAsRValue to see if this expression can be
/// constant folded, but discard the result.
bool Expr::isEvaluatable(const ASTContext &Ctx, SideEffectsKind SEK) const {
  EvalResult Result;
  return EvaluateAsRValue(Result, Ctx, /* in constant context */ true) &&
         !hasUnacceptableSideEffect(Result, SEK);
}

APSInt Expr::EvaluateKnownConstInt(const ASTContext &Ctx,
                    SmallVectorImpl<PartialDiagnosticAt> *Diag) const {
  EvalResult EVResult;
  EVResult.Diag = Diag;
  EvalInfo Info(Ctx, EVResult, EvalInfo::EM_IgnoreSideEffects);
  Info.InConstantContext = true;

  bool Result = ::EvaluateAsRValue(this, EVResult, Ctx, Info);
  (void)Result;
  assert(Result && "Could not evaluate expression");
  assert(EVResult.Val.isInt() && "Expression did not evaluate to integer");

  return EVResult.Val.getInt();
}

APSInt Expr::EvaluateKnownConstIntCheckOverflow(
    const ASTContext &Ctx, SmallVectorImpl<PartialDiagnosticAt> *Diag) const {
  EvalResult EVResult;
  EVResult.Diag = Diag;
  EvalInfo Info(Ctx, EVResult, EvalInfo::EM_EvaluateForOverflow);
  Info.InConstantContext = true;

  bool Result = ::EvaluateAsRValue(Info, this, EVResult.Val);
  (void)Result;
  assert(Result && "Could not evaluate expression");
  assert(EVResult.Val.isInt() && "Expression did not evaluate to integer");

  return EVResult.Val.getInt();
}

void Expr::EvaluateForOverflow(const ASTContext &Ctx) const {
  bool IsConst;
  EvalResult EVResult;
  if (!FastEvaluateAsRValue(this, EVResult, Ctx, IsConst)) {
    EvalInfo Info(Ctx, EVResult, EvalInfo::EM_EvaluateForOverflow);
    (void)::EvaluateAsRValue(Info, this, EVResult.Val);
  }
}

bool Expr::EvalResult::isGlobalLValue() const {
  assert(Val.isLValue());
  return IsGlobalLValue(Val.getLValueBase());
}


/// isIntegerConstantExpr - this recursive routine will test if an expression is
/// an integer constant expression.

/// FIXME: Pass up a reason why! Invalid operation in i-c-e, division by zero,
/// comma, etc

// CheckICE - This function does the fundamental ICE checking: the returned
// ICEDiag contains an ICEKind indicating whether the expression is an ICE,
// and a (possibly null) SourceLocation indicating the location of the problem.
//
// Note that to reduce code duplication, this helper does no evaluation
// itself; the caller checks whether the expression is evaluatable, and
// in the rare cases where CheckICE actually cares about the evaluated
// value, it calls into Evaluate.

namespace {

enum ICEKind {
  /// This expression is an ICE.
  IK_ICE,
  /// This expression is not an ICE, but if it isn't evaluated, it's
  /// a legal subexpression for an ICE. This return value is used to handle
  /// the comma operator in C99 mode, and non-constant subexpressions.
  IK_ICEIfUnevaluated,
  /// This expression is not an ICE, and is not a legal subexpression for one.
  IK_NotICE
};

struct ICEDiag {
  ICEKind Kind;
  SourceLocation Loc;

  ICEDiag(ICEKind IK, SourceLocation l) : Kind(IK), Loc(l) {}
};

}

static ICEDiag NoDiag() { return ICEDiag(IK_ICE, SourceLocation()); }

static ICEDiag Worst(ICEDiag A, ICEDiag B) { return A.Kind >= B.Kind ? A : B; }

static ICEDiag CheckEvalInICE(const Expr* E, const ASTContext &Ctx) {
  Expr::EvalResult EVResult;
  Expr::EvalStatus Status;
  EvalInfo Info(Ctx, Status, EvalInfo::EM_ConstantExpression);

  Info.InConstantContext = true;
  if (!::EvaluateAsRValue(E, EVResult, Ctx, Info) || EVResult.HasSideEffects ||
      !EVResult.Val.isInt())
    return ICEDiag(IK_NotICE, E->getBeginLoc());

  return NoDiag();
}

static ICEDiag CheckICE(const Expr* E, const ASTContext &Ctx) {
  assert(!E->isValueDependent() && "Should not see value dependent exprs!");
  if (!E->getType()->isIntegralOrEnumerationType())
    return ICEDiag(IK_NotICE, E->getBeginLoc());

  switch (E->getStmtClass()) {
#define ABSTRACT_STMT(Node)
#define STMT(Node, Base) case Expr::Node##Class:
#define EXPR(Node, Base)
#include "clang/AST/StmtNodes.inc"
  case Expr::PredefinedExprClass:
  case Expr::FloatingLiteralClass:
  case Expr::ImaginaryLiteralClass:
  case Expr::StringLiteralClass:
  case Expr::ArraySubscriptExprClass:
  case Expr::OMPArraySectionExprClass:
  case Expr::MemberExprClass:
  case Expr::CompoundAssignOperatorClass:
  case Expr::CompoundLiteralExprClass:
  case Expr::ExtVectorElementExprClass:
  case Expr::DesignatedInitExprClass:
  case Expr::ArrayInitLoopExprClass:
  case Expr::ArrayInitIndexExprClass:
  case Expr::NoInitExprClass:
  case Expr::DesignatedInitUpdateExprClass:
  case Expr::ImplicitValueInitExprClass:
  case Expr::ParenListExprClass:
  case Expr::VAArgExprClass:
  case Expr::AddrLabelExprClass:
  case Expr::StmtExprClass:
  case Expr::CXXMemberCallExprClass:
  case Expr::CUDAKernelCallExprClass:
  case Expr::CXXDynamicCastExprClass:
  case Expr::CXXTypeidExprClass:
  case Expr::CXXUuidofExprClass:
  case Expr::MSPropertyRefExprClass:
  case Expr::MSPropertySubscriptExprClass:
  case Expr::CXXNullPtrLiteralExprClass:
  case Expr::UserDefinedLiteralClass:
  case Expr::CXXThisExprClass:
  case Expr::CXXThrowExprClass:
  case Expr::CXXNewExprClass:
  case Expr::CXXDeleteExprClass:
  case Expr::CXXPseudoDestructorExprClass:
  case Expr::UnresolvedLookupExprClass:
  case Expr::TypoExprClass:
  case Expr::DependentScopeDeclRefExprClass:
  case Expr::CXXConstructExprClass:
  case Expr::CXXInheritedCtorInitExprClass:
  case Expr::CXXStdInitializerListExprClass:
  case Expr::CXXBindTemporaryExprClass:
  case Expr::ExprWithCleanupsClass:
  case Expr::CXXTemporaryObjectExprClass:
  case Expr::CXXUnresolvedConstructExprClass:
  case Expr::CXXDependentScopeMemberExprClass:
  case Expr::UnresolvedMemberExprClass:
  case Expr::ObjCStringLiteralClass:
  case Expr::ObjCBoxedExprClass:
  case Expr::ObjCArrayLiteralClass:
  case Expr::ObjCDictionaryLiteralClass:
  case Expr::ObjCEncodeExprClass:
  case Expr::ObjCMessageExprClass:
  case Expr::ObjCSelectorExprClass:
  case Expr::ObjCProtocolExprClass:
  case Expr::ObjCIvarRefExprClass:
  case Expr::ObjCPropertyRefExprClass:
  case Expr::ObjCSubscriptRefExprClass:
  case Expr::ObjCIsaExprClass:
  case Expr::ObjCAvailabilityCheckExprClass:
  case Expr::ShuffleVectorExprClass:
  case Expr::ConvertVectorExprClass:
  case Expr::BlockExprClass:
  case Expr::NoStmtClass:
  case Expr::OpaqueValueExprClass:
  case Expr::PackExpansionExprClass:
  case Expr::SubstNonTypeTemplateParmPackExprClass:
  case Expr::FunctionParmPackExprClass:
  case Expr::AsTypeExprClass:
  case Expr::ObjCIndirectCopyRestoreExprClass:
  case Expr::MaterializeTemporaryExprClass:
  case Expr::PseudoObjectExprClass:
  case Expr::AtomicExprClass:
  case Expr::LambdaExprClass:
  case Expr::CXXFoldExprClass:
  case Expr::CoawaitExprClass:
  case Expr::DependentCoawaitExprClass:
  case Expr::CoyieldExprClass:
  case Expr::CXXConcatenateExprClass:
  case Expr::CXXDependentVariadicReifierExprClass:
  case Expr::CXXFragmentExprClass:
    return ICEDiag(IK_NotICE, E->getBeginLoc());

  case Expr::CXXUnreflexprExprClass:
    // A reflected value is an ICE if it's reference is.
    return CheckICE(cast<CXXUnreflexprExpr>(E)->getReflectedDeclExpr(), Ctx);

  case Expr::InitListExprClass: {
    // C++03 [dcl.init]p13: If T is a scalar type, then a declaration of the
    // form "T x = { a };" is equivalent to "T x = a;".
    // Unless we're initializing a reference, T is a scalar as it is known to be
    // of integral or enumeration type.
    if (E->isRValue())
      if (cast<InitListExpr>(E)->getNumInits() == 1)
        return CheckICE(cast<InitListExpr>(E)->getInit(0), Ctx);
    return ICEDiag(IK_NotICE, E->getBeginLoc());
  }

  case Expr::SizeOfPackExprClass:
  case Expr::GNUNullExprClass:
    // GCC considers the GNU __null value to be an integral constant expression.
    return NoDiag();

  case Expr::SubstNonTypeTemplateParmExprClass:
    return
      CheckICE(cast<SubstNonTypeTemplateParmExpr>(E)->getReplacement(), Ctx);

  case Expr::ConstantExprClass:
    return CheckICE(cast<ConstantExpr>(E)->getSubExpr(), Ctx);

  case Expr::ParenExprClass:
    return CheckICE(cast<ParenExpr>(E)->getSubExpr(), Ctx);
  case Expr::GenericSelectionExprClass:
    return CheckICE(cast<GenericSelectionExpr>(E)->getResultExpr(), Ctx);
  case Expr::IntegerLiteralClass:
  case Expr::FixedPointLiteralClass:
  case Expr::CharacterLiteralClass:
  case Expr::ObjCBoolLiteralExprClass:
  case Expr::CXXBoolLiteralExprClass:
  case Expr::CXXScalarValueInitExprClass:
  case Expr::TypeTraitExprClass:
  case Expr::ArrayTypeTraitExprClass:
  case Expr::ExpressionTraitExprClass:
  case Expr::CXXNoexceptExprClass:
  case Expr::CXXConstantExprClass:
  case Expr::CXXReflectExprClass:
<<<<<<< HEAD
  case Expr::CXXReflectionReadQueryExprClass:
  case Expr::CXXReflectionWriteQueryExprClass:
=======
  case Expr::CXXInvalidReflectionExprClass:
  case Expr::CXXReflectionTraitExprClass:
>>>>>>> 59d612b8
  case Expr::CXXReflectPrintLiteralExprClass:
  case Expr::CXXReflectPrintReflectionExprClass:
  case Expr::CXXReflectDumpReflectionExprClass:
  case Expr::CXXCompilerErrorExprClass:
  case Expr::CXXIdExprExprClass:
  case Expr::CXXReflectedIdExprClass:
  case Expr::CXXValueOfExprClass:
    return NoDiag();
  
  case Expr::PackSelectionExprClass:
    // FIXME: expression is type-dependent so we don't really know.
    return NoDiag();

  case Expr::CallExprClass:
  case Expr::CXXOperatorCallExprClass: {
    // C99 6.6/3 allows function calls within unevaluated subexpressions of
    // constant expressions, but they can never be ICEs because an ICE cannot
    // contain an operand of (pointer to) function type.
    const CallExpr *CE = cast<CallExpr>(E);
    if (CE->getBuiltinCallee())
      return CheckEvalInICE(E, Ctx);
    return ICEDiag(IK_NotICE, E->getBeginLoc());
  }
  case Expr::DeclRefExprClass: {
    if (isa<EnumConstantDecl>(cast<DeclRefExpr>(E)->getDecl()))
      return NoDiag();
    const ValueDecl *D = cast<DeclRefExpr>(E)->getDecl();
    if (Ctx.getLangOpts().CPlusPlus &&
        D && IsConstNonVolatile(D->getType())) {
      // Parameter variables are never constants.  Without this check,
      // getAnyInitializer() can find a default argument, which leads
      // to chaos.
      if (isa<ParmVarDecl>(D))
        return ICEDiag(IK_NotICE, cast<DeclRefExpr>(E)->getLocation());

      // C++ 7.1.5.1p2
      //   A variable of non-volatile const-qualified integral or enumeration
      //   type initialized by an ICE can be used in ICEs.
      if (const VarDecl *Dcl = dyn_cast<VarDecl>(D)) {
        if (!Dcl->getType()->isIntegralOrEnumerationType())
          return ICEDiag(IK_NotICE, cast<DeclRefExpr>(E)->getLocation());

        const VarDecl *VD;
        // Look for a declaration of this variable that has an initializer, and
        // check whether it is an ICE.
        if (Dcl->getAnyInitializer(VD) && VD->checkInitIsICE())
          return NoDiag();
        else
          return ICEDiag(IK_NotICE, cast<DeclRefExpr>(E)->getLocation());
      }
    }
    return ICEDiag(IK_NotICE, E->getBeginLoc());
  }
  case Expr::UnaryOperatorClass: {
    const UnaryOperator *Exp = cast<UnaryOperator>(E);
    switch (Exp->getOpcode()) {
    case UO_PostInc:
    case UO_PostDec:
    case UO_PreInc:
    case UO_PreDec:
    case UO_AddrOf:
    case UO_Deref:
    case UO_Coawait:
      // C99 6.6/3 allows increment and decrement within unevaluated
      // subexpressions of constant expressions, but they can never be ICEs
      // because an ICE cannot contain an lvalue operand.
      return ICEDiag(IK_NotICE, E->getBeginLoc());
    case UO_Extension:
    case UO_LNot:
    case UO_Plus:
    case UO_Minus:
    case UO_Not:
    case UO_Real:
    case UO_Imag:
      return CheckICE(Exp->getSubExpr(), Ctx);
    }
    llvm_unreachable("invalid unary operator class");
  }
  case Expr::OffsetOfExprClass: {
    // Note that per C99, offsetof must be an ICE. And AFAIK, using
    // EvaluateAsRValue matches the proposed gcc behavior for cases like
    // "offsetof(struct s{int x[4];}, x[1.0])".  This doesn't affect
    // compliance: we should warn earlier for offsetof expressions with
    // array subscripts that aren't ICEs, and if the array subscripts
    // are ICEs, the value of the offsetof must be an integer constant.
    return CheckEvalInICE(E, Ctx);
  }
  case Expr::UnaryExprOrTypeTraitExprClass: {
    const UnaryExprOrTypeTraitExpr *Exp = cast<UnaryExprOrTypeTraitExpr>(E);
    if ((Exp->getKind() ==  UETT_SizeOf) &&
        Exp->getTypeOfArgument()->isVariableArrayType())
      return ICEDiag(IK_NotICE, E->getBeginLoc());
    return NoDiag();
  }
  case Expr::BinaryOperatorClass: {
    const BinaryOperator *Exp = cast<BinaryOperator>(E);
    switch (Exp->getOpcode()) {
    case BO_PtrMemD:
    case BO_PtrMemI:
    case BO_Assign:
    case BO_MulAssign:
    case BO_DivAssign:
    case BO_RemAssign:
    case BO_AddAssign:
    case BO_SubAssign:
    case BO_ShlAssign:
    case BO_ShrAssign:
    case BO_AndAssign:
    case BO_XorAssign:
    case BO_OrAssign:
      // C99 6.6/3 allows assignments within unevaluated subexpressions of
      // constant expressions, but they can never be ICEs because an ICE cannot
      // contain an lvalue operand.
      return ICEDiag(IK_NotICE, E->getBeginLoc());

    case BO_Mul:
    case BO_Div:
    case BO_Rem:
    case BO_Add:
    case BO_Sub:
    case BO_Shl:
    case BO_Shr:
    case BO_LT:
    case BO_GT:
    case BO_LE:
    case BO_GE:
    case BO_EQ:
    case BO_NE:
    case BO_And:
    case BO_Xor:
    case BO_Or:
    case BO_Comma:
    case BO_Cmp: {
      ICEDiag LHSResult = CheckICE(Exp->getLHS(), Ctx);
      ICEDiag RHSResult = CheckICE(Exp->getRHS(), Ctx);
      if (Exp->getOpcode() == BO_Div ||
          Exp->getOpcode() == BO_Rem) {
        // EvaluateAsRValue gives an error for undefined Div/Rem, so make sure
        // we don't evaluate one.
        if (LHSResult.Kind == IK_ICE && RHSResult.Kind == IK_ICE) {
          llvm::APSInt REval = Exp->getRHS()->EvaluateKnownConstInt(Ctx);
          if (REval == 0)
            return ICEDiag(IK_ICEIfUnevaluated, E->getBeginLoc());
          if (REval.isSigned() && REval.isAllOnesValue()) {
            llvm::APSInt LEval = Exp->getLHS()->EvaluateKnownConstInt(Ctx);
            if (LEval.isMinSignedValue())
              return ICEDiag(IK_ICEIfUnevaluated, E->getBeginLoc());
          }
        }
      }
      if (Exp->getOpcode() == BO_Comma) {
        if (Ctx.getLangOpts().C99) {
          // C99 6.6p3 introduces a strange edge case: comma can be in an ICE
          // if it isn't evaluated.
          if (LHSResult.Kind == IK_ICE && RHSResult.Kind == IK_ICE)
            return ICEDiag(IK_ICEIfUnevaluated, E->getBeginLoc());
        } else {
          // In both C89 and C++, commas in ICEs are illegal.
          return ICEDiag(IK_NotICE, E->getBeginLoc());
        }
      }
      return Worst(LHSResult, RHSResult);
    }
    case BO_LAnd:
    case BO_LOr: {
      ICEDiag LHSResult = CheckICE(Exp->getLHS(), Ctx);
      ICEDiag RHSResult = CheckICE(Exp->getRHS(), Ctx);
      if (LHSResult.Kind == IK_ICE && RHSResult.Kind == IK_ICEIfUnevaluated) {
        // Rare case where the RHS has a comma "side-effect"; we need
        // to actually check the condition to see whether the side
        // with the comma is evaluated.
        if ((Exp->getOpcode() == BO_LAnd) !=
            (Exp->getLHS()->EvaluateKnownConstInt(Ctx) == 0))
          return RHSResult;
        return NoDiag();
      }

      return Worst(LHSResult, RHSResult);
    }
    }
    llvm_unreachable("invalid binary operator kind");
  }
  case Expr::ImplicitCastExprClass:
  case Expr::CStyleCastExprClass:
  case Expr::CXXFunctionalCastExprClass:
  case Expr::CXXStaticCastExprClass:
  case Expr::CXXReinterpretCastExprClass:
  case Expr::CXXConstCastExprClass:
  case Expr::ObjCBridgedCastExprClass: {
    const Expr *SubExpr = cast<CastExpr>(E)->getSubExpr();
    if (isa<ExplicitCastExpr>(E)) {
      if (const FloatingLiteral *FL
            = dyn_cast<FloatingLiteral>(SubExpr->IgnoreParenImpCasts())) {
        unsigned DestWidth = Ctx.getIntWidth(E->getType());
        bool DestSigned = E->getType()->isSignedIntegerOrEnumerationType();
        APSInt IgnoredVal(DestWidth, !DestSigned);
        bool Ignored;
        // If the value does not fit in the destination type, the behavior is
        // undefined, so we are not required to treat it as a constant
        // expression.
        if (FL->getValue().convertToInteger(IgnoredVal,
                                            llvm::APFloat::rmTowardZero,
                                            &Ignored) & APFloat::opInvalidOp)
          return ICEDiag(IK_NotICE, E->getBeginLoc());
        return NoDiag();
      }
    }
    switch (cast<CastExpr>(E)->getCastKind()) {
    case CK_LValueToRValue:
    case CK_AtomicToNonAtomic:
    case CK_NonAtomicToAtomic:
    case CK_NoOp:
    case CK_IntegralToBoolean:
    case CK_IntegralCast:
      return CheckICE(SubExpr, Ctx);
    default:
      return ICEDiag(IK_NotICE, E->getBeginLoc());
    }
  }
  case Expr::BinaryConditionalOperatorClass: {
    const BinaryConditionalOperator *Exp = cast<BinaryConditionalOperator>(E);
    ICEDiag CommonResult = CheckICE(Exp->getCommon(), Ctx);
    if (CommonResult.Kind == IK_NotICE) return CommonResult;
    ICEDiag FalseResult = CheckICE(Exp->getFalseExpr(), Ctx);
    if (FalseResult.Kind == IK_NotICE) return FalseResult;
    if (CommonResult.Kind == IK_ICEIfUnevaluated) return CommonResult;
    if (FalseResult.Kind == IK_ICEIfUnevaluated &&
        Exp->getCommon()->EvaluateKnownConstInt(Ctx) != 0) return NoDiag();
    return FalseResult;
  }
  case Expr::ConditionalOperatorClass: {
    const ConditionalOperator *Exp = cast<ConditionalOperator>(E);
    // If the condition (ignoring parens) is a __builtin_constant_p call,
    // then only the true side is actually considered in an integer constant
    // expression, and it is fully evaluated.  This is an important GNU
    // extension.  See GCC PR38377 for discussion.
    if (const CallExpr *CallCE
        = dyn_cast<CallExpr>(Exp->getCond()->IgnoreParenCasts()))
      if (CallCE->getBuiltinCallee() == Builtin::BI__builtin_constant_p)
        return CheckEvalInICE(E, Ctx);
    ICEDiag CondResult = CheckICE(Exp->getCond(), Ctx);
    if (CondResult.Kind == IK_NotICE)
      return CondResult;

    ICEDiag TrueResult = CheckICE(Exp->getTrueExpr(), Ctx);
    ICEDiag FalseResult = CheckICE(Exp->getFalseExpr(), Ctx);

    if (TrueResult.Kind == IK_NotICE)
      return TrueResult;
    if (FalseResult.Kind == IK_NotICE)
      return FalseResult;
    if (CondResult.Kind == IK_ICEIfUnevaluated)
      return CondResult;
    if (TrueResult.Kind == IK_ICE && FalseResult.Kind == IK_ICE)
      return NoDiag();
    // Rare case where the diagnostics depend on which side is evaluated
    // Note that if we get here, CondResult is 0, and at least one of
    // TrueResult and FalseResult is non-zero.
    if (Exp->getCond()->EvaluateKnownConstInt(Ctx) == 0)
      return FalseResult;
    return TrueResult;
  }
  case Expr::CXXDefaultArgExprClass:
    return CheckICE(cast<CXXDefaultArgExpr>(E)->getExpr(), Ctx);
  case Expr::CXXDefaultInitExprClass:
    return CheckICE(cast<CXXDefaultInitExpr>(E)->getExpr(), Ctx);
  case Expr::ChooseExprClass: {
    return CheckICE(cast<ChooseExpr>(E)->getChosenSubExpr(), Ctx);
  }
  }

  llvm_unreachable("Invalid StmtClass!");
}

/// Evaluate an expression as a C++11 integral constant expression.
static bool EvaluateCPlusPlus11IntegralConstantExpr(const ASTContext &Ctx,
                                                    const Expr *E,
                                                    llvm::APSInt *Value,
                                                    SourceLocation *Loc) {
  if (!E->getType()->isIntegralOrUnscopedEnumerationType()) {
    if (Loc) *Loc = E->getExprLoc();
    return false;
  }

  APValue Result;
  if (!E->isCXX11ConstantExpr(Ctx, &Result, Loc))
    return false;

  if (!Result.isInt()) {
    if (Loc) *Loc = E->getExprLoc();
    return false;
  }

  if (Value) *Value = Result.getInt();
  return true;
}

bool Expr::isIntegerConstantExpr(const ASTContext &Ctx,
                                 SourceLocation *Loc) const {
  if (Ctx.getLangOpts().CPlusPlus11)
    return EvaluateCPlusPlus11IntegralConstantExpr(Ctx, this, nullptr, Loc);

  ICEDiag D = CheckICE(this, Ctx);
  if (D.Kind != IK_ICE) {
    if (Loc) *Loc = D.Loc;
    return false;
  }
  return true;
}

bool Expr::isIntegerConstantExpr(llvm::APSInt &Value, const ASTContext &Ctx,
                                 SourceLocation *Loc, bool isEvaluated) const {
  if (Ctx.getLangOpts().CPlusPlus11)
    return EvaluateCPlusPlus11IntegralConstantExpr(Ctx, this, &Value, Loc);

  if (!isIntegerConstantExpr(Ctx, Loc))
    return false;

  // The only possible side-effects here are due to UB discovered in the
  // evaluation (for instance, INT_MAX + 1). In such a case, we are still
  // required to treat the expression as an ICE, so we produce the folded
  // value.
  EvalResult ExprResult;
  Expr::EvalStatus Status;
  EvalInfo Info(Ctx, Status, EvalInfo::EM_IgnoreSideEffects);
  Info.InConstantContext = true;

  if (!::EvaluateAsInt(this, ExprResult, Ctx, SE_AllowSideEffects, Info))
    llvm_unreachable("ICE cannot be evaluated!");

  Value = ExprResult.Val.getInt();
  return true;
}

bool Expr::isCXX98IntegralConstantExpr(const ASTContext &Ctx) const {
  return CheckICE(this, Ctx).Kind == IK_ICE;
}

bool Expr::isCXX11ConstantExpr(const ASTContext &Ctx, APValue *Result,
                               SourceLocation *Loc) const {
  // We support this checking in C++98 mode in order to diagnose compatibility
  // issues.
  assert(Ctx.getLangOpts().CPlusPlus);

  // Build evaluation settings.
  Expr::EvalStatus Status;
  SmallVector<PartialDiagnosticAt, 8> Diags;
  Status.Diag = &Diags;
  EvalInfo Info(Ctx, Status, EvalInfo::EM_ConstantExpression);

  APValue Scratch;
  bool IsConstExpr = ::EvaluateAsRValue(Info, this, Result ? *Result : Scratch);

  if (!Diags.empty()) {
    IsConstExpr = false;
    if (Loc) *Loc = Diags[0].first;
  } else if (!IsConstExpr) {
    // FIXME: This shouldn't happen.
    if (Loc) *Loc = getExprLoc();
  }

  return IsConstExpr;
}

bool Expr::EvaluateWithSubstitution(APValue &Value, ASTContext &Ctx,
                                    const FunctionDecl *Callee,
                                    ArrayRef<const Expr*> Args,
                                    const Expr *This) const {
  Expr::EvalStatus Status;
  EvalInfo Info(Ctx, Status, EvalInfo::EM_ConstantExpressionUnevaluated);

  LValue ThisVal;
  const LValue *ThisPtr = nullptr;
  if (This) {
#ifndef NDEBUG
    auto *MD = dyn_cast<CXXMethodDecl>(Callee);
    assert(MD && "Don't provide `this` for non-methods.");
    assert(!MD->isStatic() && "Don't provide `this` for static methods.");
#endif
    if (EvaluateObjectArgument(Info, This, ThisVal))
      ThisPtr = &ThisVal;
    if (Info.EvalStatus.HasSideEffects)
      return false;
  }

  ArgVector ArgValues(Args.size());
  for (ArrayRef<const Expr*>::iterator I = Args.begin(), E = Args.end();
       I != E; ++I) {
    if ((*I)->isValueDependent() ||
        !Evaluate(ArgValues[I - Args.begin()], Info, *I))
      // If evaluation fails, throw away the argument entirely.
      ArgValues[I - Args.begin()] = APValue();
    if (Info.EvalStatus.HasSideEffects)
      return false;
  }

  // Build fake call to Callee.
  CallStackFrame Frame(Info, Callee->getLocation(), Callee, ThisPtr,
                       ArgValues.data());
  return Evaluate(Value, Info, this) && !Info.EvalStatus.HasSideEffects;
}

bool Expr::isPotentialConstantExpr(const FunctionDecl *FD,
                                   SmallVectorImpl<
                                     PartialDiagnosticAt> &Diags) {
  // FIXME: It would be useful to check constexpr function templates, but at the
  // moment the constant expression evaluator cannot cope with the non-rigorous
  // ASTs which we build for dependent expressions.
  if (FD->isDependentContext())
    return true;

  Expr::EvalStatus Status;
  Status.Diag = &Diags;

  EvalInfo Info(FD->getASTContext(), Status,
                EvalInfo::EM_PotentialConstantExpression);
  Info.InConstantContext = true;

  const CXXMethodDecl *MD = dyn_cast<CXXMethodDecl>(FD);
  const CXXRecordDecl *RD = MD ? MD->getParent()->getCanonicalDecl() : nullptr;

  // Fabricate an arbitrary expression on the stack and pretend that it
  // is a temporary being used as the 'this' pointer.
  LValue This;
  ImplicitValueInitExpr VIE(RD ? Info.Ctx.getRecordType(RD) : Info.Ctx.IntTy);
  This.set({&VIE, Info.CurrentCall->Index});

  ArrayRef<const Expr*> Args;

  APValue Scratch;
  if (const CXXConstructorDecl *CD = dyn_cast<CXXConstructorDecl>(FD)) {
    // Evaluate the call as a constant initializer, to allow the construction
    // of objects of non-literal types.
    Info.setEvaluatingDecl(This.getLValueBase(), Scratch);
    HandleConstructorCall(&VIE, This, Args, CD, Info, Scratch);
  } else {
    SourceLocation Loc = FD->getLocation();
    HandleFunctionCall(Loc, FD, (MD && MD->isInstance()) ? &This : nullptr,
                       Args, FD->getBody(), Info, Scratch, nullptr);
  }

  return Diags.empty();
}

bool Expr::isPotentialConstantExprUnevaluated(Expr *E,
                                              const FunctionDecl *FD,
                                              SmallVectorImpl<
                                                PartialDiagnosticAt> &Diags) {
  Expr::EvalStatus Status;
  Status.Diag = &Diags;

  EvalInfo Info(FD->getASTContext(), Status,
                EvalInfo::EM_PotentialConstantExpressionUnevaluated);

  // Fabricate a call stack frame to give the arguments a plausible cover story.
  ArrayRef<const Expr*> Args;
  ArgVector ArgValues(0);
  bool Success = EvaluateArgs(Args, ArgValues, Info);
  (void)Success;
  assert(Success &&
         "Failed to set up arguments for potential constant evaluation");
  CallStackFrame Frame(Info, SourceLocation(), FD, nullptr, ArgValues.data());

  APValue ResultScratch;
  Evaluate(ResultScratch, Info, E);
  return Diags.empty();
}

bool Expr::tryEvaluateObjectSize(uint64_t &Result, ASTContext &Ctx,
                                 unsigned Type) const {
  if (!getType()->isPointerType())
    return false;

  Expr::EvalStatus Status;
  EvalInfo Info(Ctx, Status, EvalInfo::EM_ConstantFold);
  return tryEvaluateBuiltinObjectSize(this, Type, Info, Result);
}<|MERGE_RESOLUTION|>--- conflicted
+++ resolved
@@ -5270,14 +5270,9 @@
     return DerivedSuccess(E->getValue(), E);
   }
 
-<<<<<<< HEAD
+  bool VisitCXXInvalidReflectionExpr(const CXXInvalidReflectionExpr *E);
   bool VisitCXXReflectionReadQueryExpr(const CXXReflectionReadQueryExpr *E);
   bool VisitCXXReflectionWriteQueryExpr(const CXXReflectionWriteQueryExpr *E);
-=======
-  bool VisitCXXInvalidReflectionExpr(const CXXInvalidReflectionExpr *E);
-
-  bool VisitCXXReflectionTraitExpr(const CXXReflectionTraitExpr *E);
->>>>>>> 59d612b8
 
   bool VisitCXXUnreflexprExpr(const CXXUnreflexprExpr *E) {
     APValue Result;
@@ -12019,13 +12014,9 @@
   case Expr::CXXNoexceptExprClass:
   case Expr::CXXConstantExprClass:
   case Expr::CXXReflectExprClass:
-<<<<<<< HEAD
+  case Expr::CXXInvalidReflectionExprClass:
   case Expr::CXXReflectionReadQueryExprClass:
   case Expr::CXXReflectionWriteQueryExprClass:
-=======
-  case Expr::CXXInvalidReflectionExprClass:
-  case Expr::CXXReflectionTraitExprClass:
->>>>>>> 59d612b8
   case Expr::CXXReflectPrintLiteralExprClass:
   case Expr::CXXReflectPrintReflectionExprClass:
   case Expr::CXXReflectDumpReflectionExprClass:
