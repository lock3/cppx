--- conflicted
+++ resolved
@@ -4325,7 +4325,24 @@
     return ESR_Succeeded;
   }
 
-<<<<<<< HEAD
+  case Stmt::CXXPackExpansionStmtClass: {
+    const CXXPackExpansionStmt *ES = cast<CXXPackExpansionStmt>(S);
+    BlockScopeRAII Scope(Info);
+
+    EvalStmtResult ESR = EvaluateStmt(Result, Info, ES->getRangeExprStmt());
+    if (ESR != ESR_Succeeded)
+      return ESR;
+
+    for (Stmt *SubStmt : ES->getInstantiatedStatements()) {
+      BlockScopeRAII InnerScope(Info);
+
+      ESR = EvaluateStmt(Result, Info, SubStmt);
+      if (ESR != ESR_Succeeded)
+        return ESR;
+    }
+    return ESR_Succeeded;
+  }
+
   case Stmt::CXXInjectionStmtClass: {
     if (Info.checkingPotentialConstantExpression())
       return ESR_Succeeded;
@@ -4386,22 +4403,6 @@
 
       Info.EvalStatus.InjectionEffects->emplace_back(OperandType, OperandValue,
                                                      ContextSpecifier);
-=======
-  case Stmt::CXXPackExpansionStmtClass: {
-    const CXXPackExpansionStmt *ES = cast<CXXPackExpansionStmt>(S);
-    BlockScopeRAII Scope(Info);
-
-    EvalStmtResult ESR = EvaluateStmt(Result, Info, ES->getRangeExprStmt());
-    if (ESR != ESR_Succeeded)
-      return ESR;
-
-    for (Stmt *SubStmt : ES->getInstantiatedStatements()) {
-      BlockScopeRAII InnerScope(Info);
-
-      ESR = EvaluateStmt(Result, Info, SubStmt);
-      if (ESR != ESR_Succeeded)
-        return ESR;
->>>>>>> 1f0c4897
     }
 
     return ESR_Succeeded;
@@ -12117,13 +12118,6 @@
   case Expr::CXXReflectedIdExprClass:
   case Expr::CXXValueOfExprClass:
     return NoDiag();
-<<<<<<< HEAD
-
-  case Expr::PackSelectionExprClass:
-    // FIXME: expression is type-dependent so we don't really know.
-    return NoDiag();
-=======
->>>>>>> 1f0c4897
 
   case Expr::CallExprClass:
   case Expr::CXXOperatorCallExprClass: {
