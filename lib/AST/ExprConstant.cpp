--- conflicted
+++ resolved
@@ -11612,11 +11612,8 @@
   case Expr::DependentCoawaitExprClass:
   case Expr::CoyieldExprClass:
   case Expr::CXXConcatenateExprClass:
-<<<<<<< HEAD
+  case Expr::CXXDependentVariadicReifierExprClass:
   case Expr::CXXFragmentExprClass:
-=======
-  case Expr::CXXDependentVariadicReifierExprClass:
->>>>>>> 577c0ebf
     return ICEDiag(IK_NotICE, E->getBeginLoc());
 
   case Expr::CXXUnreflexprExprClass:
