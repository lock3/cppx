//===--- ExprConstant.cpp - Expression Constant Evaluator -----------------===//
//
//                     The LLVM Compiler Infrastructure
//
// This file is distributed under the University of Illinois Open Source
// License. See LICENSE.TXT for details.
//
//===----------------------------------------------------------------------===//
//
// This file implements the Expr constant evaluator.
//
// Constant expression evaluation produces four main results:
//
//  * A success/failure flag indicating whether constant folding was successful.
//    This is the 'bool' return value used by most of the code in this file. A
//    'false' return value indicates that constant folding has failed, and any
//    appropriate diagnostic has already been produced.
//
//  * An evaluated result, valid only if constant folding has not failed.
//
//  * A flag indicating if evaluation encountered (unevaluated) side-effects.
//    These arise in cases such as (sideEffect(), 0) and (sideEffect() || 1),
//    where it is possible to determine the evaluated result regardless.
//
//  * A set of notes indicating why the evaluation was not a constant expression
//    (under the C++11 / C++1y rules only, at the moment), or, if folding failed
//    too, why the expression could not be folded.
//
// If we are checking for a potential constant expression, failure to constant
// fold a potential constant sub-expression will be indicated by a 'false'
// return value (the expression could not be folded) and no diagnostic (the
// expression is not necessarily non-constant).
//
//===----------------------------------------------------------------------===//

#include "clang/AST/APValue.h"
#include "clang/AST/ASTContext.h"
#include "clang/AST/ASTDiagnostic.h"
#include "clang/AST/ASTLambda.h"
#include "clang/AST/CharUnits.h"
#include "clang/AST/Expr.h"
#include "clang/AST/OSLog.h"
#include "clang/AST/RecordLayout.h"
#include "clang/AST/Reflection.h"
#include "clang/AST/StmtVisitor.h"
#include "clang/AST/TypeLoc.h"
#include "clang/Basic/Builtins.h"
#include "clang/Basic/TargetInfo.h"
#include "llvm/Support/raw_ostream.h"
#include <cstring>
#include <functional>

#define DEBUG_TYPE "exprconstant"

using namespace clang;
using llvm::APSInt;
using llvm::APFloat;

static bool IsGlobalLValue(APValue::LValueBase B);

namespace {
  struct LValue;
  struct CallStackFrame;
  struct EvalInfo;

  static QualType getType(APValue::LValueBase B) {
    if (!B) return QualType();
    if (const ValueDecl *D = B.dyn_cast<const ValueDecl*>()) {
      // FIXME: It's unclear where we're supposed to take the type from, and
      // this actually matters for arrays of unknown bound. Eg:
      //
      // extern int arr[]; void f() { extern int arr[3]; };
      // constexpr int *p = &arr[1]; // valid?
      //
      // For now, we take the array bound from the most recent declaration.
      for (auto *Redecl = cast<ValueDecl>(D->getMostRecentDecl()); Redecl;
           Redecl = cast_or_null<ValueDecl>(Redecl->getPreviousDecl())) {
        QualType T = Redecl->getType();
        if (!T->isIncompleteArrayType())
          return T;
      }
      return D->getType();
    }

    const Expr *Base = B.get<const Expr*>();

    // For a materialized temporary, the type of the temporary we materialized
    // may not be the type of the expression.
    if (const MaterializeTemporaryExpr *MTE =
            dyn_cast<MaterializeTemporaryExpr>(Base)) {
      SmallVector<const Expr *, 2> CommaLHSs;
      SmallVector<SubobjectAdjustment, 2> Adjustments;
      const Expr *Temp = MTE->GetTemporaryExpr();
      const Expr *Inner = Temp->skipRValueSubobjectAdjustments(CommaLHSs,
                                                               Adjustments);
      // Keep any cv-qualifiers from the reference if we generated a temporary
      // for it directly. Otherwise use the type after adjustment.
      if (!Adjustments.empty())
        return Inner->getType();
    }

    return Base->getType();
  }

  /// Get an LValue path entry, which is known to not be an array index, as a
  /// field or base class.
  static
  APValue::BaseOrMemberType getAsBaseOrMember(APValue::LValuePathEntry E) {
    APValue::BaseOrMemberType Value;
    Value.setFromOpaqueValue(E.BaseOrMember);
    return Value;
  }

  /// Get an LValue path entry, which is known to not be an array index, as a
  /// field declaration.
  static const FieldDecl *getAsField(APValue::LValuePathEntry E) {
    return dyn_cast<FieldDecl>(getAsBaseOrMember(E).getPointer());
  }
  /// Get an LValue path entry, which is known to not be an array index, as a
  /// base class declaration.
  static const CXXRecordDecl *getAsBaseClass(APValue::LValuePathEntry E) {
    return dyn_cast<CXXRecordDecl>(getAsBaseOrMember(E).getPointer());
  }
  /// Determine whether this LValue path entry for a base class names a virtual
  /// base class.
  static bool isVirtualBaseClass(APValue::LValuePathEntry E) {
    return getAsBaseOrMember(E).getInt();
  }

  /// Given a CallExpr, try to get the alloc_size attribute. May return null.
  static const AllocSizeAttr *getAllocSizeAttr(const CallExpr *CE) {
    const FunctionDecl *Callee = CE->getDirectCallee();
    return Callee ? Callee->getAttr<AllocSizeAttr>() : nullptr;
  }

  /// Attempts to unwrap a CallExpr (with an alloc_size attribute) from an Expr.
  /// This will look through a single cast.
  ///
  /// Returns null if we couldn't unwrap a function with alloc_size.
  static const CallExpr *tryUnwrapAllocSizeCall(const Expr *E) {
    if (!E->getType()->isPointerType())
      return nullptr;

    E = E->IgnoreParens();
    // If we're doing a variable assignment from e.g. malloc(N), there will
    // probably be a cast of some kind. In exotic cases, we might also see a
    // top-level ExprWithCleanups. Ignore them either way.
    if (const auto *FE = dyn_cast<FullExpr>(E))
      E = FE->getSubExpr()->IgnoreParens();

    if (const auto *Cast = dyn_cast<CastExpr>(E))
      E = Cast->getSubExpr()->IgnoreParens();

    if (const auto *CE = dyn_cast<CallExpr>(E))
      return getAllocSizeAttr(CE) ? CE : nullptr;
    return nullptr;
  }

  /// Determines whether or not the given Base contains a call to a function
  /// with the alloc_size attribute.
  static bool isBaseAnAllocSizeCall(APValue::LValueBase Base) {
    const auto *E = Base.dyn_cast<const Expr *>();
    return E && E->getType()->isPointerType() && tryUnwrapAllocSizeCall(E);
  }

  /// The bound to claim that an array of unknown bound has.
  /// The value in MostDerivedArraySize is undefined in this case. So, set it
  /// to an arbitrary value that's likely to loudly break things if it's used.
  static const uint64_t AssumedSizeForUnsizedArray =
      std::numeric_limits<uint64_t>::max() / 2;

  /// Determines if an LValue with the given LValueBase will have an unsized
  /// array in its designator.
  /// Find the path length and type of the most-derived subobject in the given
  /// path, and find the size of the containing array, if any.
  static unsigned
  findMostDerivedSubobject(ASTContext &Ctx, APValue::LValueBase Base,
                           ArrayRef<APValue::LValuePathEntry> Path,
                           uint64_t &ArraySize, QualType &Type, bool &IsArray,
                           bool &FirstEntryIsUnsizedArray) {
    // This only accepts LValueBases from APValues, and APValues don't support
    // arrays that lack size info.
    assert(!isBaseAnAllocSizeCall(Base) &&
           "Unsized arrays shouldn't appear here");
    unsigned MostDerivedLength = 0;
    Type = getType(Base);

    for (unsigned I = 0, N = Path.size(); I != N; ++I) {
      if (Type->isArrayType()) {
        const ArrayType *AT = Ctx.getAsArrayType(Type);
        Type = AT->getElementType();
        MostDerivedLength = I + 1;
        IsArray = true;

        if (auto *CAT = dyn_cast<ConstantArrayType>(AT)) {
          ArraySize = CAT->getSize().getZExtValue();
        } else {
          assert(I == 0 && "unexpected unsized array designator");
          FirstEntryIsUnsizedArray = true;
          ArraySize = AssumedSizeForUnsizedArray;
        }
      } else if (Type->isAnyComplexType()) {
        const ComplexType *CT = Type->castAs<ComplexType>();
        Type = CT->getElementType();
        ArraySize = 2;
        MostDerivedLength = I + 1;
        IsArray = true;
      } else if (const FieldDecl *FD = getAsField(Path[I])) {
        Type = FD->getType();
        ArraySize = 0;
        MostDerivedLength = I + 1;
        IsArray = false;
      } else {
        // Path[I] describes a base class.
        ArraySize = 0;
        IsArray = false;
      }
    }
    return MostDerivedLength;
  }

  // The order of this enum is important for diagnostics.
  enum CheckSubobjectKind {
    CSK_Base, CSK_Derived, CSK_Field, CSK_ArrayToPointer, CSK_ArrayIndex,
    CSK_This, CSK_Real, CSK_Imag
  };

  /// A path from a glvalue to a subobject of that glvalue.
  struct SubobjectDesignator {
    /// True if the subobject was named in a manner not supported by C++11. Such
    /// lvalues can still be folded, but they are not core constant expressions
    /// and we cannot perform lvalue-to-rvalue conversions on them.
    unsigned Invalid : 1;

    /// Is this a pointer one past the end of an object?
    unsigned IsOnePastTheEnd : 1;

    /// Indicator of whether the first entry is an unsized array.
    unsigned FirstEntryIsAnUnsizedArray : 1;

    /// Indicator of whether the most-derived object is an array element.
    unsigned MostDerivedIsArrayElement : 1;

    /// The length of the path to the most-derived object of which this is a
    /// subobject.
    unsigned MostDerivedPathLength : 28;

    /// The size of the array of which the most-derived object is an element.
    /// This will always be 0 if the most-derived object is not an array
    /// element. 0 is not an indicator of whether or not the most-derived object
    /// is an array, however, because 0-length arrays are allowed.
    ///
    /// If the current array is an unsized array, the value of this is
    /// undefined.
    uint64_t MostDerivedArraySize;

    /// The type of the most derived object referred to by this address.
    QualType MostDerivedType;

    typedef APValue::LValuePathEntry PathEntry;

    /// The entries on the path from the glvalue to the designated subobject.
    SmallVector<PathEntry, 8> Entries;

    SubobjectDesignator() : Invalid(true) {}

    explicit SubobjectDesignator(QualType T)
        : Invalid(false), IsOnePastTheEnd(false),
          FirstEntryIsAnUnsizedArray(false), MostDerivedIsArrayElement(false),
          MostDerivedPathLength(0), MostDerivedArraySize(0),
          MostDerivedType(T) {}

    SubobjectDesignator(ASTContext &Ctx, const APValue &V)
        : Invalid(!V.isLValue() || !V.hasLValuePath()), IsOnePastTheEnd(false),
          FirstEntryIsAnUnsizedArray(false), MostDerivedIsArrayElement(false),
          MostDerivedPathLength(0), MostDerivedArraySize(0) {
      assert(V.isLValue() && "Non-LValue used to make an LValue designator?");
      if (!Invalid) {
        IsOnePastTheEnd = V.isLValueOnePastTheEnd();
        ArrayRef<PathEntry> VEntries = V.getLValuePath();
        Entries.insert(Entries.end(), VEntries.begin(), VEntries.end());
        if (V.getLValueBase()) {
          bool IsArray = false;
          bool FirstIsUnsizedArray = false;
          MostDerivedPathLength = findMostDerivedSubobject(
              Ctx, V.getLValueBase(), V.getLValuePath(), MostDerivedArraySize,
              MostDerivedType, IsArray, FirstIsUnsizedArray);
          MostDerivedIsArrayElement = IsArray;
          FirstEntryIsAnUnsizedArray = FirstIsUnsizedArray;
        }
      }
    }

    void setInvalid() {
      Invalid = true;
      Entries.clear();
    }

    /// Determine whether the most derived subobject is an array without a
    /// known bound.
    bool isMostDerivedAnUnsizedArray() const {
      assert(!Invalid && "Calling this makes no sense on invalid designators");
      return Entries.size() == 1 && FirstEntryIsAnUnsizedArray;
    }

    /// Determine what the most derived array's size is. Results in an assertion
    /// failure if the most derived array lacks a size.
    uint64_t getMostDerivedArraySize() const {
      assert(!isMostDerivedAnUnsizedArray() && "Unsized array has no size");
      return MostDerivedArraySize;
    }

    /// Determine whether this is a one-past-the-end pointer.
    bool isOnePastTheEnd() const {
      assert(!Invalid);
      if (IsOnePastTheEnd)
        return true;
      if (!isMostDerivedAnUnsizedArray() && MostDerivedIsArrayElement &&
          Entries[MostDerivedPathLength - 1].ArrayIndex == MostDerivedArraySize)
        return true;
      return false;
    }

    /// Get the range of valid index adjustments in the form
    ///   {maximum value that can be subtracted from this pointer,
    ///    maximum value that can be added to this pointer}
    std::pair<uint64_t, uint64_t> validIndexAdjustments() {
      if (Invalid || isMostDerivedAnUnsizedArray())
        return {0, 0};

      // [expr.add]p4: For the purposes of these operators, a pointer to a
      // nonarray object behaves the same as a pointer to the first element of
      // an array of length one with the type of the object as its element type.
      bool IsArray = MostDerivedPathLength == Entries.size() &&
                     MostDerivedIsArrayElement;
      uint64_t ArrayIndex =
          IsArray ? Entries.back().ArrayIndex : (uint64_t)IsOnePastTheEnd;
      uint64_t ArraySize =
          IsArray ? getMostDerivedArraySize() : (uint64_t)1;
      return {ArrayIndex, ArraySize - ArrayIndex};
    }

    /// Check that this refers to a valid subobject.
    bool isValidSubobject() const {
      if (Invalid)
        return false;
      return !isOnePastTheEnd();
    }
    /// Check that this refers to a valid subobject, and if not, produce a
    /// relevant diagnostic and set the designator as invalid.
    bool checkSubobject(EvalInfo &Info, const Expr *E, CheckSubobjectKind CSK);

    /// Get the type of the designated object.
    QualType getType(ASTContext &Ctx) const {
      assert(!Invalid && "invalid designator has no subobject type");
      return MostDerivedPathLength == Entries.size()
                 ? MostDerivedType
                 : Ctx.getRecordType(getAsBaseClass(Entries.back()));
    }

    /// Update this designator to refer to the first element within this array.
    void addArrayUnchecked(const ConstantArrayType *CAT) {
      PathEntry Entry;
      Entry.ArrayIndex = 0;
      Entries.push_back(Entry);

      // This is a most-derived object.
      MostDerivedType = CAT->getElementType();
      MostDerivedIsArrayElement = true;
      MostDerivedArraySize = CAT->getSize().getZExtValue();
      MostDerivedPathLength = Entries.size();
    }
    /// Update this designator to refer to the first element within the array of
    /// elements of type T. This is an array of unknown size.
    void addUnsizedArrayUnchecked(QualType ElemTy) {
      PathEntry Entry;
      Entry.ArrayIndex = 0;
      Entries.push_back(Entry);

      MostDerivedType = ElemTy;
      MostDerivedIsArrayElement = true;
      // The value in MostDerivedArraySize is undefined in this case. So, set it
      // to an arbitrary value that's likely to loudly break things if it's
      // used.
      MostDerivedArraySize = AssumedSizeForUnsizedArray;
      MostDerivedPathLength = Entries.size();
    }
    /// Update this designator to refer to the given base or member of this
    /// object.
    void addDeclUnchecked(const Decl *D, bool Virtual = false) {
      PathEntry Entry;
      APValue::BaseOrMemberType Value(D, Virtual);
      Entry.BaseOrMember = Value.getOpaqueValue();
      Entries.push_back(Entry);

      // If this isn't a base class, it's a new most-derived object.
      if (const FieldDecl *FD = dyn_cast<FieldDecl>(D)) {
        MostDerivedType = FD->getType();
        MostDerivedIsArrayElement = false;
        MostDerivedArraySize = 0;
        MostDerivedPathLength = Entries.size();
      }
    }
    /// Update this designator to refer to the given complex component.
    void addComplexUnchecked(QualType EltTy, bool Imag) {
      PathEntry Entry;
      Entry.ArrayIndex = Imag;
      Entries.push_back(Entry);

      // This is technically a most-derived object, though in practice this
      // is unlikely to matter.
      MostDerivedType = EltTy;
      MostDerivedIsArrayElement = true;
      MostDerivedArraySize = 2;
      MostDerivedPathLength = Entries.size();
    }
    void diagnoseUnsizedArrayPointerArithmetic(EvalInfo &Info, const Expr *E);
    void diagnosePointerArithmetic(EvalInfo &Info, const Expr *E,
                                   const APSInt &N);
    /// Add N to the address of this subobject.
    void adjustIndex(EvalInfo &Info, const Expr *E, APSInt N) {
      if (Invalid || !N) return;
      uint64_t TruncatedN = N.extOrTrunc(64).getZExtValue();
      if (isMostDerivedAnUnsizedArray()) {
        diagnoseUnsizedArrayPointerArithmetic(Info, E);
        // Can't verify -- trust that the user is doing the right thing (or if
        // not, trust that the caller will catch the bad behavior).
        // FIXME: Should we reject if this overflows, at least?
        Entries.back().ArrayIndex += TruncatedN;
        return;
      }

      // [expr.add]p4: For the purposes of these operators, a pointer to a
      // nonarray object behaves the same as a pointer to the first element of
      // an array of length one with the type of the object as its element type.
      bool IsArray = MostDerivedPathLength == Entries.size() &&
                     MostDerivedIsArrayElement;
      uint64_t ArrayIndex =
          IsArray ? Entries.back().ArrayIndex : (uint64_t)IsOnePastTheEnd;
      uint64_t ArraySize =
          IsArray ? getMostDerivedArraySize() : (uint64_t)1;

      if (N < -(int64_t)ArrayIndex || N > ArraySize - ArrayIndex) {
        // Calculate the actual index in a wide enough type, so we can include
        // it in the note.
        N = N.extend(std::max<unsigned>(N.getBitWidth() + 1, 65));
        (llvm::APInt&)N += ArrayIndex;
        assert(N.ugt(ArraySize) && "bounds check failed for in-bounds index");
        diagnosePointerArithmetic(Info, E, N);
        setInvalid();
        return;
      }

      ArrayIndex += TruncatedN;
      assert(ArrayIndex <= ArraySize &&
             "bounds check succeeded for out-of-bounds index");

      if (IsArray)
        Entries.back().ArrayIndex = ArrayIndex;
      else
        IsOnePastTheEnd = (ArrayIndex != 0);
    }
  };

  /// A stack frame in the constexpr call stack.
  struct CallStackFrame {
    EvalInfo &Info;

    /// Parent - The caller of this stack frame.
    CallStackFrame *Caller;

    /// Callee - The function which was called.
    const FunctionDecl *Callee;

    /// This - The binding for the this pointer in this call, if any.
    const LValue *This;

    /// Arguments - Parameter bindings for this function call, indexed by
    /// parameters' function scope indices.
    APValue *Arguments;

    // Note that we intentionally use std::map here so that references to
    // values are stable.
    typedef std::pair<const void *, unsigned> MapKeyTy;
    typedef std::map<MapKeyTy, APValue> MapTy;
    /// Temporaries - Temporary lvalues materialized within this stack frame.
    MapTy Temporaries;

    /// CallLoc - The location of the call expression for this call.
    SourceLocation CallLoc;

    /// Index - The call index of this call.
    unsigned Index;

    /// The stack of integers for tracking version numbers for temporaries.
    SmallVector<unsigned, 2> TempVersionStack = {1};
    unsigned CurTempVersion = TempVersionStack.back();

    unsigned getTempVersion() const { return TempVersionStack.back(); }

    void pushTempVersion() {
      TempVersionStack.push_back(++CurTempVersion);
    }

    void popTempVersion() {
      TempVersionStack.pop_back();
    }

    // FIXME: Adding this to every 'CallStackFrame' may have a nontrivial impact
    // on the overall stack usage of deeply-recursing constexpr evaluataions.
    // (We should cache this map rather than recomputing it repeatedly.)
    // But let's try this and see how it goes; we can look into caching the map
    // as a later change.

    /// LambdaCaptureFields - Mapping from captured variables/this to
    /// corresponding data members in the closure class.
    llvm::DenseMap<const VarDecl *, FieldDecl *> LambdaCaptureFields;
    FieldDecl *LambdaThisCaptureField;

    CallStackFrame(EvalInfo &Info, SourceLocation CallLoc,
                   const FunctionDecl *Callee, const LValue *This,
                   APValue *Arguments);
    ~CallStackFrame();

    // Return the temporary for Key whose version number is Version.
    APValue *getTemporary(const void *Key, unsigned Version) {
      MapKeyTy KV(Key, Version);
      auto LB = Temporaries.lower_bound(KV);
      if (LB != Temporaries.end() && LB->first == KV)
        return &LB->second;
      // Pair (Key,Version) wasn't found in the map. Check that no elements
      // in the map have 'Key' as their key.
      assert((LB == Temporaries.end() || LB->first.first != Key) &&
             (LB == Temporaries.begin() || std::prev(LB)->first.first != Key) &&
             "Element with key 'Key' found in map");
      return nullptr;
    }

    // Return the current temporary for Key in the map.
    APValue *getCurrentTemporary(const void *Key) {
      auto UB = Temporaries.upper_bound(MapKeyTy(Key, UINT_MAX));
      if (UB != Temporaries.begin() && std::prev(UB)->first.first == Key)
        return &std::prev(UB)->second;
      return nullptr;
    }

    // Return the version number of the current temporary for Key.
    unsigned getCurrentTemporaryVersion(const void *Key) const {
      auto UB = Temporaries.upper_bound(MapKeyTy(Key, UINT_MAX));
      if (UB != Temporaries.begin() && std::prev(UB)->first.first == Key)
        return std::prev(UB)->first.second;
      return 0;
    }

    APValue &createTemporary(const void *Key, bool IsLifetimeExtended);
  };

  /// Temporarily override 'this'.
  class ThisOverrideRAII {
  public:
    ThisOverrideRAII(CallStackFrame &Frame, const LValue *NewThis, bool Enable)
        : Frame(Frame), OldThis(Frame.This) {
      if (Enable)
        Frame.This = NewThis;
    }
    ~ThisOverrideRAII() {
      Frame.This = OldThis;
    }
  private:
    CallStackFrame &Frame;
    const LValue *OldThis;
  };

  /// A partial diagnostic which we might know in advance that we are not going
  /// to emit.
  class OptionalDiagnostic {
    PartialDiagnostic *Diag;

  public:
    explicit OptionalDiagnostic(PartialDiagnostic *Diag = nullptr)
      : Diag(Diag) {}

    template<typename T>
    OptionalDiagnostic &operator<<(const T &v) {
      if (Diag)
        *Diag << v;
      return *this;
    }

    OptionalDiagnostic &operator<<(const APSInt &I) {
      if (Diag) {
        SmallVector<char, 32> Buffer;
        I.toString(Buffer);
        *Diag << StringRef(Buffer.data(), Buffer.size());
      }
      return *this;
    }

    OptionalDiagnostic &operator<<(const APFloat &F) {
      if (Diag) {
        // FIXME: Force the precision of the source value down so we don't
        // print digits which are usually useless (we don't really care here if
        // we truncate a digit by accident in edge cases).  Ideally,
        // APFloat::toString would automatically print the shortest
        // representation which rounds to the correct value, but it's a bit
        // tricky to implement.
        unsigned precision =
            llvm::APFloat::semanticsPrecision(F.getSemantics());
        precision = (precision * 59 + 195) / 196;
        SmallVector<char, 32> Buffer;
        F.toString(Buffer, precision);
        *Diag << StringRef(Buffer.data(), Buffer.size());
      }
      return *this;
    }
  };

  /// A cleanup, and a flag indicating whether it is lifetime-extended.
  class Cleanup {
    llvm::PointerIntPair<APValue*, 1, bool> Value;

  public:
    Cleanup(APValue *Val, bool IsLifetimeExtended)
        : Value(Val, IsLifetimeExtended) {}

    bool isLifetimeExtended() const { return Value.getInt(); }
    void endLifetime() {
      *Value.getPointer() = APValue();
    }
  };

  /// EvalInfo - This is a private struct used by the evaluator to capture
  /// information about a subexpression as it is folded.  It retains information
  /// about the AST context, but also maintains information about the folded
  /// expression.
  ///
  /// If an expression could be evaluated, it is still possible it is not a C
  /// "integer constant expression" or constant expression.  If not, this struct
  /// captures information about how and why not.
  ///
  /// One bit of information passed *into* the request for constant folding
  /// indicates whether the subexpression is "evaluated" or not according to C
  /// rules.  For example, the RHS of (0 && foo()) is not evaluated.  We can
  /// evaluate the expression regardless of what the RHS is, but C only allows
  /// certain things in certain situations.
  struct EvalInfo {
    ASTContext &Ctx;

    /// EvalStatus - Contains information about the evaluation.
    Expr::EvalStatus &EvalStatus;

    /// CurrentCall - The top of the constexpr call stack.
    CallStackFrame *CurrentCall;

    /// CallStackDepth - The number of calls in the call stack right now.
    unsigned CallStackDepth;

    /// NextCallIndex - The next call index to assign.
    unsigned NextCallIndex;

    /// StepsLeft - The remaining number of evaluation steps we're permitted
    /// to perform. This is essentially a limit for the number of statements
    /// we will evaluate.
    unsigned StepsLeft;

    /// BottomFrame - The frame in which evaluation started. This must be
    /// initialized after CurrentCall and CallStackDepth.
    CallStackFrame BottomFrame;

    /// A stack of values whose lifetimes end at the end of some surrounding
    /// evaluation frame.
    llvm::SmallVector<Cleanup, 16> CleanupStack;

    /// EvaluatingDecl - This is the declaration whose initializer is being
    /// evaluated, if any.
    APValue::LValueBase EvaluatingDecl;

    /// EvaluatingDeclValue - This is the value being constructed for the
    /// declaration whose initializer is being evaluated, if any.
    APValue *EvaluatingDeclValue;

    /// EvaluatingObject - Pair of the AST node that an lvalue represents and
    /// the call index that that lvalue was allocated in.
    typedef std::pair<APValue::LValueBase, std::pair<unsigned, unsigned>>
        EvaluatingObject;

    /// EvaluatingConstructors - Set of objects that are currently being
    /// constructed.
    llvm::DenseSet<EvaluatingObject> EvaluatingConstructors;

    struct EvaluatingConstructorRAII {
      EvalInfo &EI;
      EvaluatingObject Object;
      bool DidInsert;
      EvaluatingConstructorRAII(EvalInfo &EI, EvaluatingObject Object)
          : EI(EI), Object(Object) {
        DidInsert = EI.EvaluatingConstructors.insert(Object).second;
      }
      ~EvaluatingConstructorRAII() {
        if (DidInsert) EI.EvaluatingConstructors.erase(Object);
      }
    };

    bool isEvaluatingConstructor(APValue::LValueBase Decl, unsigned CallIndex,
                                 unsigned Version) {
      return EvaluatingConstructors.count(
          EvaluatingObject(Decl, {CallIndex, Version}));
    }

    /// The current array initialization index, if we're performing array
    /// initialization.
    uint64_t ArrayInitIndex = -1;

    /// HasActiveDiagnostic - Was the previous diagnostic stored? If so, further
    /// notes attached to it will also be stored, otherwise they will not be.
    bool HasActiveDiagnostic;

    /// Have we emitted a diagnostic explaining why we couldn't constant
    /// fold (not just why it's not strictly a constant expression)?
    bool HasFoldFailureDiagnostic;

    /// Whether or not we're currently speculatively evaluating.
    bool IsSpeculativelyEvaluating;

    enum EvaluationMode {
      /// Evaluate as a constant expression. Stop if we find that the expression
      /// is not a constant expression.
      EM_ConstantExpression,

      /// Evaluate as a potential constant expression. Keep going if we hit a
      /// construct that we can't evaluate yet (because we don't yet know the
      /// value of something) but stop if we hit something that could never be
      /// a constant expression.
      EM_PotentialConstantExpression,

      /// Fold the expression to a constant. Stop if we hit a side-effect that
      /// we can't model.
      EM_ConstantFold,

      /// Evaluate the expression looking for integer overflow and similar
      /// issues. Don't worry about side-effects, and try to visit all
      /// subexpressions.
      EM_EvaluateForOverflow,

      /// Evaluate in any way we know how. Don't worry about side-effects that
      /// can't be modeled.
      EM_IgnoreSideEffects,

      /// Evaluate as a constant expression. Stop if we find that the expression
      /// is not a constant expression. Some expressions can be retried in the
      /// optimizer if we don't constant fold them here, but in an unevaluated
      /// context we try to fold them immediately since the optimizer never
      /// gets a chance to look at it.
      EM_ConstantExpressionUnevaluated,

      /// Evaluate as a potential constant expression. Keep going if we hit a
      /// construct that we can't evaluate yet (because we don't yet know the
      /// value of something) but stop if we hit something that could never be
      /// a constant expression. Some expressions can be retried in the
      /// optimizer if we don't constant fold them here, but in an unevaluated
      /// context we try to fold them immediately since the optimizer never
      /// gets a chance to look at it.
      EM_PotentialConstantExpressionUnevaluated,
    } EvalMode;

    /// Are we checking whether the expression is a potential constant
    /// expression?
    bool checkingPotentialConstantExpression() const {
      return EvalMode == EM_PotentialConstantExpression ||
             EvalMode == EM_PotentialConstantExpressionUnevaluated;
    }

    /// Are we checking an expression for overflow?
    // FIXME: We should check for any kind of undefined or suspicious behavior
    // in such constructs, not just overflow.
    bool checkingForOverflow() const { return EvalMode == EM_EvaluateForOverflow; }

    EvalInfo(const ASTContext &C, Expr::EvalStatus &S, EvaluationMode Mode)
      : Ctx(const_cast<ASTContext &>(C)), EvalStatus(S), CurrentCall(nullptr),
        CallStackDepth(0), NextCallIndex(1),
        StepsLeft(getLangOpts().ConstexprStepLimit),
        BottomFrame(*this, SourceLocation(), nullptr, nullptr, nullptr),
        EvaluatingDecl((const ValueDecl *)nullptr),
        EvaluatingDeclValue(nullptr), HasActiveDiagnostic(false),
        HasFoldFailureDiagnostic(false), IsSpeculativelyEvaluating(false),
        EvalMode(Mode) {}

    void setEvaluatingDecl(APValue::LValueBase Base, APValue &Value) {
      EvaluatingDecl = Base;
      EvaluatingDeclValue = &Value;
      EvaluatingConstructors.insert({Base, {0, 0}});
    }

    const LangOptions &getLangOpts() const { return Ctx.getLangOpts(); }

    bool CheckCallLimit(SourceLocation Loc) {
      // Don't perform any constexpr calls (other than the call we're checking)
      // when checking a potential constant expression.
      if (checkingPotentialConstantExpression() && CallStackDepth > 1)
        return false;
      if (NextCallIndex == 0) {
        // NextCallIndex has wrapped around.
        FFDiag(Loc, diag::note_constexpr_call_limit_exceeded);
        return false;
      }
      if (CallStackDepth <= getLangOpts().ConstexprCallDepth)
        return true;
      FFDiag(Loc, diag::note_constexpr_depth_limit_exceeded)
        << getLangOpts().ConstexprCallDepth;
      return false;
    }

    CallStackFrame *getCallFrame(unsigned CallIndex) {
      assert(CallIndex && "no call index in getCallFrame");
      // We will eventually hit BottomFrame, which has Index 1, so Frame can't
      // be null in this loop.
      CallStackFrame *Frame = CurrentCall;
      while (Frame->Index > CallIndex)
        Frame = Frame->Caller;
      return (Frame->Index == CallIndex) ? Frame : nullptr;
    }

    bool nextStep(const Stmt *S) {
      if (!StepsLeft) {
        FFDiag(S->getBeginLoc(), diag::note_constexpr_step_limit_exceeded);
        return false;
      }
      --StepsLeft;
      return true;
    }

  private:
    /// Add a diagnostic to the diagnostics list.
    PartialDiagnostic &addDiag(SourceLocation Loc, diag::kind DiagId) {
      PartialDiagnostic PD(DiagId, Ctx.getDiagAllocator());
      EvalStatus.Diag->push_back(std::make_pair(Loc, PD));
      return EvalStatus.Diag->back().second;
    }

    /// Add notes containing a call stack to the current point of evaluation.
    void addCallStack(unsigned Limit);

  private:
    OptionalDiagnostic Diag(SourceLocation Loc, diag::kind DiagId,
                            unsigned ExtraNotes, bool IsCCEDiag) {

      if (EvalStatus.Diag) {
        // If we have a prior diagnostic, it will be noting that the expression
        // isn't a constant expression. This diagnostic is more important,
        // unless we require this evaluation to produce a constant expression.
        //
        // FIXME: We might want to show both diagnostics to the user in
        // EM_ConstantFold mode.
        if (!EvalStatus.Diag->empty()) {
          switch (EvalMode) {
          case EM_ConstantFold:
          case EM_IgnoreSideEffects:
          case EM_EvaluateForOverflow:
            if (!HasFoldFailureDiagnostic)
              break;
            // We've already failed to fold something. Keep that diagnostic.
            LLVM_FALLTHROUGH;
          case EM_ConstantExpression:
          case EM_PotentialConstantExpression:
          case EM_ConstantExpressionUnevaluated:
          case EM_PotentialConstantExpressionUnevaluated:
            HasActiveDiagnostic = false;
            return OptionalDiagnostic();
          }
        }

        unsigned CallStackNotes = CallStackDepth - 1;
        unsigned Limit = Ctx.getDiagnostics().getConstexprBacktraceLimit();
        if (Limit)
          CallStackNotes = std::min(CallStackNotes, Limit + 1);
        if (checkingPotentialConstantExpression())
          CallStackNotes = 0;

        HasActiveDiagnostic = true;
        HasFoldFailureDiagnostic = !IsCCEDiag;
        EvalStatus.Diag->clear();
        EvalStatus.Diag->reserve(1 + ExtraNotes + CallStackNotes);
        addDiag(Loc, DiagId);
        if (!checkingPotentialConstantExpression())
          addCallStack(Limit);
        return OptionalDiagnostic(&(*EvalStatus.Diag)[0].second);
      }
      HasActiveDiagnostic = false;
      return OptionalDiagnostic();
    }
  public:
    // Diagnose that the evaluation could not be folded (FF => FoldFailure)
    OptionalDiagnostic
    FFDiag(SourceLocation Loc,
          diag::kind DiagId = diag::note_invalid_subexpr_in_const_expr,
          unsigned ExtraNotes = 0) {
      return Diag(Loc, DiagId, ExtraNotes, false);
    }

    OptionalDiagnostic FFDiag(const Expr *E, diag::kind DiagId
                              = diag::note_invalid_subexpr_in_const_expr,
                            unsigned ExtraNotes = 0) {
      if (EvalStatus.Diag)
        return Diag(E->getExprLoc(), DiagId, ExtraNotes, /*IsCCEDiag*/false);
      HasActiveDiagnostic = false;
      return OptionalDiagnostic();
    }

    /// Diagnose that the evaluation does not produce a C++11 core constant
    /// expression.
    ///
    /// FIXME: Stop evaluating if we're in EM_ConstantExpression or
    /// EM_PotentialConstantExpression mode and we produce one of these.
    OptionalDiagnostic CCEDiag(SourceLocation Loc, diag::kind DiagId
                                 = diag::note_invalid_subexpr_in_const_expr,
                               unsigned ExtraNotes = 0) {
      // Don't override a previous diagnostic. Don't bother collecting
      // diagnostics if we're evaluating for overflow.
      if (!EvalStatus.Diag || !EvalStatus.Diag->empty()) {
        HasActiveDiagnostic = false;
        return OptionalDiagnostic();
      }
      return Diag(Loc, DiagId, ExtraNotes, true);
    }
    OptionalDiagnostic CCEDiag(const Expr *E, diag::kind DiagId
                                 = diag::note_invalid_subexpr_in_const_expr,
                               unsigned ExtraNotes = 0) {
      return CCEDiag(E->getExprLoc(), DiagId, ExtraNotes);
    }
    /// Add a note to a prior diagnostic.
    OptionalDiagnostic Note(SourceLocation Loc, diag::kind DiagId) {
      if (!HasActiveDiagnostic)
        return OptionalDiagnostic();
      return OptionalDiagnostic(&addDiag(Loc, DiagId));
    }

    /// Add a stack of notes to a prior diagnostic.
    void addNotes(ArrayRef<PartialDiagnosticAt> Diags) {
      if (HasActiveDiagnostic) {
        EvalStatus.Diag->insert(EvalStatus.Diag->end(),
                                Diags.begin(), Diags.end());
      }
    }

    /// Should we continue evaluation after encountering a side-effect that we
    /// couldn't model?
    bool keepEvaluatingAfterSideEffect() {
      switch (EvalMode) {
      case EM_PotentialConstantExpression:
      case EM_PotentialConstantExpressionUnevaluated:
      case EM_EvaluateForOverflow:
      case EM_IgnoreSideEffects:
        return true;

      case EM_ConstantExpression:
      case EM_ConstantExpressionUnevaluated:
      case EM_ConstantFold:
        return false;
      }
      llvm_unreachable("Missed EvalMode case");
    }

    /// Note that we have had a side-effect, and determine whether we should
    /// keep evaluating.
    bool noteSideEffect() {
      EvalStatus.HasSideEffects = true;
      return keepEvaluatingAfterSideEffect();
    }

    /// Should we continue evaluation after encountering undefined behavior?
    bool keepEvaluatingAfterUndefinedBehavior() {
      switch (EvalMode) {
      case EM_EvaluateForOverflow:
      case EM_IgnoreSideEffects:
      case EM_ConstantFold:
        return true;

      case EM_PotentialConstantExpression:
      case EM_PotentialConstantExpressionUnevaluated:
      case EM_ConstantExpression:
      case EM_ConstantExpressionUnevaluated:
        return false;
      }
      llvm_unreachable("Missed EvalMode case");
    }

    /// Note that we hit something that was technically undefined behavior, but
    /// that we can evaluate past it (such as signed overflow or floating-point
    /// division by zero.)
    bool noteUndefinedBehavior() {
      EvalStatus.HasUndefinedBehavior = true;
      return keepEvaluatingAfterUndefinedBehavior();
    }

    /// Should we continue evaluation as much as possible after encountering a
    /// construct which can't be reduced to a value?
    bool keepEvaluatingAfterFailure() {
      if (!StepsLeft)
        return false;

      switch (EvalMode) {
      case EM_PotentialConstantExpression:
      case EM_PotentialConstantExpressionUnevaluated:
      case EM_EvaluateForOverflow:
        return true;

      case EM_ConstantExpression:
      case EM_ConstantExpressionUnevaluated:
      case EM_ConstantFold:
      case EM_IgnoreSideEffects:
        return false;
      }
      llvm_unreachable("Missed EvalMode case");
    }

    /// Notes that we failed to evaluate an expression that other expressions
    /// directly depend on, and determine if we should keep evaluating. This
    /// should only be called if we actually intend to keep evaluating.
    ///
    /// Call noteSideEffect() instead if we may be able to ignore the value that
    /// we failed to evaluate, e.g. if we failed to evaluate Foo() in:
    ///
    /// (Foo(), 1)      // use noteSideEffect
    /// (Foo() || true) // use noteSideEffect
    /// Foo() + 1       // use noteFailure
    LLVM_NODISCARD bool noteFailure() {
      // Failure when evaluating some expression often means there is some
      // subexpression whose evaluation was skipped. Therefore, (because we
      // don't track whether we skipped an expression when unwinding after an
      // evaluation failure) every evaluation failure that bubbles up from a
      // subexpression implies that a side-effect has potentially happened. We
      // skip setting the HasSideEffects flag to true until we decide to
      // continue evaluating after that point, which happens here.
      bool KeepGoing = keepEvaluatingAfterFailure();
      EvalStatus.HasSideEffects |= KeepGoing;
      return KeepGoing;
    }

    class ArrayInitLoopIndex {
      EvalInfo &Info;
      uint64_t OuterIndex;

    public:
      ArrayInitLoopIndex(EvalInfo &Info)
          : Info(Info), OuterIndex(Info.ArrayInitIndex) {
        Info.ArrayInitIndex = 0;
      }
      ~ArrayInitLoopIndex() { Info.ArrayInitIndex = OuterIndex; }

      operator uint64_t&() { return Info.ArrayInitIndex; }
    };
  };

  /// Object used to treat all foldable expressions as constant expressions.
  struct FoldConstant {
    EvalInfo &Info;
    bool Enabled;
    bool HadNoPriorDiags;
    EvalInfo::EvaluationMode OldMode;

    explicit FoldConstant(EvalInfo &Info, bool Enabled)
      : Info(Info),
        Enabled(Enabled),
        HadNoPriorDiags(Info.EvalStatus.Diag &&
                        Info.EvalStatus.Diag->empty() &&
                        !Info.EvalStatus.HasSideEffects),
        OldMode(Info.EvalMode) {
      if (Enabled &&
          (Info.EvalMode == EvalInfo::EM_ConstantExpression ||
           Info.EvalMode == EvalInfo::EM_ConstantExpressionUnevaluated))
        Info.EvalMode = EvalInfo::EM_ConstantFold;
    }
    void keepDiagnostics() { Enabled = false; }
    ~FoldConstant() {
      if (Enabled && HadNoPriorDiags && !Info.EvalStatus.Diag->empty() &&
          !Info.EvalStatus.HasSideEffects)
        Info.EvalStatus.Diag->clear();
      Info.EvalMode = OldMode;
    }
  };

  /// RAII object used to set the current evaluation mode to ignore
  /// side-effects.
  struct IgnoreSideEffectsRAII {
    EvalInfo &Info;
    EvalInfo::EvaluationMode OldMode;
    explicit IgnoreSideEffectsRAII(EvalInfo &Info)
        : Info(Info), OldMode(Info.EvalMode) {
      if (!Info.checkingPotentialConstantExpression())
        Info.EvalMode = EvalInfo::EM_IgnoreSideEffects;
    }

    ~IgnoreSideEffectsRAII() { Info.EvalMode = OldMode; }
  };

  /// RAII object used to optionally suppress diagnostics and side-effects from
  /// a speculative evaluation.
  class SpeculativeEvaluationRAII {
    EvalInfo *Info = nullptr;
    Expr::EvalStatus OldStatus;
    bool OldIsSpeculativelyEvaluating;

    void moveFromAndCancel(SpeculativeEvaluationRAII &&Other) {
      Info = Other.Info;
      OldStatus = Other.OldStatus;
      OldIsSpeculativelyEvaluating = Other.OldIsSpeculativelyEvaluating;
      Other.Info = nullptr;
    }

    void maybeRestoreState() {
      if (!Info)
        return;

      Info->EvalStatus = OldStatus;
      Info->IsSpeculativelyEvaluating = OldIsSpeculativelyEvaluating;
    }

  public:
    SpeculativeEvaluationRAII() = default;

    SpeculativeEvaluationRAII(
        EvalInfo &Info, SmallVectorImpl<PartialDiagnosticAt> *NewDiag = nullptr)
        : Info(&Info), OldStatus(Info.EvalStatus),
          OldIsSpeculativelyEvaluating(Info.IsSpeculativelyEvaluating) {
      Info.EvalStatus.Diag = NewDiag;
      Info.IsSpeculativelyEvaluating = true;
    }

    SpeculativeEvaluationRAII(const SpeculativeEvaluationRAII &Other) = delete;
    SpeculativeEvaluationRAII(SpeculativeEvaluationRAII &&Other) {
      moveFromAndCancel(std::move(Other));
    }

    SpeculativeEvaluationRAII &operator=(SpeculativeEvaluationRAII &&Other) {
      maybeRestoreState();
      moveFromAndCancel(std::move(Other));
      return *this;
    }

    ~SpeculativeEvaluationRAII() { maybeRestoreState(); }
  };

  /// RAII object wrapping a full-expression or block scope, and handling
  /// the ending of the lifetime of temporaries created within it.
  template<bool IsFullExpression>
  class ScopeRAII {
    EvalInfo &Info;
    unsigned OldStackSize;
  public:
    ScopeRAII(EvalInfo &Info)
        : Info(Info), OldStackSize(Info.CleanupStack.size()) {
      // Push a new temporary version. This is needed to distinguish between
      // temporaries created in different iterations of a loop.
      Info.CurrentCall->pushTempVersion();
    }
    ~ScopeRAII() {
      // Body moved to a static method to encourage the compiler to inline away
      // instances of this class.
      cleanup(Info, OldStackSize);
      Info.CurrentCall->popTempVersion();
    }
  private:
    static void cleanup(EvalInfo &Info, unsigned OldStackSize) {
      unsigned NewEnd = OldStackSize;
      for (unsigned I = OldStackSize, N = Info.CleanupStack.size();
           I != N; ++I) {
        if (IsFullExpression && Info.CleanupStack[I].isLifetimeExtended()) {
          // Full-expression cleanup of a lifetime-extended temporary: nothing
          // to do, just move this cleanup to the right place in the stack.
          std::swap(Info.CleanupStack[I], Info.CleanupStack[NewEnd]);
          ++NewEnd;
        } else {
          // End the lifetime of the object.
          Info.CleanupStack[I].endLifetime();
        }
      }
      Info.CleanupStack.erase(Info.CleanupStack.begin() + NewEnd,
                              Info.CleanupStack.end());
    }
  };
  typedef ScopeRAII<false> BlockScopeRAII;
  typedef ScopeRAII<true> FullExpressionRAII;
}

bool SubobjectDesignator::checkSubobject(EvalInfo &Info, const Expr *E,
                                         CheckSubobjectKind CSK) {
  if (Invalid)
    return false;
  if (isOnePastTheEnd()) {
    Info.CCEDiag(E, diag::note_constexpr_past_end_subobject)
      << CSK;
    setInvalid();
    return false;
  }
  // Note, we do not diagnose if isMostDerivedAnUnsizedArray(), because there
  // must actually be at least one array element; even a VLA cannot have a
  // bound of zero. And if our index is nonzero, we already had a CCEDiag.
  return true;
}

void SubobjectDesignator::diagnoseUnsizedArrayPointerArithmetic(EvalInfo &Info,
                                                                const Expr *E) {
  Info.CCEDiag(E, diag::note_constexpr_unsized_array_indexed);
  // Do not set the designator as invalid: we can represent this situation,
  // and correct handling of __builtin_object_size requires us to do so.
}

void SubobjectDesignator::diagnosePointerArithmetic(EvalInfo &Info,
                                                    const Expr *E,
                                                    const APSInt &N) {
  // If we're complaining, we must be able to statically determine the size of
  // the most derived array.
  if (MostDerivedPathLength == Entries.size() && MostDerivedIsArrayElement)
    Info.CCEDiag(E, diag::note_constexpr_array_index)
      << N << /*array*/ 0
      << static_cast<unsigned>(getMostDerivedArraySize());
  else
    Info.CCEDiag(E, diag::note_constexpr_array_index)
      << N << /*non-array*/ 1;
  setInvalid();
}

CallStackFrame::CallStackFrame(EvalInfo &Info, SourceLocation CallLoc,
                               const FunctionDecl *Callee, const LValue *This,
                               APValue *Arguments)
    : Info(Info), Caller(Info.CurrentCall), Callee(Callee), This(This),
      Arguments(Arguments), CallLoc(CallLoc), Index(Info.NextCallIndex++) {
  Info.CurrentCall = this;
  ++Info.CallStackDepth;
}

CallStackFrame::~CallStackFrame() {
  assert(Info.CurrentCall == this && "calls retired out of order");
  --Info.CallStackDepth;
  Info.CurrentCall = Caller;
}

APValue &CallStackFrame::createTemporary(const void *Key,
                                         bool IsLifetimeExtended) {
  unsigned Version = Info.CurrentCall->getTempVersion();
  APValue &Result = Temporaries[MapKeyTy(Key, Version)];
  assert(Result.isUninit() && "temporary created multiple times");
  Info.CleanupStack.push_back(Cleanup(&Result, IsLifetimeExtended));
  return Result;
}

static void describeCall(CallStackFrame *Frame, raw_ostream &Out);

void EvalInfo::addCallStack(unsigned Limit) {
  // Determine which calls to skip, if any.
  unsigned ActiveCalls = CallStackDepth - 1;
  unsigned SkipStart = ActiveCalls, SkipEnd = SkipStart;
  if (Limit && Limit < ActiveCalls) {
    SkipStart = Limit / 2 + Limit % 2;
    SkipEnd = ActiveCalls - Limit / 2;
  }

  // Walk the call stack and add the diagnostics.
  unsigned CallIdx = 0;
  for (CallStackFrame *Frame = CurrentCall; Frame != &BottomFrame;
       Frame = Frame->Caller, ++CallIdx) {
    // Skip this call?
    if (CallIdx >= SkipStart && CallIdx < SkipEnd) {
      if (CallIdx == SkipStart) {
        // Note that we're skipping calls.
        addDiag(Frame->CallLoc, diag::note_constexpr_calls_suppressed)
          << unsigned(ActiveCalls - Limit);
      }
      continue;
    }

    // Use a different note for an inheriting constructor, because from the
    // user's perspective it's not really a function at all.
    if (auto *CD = dyn_cast_or_null<CXXConstructorDecl>(Frame->Callee)) {
      if (CD->isInheritingConstructor()) {
        addDiag(Frame->CallLoc, diag::note_constexpr_inherited_ctor_call_here)
          << CD->getParent();
        continue;
      }
    }

    SmallVector<char, 128> Buffer;
    llvm::raw_svector_ostream Out(Buffer);
    describeCall(Frame, Out);
    addDiag(Frame->CallLoc, diag::note_constexpr_call_here) << Out.str();
  }
}

namespace {
  struct ComplexValue {
  private:
    bool IsInt;

  public:
    APSInt IntReal, IntImag;
    APFloat FloatReal, FloatImag;

    ComplexValue() : FloatReal(APFloat::Bogus()), FloatImag(APFloat::Bogus()) {}

    void makeComplexFloat() { IsInt = false; }
    bool isComplexFloat() const { return !IsInt; }
    APFloat &getComplexFloatReal() { return FloatReal; }
    APFloat &getComplexFloatImag() { return FloatImag; }

    void makeComplexInt() { IsInt = true; }
    bool isComplexInt() const { return IsInt; }
    APSInt &getComplexIntReal() { return IntReal; }
    APSInt &getComplexIntImag() { return IntImag; }

    void moveInto(APValue &v) const {
      if (isComplexFloat())
        v = APValue(FloatReal, FloatImag);
      else
        v = APValue(IntReal, IntImag);
    }
    void setFrom(const APValue &v) {
      assert(v.isComplexFloat() || v.isComplexInt());
      if (v.isComplexFloat()) {
        makeComplexFloat();
        FloatReal = v.getComplexFloatReal();
        FloatImag = v.getComplexFloatImag();
      } else {
        makeComplexInt();
        IntReal = v.getComplexIntReal();
        IntImag = v.getComplexIntImag();
      }
    }
  };

  struct LValue {
    APValue::LValueBase Base;
    CharUnits Offset;
    SubobjectDesignator Designator;
    bool IsNullPtr : 1;
    bool InvalidBase : 1;

    const APValue::LValueBase getLValueBase() const { return Base; }
    CharUnits &getLValueOffset() { return Offset; }
    const CharUnits &getLValueOffset() const { return Offset; }
    SubobjectDesignator &getLValueDesignator() { return Designator; }
    const SubobjectDesignator &getLValueDesignator() const { return Designator;}
    bool isNullPointer() const { return IsNullPtr;}

    unsigned getLValueCallIndex() const { return Base.getCallIndex(); }
    unsigned getLValueVersion() const { return Base.getVersion(); }

    void moveInto(APValue &V) const {
      if (Designator.Invalid)
        V = APValue(Base, Offset, APValue::NoLValuePath(), IsNullPtr);
      else {
        assert(!InvalidBase && "APValues can't handle invalid LValue bases");
        V = APValue(Base, Offset, Designator.Entries,
                    Designator.IsOnePastTheEnd, IsNullPtr);
      }
    }
    void setFrom(ASTContext &Ctx, const APValue &V) {
      assert(V.isLValue() && "Setting LValue from a non-LValue?");
      Base = V.getLValueBase();
      Offset = V.getLValueOffset();
      InvalidBase = false;
      Designator = SubobjectDesignator(Ctx, V);
      IsNullPtr = V.isNullPointer();
    }

    void set(APValue::LValueBase B, bool BInvalid = false) {
#ifndef NDEBUG
      // We only allow a few types of invalid bases. Enforce that here.
      if (BInvalid) {
        const auto *E = B.get<const Expr *>();
        assert((isa<MemberExpr>(E) || tryUnwrapAllocSizeCall(E)) &&
               "Unexpected type of invalid base");
      }
#endif

      Base = B;
      Offset = CharUnits::fromQuantity(0);
      InvalidBase = BInvalid;
      Designator = SubobjectDesignator(getType(B));
      IsNullPtr = false;
    }

    void setNull(QualType PointerTy, uint64_t TargetVal) {
      Base = (Expr *)nullptr;
      Offset = CharUnits::fromQuantity(TargetVal);
      InvalidBase = false;
      Designator = SubobjectDesignator(PointerTy->getPointeeType());
      IsNullPtr = true;
    }

    void setInvalid(APValue::LValueBase B, unsigned I = 0) {
      set(B, true);
    }

    // Check that this LValue is not based on a null pointer. If it is, produce
    // a diagnostic and mark the designator as invalid.
    bool checkNullPointer(EvalInfo &Info, const Expr *E,
                          CheckSubobjectKind CSK) {
      if (Designator.Invalid)
        return false;
      if (IsNullPtr) {
        Info.CCEDiag(E, diag::note_constexpr_null_subobject)
          << CSK;
        Designator.setInvalid();
        return false;
      }
      return true;
    }

    // Check this LValue refers to an object. If not, set the designator to be
    // invalid and emit a diagnostic.
    bool checkSubobject(EvalInfo &Info, const Expr *E, CheckSubobjectKind CSK) {
      return (CSK == CSK_ArrayToPointer || checkNullPointer(Info, E, CSK)) &&
             Designator.checkSubobject(Info, E, CSK);
    }

    void addDecl(EvalInfo &Info, const Expr *E,
                 const Decl *D, bool Virtual = false) {
      if (checkSubobject(Info, E, isa<FieldDecl>(D) ? CSK_Field : CSK_Base))
        Designator.addDeclUnchecked(D, Virtual);
    }
    void addUnsizedArray(EvalInfo &Info, const Expr *E, QualType ElemTy) {
      if (!Designator.Entries.empty()) {
        Info.CCEDiag(E, diag::note_constexpr_unsupported_unsized_array);
        Designator.setInvalid();
        return;
      }
      if (checkSubobject(Info, E, CSK_ArrayToPointer)) {
        assert(getType(Base)->isPointerType() || getType(Base)->isArrayType());
        Designator.FirstEntryIsAnUnsizedArray = true;
        Designator.addUnsizedArrayUnchecked(ElemTy);
      }
    }
    void addArray(EvalInfo &Info, const Expr *E, const ConstantArrayType *CAT) {
      if (checkSubobject(Info, E, CSK_ArrayToPointer))
        Designator.addArrayUnchecked(CAT);
    }
    void addComplex(EvalInfo &Info, const Expr *E, QualType EltTy, bool Imag) {
      if (checkSubobject(Info, E, Imag ? CSK_Imag : CSK_Real))
        Designator.addComplexUnchecked(EltTy, Imag);
    }
    void clearIsNullPointer() {
      IsNullPtr = false;
    }
    void adjustOffsetAndIndex(EvalInfo &Info, const Expr *E,
                              const APSInt &Index, CharUnits ElementSize) {
      // An index of 0 has no effect. (In C, adding 0 to a null pointer is UB,
      // but we're not required to diagnose it and it's valid in C++.)
      if (!Index)
        return;

      // Compute the new offset in the appropriate width, wrapping at 64 bits.
      // FIXME: When compiling for a 32-bit target, we should use 32-bit
      // offsets.
      uint64_t Offset64 = Offset.getQuantity();
      uint64_t ElemSize64 = ElementSize.getQuantity();
      uint64_t Index64 = Index.extOrTrunc(64).getZExtValue();
      Offset = CharUnits::fromQuantity(Offset64 + ElemSize64 * Index64);

      if (checkNullPointer(Info, E, CSK_ArrayIndex))
        Designator.adjustIndex(Info, E, Index);
      clearIsNullPointer();
    }
    void adjustOffset(CharUnits N) {
      Offset += N;
      if (N.getQuantity())
        clearIsNullPointer();
    }
  };

  struct MemberPtr {
    MemberPtr() {}
    explicit MemberPtr(const ValueDecl *Decl) :
      DeclAndIsDerivedMember(Decl, false), Path() {}

    /// The member or (direct or indirect) field referred to by this member
    /// pointer, or 0 if this is a null member pointer.
    const ValueDecl *getDecl() const {
      return DeclAndIsDerivedMember.getPointer();
    }
    /// Is this actually a member of some type derived from the relevant class?
    bool isDerivedMember() const {
      return DeclAndIsDerivedMember.getInt();
    }
    /// Get the class which the declaration actually lives in.
    const CXXRecordDecl *getContainingRecord() const {
      return cast<CXXRecordDecl>(
          DeclAndIsDerivedMember.getPointer()->getDeclContext());
    }

    void moveInto(APValue &V) const {
      V = APValue(getDecl(), isDerivedMember(), Path);
    }
    void setFrom(const APValue &V) {
      assert(V.isMemberPointer());
      DeclAndIsDerivedMember.setPointer(V.getMemberPointerDecl());
      DeclAndIsDerivedMember.setInt(V.isMemberPointerToDerivedMember());
      Path.clear();
      ArrayRef<const CXXRecordDecl*> P = V.getMemberPointerPath();
      Path.insert(Path.end(), P.begin(), P.end());
    }

    /// DeclAndIsDerivedMember - The member declaration, and a flag indicating
    /// whether the member is a member of some class derived from the class type
    /// of the member pointer.
    llvm::PointerIntPair<const ValueDecl*, 1, bool> DeclAndIsDerivedMember;
    /// Path - The path of base/derived classes from the member declaration's
    /// class (exclusive) to the class type of the member pointer (inclusive).
    SmallVector<const CXXRecordDecl*, 4> Path;

    /// Perform a cast towards the class of the Decl (either up or down the
    /// hierarchy).
    bool castBack(const CXXRecordDecl *Class) {
      assert(!Path.empty());
      const CXXRecordDecl *Expected;
      if (Path.size() >= 2)
        Expected = Path[Path.size() - 2];
      else
        Expected = getContainingRecord();
      if (Expected->getCanonicalDecl() != Class->getCanonicalDecl()) {
        // C++11 [expr.static.cast]p12: In a conversion from (D::*) to (B::*),
        // if B does not contain the original member and is not a base or
        // derived class of the class containing the original member, the result
        // of the cast is undefined.
        // C++11 [conv.mem]p2 does not cover this case for a cast from (B::*) to
        // (D::*). We consider that to be a language defect.
        return false;
      }
      Path.pop_back();
      return true;
    }
    /// Perform a base-to-derived member pointer cast.
    bool castToDerived(const CXXRecordDecl *Derived) {
      if (!getDecl())
        return true;
      if (!isDerivedMember()) {
        Path.push_back(Derived);
        return true;
      }
      if (!castBack(Derived))
        return false;
      if (Path.empty())
        DeclAndIsDerivedMember.setInt(false);
      return true;
    }
    /// Perform a derived-to-base member pointer cast.
    bool castToBase(const CXXRecordDecl *Base) {
      if (!getDecl())
        return true;
      if (Path.empty())
        DeclAndIsDerivedMember.setInt(true);
      if (isDerivedMember()) {
        Path.push_back(Base);
        return true;
      }
      return castBack(Base);
    }
  };

  /// Compare two member pointers, which are assumed to be of the same type.
  static bool operator==(const MemberPtr &LHS, const MemberPtr &RHS) {
    if (!LHS.getDecl() || !RHS.getDecl())
      return !LHS.getDecl() && !RHS.getDecl();
    if (LHS.getDecl()->getCanonicalDecl() != RHS.getDecl()->getCanonicalDecl())
      return false;
    return LHS.Path == RHS.Path;
  }
}

static bool Evaluate(APValue &Result, EvalInfo &Info, const Expr *E);
static bool EvaluateInPlace(APValue &Result, EvalInfo &Info,
                            const LValue &This, const Expr *E,
                            bool AllowNonLiteralTypes = false);
static bool EvaluateLValue(const Expr *E, LValue &Result, EvalInfo &Info,
                           bool InvalidBaseOK = false);
static bool EvaluatePointer(const Expr *E, LValue &Result, EvalInfo &Info,
                            bool InvalidBaseOK = false);
static bool EvaluateMemberPointer(const Expr *E, MemberPtr &Result,
                                  EvalInfo &Info);
static bool EvaluateTemporary(const Expr *E, LValue &Result, EvalInfo &Info);
static bool EvaluateInteger(const Expr *E, APSInt &Result, EvalInfo &Info);
static bool EvaluateIntegerOrLValue(const Expr *E, APValue &Result,
                                    EvalInfo &Info);
static bool EvaluateFloat(const Expr *E, APFloat &Result, EvalInfo &Info);
static bool EvaluateComplex(const Expr *E, ComplexValue &Res, EvalInfo &Info);
static bool EvaluateAtomic(const Expr *E, const LValue *This, APValue &Result,
                           EvalInfo &Info);
static bool EvaluateAsRValue(EvalInfo &Info, const Expr *E, APValue &Result);

//===----------------------------------------------------------------------===//
// Misc utilities
//===----------------------------------------------------------------------===//

/// A helper function to create a temporary and set an LValue.
template <class KeyTy>
static APValue &createTemporary(const KeyTy *Key, bool IsLifetimeExtended,
                                LValue &LV, CallStackFrame &Frame) {
  LV.set({Key, Frame.Info.CurrentCall->Index,
          Frame.Info.CurrentCall->getTempVersion()});
  return Frame.createTemporary(Key, IsLifetimeExtended);
}

/// Negate an APSInt in place, converting it to a signed form if necessary, and
/// preserving its value (by extending by up to one bit as needed).
static void negateAsSigned(APSInt &Int) {
  if (Int.isUnsigned() || Int.isMinSignedValue()) {
    Int = Int.extend(Int.getBitWidth() + 1);
    Int.setIsSigned(true);
  }
  Int = -Int;
}

/// Produce a string describing the given constexpr call.
static void describeCall(CallStackFrame *Frame, raw_ostream &Out) {
  unsigned ArgIndex = 0;
  bool IsMemberCall = isa<CXXMethodDecl>(Frame->Callee) &&
                      !isa<CXXConstructorDecl>(Frame->Callee) &&
                      cast<CXXMethodDecl>(Frame->Callee)->isInstance();

  if (!IsMemberCall)
    Out << *Frame->Callee << '(';

  if (Frame->This && IsMemberCall) {
    APValue Val;
    Frame->This->moveInto(Val);
    Val.printPretty(Out, Frame->Info.Ctx,
                    Frame->This->Designator.MostDerivedType);
    // FIXME: Add parens around Val if needed.
    Out << "->" << *Frame->Callee << '(';
    IsMemberCall = false;
  }

  for (FunctionDecl::param_const_iterator I = Frame->Callee->param_begin(),
       E = Frame->Callee->param_end(); I != E; ++I, ++ArgIndex) {
    if (ArgIndex > (unsigned)IsMemberCall)
      Out << ", ";

    const ParmVarDecl *Param = *I;
    const APValue &Arg = Frame->Arguments[ArgIndex];
    Arg.printPretty(Out, Frame->Info.Ctx, Param->getType());

    if (ArgIndex == 0 && IsMemberCall)
      Out << "->" << *Frame->Callee << '(';
  }

  Out << ')';
}

/// Evaluate an expression to see if it had side-effects, and discard its
/// result.
/// \return \c true if the caller should keep evaluating.
static bool EvaluateIgnoredValue(EvalInfo &Info, const Expr *E) {
  APValue Scratch;
  if (!Evaluate(Scratch, Info, E))
    // We don't need the value, but we might have skipped a side effect here.
    return Info.noteSideEffect();
  return true;
}

/// Should this call expression be treated as a string literal?
static bool IsStringLiteralCall(const CallExpr *E) {
  unsigned Builtin = E->getBuiltinCallee();
  return (Builtin == Builtin::BI__builtin___CFStringMakeConstantString ||
          Builtin == Builtin::BI__builtin___NSStringMakeConstantString);
}

static bool IsGlobalLValue(APValue::LValueBase B) {
  // C++11 [expr.const]p3 An address constant expression is a prvalue core
  // constant expression of pointer type that evaluates to...

  // ... a null pointer value, or a prvalue core constant expression of type
  // std::nullptr_t.
  if (!B) return true;

  if (const ValueDecl *D = B.dyn_cast<const ValueDecl*>()) {
    // ... the address of an object with static storage duration,
    if (const VarDecl *VD = dyn_cast<VarDecl>(D))
      return VD->hasGlobalStorage();
    // ... the address of a function,
    return isa<FunctionDecl>(D);
  }

  const Expr *E = B.get<const Expr*>();
  switch (E->getStmtClass()) {
  default:
    return false;
  case Expr::CompoundLiteralExprClass: {
    const CompoundLiteralExpr *CLE = cast<CompoundLiteralExpr>(E);
    return CLE->isFileScope() && CLE->isLValue();
  }
  case Expr::MaterializeTemporaryExprClass:
    // A materialized temporary might have been lifetime-extended to static
    // storage duration.
    return cast<MaterializeTemporaryExpr>(E)->getStorageDuration() == SD_Static;
  // A string literal has static storage duration.
  case Expr::StringLiteralClass:
  case Expr::PredefinedExprClass:
  case Expr::ObjCStringLiteralClass:
  case Expr::ObjCEncodeExprClass:
  case Expr::CXXTypeidExprClass:
  case Expr::CXXUuidofExprClass:
    return true;
  case Expr::CallExprClass:
    return IsStringLiteralCall(cast<CallExpr>(E));
  // For GCC compatibility, &&label has static storage duration.
  case Expr::AddrLabelExprClass:
    return true;
  // A Block literal expression may be used as the initialization value for
  // Block variables at global or local static scope.
  case Expr::BlockExprClass:
    return !cast<BlockExpr>(E)->getBlockDecl()->hasCaptures();
  case Expr::ImplicitValueInitExprClass:
    // FIXME:
    // We can never form an lvalue with an implicit value initialization as its
    // base through expression evaluation, so these only appear in one case: the
    // implicit variable declaration we invent when checking whether a constexpr
    // constructor can produce a constant expression. We must assume that such
    // an expression might be a global lvalue.
    return true;
  }
}

static const ValueDecl *GetLValueBaseDecl(const LValue &LVal) {
  return LVal.Base.dyn_cast<const ValueDecl*>();
}

static bool IsLiteralLValue(const LValue &Value) {
  if (Value.getLValueCallIndex())
    return false;
  const Expr *E = Value.Base.dyn_cast<const Expr*>();
  return E && !isa<MaterializeTemporaryExpr>(E);
}

static bool IsWeakLValue(const LValue &Value) {
  const ValueDecl *Decl = GetLValueBaseDecl(Value);
  return Decl && Decl->isWeak();
}

static bool isZeroSized(const LValue &Value) {
  const ValueDecl *Decl = GetLValueBaseDecl(Value);
  if (Decl && isa<VarDecl>(Decl)) {
    QualType Ty = Decl->getType();
    if (Ty->isArrayType())
      return Ty->isIncompleteType() ||
             Decl->getASTContext().getTypeSize(Ty) == 0;
  }
  return false;
}

static bool HasSameBase(const LValue &A, const LValue &B) {
  if (!A.getLValueBase())
    return !B.getLValueBase();
  if (!B.getLValueBase())
    return false;

  if (A.getLValueBase().getOpaqueValue() !=
      B.getLValueBase().getOpaqueValue()) {
    const Decl *ADecl = GetLValueBaseDecl(A);
    if (!ADecl)
      return false;
    const Decl *BDecl = GetLValueBaseDecl(B);
    if (!BDecl || ADecl->getCanonicalDecl() != BDecl->getCanonicalDecl())
      return false;
  }

  return IsGlobalLValue(A.getLValueBase()) ||
         (A.getLValueCallIndex() == B.getLValueCallIndex() &&
          A.getLValueVersion() == B.getLValueVersion());
}

static void NoteLValueLocation(EvalInfo &Info, APValue::LValueBase Base) {
  assert(Base && "no location for a null lvalue");
  const ValueDecl *VD = Base.dyn_cast<const ValueDecl*>();
  if (VD)
    Info.Note(VD->getLocation(), diag::note_declared_at);
  else
    Info.Note(Base.get<const Expr*>()->getExprLoc(),
              diag::note_constexpr_temporary_here);
}

/// Check that this reference or pointer core constant expression is a valid
/// value for an address or reference constant expression. Return true if we
/// can fold this expression, whether or not it's a constant expression.
static bool CheckLValueConstantExpression(EvalInfo &Info, SourceLocation Loc,
                                          QualType Type, const LValue &LVal,
                                          Expr::ConstExprUsage Usage) {
  bool IsReferenceType = Type->isReferenceType();

  APValue::LValueBase Base = LVal.getLValueBase();
  const SubobjectDesignator &Designator = LVal.getLValueDesignator();

  // Check that the object is a global. Note that the fake 'this' object we
  // manufacture when checking potential constant expressions is conservatively
  // assumed to be global here.
  if (!IsGlobalLValue(Base)) {
    if (Info.getLangOpts().CPlusPlus11) {
      const ValueDecl *VD = Base.dyn_cast<const ValueDecl*>();
      Info.FFDiag(Loc, diag::note_constexpr_non_global, 1)
        << IsReferenceType << !Designator.Entries.empty()
        << !!VD << VD;
      NoteLValueLocation(Info, Base);
    } else {
      Info.FFDiag(Loc);
    }
    // Don't allow references to temporaries to escape.
    return false;
  }
  assert((Info.checkingPotentialConstantExpression() ||
          LVal.getLValueCallIndex() == 0) &&
         "have call index for global lvalue");

  if (const ValueDecl *VD = Base.dyn_cast<const ValueDecl*>()) {
    if (const VarDecl *Var = dyn_cast<const VarDecl>(VD)) {
      // Check if this is a thread-local variable.
      if (Var->getTLSKind())
        return false;

      // A dllimport variable never acts like a constant.
      if (Usage == Expr::EvaluateForCodeGen && Var->hasAttr<DLLImportAttr>())
        return false;
    }
    if (const auto *FD = dyn_cast<const FunctionDecl>(VD)) {
      // __declspec(dllimport) must be handled very carefully:
      // We must never initialize an expression with the thunk in C++.
      // Doing otherwise would allow the same id-expression to yield
      // different addresses for the same function in different translation
      // units.  However, this means that we must dynamically initialize the
      // expression with the contents of the import address table at runtime.
      //
      // The C language has no notion of ODR; furthermore, it has no notion of
      // dynamic initialization.  This means that we are permitted to
      // perform initialization with the address of the thunk.
      if (Info.getLangOpts().CPlusPlus && Usage == Expr::EvaluateForCodeGen &&
          FD->hasAttr<DLLImportAttr>())
        return false;
    }
  }

  // Allow address constant expressions to be past-the-end pointers. This is
  // an extension: the standard requires them to point to an object.
  if (!IsReferenceType)
    return true;

  // A reference constant expression must refer to an object.
  if (!Base) {
    // FIXME: diagnostic
    Info.CCEDiag(Loc);
    return true;
  }

  // Does this refer one past the end of some object?
  if (!Designator.Invalid && Designator.isOnePastTheEnd()) {
    const ValueDecl *VD = Base.dyn_cast<const ValueDecl*>();
    Info.FFDiag(Loc, diag::note_constexpr_past_end, 1)
      << !Designator.Entries.empty() << !!VD << VD;
    NoteLValueLocation(Info, Base);
  }

  return true;
}

/// Member pointers are constant expressions unless they point to a
/// non-virtual dllimport member function.
static bool CheckMemberPointerConstantExpression(EvalInfo &Info,
                                                 SourceLocation Loc,
                                                 QualType Type,
                                                 const APValue &Value,
                                                 Expr::ConstExprUsage Usage) {
  const ValueDecl *Member = Value.getMemberPointerDecl();
  const auto *FD = dyn_cast_or_null<CXXMethodDecl>(Member);
  if (!FD)
    return true;
  return Usage == Expr::EvaluateForMangling || FD->isVirtual() ||
         !FD->hasAttr<DLLImportAttr>();
}

/// Check that this core constant expression is of literal type, and if not,
/// produce an appropriate diagnostic.
static bool CheckLiteralType(EvalInfo &Info, const Expr *E,
                             const LValue *This = nullptr) {
  if (!E->isRValue() || E->getType()->isLiteralType(Info.Ctx))
    return true;

  // C++1y: A constant initializer for an object o [...] may also invoke
  // constexpr constructors for o and its subobjects even if those objects
  // are of non-literal class types.
  //
  // C++11 missed this detail for aggregates, so classes like this:
  //   struct foo_t { union { int i; volatile int j; } u; };
  // are not (obviously) initializable like so:
  //   __attribute__((__require_constant_initialization__))
  //   static const foo_t x = {{0}};
  // because "i" is a subobject with non-literal initialization (due to the
  // volatile member of the union). See:
  //   http://www.open-std.org/jtc1/sc22/wg21/docs/cwg_active.html#1677
  // Therefore, we use the C++1y behavior.
  if (This && Info.EvaluatingDecl == This->getLValueBase())
    return true;

  // Prvalue constant expressions must be of literal types.
  if (Info.getLangOpts().CPlusPlus11)
    Info.FFDiag(E, diag::note_constexpr_nonliteral)
      << E->getType();
  else
    Info.FFDiag(E, diag::note_invalid_subexpr_in_const_expr);
  return false;
}

/// Check that this core constant expression value is a valid value for a
/// constant expression. If not, report an appropriate diagnostic. Does not
/// check that the expression is of literal type.
static bool
CheckConstantExpression(EvalInfo &Info, SourceLocation DiagLoc, QualType Type,
                        const APValue &Value,
                        Expr::ConstExprUsage Usage = Expr::EvaluateForCodeGen) {
  if (Value.isUninit()) {
    Info.FFDiag(DiagLoc, diag::note_constexpr_uninitialized)
      << true << Type;
    return false;
  }

  // We allow _Atomic(T) to be initialized from anything that T can be
  // initialized from.
  if (const AtomicType *AT = Type->getAs<AtomicType>())
    Type = AT->getValueType();

  // Core issue 1454: For a literal constant expression of array or class type,
  // each subobject of its value shall have been initialized by a constant
  // expression.
  if (Value.isArray()) {
    QualType EltTy = Type->castAsArrayTypeUnsafe()->getElementType();
    for (unsigned I = 0, N = Value.getArrayInitializedElts(); I != N; ++I) {
      if (!CheckConstantExpression(Info, DiagLoc, EltTy,
                                   Value.getArrayInitializedElt(I), Usage))
        return false;
    }
    if (!Value.hasArrayFiller())
      return true;
    return CheckConstantExpression(Info, DiagLoc, EltTy, Value.getArrayFiller(),
                                   Usage);
  }
  if (Value.isUnion() && Value.getUnionField()) {
    return CheckConstantExpression(Info, DiagLoc,
                                   Value.getUnionField()->getType(),
                                   Value.getUnionValue(), Usage);
  }
  if (Value.isStruct()) {
    RecordDecl *RD = Type->castAs<RecordType>()->getDecl();
    if (const CXXRecordDecl *CD = dyn_cast<CXXRecordDecl>(RD)) {
      unsigned BaseIndex = 0;
      for (const CXXBaseSpecifier &BS : CD->bases()) {
        if (!CheckConstantExpression(Info, DiagLoc, BS.getType(),
                                     Value.getStructBase(BaseIndex), Usage))
          return false;
        ++BaseIndex;
      }
    }
    for (const auto *I : RD->fields()) {
      if (I->isUnnamedBitfield())
        continue;

      if (!CheckConstantExpression(Info, DiagLoc, I->getType(),
                                   Value.getStructField(I->getFieldIndex()),
                                   Usage))
        return false;
    }
  }

  if (Value.isLValue()) {
    LValue LVal;
    LVal.setFrom(Info.Ctx, Value);
    return CheckLValueConstantExpression(Info, DiagLoc, Type, LVal, Usage);
  }

  if (Value.isMemberPointer())
    return CheckMemberPointerConstantExpression(Info, DiagLoc, Type, Value, Usage);

  // Everything else is fine.
  return true;
}

static bool EvalPointerValueAsBool(const APValue &Value, bool &Result) {
  // A null base expression indicates a null pointer.  These are always
  // evaluatable, and they are false unless the offset is zero.
  if (!Value.getLValueBase()) {
    Result = !Value.getLValueOffset().isZero();
    return true;
  }

  // We have a non-null base.  These are generally known to be true, but if it's
  // a weak declaration it can be null at runtime.
  Result = true;
  const ValueDecl *Decl = Value.getLValueBase().dyn_cast<const ValueDecl*>();
  return !Decl || !Decl->isWeak();
}

static bool HandleConversionToBool(const APValue &Val, bool &Result) {
  switch (Val.getKind()) {
  case APValue::Uninitialized:
    return false;
  case APValue::Int:
    Result = Val.getInt().getBoolValue();
    return true;
  case APValue::Float:
    Result = !Val.getFloat().isZero();
    return true;
  case APValue::ComplexInt:
    Result = Val.getComplexIntReal().getBoolValue() ||
             Val.getComplexIntImag().getBoolValue();
    return true;
  case APValue::ComplexFloat:
    Result = !Val.getComplexFloatReal().isZero() ||
             !Val.getComplexFloatImag().isZero();
    return true;
  case APValue::LValue:
    return EvalPointerValueAsBool(Val, Result);
  case APValue::MemberPointer:
    Result = Val.getMemberPointerDecl();
    return true;
  case APValue::Reflection:
    Result = !Val.isInvalidReflection();
    return true;
  case APValue::Vector:
  case APValue::Array:
  case APValue::Struct:
  case APValue::Union:
  case APValue::AddrLabelDiff:
    return false;
  }

  llvm_unreachable("unknown APValue kind");
}

static bool EvaluateAsBooleanCondition(const Expr *E, bool &Result,
                                       EvalInfo &Info) {
  assert(E->isRValue() && "missing lvalue-to-rvalue conv in bool condition");
  APValue Val;
  if (!Evaluate(Val, Info, E))
    return false;
  return HandleConversionToBool(Val, Result);
}

template<typename T>
static bool HandleOverflow(EvalInfo &Info, const Expr *E,
                           const T &SrcValue, QualType DestType) {
  Info.CCEDiag(E, diag::note_constexpr_overflow)
    << SrcValue << DestType;
  return Info.noteUndefinedBehavior();
}

static bool HandleFloatToIntCast(EvalInfo &Info, const Expr *E,
                                 QualType SrcType, const APFloat &Value,
                                 QualType DestType, APSInt &Result) {
  unsigned DestWidth = Info.Ctx.getIntWidth(DestType);
  // Determine whether we are converting to unsigned or signed.
  bool DestSigned = DestType->isSignedIntegerOrEnumerationType();

  Result = APSInt(DestWidth, !DestSigned);
  bool ignored;
  if (Value.convertToInteger(Result, llvm::APFloat::rmTowardZero, &ignored)
      & APFloat::opInvalidOp)
    return HandleOverflow(Info, E, Value, DestType);
  return true;
}

static bool HandleFloatToFloatCast(EvalInfo &Info, const Expr *E,
                                   QualType SrcType, QualType DestType,
                                   APFloat &Result) {
  APFloat Value = Result;
  bool ignored;
  if (Result.convert(Info.Ctx.getFloatTypeSemantics(DestType),
                     APFloat::rmNearestTiesToEven, &ignored)
      & APFloat::opOverflow)
    return HandleOverflow(Info, E, Value, DestType);
  return true;
}

static APSInt HandleIntToIntCast(EvalInfo &Info, const Expr *E,
                                 QualType DestType, QualType SrcType,
                                 const APSInt &Value) {
  unsigned DestWidth = Info.Ctx.getIntWidth(DestType);
  // Figure out if this is a truncate, extend or noop cast.
  // If the input is signed, do a sign extend, noop, or truncate.
  APSInt Result = Value.extOrTrunc(DestWidth);
  Result.setIsUnsigned(DestType->isUnsignedIntegerOrEnumerationType());
  if (DestType->isBooleanType())
    Result = Value.getBoolValue();
  return Result;
}

static bool HandleIntToFloatCast(EvalInfo &Info, const Expr *E,
                                 QualType SrcType, const APSInt &Value,
                                 QualType DestType, APFloat &Result) {
  Result = APFloat(Info.Ctx.getFloatTypeSemantics(DestType), 1);
  if (Result.convertFromAPInt(Value, Value.isSigned(),
                              APFloat::rmNearestTiesToEven)
      & APFloat::opOverflow)
    return HandleOverflow(Info, E, Value, DestType);
  return true;
}

static bool truncateBitfieldValue(EvalInfo &Info, const Expr *E,
                                  APValue &Value, const FieldDecl *FD) {
  assert(FD->isBitField() && "truncateBitfieldValue on non-bitfield");

  if (!Value.isInt()) {
    // Trying to store a pointer-cast-to-integer into a bitfield.
    // FIXME: In this case, we should provide the diagnostic for casting
    // a pointer to an integer.
    assert(Value.isLValue() && "integral value neither int nor lvalue?");
    Info.FFDiag(E);
    return false;
  }

  APSInt &Int = Value.getInt();
  unsigned OldBitWidth = Int.getBitWidth();
  unsigned NewBitWidth = FD->getBitWidthValue(Info.Ctx);
  if (NewBitWidth < OldBitWidth)
    Int = Int.trunc(NewBitWidth).extend(OldBitWidth);
  return true;
}

static bool EvalAndBitcastToAPInt(EvalInfo &Info, const Expr *E,
                                  llvm::APInt &Res) {
  APValue SVal;
  if (!Evaluate(SVal, Info, E))
    return false;
  if (SVal.isInt()) {
    Res = SVal.getInt();
    return true;
  }
  if (SVal.isFloat()) {
    Res = SVal.getFloat().bitcastToAPInt();
    return true;
  }
  if (SVal.isVector()) {
    QualType VecTy = E->getType();
    unsigned VecSize = Info.Ctx.getTypeSize(VecTy);
    QualType EltTy = VecTy->castAs<VectorType>()->getElementType();
    unsigned EltSize = Info.Ctx.getTypeSize(EltTy);
    bool BigEndian = Info.Ctx.getTargetInfo().isBigEndian();
    Res = llvm::APInt::getNullValue(VecSize);
    for (unsigned i = 0; i < SVal.getVectorLength(); i++) {
      APValue &Elt = SVal.getVectorElt(i);
      llvm::APInt EltAsInt;
      if (Elt.isInt()) {
        EltAsInt = Elt.getInt();
      } else if (Elt.isFloat()) {
        EltAsInt = Elt.getFloat().bitcastToAPInt();
      } else {
        // Don't try to handle vectors of anything other than int or float
        // (not sure if it's possible to hit this case).
        Info.FFDiag(E, diag::note_invalid_subexpr_in_const_expr);
        return false;
      }
      unsigned BaseEltSize = EltAsInt.getBitWidth();
      if (BigEndian)
        Res |= EltAsInt.zextOrTrunc(VecSize).rotr(i*EltSize+BaseEltSize);
      else
        Res |= EltAsInt.zextOrTrunc(VecSize).rotl(i*EltSize);
    }
    return true;
  }
  // Give up if the input isn't an int, float, or vector.  For example, we
  // reject "(v4i16)(intptr_t)&a".
  Info.FFDiag(E, diag::note_invalid_subexpr_in_const_expr);
  return false;
}

/// Perform the given integer operation, which is known to need at most BitWidth
/// bits, and check for overflow in the original type (if that type was not an
/// unsigned type).
template<typename Operation>
static bool CheckedIntArithmetic(EvalInfo &Info, const Expr *E,
                                 const APSInt &LHS, const APSInt &RHS,
                                 unsigned BitWidth, Operation Op,
                                 APSInt &Result) {
  if (LHS.isUnsigned()) {
    Result = Op(LHS, RHS);
    return true;
  }

  APSInt Value(Op(LHS.extend(BitWidth), RHS.extend(BitWidth)), false);
  Result = Value.trunc(LHS.getBitWidth());
  if (Result.extend(BitWidth) != Value) {
    if (Info.checkingForOverflow())
      Info.Ctx.getDiagnostics().Report(E->getExprLoc(),
                                       diag::warn_integer_constant_overflow)
          << Result.toString(10) << E->getType();
    else
      return HandleOverflow(Info, E, Value, E->getType());
  }
  return true;
}

/// Perform the given binary integer operation.
static bool handleIntIntBinOp(EvalInfo &Info, const Expr *E, const APSInt &LHS,
                              BinaryOperatorKind Opcode, APSInt RHS,
                              APSInt &Result) {
  switch (Opcode) {
  default:
    Info.FFDiag(E);
    return false;
  case BO_Mul:
    return CheckedIntArithmetic(Info, E, LHS, RHS, LHS.getBitWidth() * 2,
                                std::multiplies<APSInt>(), Result);
  case BO_Add:
    return CheckedIntArithmetic(Info, E, LHS, RHS, LHS.getBitWidth() + 1,
                                std::plus<APSInt>(), Result);
  case BO_Sub:
    return CheckedIntArithmetic(Info, E, LHS, RHS, LHS.getBitWidth() + 1,
                                std::minus<APSInt>(), Result);
  case BO_And: Result = LHS & RHS; return true;
  case BO_Xor: Result = LHS ^ RHS; return true;
  case BO_Or:  Result = LHS | RHS; return true;
  case BO_Div:
  case BO_Rem:
    if (RHS == 0) {
      Info.FFDiag(E, diag::note_expr_divide_by_zero);
      return false;
    }
    Result = (Opcode == BO_Rem ? LHS % RHS : LHS / RHS);
    // Check for overflow case: INT_MIN / -1 or INT_MIN % -1. APSInt supports
    // this operation and gives the two's complement result.
    if (RHS.isNegative() && RHS.isAllOnesValue() &&
        LHS.isSigned() && LHS.isMinSignedValue())
      return HandleOverflow(Info, E, -LHS.extend(LHS.getBitWidth() + 1),
                            E->getType());
    return true;
  case BO_Shl: {
    if (Info.getLangOpts().OpenCL)
      // OpenCL 6.3j: shift values are effectively % word size of LHS.
      RHS &= APSInt(llvm::APInt(RHS.getBitWidth(),
                    static_cast<uint64_t>(LHS.getBitWidth() - 1)),
                    RHS.isUnsigned());
    else if (RHS.isSigned() && RHS.isNegative()) {
      // During constant-folding, a negative shift is an opposite shift. Such
      // a shift is not a constant expression.
      Info.CCEDiag(E, diag::note_constexpr_negative_shift) << RHS;
      RHS = -RHS;
      goto shift_right;
    }
  shift_left:
    // C++11 [expr.shift]p1: Shift width must be less than the bit width of
    // the shifted type.
    unsigned SA = (unsigned) RHS.getLimitedValue(LHS.getBitWidth()-1);
    if (SA != RHS) {
      Info.CCEDiag(E, diag::note_constexpr_large_shift)
        << RHS << E->getType() << LHS.getBitWidth();
    } else if (LHS.isSigned()) {
      // C++11 [expr.shift]p2: A signed left shift must have a non-negative
      // operand, and must not overflow the corresponding unsigned type.
      if (LHS.isNegative())
        Info.CCEDiag(E, diag::note_constexpr_lshift_of_negative) << LHS;
      else if (LHS.countLeadingZeros() < SA)
        Info.CCEDiag(E, diag::note_constexpr_lshift_discards);
    }
    Result = LHS << SA;
    return true;
  }
  case BO_Shr: {
    if (Info.getLangOpts().OpenCL)
      // OpenCL 6.3j: shift values are effectively % word size of LHS.
      RHS &= APSInt(llvm::APInt(RHS.getBitWidth(),
                    static_cast<uint64_t>(LHS.getBitWidth() - 1)),
                    RHS.isUnsigned());
    else if (RHS.isSigned() && RHS.isNegative()) {
      // During constant-folding, a negative shift is an opposite shift. Such a
      // shift is not a constant expression.
      Info.CCEDiag(E, diag::note_constexpr_negative_shift) << RHS;
      RHS = -RHS;
      goto shift_left;
    }
  shift_right:
    // C++11 [expr.shift]p1: Shift width must be less than the bit width of the
    // shifted type.
    unsigned SA = (unsigned) RHS.getLimitedValue(LHS.getBitWidth()-1);
    if (SA != RHS)
      Info.CCEDiag(E, diag::note_constexpr_large_shift)
        << RHS << E->getType() << LHS.getBitWidth();
    Result = LHS >> SA;
    return true;
  }

  case BO_LT: Result = LHS < RHS; return true;
  case BO_GT: Result = LHS > RHS; return true;
  case BO_LE: Result = LHS <= RHS; return true;
  case BO_GE: Result = LHS >= RHS; return true;
  case BO_EQ: Result = LHS == RHS; return true;
  case BO_NE: Result = LHS != RHS; return true;
  case BO_Cmp:
    llvm_unreachable("BO_Cmp should be handled elsewhere");
  }
}

/// Perform the given binary floating-point operation, in-place, on LHS.
static bool handleFloatFloatBinOp(EvalInfo &Info, const Expr *E,
                                  APFloat &LHS, BinaryOperatorKind Opcode,
                                  const APFloat &RHS) {
  switch (Opcode) {
  default:
    Info.FFDiag(E);
    return false;
  case BO_Mul:
    LHS.multiply(RHS, APFloat::rmNearestTiesToEven);
    break;
  case BO_Add:
    LHS.add(RHS, APFloat::rmNearestTiesToEven);
    break;
  case BO_Sub:
    LHS.subtract(RHS, APFloat::rmNearestTiesToEven);
    break;
  case BO_Div:
    LHS.divide(RHS, APFloat::rmNearestTiesToEven);
    break;
  }

  if (LHS.isInfinity() || LHS.isNaN()) {
    Info.CCEDiag(E, diag::note_constexpr_float_arithmetic) << LHS.isNaN();
    return Info.noteUndefinedBehavior();
  }
  return true;
}

/// Cast an lvalue referring to a base subobject to a derived class, by
/// truncating the lvalue's path to the given length.
static bool CastToDerivedClass(EvalInfo &Info, const Expr *E, LValue &Result,
                               const RecordDecl *TruncatedType,
                               unsigned TruncatedElements) {
  SubobjectDesignator &D = Result.Designator;

  // Check we actually point to a derived class object.
  if (TruncatedElements == D.Entries.size())
    return true;
  assert(TruncatedElements >= D.MostDerivedPathLength &&
         "not casting to a derived class");
  if (!Result.checkSubobject(Info, E, CSK_Derived))
    return false;

  // Truncate the path to the subobject, and remove any derived-to-base offsets.
  const RecordDecl *RD = TruncatedType;
  for (unsigned I = TruncatedElements, N = D.Entries.size(); I != N; ++I) {
    if (RD->isInvalidDecl()) return false;
    const ASTRecordLayout &Layout = Info.Ctx.getASTRecordLayout(RD);
    const CXXRecordDecl *Base = getAsBaseClass(D.Entries[I]);
    if (isVirtualBaseClass(D.Entries[I]))
      Result.Offset -= Layout.getVBaseClassOffset(Base);
    else
      Result.Offset -= Layout.getBaseClassOffset(Base);
    RD = Base;
  }
  D.Entries.resize(TruncatedElements);
  return true;
}

static bool HandleLValueDirectBase(EvalInfo &Info, const Expr *E, LValue &Obj,
                                   const CXXRecordDecl *Derived,
                                   const CXXRecordDecl *Base,
                                   const ASTRecordLayout *RL = nullptr) {
  if (!RL) {
    if (Derived->isInvalidDecl()) return false;
    RL = &Info.Ctx.getASTRecordLayout(Derived);
  }

  Obj.getLValueOffset() += RL->getBaseClassOffset(Base);
  Obj.addDecl(Info, E, Base, /*Virtual*/ false);
  return true;
}

static bool HandleLValueBase(EvalInfo &Info, const Expr *E, LValue &Obj,
                             const CXXRecordDecl *DerivedDecl,
                             const CXXBaseSpecifier *Base) {
  const CXXRecordDecl *BaseDecl = Base->getType()->getAsCXXRecordDecl();

  if (!Base->isVirtual())
    return HandleLValueDirectBase(Info, E, Obj, DerivedDecl, BaseDecl);

  SubobjectDesignator &D = Obj.Designator;
  if (D.Invalid)
    return false;

  // Extract most-derived object and corresponding type.
  DerivedDecl = D.MostDerivedType->getAsCXXRecordDecl();
  if (!CastToDerivedClass(Info, E, Obj, DerivedDecl, D.MostDerivedPathLength))
    return false;

  // Find the virtual base class.
  if (DerivedDecl->isInvalidDecl()) return false;
  const ASTRecordLayout &Layout = Info.Ctx.getASTRecordLayout(DerivedDecl);
  Obj.getLValueOffset() += Layout.getVBaseClassOffset(BaseDecl);
  Obj.addDecl(Info, E, BaseDecl, /*Virtual*/ true);
  return true;
}

static bool HandleLValueBasePath(EvalInfo &Info, const CastExpr *E,
                                 QualType Type, LValue &Result) {
  for (CastExpr::path_const_iterator PathI = E->path_begin(),
                                     PathE = E->path_end();
       PathI != PathE; ++PathI) {
    if (!HandleLValueBase(Info, E, Result, Type->getAsCXXRecordDecl(),
                          *PathI))
      return false;
    Type = (*PathI)->getType();
  }
  return true;
}

/// Update LVal to refer to the given field, which must be a member of the type
/// currently described by LVal.
static bool HandleLValueMember(EvalInfo &Info, const Expr *E, LValue &LVal,
                               const FieldDecl *FD,
                               const ASTRecordLayout *RL = nullptr) {
  if (!RL) {
    if (FD->getParent()->isInvalidDecl()) return false;
    RL = &Info.Ctx.getASTRecordLayout(FD->getParent());
  }

  unsigned I = FD->getFieldIndex();
  LVal.adjustOffset(Info.Ctx.toCharUnitsFromBits(RL->getFieldOffset(I)));
  LVal.addDecl(Info, E, FD);
  return true;
}

/// Update LVal to refer to the given indirect field.
static bool HandleLValueIndirectMember(EvalInfo &Info, const Expr *E,
                                       LValue &LVal,
                                       const IndirectFieldDecl *IFD) {
  for (const auto *C : IFD->chain())
    if (!HandleLValueMember(Info, E, LVal, cast<FieldDecl>(C)))
      return false;
  return true;
}

/// Get the size of the given type in char units.
static bool HandleSizeof(EvalInfo &Info, SourceLocation Loc,
                         QualType Type, CharUnits &Size) {
  // sizeof(void), __alignof__(void), sizeof(function) = 1 as a gcc
  // extension.
  if (Type->isVoidType() || Type->isFunctionType()) {
    Size = CharUnits::One();
    return true;
  }

  if (Type->isDependentType()) {
    Info.FFDiag(Loc);
    return false;
  }

  if (!Type->isConstantSizeType()) {
    // sizeof(vla) is not a constantexpr: C99 6.5.3.4p2.
    // FIXME: Better diagnostic.
    Info.FFDiag(Loc);
    return false;
  }

  Size = Info.Ctx.getTypeSizeInChars(Type);
  return true;
}

/// Update a pointer value to model pointer arithmetic.
/// \param Info - Information about the ongoing evaluation.
/// \param E - The expression being evaluated, for diagnostic purposes.
/// \param LVal - The pointer value to be updated.
/// \param EltTy - The pointee type represented by LVal.
/// \param Adjustment - The adjustment, in objects of type EltTy, to add.
static bool HandleLValueArrayAdjustment(EvalInfo &Info, const Expr *E,
                                        LValue &LVal, QualType EltTy,
                                        APSInt Adjustment) {
  CharUnits SizeOfPointee;
  if (!HandleSizeof(Info, E->getExprLoc(), EltTy, SizeOfPointee))
    return false;

  LVal.adjustOffsetAndIndex(Info, E, Adjustment, SizeOfPointee);
  return true;
}

static bool HandleLValueArrayAdjustment(EvalInfo &Info, const Expr *E,
                                        LValue &LVal, QualType EltTy,
                                        int64_t Adjustment) {
  return HandleLValueArrayAdjustment(Info, E, LVal, EltTy,
                                     APSInt::get(Adjustment));
}

/// Update an lvalue to refer to a component of a complex number.
/// \param Info - Information about the ongoing evaluation.
/// \param LVal - The lvalue to be updated.
/// \param EltTy - The complex number's component type.
/// \param Imag - False for the real component, true for the imaginary.
static bool HandleLValueComplexElement(EvalInfo &Info, const Expr *E,
                                       LValue &LVal, QualType EltTy,
                                       bool Imag) {
  if (Imag) {
    CharUnits SizeOfComponent;
    if (!HandleSizeof(Info, E->getExprLoc(), EltTy, SizeOfComponent))
      return false;
    LVal.Offset += SizeOfComponent;
  }
  LVal.addComplex(Info, E, EltTy, Imag);
  return true;
}

static bool handleLValueToRValueConversion(EvalInfo &Info, const Expr *Conv,
                                           QualType Type, const LValue &LVal,
                                           APValue &RVal);

/// Try to evaluate the initializer for a variable declaration.
///
/// \param Info   Information about the ongoing evaluation.
/// \param E      An expression to be used when printing diagnostics.
/// \param VD     The variable whose initializer should be obtained.
/// \param Frame  The frame in which the variable was created. Must be null
///               if this variable is not local to the evaluation.
/// \param Result Filled in with a pointer to the value of the variable.
static bool evaluateVarDeclInit(EvalInfo &Info, const Expr *E,
                                const VarDecl *VD, CallStackFrame *Frame,
                                APValue *&Result, const LValue *LVal) {

  // If this is a parameter to an active constexpr function call, perform
  // argument substitution.
  if (const ParmVarDecl *PVD = dyn_cast<ParmVarDecl>(VD)) {
    // Assume arguments of a potential constant expression are unknown
    // constant expressions.
    if (Info.checkingPotentialConstantExpression())
      return false;
    if (!Frame || !Frame->Arguments) {
      Info.FFDiag(E, diag::note_invalid_subexpr_in_const_expr);
      return false;
    }
    Result = &Frame->Arguments[PVD->getFunctionScopeIndex()];
    return true;
  }

  // If this is a local variable, dig out its value.
  if (Frame) {
    Result = LVal ? Frame->getTemporary(VD, LVal->getLValueVersion())
                  : Frame->getCurrentTemporary(VD);
    if (!Result) {
      // Assume variables referenced within a lambda's call operator that were
      // not declared within the call operator are captures and during checking
      // of a potential constant expression, assume they are unknown constant
      // expressions.
      assert(isLambdaCallOperator(Frame->Callee) &&
             (VD->getDeclContext() != Frame->Callee || VD->isInitCapture()) &&
             "missing value for local variable");
      if (Info.checkingPotentialConstantExpression())
        return false;
      // FIXME: implement capture evaluation during constant expr evaluation.
      Info.FFDiag(E->getBeginLoc(),
                  diag::note_unimplemented_constexpr_lambda_feature_ast)
          << "captures not currently allowed";
      return false;
    }
    return true;
  }

  // Dig out the initializer, and use the declaration which it's attached to.
  const Expr *Init = VD->getAnyInitializer(VD);
  if (!Init || Init->isValueDependent()) {
    // If we're checking a potential constant expression, the variable could be
    // initialized later.
    if (!Info.checkingPotentialConstantExpression())
      Info.FFDiag(E, diag::note_invalid_subexpr_in_const_expr);
    return false;
  }

  // If we're currently evaluating the initializer of this declaration, use that
  // in-flight value.
  if (Info.EvaluatingDecl.dyn_cast<const ValueDecl*>() == VD) {
    Result = Info.EvaluatingDeclValue;
    return true;
  }

  // Never evaluate the initializer of a weak variable. We can't be sure that
  // this is the definition which will be used.
  if (VD->isWeak()) {
    Info.FFDiag(E, diag::note_invalid_subexpr_in_const_expr);
    return false;
  }

  // Check that we can fold the initializer. In C++, we will have already done
  // this in the cases where it matters for conformance.
  SmallVector<PartialDiagnosticAt, 8> Notes;
  if (!VD->evaluateValue(Notes)) {
    Info.FFDiag(E, diag::note_constexpr_var_init_non_constant,
              Notes.size() + 1) << VD;
    Info.Note(VD->getLocation(), diag::note_declared_at);
    Info.addNotes(Notes);
    return false;
  } else if (!VD->checkInitIsICE()) {
    Info.CCEDiag(E, diag::note_constexpr_var_init_non_constant,
                 Notes.size() + 1) << VD;
    Info.Note(VD->getLocation(), diag::note_declared_at);
    Info.addNotes(Notes);
  }

  Result = VD->getEvaluatedValue();
  return true;
}

static bool IsConstNonVolatile(QualType T) {
  Qualifiers Quals = T.getQualifiers();
  return Quals.hasConst() && !Quals.hasVolatile();
}

/// Get the base index of the given base class within an APValue representing
/// the given derived class.
static unsigned getBaseIndex(const CXXRecordDecl *Derived,
                             const CXXRecordDecl *Base) {
  Base = Base->getCanonicalDecl();
  unsigned Index = 0;
  for (CXXRecordDecl::base_class_const_iterator I = Derived->bases_begin(),
         E = Derived->bases_end(); I != E; ++I, ++Index) {
    if (I->getType()->getAsCXXRecordDecl()->getCanonicalDecl() == Base)
      return Index;
  }

  llvm_unreachable("base class missing from derived class's bases list");
}

/// Extract the value of a character from a string literal.
static APSInt extractStringLiteralCharacter(EvalInfo &Info, const Expr *Lit,
                                            uint64_t Index) {
  // FIXME: Support MakeStringConstant
  if (const auto *ObjCEnc = dyn_cast<ObjCEncodeExpr>(Lit)) {
    std::string Str;
    Info.Ctx.getObjCEncodingForType(ObjCEnc->getEncodedType(), Str);
    assert(Index <= Str.size() && "Index too large");
    return APSInt::getUnsigned(Str.c_str()[Index]);
  }

  if (auto PE = dyn_cast<PredefinedExpr>(Lit))
    Lit = PE->getFunctionName();
  const StringLiteral *S = cast<StringLiteral>(Lit);
  const ConstantArrayType *CAT =
      Info.Ctx.getAsConstantArrayType(S->getType());
  assert(CAT && "string literal isn't an array");
  QualType CharType = CAT->getElementType();
  assert(CharType->isIntegerType() && "unexpected character type");

  APSInt Value(S->getCharByteWidth() * Info.Ctx.getCharWidth(),
               CharType->isUnsignedIntegerType());
  if (Index < S->getLength())
    Value = S->getCodeUnit(Index);
  return Value;
}

// Expand a string literal into an array of characters.
static void expandStringLiteral(EvalInfo &Info, const Expr *Lit,
                                APValue &Result) {
  const StringLiteral *S = cast<StringLiteral>(Lit);
  const ConstantArrayType *CAT =
      Info.Ctx.getAsConstantArrayType(S->getType());
  assert(CAT && "string literal isn't an array");
  QualType CharType = CAT->getElementType();
  assert(CharType->isIntegerType() && "unexpected character type");

  unsigned Elts = CAT->getSize().getZExtValue();
  Result = APValue(APValue::UninitArray(),
                   std::min(S->getLength(), Elts), Elts);
  APSInt Value(S->getCharByteWidth() * Info.Ctx.getCharWidth(),
               CharType->isUnsignedIntegerType());
  if (Result.hasArrayFiller())
    Result.getArrayFiller() = APValue(Value);
  for (unsigned I = 0, N = Result.getArrayInitializedElts(); I != N; ++I) {
    Value = S->getCodeUnit(I);
    Result.getArrayInitializedElt(I) = APValue(Value);
  }
}

// Expand an array so that it has more than Index filled elements.
static void expandArray(APValue &Array, unsigned Index) {
  unsigned Size = Array.getArraySize();
  assert(Index < Size);

  // Always at least double the number of elements for which we store a value.
  unsigned OldElts = Array.getArrayInitializedElts();
  unsigned NewElts = std::max(Index+1, OldElts * 2);
  NewElts = std::min(Size, std::max(NewElts, 8u));

  // Copy the data across.
  APValue NewValue(APValue::UninitArray(), NewElts, Size);
  for (unsigned I = 0; I != OldElts; ++I)
    NewValue.getArrayInitializedElt(I).swap(Array.getArrayInitializedElt(I));
  for (unsigned I = OldElts; I != NewElts; ++I)
    NewValue.getArrayInitializedElt(I) = Array.getArrayFiller();
  if (NewValue.hasArrayFiller())
    NewValue.getArrayFiller() = Array.getArrayFiller();
  Array.swap(NewValue);
}

/// Determine whether a type would actually be read by an lvalue-to-rvalue
/// conversion. If it's of class type, we may assume that the copy operation
/// is trivial. Note that this is never true for a union type with fields
/// (because the copy always "reads" the active member) and always true for
/// a non-class type.
static bool isReadByLvalueToRvalueConversion(QualType T) {
  CXXRecordDecl *RD = T->getBaseElementTypeUnsafe()->getAsCXXRecordDecl();
  if (!RD || (RD->isUnion() && !RD->field_empty()))
    return true;
  if (RD->isEmpty())
    return false;

  for (auto *Field : RD->fields())
    if (isReadByLvalueToRvalueConversion(Field->getType()))
      return true;

  for (auto &BaseSpec : RD->bases())
    if (isReadByLvalueToRvalueConversion(BaseSpec.getType()))
      return true;

  return false;
}

/// Diagnose an attempt to read from any unreadable field within the specified
/// type, which might be a class type.
static bool diagnoseUnreadableFields(EvalInfo &Info, const Expr *E,
                                     QualType T) {
  CXXRecordDecl *RD = T->getBaseElementTypeUnsafe()->getAsCXXRecordDecl();
  if (!RD)
    return false;

  if (!RD->hasMutableFields())
    return false;

  for (auto *Field : RD->fields()) {
    // If we're actually going to read this field in some way, then it can't
    // be mutable. If we're in a union, then assigning to a mutable field
    // (even an empty one) can change the active member, so that's not OK.
    // FIXME: Add core issue number for the union case.
    if (Field->isMutable() &&
        (RD->isUnion() || isReadByLvalueToRvalueConversion(Field->getType()))) {
      Info.FFDiag(E, diag::note_constexpr_ltor_mutable, 1) << Field;
      Info.Note(Field->getLocation(), diag::note_declared_at);
      return true;
    }

    if (diagnoseUnreadableFields(Info, E, Field->getType()))
      return true;
  }

  for (auto &BaseSpec : RD->bases())
    if (diagnoseUnreadableFields(Info, E, BaseSpec.getType()))
      return true;

  // All mutable fields were empty, and thus not actually read.
  return false;
}

/// Kinds of access we can perform on an object, for diagnostics.
enum AccessKinds {
  AK_Read,
  AK_Assign,
  AK_Increment,
  AK_Decrement
};

namespace {
/// A handle to a complete object (an object that is not a subobject of
/// another object).
struct CompleteObject {
  /// The value of the complete object.
  APValue *Value;
  /// The type of the complete object.
  QualType Type;
  bool LifetimeStartedInEvaluation;

  CompleteObject() : Value(nullptr) {}
  CompleteObject(APValue *Value, QualType Type,
                 bool LifetimeStartedInEvaluation)
      : Value(Value), Type(Type),
        LifetimeStartedInEvaluation(LifetimeStartedInEvaluation) {
    assert(Value && "missing value for complete object");
  }

  explicit operator bool() const { return Value; }
};
} // end anonymous namespace

/// Find the designated sub-object of an rvalue.
template<typename SubobjectHandler>
typename SubobjectHandler::result_type
findSubobject(EvalInfo &Info, const Expr *E, const CompleteObject &Obj,
              const SubobjectDesignator &Sub, SubobjectHandler &handler) {
  if (Sub.Invalid)
    // A diagnostic will have already been produced.
    return handler.failed();
  if (Sub.isOnePastTheEnd() || Sub.isMostDerivedAnUnsizedArray()) {
    if (Info.getLangOpts().CPlusPlus11)
      Info.FFDiag(E, Sub.isOnePastTheEnd()
                         ? diag::note_constexpr_access_past_end
                         : diag::note_constexpr_access_unsized_array)
          << handler.AccessKind;
    else
      Info.FFDiag(E);
    return handler.failed();
  }

  APValue *O = Obj.Value;
  QualType ObjType = Obj.Type;
  const FieldDecl *LastField = nullptr;
  const bool MayReadMutableMembers =
      Obj.LifetimeStartedInEvaluation && Info.getLangOpts().CPlusPlus14;

  // Walk the designator's path to find the subobject.
  for (unsigned I = 0, N = Sub.Entries.size(); /**/; ++I) {
    if (O->isUninit()) {
      if (!Info.checkingPotentialConstantExpression())
        Info.FFDiag(E, diag::note_constexpr_access_uninit) << handler.AccessKind;
      return handler.failed();
    }

    if (I == N) {
      // If we are reading an object of class type, there may still be more
      // things we need to check: if there are any mutable subobjects, we
      // cannot perform this read. (This only happens when performing a trivial
      // copy or assignment.)
      if (ObjType->isRecordType() && handler.AccessKind == AK_Read &&
          !MayReadMutableMembers && diagnoseUnreadableFields(Info, E, ObjType))
        return handler.failed();

      if (!handler.found(*O, ObjType))
        return false;

      // If we modified a bit-field, truncate it to the right width.
      if (handler.AccessKind != AK_Read &&
          LastField && LastField->isBitField() &&
          !truncateBitfieldValue(Info, E, *O, LastField))
        return false;

      return true;
    }

    LastField = nullptr;
    if (ObjType->isArrayType()) {
      // Next subobject is an array element.
      const ConstantArrayType *CAT = Info.Ctx.getAsConstantArrayType(ObjType);
      assert(CAT && "vla in literal type?");
      uint64_t Index = Sub.Entries[I].ArrayIndex;
      if (CAT->getSize().ule(Index)) {
        // Note, it should not be possible to form a pointer with a valid
        // designator which points more than one past the end of the array.
        if (Info.getLangOpts().CPlusPlus11)
          Info.FFDiag(E, diag::note_constexpr_access_past_end)
            << handler.AccessKind;
        else
          Info.FFDiag(E);
        return handler.failed();
      }

      ObjType = CAT->getElementType();

      // An array object is represented as either an Array APValue or as an
      // LValue which refers to a string literal.
      if (O->isLValue()) {
        assert(I == N - 1 && "extracting subobject of character?");
        assert(!O->hasLValuePath() || O->getLValuePath().empty());
        if (handler.AccessKind != AK_Read)
          expandStringLiteral(Info, O->getLValueBase().get<const Expr *>(),
                              *O);
        else
          return handler.foundString(*O, ObjType, Index);
      }

      if (O->getArrayInitializedElts() > Index)
        O = &O->getArrayInitializedElt(Index);
      else if (handler.AccessKind != AK_Read) {
        expandArray(*O, Index);
        O = &O->getArrayInitializedElt(Index);
      } else
        O = &O->getArrayFiller();
    } else if (ObjType->isAnyComplexType()) {
      // Next subobject is a complex number.
      uint64_t Index = Sub.Entries[I].ArrayIndex;
      if (Index > 1) {
        if (Info.getLangOpts().CPlusPlus11)
          Info.FFDiag(E, diag::note_constexpr_access_past_end)
            << handler.AccessKind;
        else
          Info.FFDiag(E);
        return handler.failed();
      }

      bool WasConstQualified = ObjType.isConstQualified();
      ObjType = ObjType->castAs<ComplexType>()->getElementType();
      if (WasConstQualified)
        ObjType.addConst();

      assert(I == N - 1 && "extracting subobject of scalar?");
      if (O->isComplexInt()) {
        return handler.found(Index ? O->getComplexIntImag()
                                   : O->getComplexIntReal(), ObjType);
      } else {
        assert(O->isComplexFloat());
        return handler.found(Index ? O->getComplexFloatImag()
                                   : O->getComplexFloatReal(), ObjType);
      }
    } else if (const FieldDecl *Field = getAsField(Sub.Entries[I])) {
      // In C++14 onwards, it is permitted to read a mutable member whose
      // lifetime began within the evaluation.
      // FIXME: Should we also allow this in C++11?
      if (Field->isMutable() && handler.AccessKind == AK_Read &&
          !MayReadMutableMembers) {
        Info.FFDiag(E, diag::note_constexpr_ltor_mutable, 1)
          << Field;
        Info.Note(Field->getLocation(), diag::note_declared_at);
        return handler.failed();
      }

      // Next subobject is a class, struct or union field.
      RecordDecl *RD = ObjType->castAs<RecordType>()->getDecl();
      if (RD->isUnion()) {
        const FieldDecl *UnionField = O->getUnionField();
        if (!UnionField ||
            UnionField->getCanonicalDecl() != Field->getCanonicalDecl()) {
          Info.FFDiag(E, diag::note_constexpr_access_inactive_union_member)
            << handler.AccessKind << Field << !UnionField << UnionField;
          return handler.failed();
        }
        O = &O->getUnionValue();
      } else
        O = &O->getStructField(Field->getFieldIndex());

      bool WasConstQualified = ObjType.isConstQualified();
      ObjType = Field->getType();
      if (WasConstQualified && !Field->isMutable())
        ObjType.addConst();

      if (ObjType.isVolatileQualified()) {
        if (Info.getLangOpts().CPlusPlus) {
          // FIXME: Include a description of the path to the volatile subobject.
          Info.FFDiag(E, diag::note_constexpr_access_volatile_obj, 1)
            << handler.AccessKind << 2 << Field;
          Info.Note(Field->getLocation(), diag::note_declared_at);
        } else {
          Info.FFDiag(E, diag::note_invalid_subexpr_in_const_expr);
        }
        return handler.failed();
      }

      LastField = Field;
    } else {
      // Next subobject is a base class.
      const CXXRecordDecl *Derived = ObjType->getAsCXXRecordDecl();
      const CXXRecordDecl *Base = getAsBaseClass(Sub.Entries[I]);
      O = &O->getStructBase(getBaseIndex(Derived, Base));

      bool WasConstQualified = ObjType.isConstQualified();
      ObjType = Info.Ctx.getRecordType(Base);
      if (WasConstQualified)
        ObjType.addConst();
    }
  }
}

namespace {
struct ExtractSubobjectHandler {
  EvalInfo &Info;
  APValue &Result;

  static const AccessKinds AccessKind = AK_Read;

  typedef bool result_type;
  bool failed() { return false; }
  bool found(APValue &Subobj, QualType SubobjType) {
    Result = Subobj;
    return true;
  }
  bool found(APSInt &Value, QualType SubobjType) {
    Result = APValue(Value);
    return true;
  }
  bool found(APFloat &Value, QualType SubobjType) {
    Result = APValue(Value);
    return true;
  }
  bool foundString(APValue &Subobj, QualType SubobjType, uint64_t Character) {
    Result = APValue(extractStringLiteralCharacter(
        Info, Subobj.getLValueBase().get<const Expr *>(), Character));
    return true;
  }
};
} // end anonymous namespace

const AccessKinds ExtractSubobjectHandler::AccessKind;

/// Extract the designated sub-object of an rvalue.
static bool extractSubobject(EvalInfo &Info, const Expr *E,
                             const CompleteObject &Obj,
                             const SubobjectDesignator &Sub,
                             APValue &Result) {
  ExtractSubobjectHandler Handler = { Info, Result };
  return findSubobject(Info, E, Obj, Sub, Handler);
}

namespace {
struct ModifySubobjectHandler {
  EvalInfo &Info;
  APValue &NewVal;
  const Expr *E;

  typedef bool result_type;
  static const AccessKinds AccessKind = AK_Assign;

  bool checkConst(QualType QT) {
    // Assigning to a const object has undefined behavior.
    if (QT.isConstQualified()) {
      Info.FFDiag(E, diag::note_constexpr_modify_const_type) << QT;
      return false;
    }
    return true;
  }

  bool failed() { return false; }
  bool found(APValue &Subobj, QualType SubobjType) {
    if (!checkConst(SubobjType))
      return false;
    // We've been given ownership of NewVal, so just swap it in.
    Subobj.swap(NewVal);
    return true;
  }
  bool found(APSInt &Value, QualType SubobjType) {
    if (!checkConst(SubobjType))
      return false;
    if (!NewVal.isInt()) {
      // Maybe trying to write a cast pointer value into a complex?
      Info.FFDiag(E);
      return false;
    }
    Value = NewVal.getInt();
    return true;
  }
  bool found(APFloat &Value, QualType SubobjType) {
    if (!checkConst(SubobjType))
      return false;
    Value = NewVal.getFloat();
    return true;
  }
  bool foundString(APValue &Subobj, QualType SubobjType, uint64_t Character) {
    llvm_unreachable("shouldn't encounter string elements with ExpandArrays");
  }
};
} // end anonymous namespace

const AccessKinds ModifySubobjectHandler::AccessKind;

/// Update the designated sub-object of an rvalue to the given value.
static bool modifySubobject(EvalInfo &Info, const Expr *E,
                            const CompleteObject &Obj,
                            const SubobjectDesignator &Sub,
                            APValue &NewVal) {
  ModifySubobjectHandler Handler = { Info, NewVal, E };
  return findSubobject(Info, E, Obj, Sub, Handler);
}

/// Find the position where two subobject designators diverge, or equivalently
/// the length of the common initial subsequence.
static unsigned FindDesignatorMismatch(QualType ObjType,
                                       const SubobjectDesignator &A,
                                       const SubobjectDesignator &B,
                                       bool &WasArrayIndex) {
  unsigned I = 0, N = std::min(A.Entries.size(), B.Entries.size());
  for (/**/; I != N; ++I) {
    if (!ObjType.isNull() &&
        (ObjType->isArrayType() || ObjType->isAnyComplexType())) {
      // Next subobject is an array element.
      if (A.Entries[I].ArrayIndex != B.Entries[I].ArrayIndex) {
        WasArrayIndex = true;
        return I;
      }
      if (ObjType->isAnyComplexType())
        ObjType = ObjType->castAs<ComplexType>()->getElementType();
      else
        ObjType = ObjType->castAsArrayTypeUnsafe()->getElementType();
    } else {
      if (A.Entries[I].BaseOrMember != B.Entries[I].BaseOrMember) {
        WasArrayIndex = false;
        return I;
      }
      if (const FieldDecl *FD = getAsField(A.Entries[I]))
        // Next subobject is a field.
        ObjType = FD->getType();
      else
        // Next subobject is a base class.
        ObjType = QualType();
    }
  }
  WasArrayIndex = false;
  return I;
}

/// Determine whether the given subobject designators refer to elements of the
/// same array object.
static bool AreElementsOfSameArray(QualType ObjType,
                                   const SubobjectDesignator &A,
                                   const SubobjectDesignator &B) {
  if (A.Entries.size() != B.Entries.size())
    return false;

  bool IsArray = A.MostDerivedIsArrayElement;
  if (IsArray && A.MostDerivedPathLength != A.Entries.size())
    // A is a subobject of the array element.
    return false;

  // If A (and B) designates an array element, the last entry will be the array
  // index. That doesn't have to match. Otherwise, we're in the 'implicit array
  // of length 1' case, and the entire path must match.
  bool WasArrayIndex;
  unsigned CommonLength = FindDesignatorMismatch(ObjType, A, B, WasArrayIndex);
  return CommonLength >= A.Entries.size() - IsArray;
}

/// Find the complete object to which an LValue refers.
static CompleteObject findCompleteObject(EvalInfo &Info, const Expr *E,
                                         AccessKinds AK, const LValue &LVal,
                                         QualType LValType) {
  if (!LVal.Base) {
    Info.FFDiag(E, diag::note_constexpr_access_null) << AK;
    return CompleteObject();
  }

  CallStackFrame *Frame = nullptr;
  if (LVal.getLValueCallIndex()) {
    Frame = Info.getCallFrame(LVal.getLValueCallIndex());
    if (!Frame) {
      Info.FFDiag(E, diag::note_constexpr_lifetime_ended, 1)
        << AK << LVal.Base.is<const ValueDecl*>();
      NoteLValueLocation(Info, LVal.Base);
      return CompleteObject();
    }
  }

  // C++11 DR1311: An lvalue-to-rvalue conversion on a volatile-qualified type
  // is not a constant expression (even if the object is non-volatile). We also
  // apply this rule to C++98, in order to conform to the expected 'volatile'
  // semantics.
  if (LValType.isVolatileQualified()) {
    if (Info.getLangOpts().CPlusPlus)
      Info.FFDiag(E, diag::note_constexpr_access_volatile_type)
        << AK << LValType;
    else
      Info.FFDiag(E);
    return CompleteObject();
  }

  // Compute value storage location and type of base object.
  APValue *BaseVal = nullptr;
  QualType BaseType = getType(LVal.Base);
  bool LifetimeStartedInEvaluation = Frame;

  if (const ValueDecl *D = LVal.Base.dyn_cast<const ValueDecl*>()) {
    // In C++98, const, non-volatile integers initialized with ICEs are ICEs.
    // In C++11, constexpr, non-volatile variables initialized with constant
    // expressions are constant expressions too. Inside constexpr functions,
    // parameters are constant expressions even if they're non-const.
    // In C++1y, objects local to a constant expression (those with a Frame) are
    // both readable and writable inside constant expressions.
    // In C, such things can also be folded, although they are not ICEs.
    const VarDecl *VD = dyn_cast<VarDecl>(D);
    if (VD) {
      if (const VarDecl *VDef = VD->getDefinition(Info.Ctx))
        VD = VDef;
    }
    if (!VD || VD->isInvalidDecl()) {
      Info.FFDiag(E);
      return CompleteObject();
    }

    // Accesses of volatile-qualified objects are not allowed.
    if (BaseType.isVolatileQualified()) {
      if (Info.getLangOpts().CPlusPlus) {
        Info.FFDiag(E, diag::note_constexpr_access_volatile_obj, 1)
          << AK << 1 << VD;
        Info.Note(VD->getLocation(), diag::note_declared_at);
      } else {
        Info.FFDiag(E);
      }
      return CompleteObject();
    }

    // Unless we're looking at a local variable or argument in a constexpr call,
    // the variable we're reading must be const.
    if (!Frame) {
      if (Info.getLangOpts().CPlusPlus14 &&
          VD == Info.EvaluatingDecl.dyn_cast<const ValueDecl *>()) {
        // OK, we can read and modify an object if we're in the process of
        // evaluating its initializer, because its lifetime began in this
        // evaluation.
      } else if (AK != AK_Read) {
        // All the remaining cases only permit reading.
        Info.FFDiag(E, diag::note_constexpr_modify_global);
        return CompleteObject();
      } else if (VD->isConstexpr()) {
        // OK, we can read this variable.
      } else if (BaseType->isIntegralOrEnumerationType()) {
        // In OpenCL if a variable is in constant address space it is a const value.
        if (!(BaseType.isConstQualified() ||
              (Info.getLangOpts().OpenCL &&
               BaseType.getAddressSpace() == LangAS::opencl_constant))) {
          if (Info.getLangOpts().CPlusPlus) {
            Info.FFDiag(E, diag::note_constexpr_ltor_non_const_int, 1) << VD;
            Info.Note(VD->getLocation(), diag::note_declared_at);
          } else {
            Info.FFDiag(E);
          }
          return CompleteObject();
        }
      } else if (BaseType->isFloatingType() && BaseType.isConstQualified()) {
        // We support folding of const floating-point types, in order to make
        // static const data members of such types (supported as an extension)
        // more useful.
        if (Info.getLangOpts().CPlusPlus11) {
          Info.CCEDiag(E, diag::note_constexpr_ltor_non_constexpr, 1) << VD;
          Info.Note(VD->getLocation(), diag::note_declared_at);
        } else {
          Info.CCEDiag(E);
        }
      } else if (BaseType.isConstQualified() && VD->hasDefinition(Info.Ctx)) {
        Info.CCEDiag(E, diag::note_constexpr_ltor_non_constexpr) << VD;
        // Keep evaluating to see what we can do.
      } else {
        // FIXME: Allow folding of values of any literal type in all languages.
        if (Info.checkingPotentialConstantExpression() &&
            VD->getType().isConstQualified() && !VD->hasDefinition(Info.Ctx)) {
          // The definition of this variable could be constexpr. We can't
          // access it right now, but may be able to in future.
        } else if (Info.getLangOpts().CPlusPlus11) {
          Info.FFDiag(E, diag::note_constexpr_ltor_non_constexpr, 1) << VD;
          Info.Note(VD->getLocation(), diag::note_declared_at);
        } else {
          Info.FFDiag(E);
        }
        return CompleteObject();
      }
    }

    if (!evaluateVarDeclInit(Info, E, VD, Frame, BaseVal, &LVal))
      return CompleteObject();
  } else {
    const Expr *Base = LVal.Base.dyn_cast<const Expr*>();

    if (!Frame) {
      if (const MaterializeTemporaryExpr *MTE =
              dyn_cast<MaterializeTemporaryExpr>(Base)) {
        assert(MTE->getStorageDuration() == SD_Static &&
               "should have a frame for a non-global materialized temporary");

        // Per C++1y [expr.const]p2:
        //  an lvalue-to-rvalue conversion [is not allowed unless it applies to]
        //   - a [...] glvalue of integral or enumeration type that refers to
        //     a non-volatile const object [...]
        //   [...]
        //   - a [...] glvalue of literal type that refers to a non-volatile
        //     object whose lifetime began within the evaluation of e.
        //
        // C++11 misses the 'began within the evaluation of e' check and
        // instead allows all temporaries, including things like:
        //   int &&r = 1;
        //   int x = ++r;
        //   constexpr int k = r;
        // Therefore we use the C++14 rules in C++11 too.
        const ValueDecl *VD = Info.EvaluatingDecl.dyn_cast<const ValueDecl*>();
        const ValueDecl *ED = MTE->getExtendingDecl();
        if (!(BaseType.isConstQualified() &&
              BaseType->isIntegralOrEnumerationType()) &&
            !(VD && VD->getCanonicalDecl() == ED->getCanonicalDecl())) {
          Info.FFDiag(E, diag::note_constexpr_access_static_temporary, 1) << AK;
          Info.Note(MTE->getExprLoc(), diag::note_constexpr_temporary_here);
          return CompleteObject();
        }

        BaseVal = Info.Ctx.getMaterializedTemporaryValue(MTE, false);
        assert(BaseVal && "got reference to unevaluated temporary");
        LifetimeStartedInEvaluation = true;
      } else {
        Info.FFDiag(E);
        return CompleteObject();
      }
    } else {
      BaseVal = Frame->getTemporary(Base, LVal.Base.getVersion());
      assert(BaseVal && "missing value for temporary");
    }

    // Volatile temporary objects cannot be accessed in constant expressions.
    if (BaseType.isVolatileQualified()) {
      if (Info.getLangOpts().CPlusPlus) {
        Info.FFDiag(E, diag::note_constexpr_access_volatile_obj, 1)
          << AK << 0;
        Info.Note(Base->getExprLoc(), diag::note_constexpr_temporary_here);
      } else {
        Info.FFDiag(E);
      }
      return CompleteObject();
    }
  }

  // During the construction of an object, it is not yet 'const'.
  // FIXME: This doesn't do quite the right thing for const subobjects of the
  // object under construction.
  if (Info.isEvaluatingConstructor(LVal.getLValueBase(),
                                   LVal.getLValueCallIndex(),
                                   LVal.getLValueVersion())) {
    BaseType = Info.Ctx.getCanonicalType(BaseType);
    BaseType.removeLocalConst();
    LifetimeStartedInEvaluation = true;
  }

  // In C++14, we can't safely access any mutable state when we might be
  // evaluating after an unmodeled side effect.
  //
  // FIXME: Not all local state is mutable. Allow local constant subobjects
  // to be read here (but take care with 'mutable' fields).
  if ((Frame && Info.getLangOpts().CPlusPlus14 &&
       Info.EvalStatus.HasSideEffects) ||
      (AK != AK_Read && Info.IsSpeculativelyEvaluating))
    return CompleteObject();

  return CompleteObject(BaseVal, BaseType, LifetimeStartedInEvaluation);
}

/// Perform an lvalue-to-rvalue conversion on the given glvalue. This
/// can also be used for 'lvalue-to-lvalue' conversions for looking up the
/// glvalue referred to by an entity of reference type.
///
/// \param Info - Information about the ongoing evaluation.
/// \param Conv - The expression for which we are performing the conversion.
///               Used for diagnostics.
/// \param Type - The type of the glvalue (before stripping cv-qualifiers in the
///               case of a non-class type).
/// \param LVal - The glvalue on which we are attempting to perform this action.
/// \param RVal - The produced value will be placed here.
static bool handleLValueToRValueConversion(EvalInfo &Info, const Expr *Conv,
                                           QualType Type,
                                           const LValue &LVal, APValue &RVal) {
  if (LVal.Designator.Invalid)
    return false;

  // Check for special cases where there is no existing APValue to look at.
  const Expr *Base = LVal.Base.dyn_cast<const Expr*>();
  if (Base && !LVal.getLValueCallIndex() && !Type.isVolatileQualified()) {
    if (const CompoundLiteralExpr *CLE = dyn_cast<CompoundLiteralExpr>(Base)) {
      // In C99, a CompoundLiteralExpr is an lvalue, and we defer evaluating the
      // initializer until now for such expressions. Such an expression can't be
      // an ICE in C, so this only matters for fold.
      if (Type.isVolatileQualified()) {
        Info.FFDiag(Conv);
        return false;
      }
      APValue Lit;
      if (!Evaluate(Lit, Info, CLE->getInitializer()))
        return false;
      CompleteObject LitObj(&Lit, Base->getType(), false);
      return extractSubobject(Info, Conv, LitObj, LVal.Designator, RVal);
    } else if (isa<StringLiteral>(Base) || isa<PredefinedExpr>(Base)) {
      // We represent a string literal array as an lvalue pointing at the
      // corresponding expression, rather than building an array of chars.
      // FIXME: Support ObjCEncodeExpr, MakeStringConstant
      APValue Str(Base, CharUnits::Zero(), APValue::NoLValuePath(), 0);
      CompleteObject StrObj(&Str, Base->getType(), false);
      return extractSubobject(Info, Conv, StrObj, LVal.Designator, RVal);
    }
  }

  CompleteObject Obj = findCompleteObject(Info, Conv, AK_Read, LVal, Type);
  return Obj && extractSubobject(Info, Conv, Obj, LVal.Designator, RVal);
}

/// Perform an assignment of Val to LVal. Takes ownership of Val.
static bool handleAssignment(EvalInfo &Info, const Expr *E, const LValue &LVal,
                             QualType LValType, APValue &Val) {
  if (LVal.Designator.Invalid)
    return false;

  if (!Info.getLangOpts().CPlusPlus14) {
    Info.FFDiag(E);
    return false;
  }

  CompleteObject Obj = findCompleteObject(Info, E, AK_Assign, LVal, LValType);
  return Obj && modifySubobject(Info, E, Obj, LVal.Designator, Val);
}

namespace {
struct CompoundAssignSubobjectHandler {
  EvalInfo &Info;
  const Expr *E;
  QualType PromotedLHSType;
  BinaryOperatorKind Opcode;
  const APValue &RHS;

  static const AccessKinds AccessKind = AK_Assign;

  typedef bool result_type;

  bool checkConst(QualType QT) {
    // Assigning to a const object has undefined behavior.
    if (QT.isConstQualified()) {
      Info.FFDiag(E, diag::note_constexpr_modify_const_type) << QT;
      return false;
    }
    return true;
  }

  bool failed() { return false; }
  bool found(APValue &Subobj, QualType SubobjType) {
    switch (Subobj.getKind()) {
    case APValue::Int:
      return found(Subobj.getInt(), SubobjType);
    case APValue::Float:
      return found(Subobj.getFloat(), SubobjType);
    case APValue::ComplexInt:
    case APValue::ComplexFloat:
      // FIXME: Implement complex compound assignment.
      Info.FFDiag(E);
      return false;
    case APValue::LValue:
      return foundPointer(Subobj, SubobjType);
    default:
      // FIXME: can this happen?
      Info.FFDiag(E);
      return false;
    }
  }
  bool found(APSInt &Value, QualType SubobjType) {
    if (!checkConst(SubobjType))
      return false;

    if (!SubobjType->isIntegerType() || !RHS.isInt()) {
      // We don't support compound assignment on integer-cast-to-pointer
      // values.
      Info.FFDiag(E);
      return false;
    }

    APSInt LHS = HandleIntToIntCast(Info, E, PromotedLHSType,
                                    SubobjType, Value);
    if (!handleIntIntBinOp(Info, E, LHS, Opcode, RHS.getInt(), LHS))
      return false;
    Value = HandleIntToIntCast(Info, E, SubobjType, PromotedLHSType, LHS);
    return true;
  }
  bool found(APFloat &Value, QualType SubobjType) {
    return checkConst(SubobjType) &&
           HandleFloatToFloatCast(Info, E, SubobjType, PromotedLHSType,
                                  Value) &&
           handleFloatFloatBinOp(Info, E, Value, Opcode, RHS.getFloat()) &&
           HandleFloatToFloatCast(Info, E, PromotedLHSType, SubobjType, Value);
  }
  bool foundPointer(APValue &Subobj, QualType SubobjType) {
    if (!checkConst(SubobjType))
      return false;

    QualType PointeeType;
    if (const PointerType *PT = SubobjType->getAs<PointerType>())
      PointeeType = PT->getPointeeType();

    if (PointeeType.isNull() || !RHS.isInt() ||
        (Opcode != BO_Add && Opcode != BO_Sub)) {
      Info.FFDiag(E);
      return false;
    }

    APSInt Offset = RHS.getInt();
    if (Opcode == BO_Sub)
      negateAsSigned(Offset);

    LValue LVal;
    LVal.setFrom(Info.Ctx, Subobj);
    if (!HandleLValueArrayAdjustment(Info, E, LVal, PointeeType, Offset))
      return false;
    LVal.moveInto(Subobj);
    return true;
  }
  bool foundString(APValue &Subobj, QualType SubobjType, uint64_t Character) {
    llvm_unreachable("shouldn't encounter string elements here");
  }
};
} // end anonymous namespace

const AccessKinds CompoundAssignSubobjectHandler::AccessKind;

/// Perform a compound assignment of LVal <op>= RVal.
static bool handleCompoundAssignment(
    EvalInfo &Info, const Expr *E,
    const LValue &LVal, QualType LValType, QualType PromotedLValType,
    BinaryOperatorKind Opcode, const APValue &RVal) {
  if (LVal.Designator.Invalid)
    return false;

  if (!Info.getLangOpts().CPlusPlus14) {
    Info.FFDiag(E);
    return false;
  }

  CompleteObject Obj = findCompleteObject(Info, E, AK_Assign, LVal, LValType);
  CompoundAssignSubobjectHandler Handler = { Info, E, PromotedLValType, Opcode,
                                             RVal };
  return Obj && findSubobject(Info, E, Obj, LVal.Designator, Handler);
}

namespace {
struct IncDecSubobjectHandler {
  EvalInfo &Info;
  const UnaryOperator *E;
  AccessKinds AccessKind;
  APValue *Old;

  typedef bool result_type;

  bool checkConst(QualType QT) {
    // Assigning to a const object has undefined behavior.
    if (QT.isConstQualified()) {
      Info.FFDiag(E, diag::note_constexpr_modify_const_type) << QT;
      return false;
    }
    return true;
  }

  bool failed() { return false; }
  bool found(APValue &Subobj, QualType SubobjType) {
    // Stash the old value. Also clear Old, so we don't clobber it later
    // if we're post-incrementing a complex.
    if (Old) {
      *Old = Subobj;
      Old = nullptr;
    }

    switch (Subobj.getKind()) {
    case APValue::Int:
      return found(Subobj.getInt(), SubobjType);
    case APValue::Float:
      return found(Subobj.getFloat(), SubobjType);
    case APValue::ComplexInt:
      return found(Subobj.getComplexIntReal(),
                   SubobjType->castAs<ComplexType>()->getElementType()
                     .withCVRQualifiers(SubobjType.getCVRQualifiers()));
    case APValue::ComplexFloat:
      return found(Subobj.getComplexFloatReal(),
                   SubobjType->castAs<ComplexType>()->getElementType()
                     .withCVRQualifiers(SubobjType.getCVRQualifiers()));
    case APValue::LValue:
      return foundPointer(Subobj, SubobjType);
    default:
      // FIXME: can this happen?
      Info.FFDiag(E);
      return false;
    }
  }
  bool found(APSInt &Value, QualType SubobjType) {
    if (!checkConst(SubobjType))
      return false;

    if (!SubobjType->isIntegerType()) {
      // We don't support increment / decrement on integer-cast-to-pointer
      // values.
      Info.FFDiag(E);
      return false;
    }

    if (Old) *Old = APValue(Value);

    // bool arithmetic promotes to int, and the conversion back to bool
    // doesn't reduce mod 2^n, so special-case it.
    if (SubobjType->isBooleanType()) {
      if (AccessKind == AK_Increment)
        Value = 1;
      else
        Value = !Value;
      return true;
    }

    bool WasNegative = Value.isNegative();
    if (AccessKind == AK_Increment) {
      ++Value;

      if (!WasNegative && Value.isNegative() && E->canOverflow()) {
        APSInt ActualValue(Value, /*IsUnsigned*/true);
        return HandleOverflow(Info, E, ActualValue, SubobjType);
      }
    } else {
      --Value;

      if (WasNegative && !Value.isNegative() && E->canOverflow()) {
        unsigned BitWidth = Value.getBitWidth();
        APSInt ActualValue(Value.sext(BitWidth + 1), /*IsUnsigned*/false);
        ActualValue.setBit(BitWidth);
        return HandleOverflow(Info, E, ActualValue, SubobjType);
      }
    }
    return true;
  }
  bool found(APFloat &Value, QualType SubobjType) {
    if (!checkConst(SubobjType))
      return false;

    if (Old) *Old = APValue(Value);

    APFloat One(Value.getSemantics(), 1);
    if (AccessKind == AK_Increment)
      Value.add(One, APFloat::rmNearestTiesToEven);
    else
      Value.subtract(One, APFloat::rmNearestTiesToEven);
    return true;
  }
  bool foundPointer(APValue &Subobj, QualType SubobjType) {
    if (!checkConst(SubobjType))
      return false;

    QualType PointeeType;
    if (const PointerType *PT = SubobjType->getAs<PointerType>())
      PointeeType = PT->getPointeeType();
    else {
      Info.FFDiag(E);
      return false;
    }

    LValue LVal;
    LVal.setFrom(Info.Ctx, Subobj);
    if (!HandleLValueArrayAdjustment(Info, E, LVal, PointeeType,
                                     AccessKind == AK_Increment ? 1 : -1))
      return false;
    LVal.moveInto(Subobj);
    return true;
  }
  bool foundString(APValue &Subobj, QualType SubobjType, uint64_t Character) {
    llvm_unreachable("shouldn't encounter string elements here");
  }
};
} // end anonymous namespace

/// Perform an increment or decrement on LVal.
static bool handleIncDec(EvalInfo &Info, const Expr *E, const LValue &LVal,
                         QualType LValType, bool IsIncrement, APValue *Old) {
  if (LVal.Designator.Invalid)
    return false;

  if (!Info.getLangOpts().CPlusPlus14) {
    Info.FFDiag(E);
    return false;
  }

  AccessKinds AK = IsIncrement ? AK_Increment : AK_Decrement;
  CompleteObject Obj = findCompleteObject(Info, E, AK, LVal, LValType);
  IncDecSubobjectHandler Handler = {Info, cast<UnaryOperator>(E), AK, Old};
  return Obj && findSubobject(Info, E, Obj, LVal.Designator, Handler);
}

/// Build an lvalue for the object argument of a member function call.
static bool EvaluateObjectArgument(EvalInfo &Info, const Expr *Object,
                                   LValue &This) {
  if (Object->getType()->isPointerType())
    return EvaluatePointer(Object, This, Info);

  if (Object->isGLValue())
    return EvaluateLValue(Object, This, Info);

  if (Object->getType()->isLiteralType(Info.Ctx))
    return EvaluateTemporary(Object, This, Info);

  Info.FFDiag(Object, diag::note_constexpr_nonliteral) << Object->getType();
  return false;
}

/// HandleMemberPointerAccess - Evaluate a member access operation and build an
/// lvalue referring to the result.
///
/// \param Info - Information about the ongoing evaluation.
/// \param LV - An lvalue referring to the base of the member pointer.
/// \param RHS - The member pointer expression.
/// \param IncludeMember - Specifies whether the member itself is included in
///        the resulting LValue subobject designator. This is not possible when
///        creating a bound member function.
/// \return The field or method declaration to which the member pointer refers,
///         or 0 if evaluation fails.
static const ValueDecl *HandleMemberPointerAccess(EvalInfo &Info,
                                                  QualType LVType,
                                                  LValue &LV,
                                                  const Expr *RHS,
                                                  bool IncludeMember = true) {
  MemberPtr MemPtr;
  if (!EvaluateMemberPointer(RHS, MemPtr, Info))
    return nullptr;

  // C++11 [expr.mptr.oper]p6: If the second operand is the null pointer to
  // member value, the behavior is undefined.
  if (!MemPtr.getDecl()) {
    // FIXME: Specific diagnostic.
    Info.FFDiag(RHS);
    return nullptr;
  }

  if (MemPtr.isDerivedMember()) {
    // This is a member of some derived class. Truncate LV appropriately.
    // The end of the derived-to-base path for the base object must match the
    // derived-to-base path for the member pointer.
    if (LV.Designator.MostDerivedPathLength + MemPtr.Path.size() >
        LV.Designator.Entries.size()) {
      Info.FFDiag(RHS);
      return nullptr;
    }
    unsigned PathLengthToMember =
        LV.Designator.Entries.size() - MemPtr.Path.size();
    for (unsigned I = 0, N = MemPtr.Path.size(); I != N; ++I) {
      const CXXRecordDecl *LVDecl = getAsBaseClass(
          LV.Designator.Entries[PathLengthToMember + I]);
      const CXXRecordDecl *MPDecl = MemPtr.Path[I];
      if (LVDecl->getCanonicalDecl() != MPDecl->getCanonicalDecl()) {
        Info.FFDiag(RHS);
        return nullptr;
      }
    }

    // Truncate the lvalue to the appropriate derived class.
    if (!CastToDerivedClass(Info, RHS, LV, MemPtr.getContainingRecord(),
                            PathLengthToMember))
      return nullptr;
  } else if (!MemPtr.Path.empty()) {
    // Extend the LValue path with the member pointer's path.
    LV.Designator.Entries.reserve(LV.Designator.Entries.size() +
                                  MemPtr.Path.size() + IncludeMember);

    // Walk down to the appropriate base class.
    if (const PointerType *PT = LVType->getAs<PointerType>())
      LVType = PT->getPointeeType();
    const CXXRecordDecl *RD = LVType->getAsCXXRecordDecl();
    assert(RD && "member pointer access on non-class-type expression");
    // The first class in the path is that of the lvalue.
    for (unsigned I = 1, N = MemPtr.Path.size(); I != N; ++I) {
      const CXXRecordDecl *Base = MemPtr.Path[N - I - 1];
      if (!HandleLValueDirectBase(Info, RHS, LV, RD, Base))
        return nullptr;
      RD = Base;
    }
    // Finally cast to the class containing the member.
    if (!HandleLValueDirectBase(Info, RHS, LV, RD,
                                MemPtr.getContainingRecord()))
      return nullptr;
  }

  // Add the member. Note that we cannot build bound member functions here.
  if (IncludeMember) {
    if (const FieldDecl *FD = dyn_cast<FieldDecl>(MemPtr.getDecl())) {
      if (!HandleLValueMember(Info, RHS, LV, FD))
        return nullptr;
    } else if (const IndirectFieldDecl *IFD =
                 dyn_cast<IndirectFieldDecl>(MemPtr.getDecl())) {
      if (!HandleLValueIndirectMember(Info, RHS, LV, IFD))
        return nullptr;
    } else {
      llvm_unreachable("can't construct reference to bound member function");
    }
  }

  return MemPtr.getDecl();
}

static const ValueDecl *HandleMemberPointerAccess(EvalInfo &Info,
                                                  const BinaryOperator *BO,
                                                  LValue &LV,
                                                  bool IncludeMember = true) {
  assert(BO->getOpcode() == BO_PtrMemD || BO->getOpcode() == BO_PtrMemI);

  if (!EvaluateObjectArgument(Info, BO->getLHS(), LV)) {
    if (Info.noteFailure()) {
      MemberPtr MemPtr;
      EvaluateMemberPointer(BO->getRHS(), MemPtr, Info);
    }
    return nullptr;
  }

  return HandleMemberPointerAccess(Info, BO->getLHS()->getType(), LV,
                                   BO->getRHS(), IncludeMember);
}

/// HandleBaseToDerivedCast - Apply the given base-to-derived cast operation on
/// the provided lvalue, which currently refers to the base object.
static bool HandleBaseToDerivedCast(EvalInfo &Info, const CastExpr *E,
                                    LValue &Result) {
  SubobjectDesignator &D = Result.Designator;
  if (D.Invalid || !Result.checkNullPointer(Info, E, CSK_Derived))
    return false;

  QualType TargetQT = E->getType();
  if (const PointerType *PT = TargetQT->getAs<PointerType>())
    TargetQT = PT->getPointeeType();

  // Check this cast lands within the final derived-to-base subobject path.
  if (D.MostDerivedPathLength + E->path_size() > D.Entries.size()) {
    Info.CCEDiag(E, diag::note_constexpr_invalid_downcast)
      << D.MostDerivedType << TargetQT;
    return false;
  }

  // Check the type of the final cast. We don't need to check the path,
  // since a cast can only be formed if the path is unique.
  unsigned NewEntriesSize = D.Entries.size() - E->path_size();
  const CXXRecordDecl *TargetType = TargetQT->getAsCXXRecordDecl();
  const CXXRecordDecl *FinalType;
  if (NewEntriesSize == D.MostDerivedPathLength)
    FinalType = D.MostDerivedType->getAsCXXRecordDecl();
  else
    FinalType = getAsBaseClass(D.Entries[NewEntriesSize - 1]);
  if (FinalType->getCanonicalDecl() != TargetType->getCanonicalDecl()) {
    Info.CCEDiag(E, diag::note_constexpr_invalid_downcast)
      << D.MostDerivedType << TargetQT;
    return false;
  }

  // Truncate the lvalue to the appropriate derived class.
  return CastToDerivedClass(Info, E, Result, TargetType, NewEntriesSize);
}

namespace {
enum EvalStmtResult {
  /// Evaluation failed.
  ESR_Failed,
  /// Hit a 'return' statement.
  ESR_Returned,
  /// Evaluation succeeded.
  ESR_Succeeded,
  /// Hit a 'continue' statement.
  ESR_Continue,
  /// Hit a 'break' statement.
  ESR_Break,
  /// Still scanning for 'case' or 'default' statement.
  ESR_CaseNotFound
};
}

static bool EvaluateVarDecl(EvalInfo &Info, const VarDecl *VD) {
  // We don't need to evaluate the initializer for a static local.
  if (!VD->hasLocalStorage())
    return true;

  LValue Result;
  APValue &Val = createTemporary(VD, true, Result, *Info.CurrentCall);

  const Expr *InitE = VD->getInit();
  if (!InitE) {
    Info.FFDiag(VD->getBeginLoc(), diag::note_constexpr_uninitialized)
        << false << VD->getType();
    Val = APValue();
    return false;
  }

  if (InitE->isValueDependent())
    return false;

  if (!EvaluateInPlace(Val, Info, Result, InitE)) {
    // Wipe out any partially-computed value, to allow tracking that this
    // evaluation failed.
    Val = APValue();
    return false;
  }

  return true;
}

static bool EvaluateDecl(EvalInfo &Info, const Decl *D) {
  bool OK = true;

  if (const VarDecl *VD = dyn_cast<VarDecl>(D))
    OK &= EvaluateVarDecl(Info, VD);

  if (const DecompositionDecl *DD = dyn_cast<DecompositionDecl>(D))
    for (auto *BD : DD->bindings())
      if (auto *VD = BD->getHoldingVar())
        OK &= EvaluateDecl(Info, VD);

  return OK;
}


/// Evaluate a condition (either a variable declaration or an expression).
static bool EvaluateCond(EvalInfo &Info, const VarDecl *CondDecl,
                         const Expr *Cond, bool &Result) {
  FullExpressionRAII Scope(Info);
  if (CondDecl && !EvaluateDecl(Info, CondDecl))
    return false;
  return EvaluateAsBooleanCondition(Cond, Result, Info);
}

namespace {
/// A location where the result (returned value) of evaluating a
/// statement should be stored.
struct StmtResult {
  /// The APValue that should be filled in with the returned value.
  APValue &Value;
  /// The location containing the result, if any (used to support RVO).
  const LValue *Slot;
};

struct TempVersionRAII {
  CallStackFrame &Frame;

  TempVersionRAII(CallStackFrame &Frame) : Frame(Frame) {
    Frame.pushTempVersion();
  }

  ~TempVersionRAII() {
    Frame.popTempVersion();
  }
};

}

static EvalStmtResult EvaluateStmt(StmtResult &Result, EvalInfo &Info,
                                   const Stmt *S,
                                   const SwitchCase *SC = nullptr);

/// Evaluate the body of a loop, and translate the result as appropriate.
static EvalStmtResult EvaluateLoopBody(StmtResult &Result, EvalInfo &Info,
                                       const Stmt *Body,
                                       const SwitchCase *Case = nullptr) {
  BlockScopeRAII Scope(Info);
  switch (EvalStmtResult ESR = EvaluateStmt(Result, Info, Body, Case)) {
  case ESR_Break:
    return ESR_Succeeded;
  case ESR_Succeeded:
  case ESR_Continue:
    return ESR_Continue;
  case ESR_Failed:
  case ESR_Returned:
  case ESR_CaseNotFound:
    return ESR;
  }
  llvm_unreachable("Invalid EvalStmtResult!");
}

/// Evaluate a switch statement.
static EvalStmtResult EvaluateSwitch(StmtResult &Result, EvalInfo &Info,
                                     const SwitchStmt *SS) {
  BlockScopeRAII Scope(Info);

  // Evaluate the switch condition.
  APSInt Value;
  {
    FullExpressionRAII Scope(Info);
    if (const Stmt *Init = SS->getInit()) {
      EvalStmtResult ESR = EvaluateStmt(Result, Info, Init);
      if (ESR != ESR_Succeeded)
        return ESR;
    }
    if (SS->getConditionVariable() &&
        !EvaluateDecl(Info, SS->getConditionVariable()))
      return ESR_Failed;
    if (!EvaluateInteger(SS->getCond(), Value, Info))
      return ESR_Failed;
  }

  // Find the switch case corresponding to the value of the condition.
  // FIXME: Cache this lookup.
  const SwitchCase *Found = nullptr;
  for (const SwitchCase *SC = SS->getSwitchCaseList(); SC;
       SC = SC->getNextSwitchCase()) {
    if (isa<DefaultStmt>(SC)) {
      Found = SC;
      continue;
    }

    const CaseStmt *CS = cast<CaseStmt>(SC);
    APSInt LHS = CS->getLHS()->EvaluateKnownConstInt(Info.Ctx);
    APSInt RHS = CS->getRHS() ? CS->getRHS()->EvaluateKnownConstInt(Info.Ctx)
                              : LHS;
    if (LHS <= Value && Value <= RHS) {
      Found = SC;
      break;
    }
  }

  if (!Found)
    return ESR_Succeeded;

  // Search the switch body for the switch case and evaluate it from there.
  switch (EvalStmtResult ESR = EvaluateStmt(Result, Info, SS->getBody(), Found)) {
  case ESR_Break:
    return ESR_Succeeded;
  case ESR_Succeeded:
  case ESR_Continue:
  case ESR_Failed:
  case ESR_Returned:
    return ESR;
  case ESR_CaseNotFound:
    // This can only happen if the switch case is nested within a statement
    // expression. We have no intention of supporting that.
    Info.FFDiag(Found->getBeginLoc(),
                diag::note_constexpr_stmt_expr_unsupported);
    return ESR_Failed;
  }
  llvm_unreachable("Invalid EvalStmtResult!");
}

// Evaluate a statement.
static EvalStmtResult EvaluateStmt(StmtResult &Result, EvalInfo &Info,
                                   const Stmt *S, const SwitchCase *Case) {
  if (!Info.nextStep(S))
    return ESR_Failed;

  // If we're hunting down a 'case' or 'default' label, recurse through
  // substatements until we hit the label.
  if (Case) {
    // FIXME: We don't start the lifetime of objects whose initialization we
    // jump over. However, such objects must be of class type with a trivial
    // default constructor that initialize all subobjects, so must be empty,
    // so this almost never matters.
    switch (S->getStmtClass()) {
    case Stmt::CompoundStmtClass:
      // FIXME: Precompute which substatement of a compound statement we
      // would jump to, and go straight there rather than performing a
      // linear scan each time.
    case Stmt::LabelStmtClass:
    case Stmt::AttributedStmtClass:
    case Stmt::DoStmtClass:
      break;

    case Stmt::CaseStmtClass:
    case Stmt::DefaultStmtClass:
      if (Case == S)
        Case = nullptr;
      break;

    case Stmt::IfStmtClass: {
      // FIXME: Precompute which side of an 'if' we would jump to, and go
      // straight there rather than scanning both sides.
      const IfStmt *IS = cast<IfStmt>(S);

      // Wrap the evaluation in a block scope, in case it's a DeclStmt
      // preceded by our switch label.
      BlockScopeRAII Scope(Info);

      EvalStmtResult ESR = EvaluateStmt(Result, Info, IS->getThen(), Case);
      if (ESR != ESR_CaseNotFound || !IS->getElse())
        return ESR;
      return EvaluateStmt(Result, Info, IS->getElse(), Case);
    }

    case Stmt::WhileStmtClass: {
      EvalStmtResult ESR =
          EvaluateLoopBody(Result, Info, cast<WhileStmt>(S)->getBody(), Case);
      if (ESR != ESR_Continue)
        return ESR;
      break;
    }

    case Stmt::ForStmtClass: {
      const ForStmt *FS = cast<ForStmt>(S);
      EvalStmtResult ESR =
          EvaluateLoopBody(Result, Info, FS->getBody(), Case);
      if (ESR != ESR_Continue)
        return ESR;
      if (FS->getInc()) {
        FullExpressionRAII IncScope(Info);
        if (!EvaluateIgnoredValue(Info, FS->getInc()))
          return ESR_Failed;
      }
      break;
    }

    case Stmt::DeclStmtClass:
      // FIXME: If the variable has initialization that can't be jumped over,
      // bail out of any immediately-surrounding compound-statement too.
    default:
      return ESR_CaseNotFound;
    }
  }

  switch (S->getStmtClass()) {
  default:
    if (const Expr *E = dyn_cast<Expr>(S)) {
      // Don't bother evaluating beyond an expression-statement which couldn't
      // be evaluated.
      FullExpressionRAII Scope(Info);
      if (!EvaluateIgnoredValue(Info, E))
        return ESR_Failed;
      return ESR_Succeeded;
    }

    Info.FFDiag(S->getBeginLoc());
    return ESR_Failed;

  case Stmt::NullStmtClass:
    return ESR_Succeeded;

  case Stmt::DeclStmtClass: {
    const DeclStmt *DS = cast<DeclStmt>(S);
    for (const auto *DclIt : DS->decls()) {
      // Each declaration initialization is its own full-expression.
      // FIXME: This isn't quite right; if we're performing aggregate
      // initialization, each braced subexpression is its own full-expression.
      FullExpressionRAII Scope(Info);
      if (!EvaluateDecl(Info, DclIt) && !Info.noteFailure())
        return ESR_Failed;
    }
    return ESR_Succeeded;
  }

  case Stmt::ReturnStmtClass: {
    const Expr *RetExpr = cast<ReturnStmt>(S)->getRetValue();
    FullExpressionRAII Scope(Info);
    if (RetExpr &&
        !(Result.Slot
              ? EvaluateInPlace(Result.Value, Info, *Result.Slot, RetExpr)
              : Evaluate(Result.Value, Info, RetExpr)))
      return ESR_Failed;
    return ESR_Returned;
  }

  case Stmt::CompoundStmtClass: {
    BlockScopeRAII Scope(Info);

    const CompoundStmt *CS = cast<CompoundStmt>(S);
    for (const auto *BI : CS->body()) {
      EvalStmtResult ESR = EvaluateStmt(Result, Info, BI, Case);
      if (ESR == ESR_Succeeded)
        Case = nullptr;
      else if (ESR != ESR_CaseNotFound)
        return ESR;
    }
    return Case ? ESR_CaseNotFound : ESR_Succeeded;
  }

  case Stmt::IfStmtClass: {
    const IfStmt *IS = cast<IfStmt>(S);

    // Evaluate the condition, as either a var decl or as an expression.
    BlockScopeRAII Scope(Info);
    if (const Stmt *Init = IS->getInit()) {
      EvalStmtResult ESR = EvaluateStmt(Result, Info, Init);
      if (ESR != ESR_Succeeded)
        return ESR;
    }
    bool Cond;
    if (!EvaluateCond(Info, IS->getConditionVariable(), IS->getCond(), Cond))
      return ESR_Failed;

    if (const Stmt *SubStmt = Cond ? IS->getThen() : IS->getElse()) {
      EvalStmtResult ESR = EvaluateStmt(Result, Info, SubStmt);
      if (ESR != ESR_Succeeded)
        return ESR;
    }
    return ESR_Succeeded;
  }

  case Stmt::WhileStmtClass: {
    const WhileStmt *WS = cast<WhileStmt>(S);
    while (true) {
      BlockScopeRAII Scope(Info);
      bool Continue;
      if (!EvaluateCond(Info, WS->getConditionVariable(), WS->getCond(),
                        Continue))
        return ESR_Failed;
      if (!Continue)
        break;

      EvalStmtResult ESR = EvaluateLoopBody(Result, Info, WS->getBody());
      if (ESR != ESR_Continue)
        return ESR;
    }
    return ESR_Succeeded;
  }

  case Stmt::DoStmtClass: {
    const DoStmt *DS = cast<DoStmt>(S);
    bool Continue;
    do {
      EvalStmtResult ESR = EvaluateLoopBody(Result, Info, DS->getBody(), Case);
      if (ESR != ESR_Continue)
        return ESR;
      Case = nullptr;

      FullExpressionRAII CondScope(Info);
      if (!EvaluateAsBooleanCondition(DS->getCond(), Continue, Info))
        return ESR_Failed;
    } while (Continue);
    return ESR_Succeeded;
  }

  case Stmt::ForStmtClass: {
    const ForStmt *FS = cast<ForStmt>(S);
    BlockScopeRAII Scope(Info);
    if (FS->getInit()) {
      EvalStmtResult ESR = EvaluateStmt(Result, Info, FS->getInit());
      if (ESR != ESR_Succeeded)
        return ESR;
    }
    while (true) {
      BlockScopeRAII Scope(Info);
      bool Continue = true;
      if (FS->getCond() && !EvaluateCond(Info, FS->getConditionVariable(),
                                         FS->getCond(), Continue))
        return ESR_Failed;
      if (!Continue)
        break;

      EvalStmtResult ESR = EvaluateLoopBody(Result, Info, FS->getBody());
      if (ESR != ESR_Continue)
        return ESR;

      if (FS->getInc()) {
        FullExpressionRAII IncScope(Info);
        if (!EvaluateIgnoredValue(Info, FS->getInc()))
          return ESR_Failed;
      }
    }
    return ESR_Succeeded;
  }

  case Stmt::CXXForRangeStmtClass: {
    const CXXForRangeStmt *FS = cast<CXXForRangeStmt>(S);
    BlockScopeRAII Scope(Info);

    // Evaluate the init-statement if present.
    if (FS->getInit()) {
      EvalStmtResult ESR = EvaluateStmt(Result, Info, FS->getInit());
      if (ESR != ESR_Succeeded)
        return ESR;
    }

    // Initialize the __range variable.
    EvalStmtResult ESR = EvaluateStmt(Result, Info, FS->getRangeStmt());
    if (ESR != ESR_Succeeded)
      return ESR;

    // Create the __begin and __end iterators.
    ESR = EvaluateStmt(Result, Info, FS->getBeginStmt());
    if (ESR != ESR_Succeeded)
      return ESR;
    ESR = EvaluateStmt(Result, Info, FS->getEndStmt());
    if (ESR != ESR_Succeeded)
      return ESR;

    while (true) {
      // Condition: __begin != __end.
      {
        bool Continue = true;
        FullExpressionRAII CondExpr(Info);
        if (!EvaluateAsBooleanCondition(FS->getCond(), Continue, Info))
          return ESR_Failed;
        if (!Continue)
          break;
      }

      // User's variable declaration, initialized by *__begin.
      BlockScopeRAII InnerScope(Info);
      ESR = EvaluateStmt(Result, Info, FS->getLoopVarStmt());
      if (ESR != ESR_Succeeded)
        return ESR;

      // Loop body.
      ESR = EvaluateLoopBody(Result, Info, FS->getBody());
      if (ESR != ESR_Continue)
        return ESR;

      // Increment: ++__begin
      if (!EvaluateIgnoredValue(Info, FS->getInc()))
        return ESR_Failed;
    }

    return ESR_Succeeded;
  }

  case Stmt::CXXExpansionStmtClass: {
    const CXXExpansionStmt *ES = cast<CXXExpansionStmt>(S);
    BlockScopeRAII Scope(Info);

    EvalStmtResult ESR = EvaluateStmt(Result, Info, ES->getRangeVarStmt());
    if (ESR != ESR_Succeeded)
      return ESR;

    for (Stmt *SubStmt : ES->getInstantiatedStatements()) {
      BlockScopeRAII InnerScope(Info);

      ESR = EvaluateStmt(Result, Info, SubStmt);
      if (ESR != ESR_Succeeded)
        return ESR;
    }

    return ESR_Succeeded;
  }

  case Stmt::CXXInjectionStmtClass: {
    if (Info.checkingPotentialConstantExpression())
      return ESR_Succeeded;

    if (!Info.EvalStatus.InjectionEffects) {
      // Only metapgrams can produce injection results.
      Info.CCEDiag(S->getBeginLoc(), diag::note_injection_outside_constexpr_decl);
      return ESR_Failed;
    }

    // Compute the value of the injected reflection and its modifications.
    const CXXInjectionStmt *IS = cast<CXXInjectionStmt>(S);
    Expr *Operand = IS->getOperand();
    APValue OperandValue;
    if (!Evaluate(OperandValue, Info, Operand))
      return ESR_Failed;

    // If we are injecting a reflection, as apposed to a fragment.
    // We need to verify that it's actually a reflection of a declaration.
    QualType OperandType = Operand->getType();
    if (OperandType->isReflectionType()) {
      Reflection R(Info.Ctx, OperandValue);
      if (R.isInvalid()) {
        return ESR_Failed;
      }

      if (!R.getAsReachableDeclaration()) {
        Info.CCEDiag(S->getBeginLoc(), diag::err_injecting_non_decl_reflection);
        return ESR_Failed;
      }
    }

    // Queue the injection as a side effect.
    Info.EvalStatus.InjectionEffects->emplace_back(OperandType,
                                                   OperandValue);
    return ESR_Succeeded;
  }

  case Stmt::SwitchStmtClass:
    return EvaluateSwitch(Result, Info, cast<SwitchStmt>(S));

  case Stmt::ContinueStmtClass:
    return ESR_Continue;

  case Stmt::BreakStmtClass:
    return ESR_Break;

  case Stmt::LabelStmtClass:
    return EvaluateStmt(Result, Info, cast<LabelStmt>(S)->getSubStmt(), Case);

  case Stmt::AttributedStmtClass:
    // As a general principle, C++11 attributes can be ignored without
    // any semantic impact.
    return EvaluateStmt(Result, Info, cast<AttributedStmt>(S)->getSubStmt(),
                        Case);

  case Stmt::CaseStmtClass:
  case Stmt::DefaultStmtClass:
    return EvaluateStmt(Result, Info, cast<SwitchCase>(S)->getSubStmt(), Case);
  }
}

/// CheckTrivialDefaultConstructor - Check whether a constructor is a trivial
/// default constructor. If so, we'll fold it whether or not it's marked as
/// constexpr. If it is marked as constexpr, we will never implicitly define it,
/// so we need special handling.
static bool CheckTrivialDefaultConstructor(EvalInfo &Info, SourceLocation Loc,
                                           const CXXConstructorDecl *CD,
                                           bool IsValueInitialization) {
  if (!CD->isTrivial() || !CD->isDefaultConstructor())
    return false;

  // Value-initialization does not call a trivial default constructor, so such a
  // call is a core constant expression whether or not the constructor is
  // constexpr.
  if (!CD->isConstexpr() && !IsValueInitialization) {
    if (Info.getLangOpts().CPlusPlus11) {
      // FIXME: If DiagDecl is an implicitly-declared special member function,
      // we should be much more explicit about why it's not constexpr.
      Info.CCEDiag(Loc, diag::note_constexpr_invalid_function, 1)
        << /*IsConstexpr*/0 << /*IsConstructor*/1 << CD;
      Info.Note(CD->getLocation(), diag::note_declared_at);
    } else {
      Info.CCEDiag(Loc, diag::note_invalid_subexpr_in_const_expr);
    }
  }
  return true;
}

/// CheckConstexprFunction - Check that a function can be called in a constant
/// expression.
static bool CheckConstexprFunction(EvalInfo &Info, SourceLocation CallLoc,
                                   const FunctionDecl *Declaration,
                                   const FunctionDecl *Definition,
                                   const Stmt *Body) {
  // Potential constant expressions can contain calls to declared, but not yet
  // defined, constexpr functions.
  if (Info.checkingPotentialConstantExpression() && !Definition &&
      Declaration->isConstexpr())
    return false;

  // Bail out if the function declaration itself is invalid.  We will
  // have produced a relevant diagnostic while parsing it, so just
  // note the problematic sub-expression.
  if (Declaration->isInvalidDecl()) {
    Info.FFDiag(CallLoc, diag::note_invalid_subexpr_in_const_expr);
    return false;
  }

  // Can we evaluate this function call?
  if (Definition && Definition->isConstexpr() &&
      !Definition->isInvalidDecl() && Body)
    return true;

  if (Info.getLangOpts().CPlusPlus11) {
    const FunctionDecl *DiagDecl = Definition ? Definition : Declaration;

    // If this function is not constexpr because it is an inherited
    // non-constexpr constructor, diagnose that directly.
    auto *CD = dyn_cast<CXXConstructorDecl>(DiagDecl);
    if (CD && CD->isInheritingConstructor()) {
      auto *Inherited = CD->getInheritedConstructor().getConstructor();
      if (!Inherited->isConstexpr())
        DiagDecl = CD = Inherited;
    }

    // FIXME: If DiagDecl is an implicitly-declared special member function
    // or an inheriting constructor, we should be much more explicit about why
    // it's not constexpr.
    if (CD && CD->isInheritingConstructor())
      Info.FFDiag(CallLoc, diag::note_constexpr_invalid_inhctor, 1)
        << CD->getInheritedConstructor().getConstructor()->getParent();
    else
      Info.FFDiag(CallLoc, diag::note_constexpr_invalid_function, 1)
        << DiagDecl->isConstexpr() << (bool)CD << DiagDecl;
    Info.Note(DiagDecl->getLocation(), diag::note_declared_at);
  } else {
    Info.FFDiag(CallLoc, diag::note_invalid_subexpr_in_const_expr);
  }
  return false;
}

/// Determine if a class has any fields that might need to be copied by a
/// trivial copy or move operation.
static bool hasFields(const CXXRecordDecl *RD) {
  if (!RD || RD->isEmpty())
    return false;
  for (auto *FD : RD->fields()) {
    if (FD->isUnnamedBitfield())
      continue;
    return true;
  }
  for (auto &Base : RD->bases())
    if (hasFields(Base.getType()->getAsCXXRecordDecl()))
      return true;
  return false;
}

namespace {
typedef SmallVector<APValue, 8> ArgVector;
}

/// EvaluateArgs - Evaluate the arguments to a function call.
static bool EvaluateArgs(ArrayRef<const Expr*> Args, ArgVector &ArgValues,
                         EvalInfo &Info) {
  bool Success = true;
  for (ArrayRef<const Expr*>::iterator I = Args.begin(), E = Args.end();
       I != E; ++I) {
    if (!Evaluate(ArgValues[I - Args.begin()], Info, *I)) {
      // If we're checking for a potential constant expression, evaluate all
      // initializers even if some of them fail.
      if (!Info.noteFailure())
        return false;
      Success = false;
    }
  }
  return Success;
}

/// Evaluate a function call.
static bool HandleFunctionCall(SourceLocation CallLoc,
                               const FunctionDecl *Callee, const LValue *This,
                               ArrayRef<const Expr*> Args, const Stmt *Body,
                               EvalInfo &Info, APValue &Result,
                               const LValue *ResultSlot) {
  ArgVector ArgValues(Args.size());
  if (!EvaluateArgs(Args, ArgValues, Info))
    return false;

  if (!Info.CheckCallLimit(CallLoc))
    return false;

  CallStackFrame Frame(Info, CallLoc, Callee, This, ArgValues.data());

  // For a trivial copy or move assignment, perform an APValue copy. This is
  // essential for unions, where the operations performed by the assignment
  // operator cannot be represented as statements.
  //
  // Skip this for non-union classes with no fields; in that case, the defaulted
  // copy/move does not actually read the object.
  const CXXMethodDecl *MD = dyn_cast<CXXMethodDecl>(Callee);
  if (MD && MD->isDefaulted() &&
      (MD->getParent()->isUnion() ||
       (MD->isTrivial() && hasFields(MD->getParent())))) {
    assert(This &&
           (MD->isCopyAssignmentOperator() || MD->isMoveAssignmentOperator()));
    LValue RHS;
    RHS.setFrom(Info.Ctx, ArgValues[0]);
    APValue RHSValue;
    if (!handleLValueToRValueConversion(Info, Args[0], Args[0]->getType(),
                                        RHS, RHSValue))
      return false;
    if (!handleAssignment(Info, Args[0], *This, MD->getThisType(Info.Ctx),
                          RHSValue))
      return false;
    This->moveInto(Result);
    return true;
  } else if (MD && isLambdaCallOperator(MD)) {
    // We're in a lambda; determine the lambda capture field maps unless we're
    // just constexpr checking a lambda's call operator. constexpr checking is
    // done before the captures have been added to the closure object (unless
    // we're inferring constexpr-ness), so we don't have access to them in this
    // case. But since we don't need the captures to constexpr check, we can
    // just ignore them.
    if (!Info.checkingPotentialConstantExpression())
      MD->getParent()->getCaptureFields(Frame.LambdaCaptureFields,
                                        Frame.LambdaThisCaptureField);
  }

  StmtResult Ret = {Result, ResultSlot};
  EvalStmtResult ESR = EvaluateStmt(Ret, Info, Body);
  if (ESR == ESR_Succeeded) {
    if (Callee->getReturnType()->isVoidType())
      return true;
    Info.FFDiag(Callee->getEndLoc(), diag::note_constexpr_no_return);
  }
  return ESR == ESR_Returned;
}

/// Evaluate a constructor call.
static bool HandleConstructorCall(const Expr *E, const LValue &This,
                                  APValue *ArgValues,
                                  const CXXConstructorDecl *Definition,
                                  EvalInfo &Info, APValue &Result) {
  SourceLocation CallLoc = E->getExprLoc();
  if (!Info.CheckCallLimit(CallLoc))
    return false;

  const CXXRecordDecl *RD = Definition->getParent();
  if (RD->getNumVBases()) {
    Info.FFDiag(CallLoc, diag::note_constexpr_virtual_base) << RD;
    return false;
  }

  EvalInfo::EvaluatingConstructorRAII EvalObj(
      Info, {This.getLValueBase(),
             {This.getLValueCallIndex(), This.getLValueVersion()}});
  CallStackFrame Frame(Info, CallLoc, Definition, &This, ArgValues);

  // FIXME: Creating an APValue just to hold a nonexistent return value is
  // wasteful.
  APValue RetVal;
  StmtResult Ret = {RetVal, nullptr};

  // If it's a delegating constructor, delegate.
  if (Definition->isDelegatingConstructor()) {
    CXXConstructorDecl::init_const_iterator I = Definition->init_begin();
    {
      FullExpressionRAII InitScope(Info);
      if (!EvaluateInPlace(Result, Info, This, (*I)->getInit()))
        return false;
    }
    return EvaluateStmt(Ret, Info, Definition->getBody()) != ESR_Failed;
  }

  // For a trivial copy or move constructor, perform an APValue copy. This is
  // essential for unions (or classes with anonymous union members), where the
  // operations performed by the constructor cannot be represented by
  // ctor-initializers.
  //
  // Skip this for empty non-union classes; we should not perform an
  // lvalue-to-rvalue conversion on them because their copy constructor does not
  // actually read them.
  if (Definition->isDefaulted() && Definition->isCopyOrMoveConstructor() &&
      (Definition->getParent()->isUnion() ||
       (Definition->isTrivial() && hasFields(Definition->getParent())))) {
    LValue RHS;
    RHS.setFrom(Info.Ctx, ArgValues[0]);
    return handleLValueToRValueConversion(
        Info, E, Definition->getParamDecl(0)->getType().getNonReferenceType(),
        RHS, Result);
  }

  // Reserve space for the struct members.
  if (!RD->isUnion() && Result.isUninit())
    Result = APValue(APValue::UninitStruct(), RD->getNumBases(),
                     std::distance(RD->field_begin(), RD->field_end()));

  if (RD->isInvalidDecl()) return false;
  const ASTRecordLayout &Layout = Info.Ctx.getASTRecordLayout(RD);

  // A scope for temporaries lifetime-extended by reference members.
  BlockScopeRAII LifetimeExtendedScope(Info);

  bool Success = true;
  unsigned BasesSeen = 0;
#ifndef NDEBUG
  CXXRecordDecl::base_class_const_iterator BaseIt = RD->bases_begin();
#endif
  for (const auto *I : Definition->inits()) {
    LValue Subobject = This;
    LValue SubobjectParent = This;
    APValue *Value = &Result;

    // Determine the subobject to initialize.
    FieldDecl *FD = nullptr;
    if (I->isBaseInitializer()) {
      QualType BaseType(I->getBaseClass(), 0);
#ifndef NDEBUG
      // Non-virtual base classes are initialized in the order in the class
      // definition. We have already checked for virtual base classes.
      assert(!BaseIt->isVirtual() && "virtual base for literal type");
      assert(Info.Ctx.hasSameType(BaseIt->getType(), BaseType) &&
             "base class initializers not in expected order");
      ++BaseIt;
#endif
      if (!HandleLValueDirectBase(Info, I->getInit(), Subobject, RD,
                                  BaseType->getAsCXXRecordDecl(), &Layout))
        return false;
      Value = &Result.getStructBase(BasesSeen++);
    } else if ((FD = I->getMember())) {
      if (!HandleLValueMember(Info, I->getInit(), Subobject, FD, &Layout))
        return false;
      if (RD->isUnion()) {
        Result = APValue(FD);
        Value = &Result.getUnionValue();
      } else {
        Value = &Result.getStructField(FD->getFieldIndex());
      }
    } else if (IndirectFieldDecl *IFD = I->getIndirectMember()) {
      // Walk the indirect field decl's chain to find the object to initialize,
      // and make sure we've initialized every step along it.
      auto IndirectFieldChain = IFD->chain();
      for (auto *C : IndirectFieldChain) {
        FD = cast<FieldDecl>(C);
        CXXRecordDecl *CD = cast<CXXRecordDecl>(FD->getParent());
        // Switch the union field if it differs. This happens if we had
        // preceding zero-initialization, and we're now initializing a union
        // subobject other than the first.
        // FIXME: In this case, the values of the other subobjects are
        // specified, since zero-initialization sets all padding bits to zero.
        if (Value->isUninit() ||
            (Value->isUnion() && Value->getUnionField() != FD)) {
          if (CD->isUnion())
            *Value = APValue(FD);
          else
            *Value = APValue(APValue::UninitStruct(), CD->getNumBases(),
                             std::distance(CD->field_begin(), CD->field_end()));
        }
        // Store Subobject as its parent before updating it for the last element
        // in the chain.
        if (C == IndirectFieldChain.back())
          SubobjectParent = Subobject;
        if (!HandleLValueMember(Info, I->getInit(), Subobject, FD))
          return false;
        if (CD->isUnion())
          Value = &Value->getUnionValue();
        else
          Value = &Value->getStructField(FD->getFieldIndex());
      }
    } else {
      llvm_unreachable("unknown base initializer kind");
    }

    // Need to override This for implicit field initializers as in this case
    // This refers to innermost anonymous struct/union containing initializer,
    // not to currently constructed class.
    const Expr *Init = I->getInit();
    ThisOverrideRAII ThisOverride(*Info.CurrentCall, &SubobjectParent,
                                  isa<CXXDefaultInitExpr>(Init));
    FullExpressionRAII InitScope(Info);
    if (!EvaluateInPlace(*Value, Info, Subobject, Init) ||
        (FD && FD->isBitField() &&
         !truncateBitfieldValue(Info, Init, *Value, FD))) {
      // If we're checking for a potential constant expression, evaluate all
      // initializers even if some of them fail.
      if (!Info.noteFailure())
        return false;
      Success = false;
    }
  }

  return Success &&
         EvaluateStmt(Ret, Info, Definition->getBody()) != ESR_Failed;
}

static bool HandleConstructorCall(const Expr *E, const LValue &This,
                                  ArrayRef<const Expr*> Args,
                                  const CXXConstructorDecl *Definition,
                                  EvalInfo &Info, APValue &Result) {
  ArgVector ArgValues(Args.size());
  if (!EvaluateArgs(Args, ArgValues, Info))
    return false;

  return HandleConstructorCall(E, This, ArgValues.data(), Definition,
                               Info, Result);
}

// Creates a c-string of type const char *.
//
// This is morally equivalent to creating a global string.
// During codegen, that's exactly how this is interpreted.
static Expr *
MakeConstCharPointer(ASTContext& Ctx, StringRef Str, SourceLocation Loc) {
  QualType StrLitTy = Ctx.getConstantArrayType(Ctx.CharTy.withConst(),
                                            llvm::APInt(32, Str.size() + 1),
                                            ArrayType::Normal, 0);

  // Create a string literal of type const char [L] where L
  // is the number of characters in the StringRef.
  StringLiteral *StrLit = StringLiteral::Create(Ctx, Str, StringLiteral::Ascii,
                                                false, StrLitTy, Loc);

  // Create an implicit cast expr so that we convert our const char [L]
  // into an actual const char * for proper evaluation.
  QualType StrTy = Ctx.getPointerType(Ctx.getConstType(Ctx.CharTy));
  return ImplicitCastExpr::Create(Ctx, StrTy, CK_ArrayToPointerDecay, StrLit,
                                  /*BasePath=*/nullptr, VK_RValue);
}

//===----------------------------------------------------------------------===//
// Generic Evaluation
//===----------------------------------------------------------------------===//
namespace {

template <class Derived>
class ExprEvaluatorBase
  : public ConstStmtVisitor<Derived, bool> {
private:
  Derived &getDerived() { return static_cast<Derived&>(*this); }
  bool DerivedSuccess(const APValue &V, const Expr *E) {
    return getDerived().Success(V, E);
  }
  bool DerivedZeroInitialization(const Expr *E) {
    return getDerived().ZeroInitialization(E);
  }

  // Check whether a conditional operator with a non-constant condition is a
  // potential constant expression. If neither arm is a potential constant
  // expression, then the conditional operator is not either.
  template<typename ConditionalOperator>
  void CheckPotentialConstantConditional(const ConditionalOperator *E) {
    assert(Info.checkingPotentialConstantExpression());

    // Speculatively evaluate both arms.
    SmallVector<PartialDiagnosticAt, 8> Diag;
    {
      SpeculativeEvaluationRAII Speculate(Info, &Diag);
      StmtVisitorTy::Visit(E->getFalseExpr());
      if (Diag.empty())
        return;
    }

    {
      SpeculativeEvaluationRAII Speculate(Info, &Diag);
      Diag.clear();
      StmtVisitorTy::Visit(E->getTrueExpr());
      if (Diag.empty())
        return;
    }

    Error(E, diag::note_constexpr_conditional_never_const);
  }


  template<typename ConditionalOperator>
  bool HandleConditionalOperator(const ConditionalOperator *E) {
    bool BoolResult;
    if (!EvaluateAsBooleanCondition(E->getCond(), BoolResult, Info)) {
      if (Info.checkingPotentialConstantExpression() && Info.noteFailure()) {
        CheckPotentialConstantConditional(E);
        return false;
      }
      if (Info.noteFailure()) {
        StmtVisitorTy::Visit(E->getTrueExpr());
        StmtVisitorTy::Visit(E->getFalseExpr());
      }
      return false;
    }

    Expr *EvalExpr = BoolResult ? E->getTrueExpr() : E->getFalseExpr();
    return StmtVisitorTy::Visit(EvalExpr);
  }

protected:
  EvalInfo &Info;
  typedef ConstStmtVisitor<Derived, bool> StmtVisitorTy;
  typedef ExprEvaluatorBase ExprEvaluatorBaseTy;

  OptionalDiagnostic CCEDiag(const Expr *E, diag::kind D) {
    return Info.CCEDiag(E, D);
  }

  bool ZeroInitialization(const Expr *E) { return Error(E); }

public:
  ExprEvaluatorBase(EvalInfo &Info) : Info(Info) {}

  EvalInfo &getEvalInfo() { return Info; }

  /// Report an evaluation error. This should only be called when an error is
  /// first discovered. When propagating an error, just return false.
  bool Error(const Expr *E, diag::kind D) {
    Info.FFDiag(E, D);
    return false;
  }
  bool Error(const Expr *E) {
    return Error(E, diag::note_invalid_subexpr_in_const_expr);
  }

  bool VisitStmt(const Stmt *) {
    llvm_unreachable("Expression evaluator should not be called on stmts");
  }
  bool VisitExpr(const Expr *E) {
    return Error(E);
  }

  bool VisitConstantExpr(const ConstantExpr *E)
    { return StmtVisitorTy::Visit(E->getSubExpr()); }
  bool VisitParenExpr(const ParenExpr *E)
    { return StmtVisitorTy::Visit(E->getSubExpr()); }
  bool VisitUnaryExtension(const UnaryOperator *E)
    { return StmtVisitorTy::Visit(E->getSubExpr()); }
  bool VisitUnaryPlus(const UnaryOperator *E)
    { return StmtVisitorTy::Visit(E->getSubExpr()); }
  bool VisitChooseExpr(const ChooseExpr *E)
    { return StmtVisitorTy::Visit(E->getChosenSubExpr()); }
  bool VisitGenericSelectionExpr(const GenericSelectionExpr *E)
    { return StmtVisitorTy::Visit(E->getResultExpr()); }
  bool VisitSubstNonTypeTemplateParmExpr(const SubstNonTypeTemplateParmExpr *E)
    { return StmtVisitorTy::Visit(E->getReplacement()); }
  bool VisitCXXDefaultArgExpr(const CXXDefaultArgExpr *E) {
    TempVersionRAII RAII(*Info.CurrentCall);
    return StmtVisitorTy::Visit(E->getExpr());
  }
  bool VisitCXXDefaultInitExpr(const CXXDefaultInitExpr *E) {
    TempVersionRAII RAII(*Info.CurrentCall);
    // The initializer may not have been parsed yet, or might be erroneous.
    if (!E->getExpr())
      return Error(E);
    return StmtVisitorTy::Visit(E->getExpr());
  }
  // We cannot create any objects for which cleanups are required, so there is
  // nothing to do here; all cleanups must come from unevaluated subexpressions.
  bool VisitExprWithCleanups(const ExprWithCleanups *E)
    { return StmtVisitorTy::Visit(E->getSubExpr()); }

  bool VisitCXXReinterpretCastExpr(const CXXReinterpretCastExpr *E) {
    CCEDiag(E, diag::note_constexpr_invalid_cast) << 0;
    return static_cast<Derived*>(this)->VisitCastExpr(E);
  }
  bool VisitCXXDynamicCastExpr(const CXXDynamicCastExpr *E) {
    CCEDiag(E, diag::note_constexpr_invalid_cast) << 1;
    return static_cast<Derived*>(this)->VisitCastExpr(E);
  }

  bool VisitBinaryOperator(const BinaryOperator *E) {
    switch (E->getOpcode()) {
    default:
      return Error(E);

    case BO_Comma:
      VisitIgnoredValue(E->getLHS());
      return StmtVisitorTy::Visit(E->getRHS());

    case BO_PtrMemD:
    case BO_PtrMemI: {
      LValue Obj;
      if (!HandleMemberPointerAccess(Info, E, Obj))
        return false;
      APValue Result;
      if (!handleLValueToRValueConversion(Info, E, E->getType(), Obj, Result))
        return false;
      return DerivedSuccess(Result, E);
    }
    }
  }

  bool VisitBinaryConditionalOperator(const BinaryConditionalOperator *E) {
    // Evaluate and cache the common expression. We treat it as a temporary,
    // even though it's not quite the same thing.
    if (!Evaluate(Info.CurrentCall->createTemporary(E->getOpaqueValue(), false),
                  Info, E->getCommon()))
      return false;

    return HandleConditionalOperator(E);
  }

  bool VisitConditionalOperator(const ConditionalOperator *E) {
    bool IsBcpCall = false;
    // If the condition (ignoring parens) is a __builtin_constant_p call,
    // the result is a constant expression if it can be folded without
    // side-effects. This is an important GNU extension. See GCC PR38377
    // for discussion.
    if (const CallExpr *CallCE =
          dyn_cast<CallExpr>(E->getCond()->IgnoreParenCasts()))
      if (CallCE->getBuiltinCallee() == Builtin::BI__builtin_constant_p)
        IsBcpCall = true;

    // Always assume __builtin_constant_p(...) ? ... : ... is a potential
    // constant expression; we can't check whether it's potentially foldable.
    if (Info.checkingPotentialConstantExpression() && IsBcpCall)
      return false;

    FoldConstant Fold(Info, IsBcpCall);
    if (!HandleConditionalOperator(E)) {
      Fold.keepDiagnostics();
      return false;
    }

    return true;
  }

  bool VisitOpaqueValueExpr(const OpaqueValueExpr *E) {
    if (APValue *Value = Info.CurrentCall->getCurrentTemporary(E))
      return DerivedSuccess(*Value, E);

    const Expr *Source = E->getSourceExpr();
    if (!Source)
      return Error(E);
    if (Source == E) { // sanity checking.
      assert(0 && "OpaqueValueExpr recursively refers to itself");
      return Error(E);
    }
    return StmtVisitorTy::Visit(Source);
  }

  bool VisitCallExpr(const CallExpr *E) {
    APValue Result;
    if (!handleCallExpr(E, Result, nullptr))
      return false;
    return DerivedSuccess(Result, E);
  }

  bool handleCallExpr(const CallExpr *E, APValue &Result,
                     const LValue *ResultSlot) {
    const Expr *Callee = E->getCallee()->IgnoreParens();
    QualType CalleeType = Callee->getType();

    const FunctionDecl *FD = nullptr;
    LValue *This = nullptr, ThisVal;
    auto Args = llvm::makeArrayRef(E->getArgs(), E->getNumArgs());
    bool HasQualifier = false;

    // Extract function decl and 'this' pointer from the callee.
    if (CalleeType->isSpecificBuiltinType(BuiltinType::BoundMember)) {
      const ValueDecl *Member = nullptr;
      if (const MemberExpr *ME = dyn_cast<MemberExpr>(Callee)) {
        // Explicit bound member calls, such as x.f() or p->g();
        if (!EvaluateObjectArgument(Info, ME->getBase(), ThisVal))
          return false;
        Member = ME->getMemberDecl();
        This = &ThisVal;
        HasQualifier = ME->hasQualifier();
      } else if (const BinaryOperator *BE = dyn_cast<BinaryOperator>(Callee)) {
        // Indirect bound member calls ('.*' or '->*').
        Member = HandleMemberPointerAccess(Info, BE, ThisVal, false);
        if (!Member) return false;
        This = &ThisVal;
      } else
        return Error(Callee);

      FD = dyn_cast<FunctionDecl>(Member);
      if (!FD)
        return Error(Callee);
    } else if (CalleeType->isFunctionPointerType()) {
      LValue Call;
      if (!EvaluatePointer(Callee, Call, Info))
        return false;

      if (!Call.getLValueOffset().isZero())
        return Error(Callee);
      FD = dyn_cast_or_null<FunctionDecl>(
                             Call.getLValueBase().dyn_cast<const ValueDecl*>());
      if (!FD)
        return Error(Callee);
      // Don't call function pointers which have been cast to some other type.
      // Per DR (no number yet), the caller and callee can differ in noexcept.
      if (!Info.Ctx.hasSameFunctionTypeIgnoringExceptionSpec(
        CalleeType->getPointeeType(), FD->getType())) {
        return Error(E);
      }

      // Overloaded operator calls to member functions are represented as normal
      // calls with '*this' as the first argument.
      const CXXMethodDecl *MD = dyn_cast<CXXMethodDecl>(FD);
      if (MD && !MD->isStatic()) {
        // FIXME: When selecting an implicit conversion for an overloaded
        // operator delete, we sometimes try to evaluate calls to conversion
        // operators without a 'this' parameter!
        if (Args.empty())
          return Error(E);

        if (!EvaluateObjectArgument(Info, Args[0], ThisVal))
          return false;
        This = &ThisVal;
        Args = Args.slice(1);
      } else if (MD && MD->isLambdaStaticInvoker()) {
        // Map the static invoker for the lambda back to the call operator.
        // Conveniently, we don't have to slice out the 'this' argument (as is
        // being done for the non-static case), since a static member function
        // doesn't have an implicit argument passed in.
        const CXXRecordDecl *ClosureClass = MD->getParent();
        assert(
            ClosureClass->captures_begin() == ClosureClass->captures_end() &&
            "Number of captures must be zero for conversion to function-ptr");

        const CXXMethodDecl *LambdaCallOp =
            ClosureClass->getLambdaCallOperator();

        // Set 'FD', the function that will be called below, to the call
        // operator.  If the closure object represents a generic lambda, find
        // the corresponding specialization of the call operator.

        if (ClosureClass->isGenericLambda()) {
          assert(MD->isFunctionTemplateSpecialization() &&
                 "A generic lambda's static-invoker function must be a "
                 "template specialization");
          const TemplateArgumentList *TAL = MD->getTemplateSpecializationArgs();
          FunctionTemplateDecl *CallOpTemplate =
              LambdaCallOp->getDescribedFunctionTemplate();
          void *InsertPos = nullptr;
          FunctionDecl *CorrespondingCallOpSpecialization =
              CallOpTemplate->findSpecialization(TAL->asArray(), InsertPos);
          assert(CorrespondingCallOpSpecialization &&
                 "We must always have a function call operator specialization "
                 "that corresponds to our static invoker specialization");
          FD = cast<CXXMethodDecl>(CorrespondingCallOpSpecialization);
        } else
          FD = LambdaCallOp;
      }


    } else
      return Error(E);

    if (This && !This->checkSubobject(Info, E, CSK_This))
      return false;

    // DR1358 allows virtual constexpr functions in some cases. Don't allow
    // calls to such functions in constant expressions.
    if (This && !HasQualifier &&
        isa<CXXMethodDecl>(FD) && cast<CXXMethodDecl>(FD)->isVirtual())
      return Error(E, diag::note_constexpr_virtual_call);

    const FunctionDecl *Definition = nullptr;
    Stmt *Body = FD->getBody(Definition);

    if (!CheckConstexprFunction(Info, E->getExprLoc(), FD, Definition, Body) ||
        !HandleFunctionCall(E->getExprLoc(), Definition, This, Args, Body, Info,
                            Result, ResultSlot))
      return false;

    return true;
  }

  bool VisitCompoundLiteralExpr(const CompoundLiteralExpr *E) {
    return StmtVisitorTy::Visit(E->getInitializer());
  }
  bool VisitInitListExpr(const InitListExpr *E) {
    if (E->getNumInits() == 0)
      return DerivedZeroInitialization(E);
    if (E->getNumInits() == 1)
      return StmtVisitorTy::Visit(E->getInit(0));
    return Error(E);
  }
  bool VisitImplicitValueInitExpr(const ImplicitValueInitExpr *E) {
    return DerivedZeroInitialization(E);
  }
  bool VisitCXXScalarValueInitExpr(const CXXScalarValueInitExpr *E) {
    return DerivedZeroInitialization(E);
  }
  bool VisitCXXNullPtrLiteralExpr(const CXXNullPtrLiteralExpr *E) {
    return DerivedZeroInitialization(E);
  }

  /// A member expression where the object is a prvalue is itself a prvalue.
  bool VisitMemberExpr(const MemberExpr *E) {
    assert(!E->isArrow() && "missing call to bound member function?");

    APValue Val;
    if (!Evaluate(Val, Info, E->getBase()))
      return false;

    QualType BaseTy = E->getBase()->getType();

    const FieldDecl *FD = dyn_cast<FieldDecl>(E->getMemberDecl());
    if (!FD) return Error(E);
    assert(!FD->getType()->isReferenceType() && "prvalue reference?");
    assert(BaseTy->castAs<RecordType>()->getDecl()->getCanonicalDecl() ==
           FD->getParent()->getCanonicalDecl() && "record / field mismatch");

    CompleteObject Obj(&Val, BaseTy, true);
    SubobjectDesignator Designator(BaseTy);
    Designator.addDeclUnchecked(FD);

    APValue Result;
    return extractSubobject(Info, E, Obj, Designator, Result) &&
           DerivedSuccess(Result, E);
  }

  bool VisitCastExpr(const CastExpr *E) {
    switch (E->getCastKind()) {
    default:
      break;

    case CK_AtomicToNonAtomic: {
      APValue AtomicVal;
      // This does not need to be done in place even for class/array types:
      // atomic-to-non-atomic conversion implies copying the object
      // representation.
      if (!Evaluate(AtomicVal, Info, E->getSubExpr()))
        return false;
      return DerivedSuccess(AtomicVal, E);
    }

    case CK_NoOp:
    case CK_UserDefinedConversion:
      return StmtVisitorTy::Visit(E->getSubExpr());

    case CK_LValueToRValue: {
      LValue LVal;
      if (!EvaluateLValue(E->getSubExpr(), LVal, Info))
        return false;
      APValue RVal;
      // Note, we use the subexpression's type in order to retain cv-qualifiers.
      if (!handleLValueToRValueConversion(Info, E, E->getSubExpr()->getType(),
                                          LVal, RVal))
        return false;
      return DerivedSuccess(RVal, E);
    }
    }

    return Error(E);
  }

  bool VisitUnaryPostInc(const UnaryOperator *UO) {
    return VisitUnaryPostIncDec(UO);
  }
  bool VisitUnaryPostDec(const UnaryOperator *UO) {
    return VisitUnaryPostIncDec(UO);
  }
  bool VisitUnaryPostIncDec(const UnaryOperator *UO) {
    if (!Info.getLangOpts().CPlusPlus14 && !Info.keepEvaluatingAfterFailure())
      return Error(UO);

    LValue LVal;
    if (!EvaluateLValue(UO->getSubExpr(), LVal, Info))
      return false;
    APValue RVal;
    if (!handleIncDec(this->Info, UO, LVal, UO->getSubExpr()->getType(),
                      UO->isIncrementOp(), &RVal))
      return false;
    return DerivedSuccess(RVal, UO);
  }

  bool VisitStmtExpr(const StmtExpr *E) {
    // We will have checked the full-expressions inside the statement expression
    // when they were completed, and don't need to check them again now.
    if (Info.checkingForOverflow())
      return Error(E);

    BlockScopeRAII Scope(Info);
    const CompoundStmt *CS = E->getSubStmt();
    if (CS->body_empty())
      return true;

    for (CompoundStmt::const_body_iterator BI = CS->body_begin(),
                                           BE = CS->body_end();
         /**/; ++BI) {
      if (BI + 1 == BE) {
        const Expr *FinalExpr = dyn_cast<Expr>(*BI);
        if (!FinalExpr) {
          Info.FFDiag((*BI)->getBeginLoc(),
                      diag::note_constexpr_stmt_expr_unsupported);
          return false;
        }
        return this->Visit(FinalExpr);
      }

      APValue ReturnValue;
      StmtResult Result = { ReturnValue, nullptr };
      EvalStmtResult ESR = EvaluateStmt(Result, Info, *BI);
      if (ESR != ESR_Succeeded) {
        // FIXME: If the statement-expression terminated due to 'return',
        // 'break', or 'continue', it would be nice to propagate that to
        // the outer statement evaluation rather than bailing out.
        if (ESR != ESR_Failed)
          Info.FFDiag((*BI)->getBeginLoc(),
                      diag::note_constexpr_stmt_expr_unsupported);
        return false;
      }
    }

    llvm_unreachable("Return from function from the loop above.");
  }

  bool VisitCXXConstantExpr(const CXXConstantExpr *E) {
    return DerivedSuccess(E->getValue(), E);
  }

  bool VisitCXXReflectionReadQueryExpr(const CXXReflectionReadQueryExpr *E);
  bool VisitCXXReflectionWriteQueryExpr(const CXXReflectionWriteQueryExpr *E);

  bool VisitCXXUnreflexprExpr(const CXXUnreflexprExpr *E) {
    APValue Result;
    if (!Evaluate(Result, Info, E->getReflectedDeclExpr()))
      return false;
    return DerivedSuccess(Result, E);
  }

<<<<<<< HEAD
  bool VisitCXXFragmentExpr(const CXXFragmentExpr *E) {
    if (Info.checkingPotentialConstantExpression())
      return false;

    // Just evaluate the initializer to produce an object of fragment type.
    // This will also evaluate the captured variables since they are
    // arguments to the constructor call.
    APValue Result;
    if (!Evaluate(Result, Info, E->getInitializer()))
      return false;
    return DerivedSuccess(Result, E);
=======
  bool VisitCXXConcatenateExpr(const CXXConcatenateExpr *E) {
    SmallString<256> Buf;
    llvm::raw_svector_ostream OS(Buf);
    SmallVector<APValue, 4> Args;
    for (Stmt const *S : E->children()) {
      Expr const* P = cast<Expr>(S);

      // Evaluate the expression.
      Args.emplace_back();
      APValue &Part = Args.back();
      if (!Evaluate(Part, Info, P))
        return false;

      if (Part.isLValue()) {
        assert(P->getType().isCXXStringLiteralType());

        const Expr *BaseExpr = Part.getLValueBase().get<const Expr *>();
        const StringLiteral *Str = cast<StringLiteral>(BaseExpr);

        // Strip quotes from the literal.
        SmallString<256> StrBuf;
        llvm::raw_svector_ostream StrOS(StrBuf);
        Str->outputString(StrOS);
        std::string NonQuote(StrBuf.str(), 1, StrBuf.size() - 2);
        OS << NonQuote;
      } else if (Part.isInt()) {
        // FIXME: respect the signedness of the type.
        OS << Part.getInt();
      }
    }

    Expr *Str = MakeConstCharPointer(Info.Ctx, Buf, E->getBeginLoc());
    APValue Val;
    if (!Evaluate(Val, Info, Str))
      return false;
    return DerivedSuccess(Val, E);
>>>>>>> 7e75769b
  }

  /// Visit a value which is evaluated, but whose value is ignored.
  void VisitIgnoredValue(const Expr *E) {
    EvaluateIgnoredValue(Info, E);
  }

  /// Potentially visit a MemberExpr's base expression.
  void VisitIgnoredBaseExpression(const Expr *E) {
    // While MSVC doesn't evaluate the base expression, it does diagnose the
    // presence of side-effecting behavior.
    if (Info.getLangOpts().MSVCCompat && !E->HasSideEffects(Info.Ctx))
      return;
    VisitIgnoredValue(E);
  }
};

static bool Print(EvalInfo &Info, const Expr *PE, const APValue& EV) {
  QualType T = Info.Ctx.getCanonicalType(PE->getType());
  if (T->isIntegralOrEnumerationType()) {
    llvm::errs() << EV.getInt().getExtValue();
    return true;
  } else if (T.isCXXStringLiteralType()) {
    assert(EV.isLValue() && "Expected lvalue");
    APValue::LValueBase Base = EV.getLValueBase();
    assert(Base.is<const Expr *>() && "Expected a string literal initializer");
    const StringLiteral *Message
        = cast<StringLiteral>(Base.get<const Expr *>());

    // Evaluate the message so that we can transform it into a string.
    SmallString<256> Buf;
    llvm::raw_svector_ostream OS(Buf);
    Message->outputString(OS);
    std::string NonQuote(Buf.str(), 1, Buf.size() - 2);
    llvm::errs() << NonQuote;
    return true;
  } else if (const BuiltinType *Ty = T->getAs<BuiltinType>()) {
    assert(Ty->getKind() == BuiltinType::MetaInfo && "Must be reflection");

    switch(EV.getReflectionKind()) {
    case RK_invalid: {
      llvm::errs() << "<null>";
      return true;
    }

    case RK_declaration: {
      const Decl *D = EV.getReflectedDeclaration();
      D->print(llvm::errs(), Info.Ctx.getPrintingPolicy());
      return true;
    }

    case RK_type: {
      QualType QT = EV.getReflectedType();
      QT.print(llvm::errs(), Info.Ctx.getPrintingPolicy());
      return true;
    }

    case RK_expression: {
      const Expr *E = EV.getReflectedExpression();
      E->printPretty(llvm::errs(), nullptr, Info.Ctx.getPrintingPolicy());
      return true;
    }

    default:
      break;
    }

    // TODO We should be able to handle all types of reflections
    llvm_unreachable("unhandled reflection");
  }

  llvm_unreachable("unhandled expression type");
}

static bool Dump(EvalInfo &Info, const Expr *PE, const APValue& EV) {
  QualType T = Info.Ctx.getCanonicalType(PE->getType());
  if (const BuiltinType *Ty = T->getAs<BuiltinType>()) {
    assert(Ty->getKind() == BuiltinType::MetaInfo && "Must be reflection");

    switch(EV.getReflectionKind()) {
    case RK_invalid: {
      llvm::errs() << "<null>";
      return true;
    }

    case RK_declaration: {
      const Decl *D = EV.getReflectedDeclaration();
      D->dump();
      return true;
    }

    case RK_type: {
      QualType QT = EV.getReflectedType();
      QT.dump();
      return true;
    }

    case RK_expression: {
      const Expr *E = EV.getReflectedExpression();
      if (const DeclRefExpr *DRE = dyn_cast<DeclRefExpr>(E)) {
        DRE->getDecl()->dump();
        return true;
      } else {
        E->dump();
        return true;
      }
    }

    default:
      break;
    }

    // TODO We should be able to handle all types of reflections
    llvm_unreachable("unhandled reflection");
  }

  llvm_unreachable("unhandled expression type");
}

static void CompletePrint() {
  llvm::outs() << '\n';
}

template<typename Derived>
bool ExprEvaluatorBase<Derived>::VisitCXXReflectionReadQueryExpr(
                                          const CXXReflectionReadQueryExpr *E) {
  const int QUERY_ARG_INDEX             = 0;
  const int REFLECTION_ARG_INDEX        = 1;

  SmallVector<APValue, 2> Args(E->getNumArgs());
  for (std::size_t I = 0; I < Args.size(); ++I) {
    const Expr *Arg = E->getArg(I);
    if (!Evaluate(Args[I], Info, Arg))
      return false;
  }

  // This should be equal in integer value to Args[0].
  ReflectionQuery Query = E->getQuery();

  // Build the reflection.
  Reflection R(Info.Ctx, Args[REFLECTION_ARG_INDEX], E, Info.EvalStatus.Diag);

  APValue Result;
  bool Ok;
  if (isPredicateQuery(Query))
    Ok = R.EvaluatePredicate(Query, Result);
  else if (isTraitQuery(Query))
    Ok = R.GetTraits(Query, Result);
  else if (isAssociatedReflectionQuery(Query))
    Ok = R.GetAssociatedReflection(Query, Result);
  else if (isNameQuery(Query))
    Ok = R.GetName(Query, Result);
  else
    return Error(E->getArg(QUERY_ARG_INDEX));

  if (!Ok)
    return Error(E);

  return DerivedSuccess(Result, E);
}

template<typename Derived>
bool ExprEvaluatorBase<Derived>::VisitCXXReflectionWriteQueryExpr(
                                         const CXXReflectionWriteQueryExpr *E) {
  const int QUERY_ARG_INDEX             = 0;
  const int REFLECTION_ARG_INDEX        = 1;
  const int CONTEXTUAL_ARGS_BEGIN_INDEX = 2;

  SmallVector<APValue, 2> Args(E->getNumArgs());
  for (std::size_t I = 0; I < Args.size(); ++I) {
    if (I == REFLECTION_ARG_INDEX)
      continue;

    const Expr *Arg = E->getArg(I);
    if (!Evaluate(Args[I], Info, Arg))
      return false;
  }

  // This should be equal in integer value to Args[0].
  ReflectionQuery Query = E->getQuery();

  // Get the reflection's LValue.
  LValue ReflLVal;
  if (!EvaluateLValue(E->getArg(REFLECTION_ARG_INDEX), ReflLVal, Info))
    return false;

  // Get the reflection as an RValue.
  APValue ReflRVal;
  if (!handleLValueToRValueConversion(Info, E, E->getType(), ReflLVal,
                                      ReflRVal))
    return false;

  // Build the reflection.
  Reflection R(Info.Ctx, ReflRVal, E, Info.EvalStatus.Diag);

  APValue Result;
  bool Ok;
  if (isModifierUpdateQuery(Query)) {
    ArrayRef<APValue> ContextualArgs(Args.begin() + CONTEXTUAL_ARGS_BEGIN_INDEX,
                                     Args.end());
    Ok = R.UpdateModifier(Query, ContextualArgs, Result);
  } else
    return Error(E->getArg(QUERY_ARG_INDEX));

  if (!Ok)
    return Error(E);

  // Update the reflection's LValue with the new RValue.
  if (!handleAssignment(Info, E, ReflLVal, E->getType(), Result))
    return false;

  return true;
}

} // namespace

//===----------------------------------------------------------------------===//
// Common base class for lvalue and temporary evaluation.
//===----------------------------------------------------------------------===//
namespace {
template<class Derived>
class LValueExprEvaluatorBase
  : public ExprEvaluatorBase<Derived> {
protected:
  LValue &Result;
  bool InvalidBaseOK;
  typedef LValueExprEvaluatorBase LValueExprEvaluatorBaseTy;
  typedef ExprEvaluatorBase<Derived> ExprEvaluatorBaseTy;

  bool Success(APValue::LValueBase B) {
    Result.set(B);
    return true;
  }

  bool evaluatePointer(const Expr *E, LValue &Result) {
    return EvaluatePointer(E, Result, this->Info, InvalidBaseOK);
  }

public:
  LValueExprEvaluatorBase(EvalInfo &Info, LValue &Result, bool InvalidBaseOK)
      : ExprEvaluatorBaseTy(Info), Result(Result),
        InvalidBaseOK(InvalidBaseOK) {}

  bool Success(const APValue &V, const Expr *E) {
    Result.setFrom(this->Info.Ctx, V);
    return true;
  }

  bool VisitMemberExpr(const MemberExpr *E) {
    // Handle non-static data members.
    QualType BaseTy;
    bool EvalOK;
    if (E->isArrow()) {
      EvalOK = evaluatePointer(E->getBase(), Result);
      BaseTy = E->getBase()->getType()->castAs<PointerType>()->getPointeeType();
    } else if (E->getBase()->isRValue()) {
      assert(E->getBase()->getType()->isRecordType());
      EvalOK = EvaluateTemporary(E->getBase(), Result, this->Info);
      BaseTy = E->getBase()->getType();
    } else {
      EvalOK = this->Visit(E->getBase());
      BaseTy = E->getBase()->getType();
    }
    if (!EvalOK) {
      if (!InvalidBaseOK)
        return false;
      Result.setInvalid(E);
      return true;
    }

    const ValueDecl *MD = E->getMemberDecl();
    if (const FieldDecl *FD = dyn_cast<FieldDecl>(E->getMemberDecl())) {
      assert(BaseTy->getAs<RecordType>()->getDecl()->getCanonicalDecl() ==
             FD->getParent()->getCanonicalDecl() && "record / field mismatch");
      (void)BaseTy;
      if (!HandleLValueMember(this->Info, E, Result, FD))
        return false;
    } else if (const IndirectFieldDecl *IFD = dyn_cast<IndirectFieldDecl>(MD)) {
      if (!HandleLValueIndirectMember(this->Info, E, Result, IFD))
        return false;
    } else
      return this->Error(E);

    if (MD->getType()->isReferenceType()) {
      APValue RefValue;
      if (!handleLValueToRValueConversion(this->Info, E, MD->getType(), Result,
                                          RefValue))
        return false;
      return Success(RefValue, E);
    }
    return true;
  }

  bool VisitBinaryOperator(const BinaryOperator *E) {
    switch (E->getOpcode()) {
    default:
      return ExprEvaluatorBaseTy::VisitBinaryOperator(E);

    case BO_PtrMemD:
    case BO_PtrMemI:
      return HandleMemberPointerAccess(this->Info, E, Result);
    }
  }

  bool VisitCastExpr(const CastExpr *E) {
    switch (E->getCastKind()) {
    default:
      return ExprEvaluatorBaseTy::VisitCastExpr(E);

    case CK_DerivedToBase:
    case CK_UncheckedDerivedToBase:
      if (!this->Visit(E->getSubExpr()))
        return false;

      // Now figure out the necessary offset to add to the base LV to get from
      // the derived class to the base class.
      return HandleLValueBasePath(this->Info, E, E->getSubExpr()->getType(),
                                  Result);
    }
  }
};
}

//===----------------------------------------------------------------------===//
// LValue Evaluation
//
// This is used for evaluating lvalues (in C and C++), xvalues (in C++11),
// function designators (in C), decl references to void objects (in C), and
// temporaries (if building with -Wno-address-of-temporary).
//
// LValue evaluation produces values comprising a base expression of one of the
// following types:
// - Declarations
//  * VarDecl
//  * FunctionDecl
// - Literals
//  * CompoundLiteralExpr in C (and in global scope in C++)
//  * StringLiteral
//  * CXXTypeidExpr
//  * PredefinedExpr
//  * ObjCStringLiteralExpr
//  * ObjCEncodeExpr
//  * AddrLabelExpr
//  * BlockExpr
//  * CallExpr for a MakeStringConstant builtin
// - Locals and temporaries
//  * MaterializeTemporaryExpr
//  * Any Expr, with a CallIndex indicating the function in which the temporary
//    was evaluated, for cases where the MaterializeTemporaryExpr is missing
//    from the AST (FIXME).
//  * A MaterializeTemporaryExpr that has static storage duration, with no
//    CallIndex, for a lifetime-extended temporary.
// plus an offset in bytes.
//===----------------------------------------------------------------------===//
namespace {
class LValueExprEvaluator
  : public LValueExprEvaluatorBase<LValueExprEvaluator> {
public:
  LValueExprEvaluator(EvalInfo &Info, LValue &Result, bool InvalidBaseOK) :
    LValueExprEvaluatorBaseTy(Info, Result, InvalidBaseOK) {}

  bool VisitVarDecl(const Expr *E, const VarDecl *VD);
  bool VisitUnaryPreIncDec(const UnaryOperator *UO);

  bool VisitDeclRefExpr(const DeclRefExpr *E);
  bool VisitPredefinedExpr(const PredefinedExpr *E) { return Success(E); }
  bool VisitMaterializeTemporaryExpr(const MaterializeTemporaryExpr *E);
  bool VisitCompoundLiteralExpr(const CompoundLiteralExpr *E);
  bool VisitMemberExpr(const MemberExpr *E);
  bool VisitStringLiteral(const StringLiteral *E) { return Success(E); }
  bool VisitObjCEncodeExpr(const ObjCEncodeExpr *E) { return Success(E); }
  bool VisitCXXTypeidExpr(const CXXTypeidExpr *E);
  bool VisitCXXUuidofExpr(const CXXUuidofExpr *E);
  bool VisitArraySubscriptExpr(const ArraySubscriptExpr *E);
  bool VisitUnaryDeref(const UnaryOperator *E);
  bool VisitUnaryReal(const UnaryOperator *E);
  bool VisitUnaryImag(const UnaryOperator *E);
  bool VisitUnaryPreInc(const UnaryOperator *UO) {
    return VisitUnaryPreIncDec(UO);
  }
  bool VisitUnaryPreDec(const UnaryOperator *UO) {
    return VisitUnaryPreIncDec(UO);
  }
  bool VisitBinAssign(const BinaryOperator *BO);
  bool VisitCompoundAssignOperator(const CompoundAssignOperator *CAO);

  bool VisitCastExpr(const CastExpr *E) {
    switch (E->getCastKind()) {
    default:
      return LValueExprEvaluatorBaseTy::VisitCastExpr(E);

    case CK_LValueBitCast:
      this->CCEDiag(E, diag::note_constexpr_invalid_cast) << 2;
      if (!Visit(E->getSubExpr()))
        return false;
      Result.Designator.setInvalid();
      return true;

    case CK_BaseToDerived:
      if (!Visit(E->getSubExpr()))
        return false;
      return HandleBaseToDerivedCast(Info, E, Result);
    }
  }
};
} // end anonymous namespace

/// Evaluate an expression as an lvalue. This can be legitimately called on
/// expressions which are not glvalues, in three cases:
///  * function designators in C, and
///  * "extern void" objects
///  * @selector() expressions in Objective-C
static bool EvaluateLValue(const Expr *E, LValue &Result, EvalInfo &Info,
                           bool InvalidBaseOK) {
  assert(E->isGLValue() || E->getType()->isFunctionType() ||
         E->getType()->isVoidType() || isa<ObjCSelectorExpr>(E));
  return LValueExprEvaluator(Info, Result, InvalidBaseOK).Visit(E);
}

bool LValueExprEvaluator::VisitDeclRefExpr(const DeclRefExpr *E) {
  if (const FunctionDecl *FD = dyn_cast<FunctionDecl>(E->getDecl()))
    return Success(FD);
  if (const VarDecl *VD = dyn_cast<VarDecl>(E->getDecl()))
    return VisitVarDecl(E, VD);
  if (const BindingDecl *BD = dyn_cast<BindingDecl>(E->getDecl()))
    return Visit(BD->getBinding());
  return Error(E);
}


bool LValueExprEvaluator::VisitVarDecl(const Expr *E, const VarDecl *VD) {
  // If we are within a lambda's call operator, check whether the 'VD' referred
  // to within 'E' actually represents a lambda-capture that maps to a
  // data-member/field within the closure object, and if so, evaluate to the
  // field or what the field refers to.
  if (Info.CurrentCall && isLambdaCallOperator(Info.CurrentCall->Callee) &&
      isa<DeclRefExpr>(E) &&
      cast<DeclRefExpr>(E)->refersToEnclosingVariableOrCapture()) {
    // We don't always have a complete capture-map when checking or inferring if
    // the function call operator meets the requirements of a constexpr function
    // - but we don't need to evaluate the captures to determine constexprness
    // (dcl.constexpr C++17).
    if (Info.checkingPotentialConstantExpression())
      return false;

    if (auto *FD = Info.CurrentCall->LambdaCaptureFields.lookup(VD)) {
      // Start with 'Result' referring to the complete closure object...
      Result = *Info.CurrentCall->This;
      // ... then update it to refer to the field of the closure object
      // that represents the capture.
      if (!HandleLValueMember(Info, E, Result, FD))
        return false;
      // And if the field is of reference type, update 'Result' to refer to what
      // the field refers to.
      if (FD->getType()->isReferenceType()) {
        APValue RVal;
        if (!handleLValueToRValueConversion(Info, E, FD->getType(), Result,
                                            RVal))
          return false;
        Result.setFrom(Info.Ctx, RVal);
      }
      return true;
    }
  }
  CallStackFrame *Frame = nullptr;
  if (VD->hasLocalStorage() && Info.CurrentCall->Index > 1) {
    // Only if a local variable was declared in the function currently being
    // evaluated, do we expect to be able to find its value in the current
    // frame. (Otherwise it was likely declared in an enclosing context and
    // could either have a valid evaluatable value (for e.g. a constexpr
    // variable) or be ill-formed (and trigger an appropriate evaluation
    // diagnostic)).
    if (Info.CurrentCall->Callee &&
        Info.CurrentCall->Callee->Equals(VD->getDeclContext())) {
      Frame = Info.CurrentCall;
    }
  }

  if (!VD->getType()->isReferenceType()) {
    if (Frame) {
      Result.set({VD, Frame->Index,
                  Info.CurrentCall->getCurrentTemporaryVersion(VD)});
      return true;
    }
    return Success(VD);
  }

  APValue *V;
  if (!evaluateVarDeclInit(Info, E, VD, Frame, V, nullptr))
    return false;
  if (V->isUninit()) {
    if (!Info.checkingPotentialConstantExpression())
      Info.FFDiag(E, diag::note_constexpr_use_uninit_reference);
    return false;
  }
  return Success(*V, E);
}

bool LValueExprEvaluator::VisitMaterializeTemporaryExpr(
    const MaterializeTemporaryExpr *E) {
  // Walk through the expression to find the materialized temporary itself.
  SmallVector<const Expr *, 2> CommaLHSs;
  SmallVector<SubobjectAdjustment, 2> Adjustments;
  const Expr *Inner = E->GetTemporaryExpr()->
      skipRValueSubobjectAdjustments(CommaLHSs, Adjustments);

  // If we passed any comma operators, evaluate their LHSs.
  for (unsigned I = 0, N = CommaLHSs.size(); I != N; ++I)
    if (!EvaluateIgnoredValue(Info, CommaLHSs[I]))
      return false;

  // A materialized temporary with static storage duration can appear within the
  // result of a constant expression evaluation, so we need to preserve its
  // value for use outside this evaluation.
  APValue *Value;
  if (E->getStorageDuration() == SD_Static) {
    Value = Info.Ctx.getMaterializedTemporaryValue(E, true);
    *Value = APValue();
    Result.set(E);
  } else {
    Value = &createTemporary(E, E->getStorageDuration() == SD_Automatic, Result,
                             *Info.CurrentCall);
  }

  QualType Type = Inner->getType();

  // Materialize the temporary itself.
  if (!EvaluateInPlace(*Value, Info, Result, Inner) ||
      (E->getStorageDuration() == SD_Static &&
       !CheckConstantExpression(Info, E->getExprLoc(), Type, *Value))) {
    *Value = APValue();
    return false;
  }

  // Adjust our lvalue to refer to the desired subobject.
  for (unsigned I = Adjustments.size(); I != 0; /**/) {
    --I;
    switch (Adjustments[I].Kind) {
    case SubobjectAdjustment::DerivedToBaseAdjustment:
      if (!HandleLValueBasePath(Info, Adjustments[I].DerivedToBase.BasePath,
                                Type, Result))
        return false;
      Type = Adjustments[I].DerivedToBase.BasePath->getType();
      break;

    case SubobjectAdjustment::FieldAdjustment:
      if (!HandleLValueMember(Info, E, Result, Adjustments[I].Field))
        return false;
      Type = Adjustments[I].Field->getType();
      break;

    case SubobjectAdjustment::MemberPointerAdjustment:
      if (!HandleMemberPointerAccess(this->Info, Type, Result,
                                     Adjustments[I].Ptr.RHS))
        return false;
      Type = Adjustments[I].Ptr.MPT->getPointeeType();
      break;
    }
  }

  return true;
}

bool
LValueExprEvaluator::VisitCompoundLiteralExpr(const CompoundLiteralExpr *E) {
  assert((!Info.getLangOpts().CPlusPlus || E->isFileScope()) &&
         "lvalue compound literal in c++?");
  // Defer visiting the literal until the lvalue-to-rvalue conversion. We can
  // only see this when folding in C, so there's no standard to follow here.
  return Success(E);
}

bool LValueExprEvaluator::VisitCXXTypeidExpr(const CXXTypeidExpr *E) {
  if (!E->isPotentiallyEvaluated())
    return Success(E);

  Info.FFDiag(E, diag::note_constexpr_typeid_polymorphic)
    << E->getExprOperand()->getType()
    << E->getExprOperand()->getSourceRange();
  return false;
}

bool LValueExprEvaluator::VisitCXXUuidofExpr(const CXXUuidofExpr *E) {
  return Success(E);
}

bool LValueExprEvaluator::VisitMemberExpr(const MemberExpr *E) {
  // Handle static data members.
  if (const VarDecl *VD = dyn_cast<VarDecl>(E->getMemberDecl())) {
    VisitIgnoredBaseExpression(E->getBase());
    return VisitVarDecl(E, VD);
  }

  // Handle static member functions.
  if (const CXXMethodDecl *MD = dyn_cast<CXXMethodDecl>(E->getMemberDecl())) {
    if (MD->isStatic()) {
      VisitIgnoredBaseExpression(E->getBase());
      return Success(MD);
    }
  }

  // Handle non-static data members.
  return LValueExprEvaluatorBaseTy::VisitMemberExpr(E);
}

bool LValueExprEvaluator::VisitArraySubscriptExpr(const ArraySubscriptExpr *E) {
  // FIXME: Deal with vectors as array subscript bases.
  if (E->getBase()->getType()->isVectorType())
    return Error(E);

  bool Success = true;
  if (!evaluatePointer(E->getBase(), Result)) {
    if (!Info.noteFailure())
      return false;
    Success = false;
  }

  APSInt Index;
  if (!EvaluateInteger(E->getIdx(), Index, Info))
    return false;

  return Success &&
         HandleLValueArrayAdjustment(Info, E, Result, E->getType(), Index);
}

bool LValueExprEvaluator::VisitUnaryDeref(const UnaryOperator *E) {
  return evaluatePointer(E->getSubExpr(), Result);
}

bool LValueExprEvaluator::VisitUnaryReal(const UnaryOperator *E) {
  if (!Visit(E->getSubExpr()))
    return false;
  // __real is a no-op on scalar lvalues.
  if (E->getSubExpr()->getType()->isAnyComplexType())
    HandleLValueComplexElement(Info, E, Result, E->getType(), false);
  return true;
}

bool LValueExprEvaluator::VisitUnaryImag(const UnaryOperator *E) {
  assert(E->getSubExpr()->getType()->isAnyComplexType() &&
         "lvalue __imag__ on scalar?");
  if (!Visit(E->getSubExpr()))
    return false;
  HandleLValueComplexElement(Info, E, Result, E->getType(), true);
  return true;
}

bool LValueExprEvaluator::VisitUnaryPreIncDec(const UnaryOperator *UO) {
  if (!Info.getLangOpts().CPlusPlus14 && !Info.keepEvaluatingAfterFailure())
    return Error(UO);

  if (!this->Visit(UO->getSubExpr()))
    return false;

  return handleIncDec(
      this->Info, UO, Result, UO->getSubExpr()->getType(),
      UO->isIncrementOp(), nullptr);
}

bool LValueExprEvaluator::VisitCompoundAssignOperator(
    const CompoundAssignOperator *CAO) {
  if (!Info.getLangOpts().CPlusPlus14 && !Info.keepEvaluatingAfterFailure())
    return Error(CAO);

  APValue RHS;

  // The overall lvalue result is the result of evaluating the LHS.
  if (!this->Visit(CAO->getLHS())) {
    if (Info.noteFailure())
      Evaluate(RHS, this->Info, CAO->getRHS());
    return false;
  }

  if (!Evaluate(RHS, this->Info, CAO->getRHS()))
    return false;

  return handleCompoundAssignment(
      this->Info, CAO,
      Result, CAO->getLHS()->getType(), CAO->getComputationLHSType(),
      CAO->getOpForCompoundAssignment(CAO->getOpcode()), RHS);
}

bool LValueExprEvaluator::VisitBinAssign(const BinaryOperator *E) {
  if (!Info.getLangOpts().CPlusPlus14 && !Info.keepEvaluatingAfterFailure())
    return Error(E);

  APValue NewVal;

  if (!this->Visit(E->getLHS())) {
    if (Info.noteFailure())
      Evaluate(NewVal, this->Info, E->getRHS());
    return false;
  }

  if (!Evaluate(NewVal, this->Info, E->getRHS()))
    return false;

  return handleAssignment(this->Info, E, Result, E->getLHS()->getType(),
                          NewVal);
}

//===----------------------------------------------------------------------===//
// Pointer Evaluation
//===----------------------------------------------------------------------===//

/// Attempts to compute the number of bytes available at the pointer
/// returned by a function with the alloc_size attribute. Returns true if we
/// were successful. Places an unsigned number into `Result`.
///
/// This expects the given CallExpr to be a call to a function with an
/// alloc_size attribute.
static bool getBytesReturnedByAllocSizeCall(const ASTContext &Ctx,
                                            const CallExpr *Call,
                                            llvm::APInt &Result) {
  const AllocSizeAttr *AllocSize = getAllocSizeAttr(Call);

  assert(AllocSize && AllocSize->getElemSizeParam().isValid());
  unsigned SizeArgNo = AllocSize->getElemSizeParam().getASTIndex();
  unsigned BitsInSizeT = Ctx.getTypeSize(Ctx.getSizeType());
  if (Call->getNumArgs() <= SizeArgNo)
    return false;

  auto EvaluateAsSizeT = [&](const Expr *E, APSInt &Into) {
    if (!E->EvaluateAsInt(Into, Ctx, Expr::SE_AllowSideEffects))
      return false;
    if (Into.isNegative() || !Into.isIntN(BitsInSizeT))
      return false;
    Into = Into.zextOrSelf(BitsInSizeT);
    return true;
  };

  APSInt SizeOfElem;
  if (!EvaluateAsSizeT(Call->getArg(SizeArgNo), SizeOfElem))
    return false;

  if (!AllocSize->getNumElemsParam().isValid()) {
    Result = std::move(SizeOfElem);
    return true;
  }

  APSInt NumberOfElems;
  unsigned NumArgNo = AllocSize->getNumElemsParam().getASTIndex();
  if (!EvaluateAsSizeT(Call->getArg(NumArgNo), NumberOfElems))
    return false;

  bool Overflow;
  llvm::APInt BytesAvailable = SizeOfElem.umul_ov(NumberOfElems, Overflow);
  if (Overflow)
    return false;

  Result = std::move(BytesAvailable);
  return true;
}

/// Convenience function. LVal's base must be a call to an alloc_size
/// function.
static bool getBytesReturnedByAllocSizeCall(const ASTContext &Ctx,
                                            const LValue &LVal,
                                            llvm::APInt &Result) {
  assert(isBaseAnAllocSizeCall(LVal.getLValueBase()) &&
         "Can't get the size of a non alloc_size function");
  const auto *Base = LVal.getLValueBase().get<const Expr *>();
  const CallExpr *CE = tryUnwrapAllocSizeCall(Base);
  return getBytesReturnedByAllocSizeCall(Ctx, CE, Result);
}

/// Attempts to evaluate the given LValueBase as the result of a call to
/// a function with the alloc_size attribute. If it was possible to do so, this
/// function will return true, make Result's Base point to said function call,
/// and mark Result's Base as invalid.
static bool evaluateLValueAsAllocSize(EvalInfo &Info, APValue::LValueBase Base,
                                      LValue &Result) {
  if (Base.isNull())
    return false;

  // Because we do no form of static analysis, we only support const variables.
  //
  // Additionally, we can't support parameters, nor can we support static
  // variables (in the latter case, use-before-assign isn't UB; in the former,
  // we have no clue what they'll be assigned to).
  const auto *VD =
      dyn_cast_or_null<VarDecl>(Base.dyn_cast<const ValueDecl *>());
  if (!VD || !VD->isLocalVarDecl() || !VD->getType().isConstQualified())
    return false;

  const Expr *Init = VD->getAnyInitializer();
  if (!Init)
    return false;

  const Expr *E = Init->IgnoreParens();
  if (!tryUnwrapAllocSizeCall(E))
    return false;

  // Store E instead of E unwrapped so that the type of the LValue's base is
  // what the user wanted.
  Result.setInvalid(E);

  QualType Pointee = E->getType()->castAs<PointerType>()->getPointeeType();
  Result.addUnsizedArray(Info, E, Pointee);
  return true;
}

namespace {
class PointerExprEvaluator
  : public ExprEvaluatorBase<PointerExprEvaluator> {
  LValue &Result;
  bool InvalidBaseOK;

  bool Success(const Expr *E) {
    Result.set(E);
    return true;
  }

  bool evaluateLValue(const Expr *E, LValue &Result) {
    return EvaluateLValue(E, Result, Info, InvalidBaseOK);
  }

  bool evaluatePointer(const Expr *E, LValue &Result) {
    return EvaluatePointer(E, Result, Info, InvalidBaseOK);
  }

  bool visitNonBuiltinCallExpr(const CallExpr *E);
public:

  PointerExprEvaluator(EvalInfo &info, LValue &Result, bool InvalidBaseOK)
      : ExprEvaluatorBaseTy(info), Result(Result),
        InvalidBaseOK(InvalidBaseOK) {}

  bool Success(const APValue &V, const Expr *E) {
    Result.setFrom(Info.Ctx, V);
    return true;
  }
  bool ZeroInitialization(const Expr *E) {
    auto TargetVal = Info.Ctx.getTargetNullPointerValue(E->getType());
    Result.setNull(E->getType(), TargetVal);
    return true;
  }

  bool VisitBinaryOperator(const BinaryOperator *E);
  bool VisitCastExpr(const CastExpr* E);
  bool VisitUnaryAddrOf(const UnaryOperator *E);
  bool VisitObjCStringLiteral(const ObjCStringLiteral *E)
      { return Success(E); }
  bool VisitObjCBoxedExpr(const ObjCBoxedExpr *E) {
    if (Info.noteFailure())
      EvaluateIgnoredValue(Info, E->getSubExpr());
    return Error(E);
  }
  bool VisitAddrLabelExpr(const AddrLabelExpr *E)
      { return Success(E); }
  bool VisitCallExpr(const CallExpr *E);
  bool VisitBuiltinCallExpr(const CallExpr *E, unsigned BuiltinOp);
  bool VisitBlockExpr(const BlockExpr *E) {
    if (!E->getBlockDecl()->hasCaptures())
      return Success(E);
    return Error(E);
  }
  bool VisitCXXThisExpr(const CXXThisExpr *E) {
    // Can't look at 'this' when checking a potential constant expression.
    if (Info.checkingPotentialConstantExpression())
      return false;
    if (!Info.CurrentCall->This) {
      if (Info.getLangOpts().CPlusPlus11)
        Info.FFDiag(E, diag::note_constexpr_this) << E->isImplicit();
      else
        Info.FFDiag(E);
      return false;
    }
    Result = *Info.CurrentCall->This;
    // If we are inside a lambda's call operator, the 'this' expression refers
    // to the enclosing '*this' object (either by value or reference) which is
    // either copied into the closure object's field that represents the '*this'
    // or refers to '*this'.
    if (isLambdaCallOperator(Info.CurrentCall->Callee)) {
      // Update 'Result' to refer to the data member/field of the closure object
      // that represents the '*this' capture.
      if (!HandleLValueMember(Info, E, Result,
                             Info.CurrentCall->LambdaThisCaptureField))
        return false;
      // If we captured '*this' by reference, replace the field with its referent.
      if (Info.CurrentCall->LambdaThisCaptureField->getType()
              ->isPointerType()) {
        APValue RVal;
        if (!handleLValueToRValueConversion(Info, E, E->getType(), Result,
                                            RVal))
          return false;

        Result.setFrom(Info.Ctx, RVal);
      }
    }
    return true;
  }

  // FIXME: Missing: @protocol, @selector
};
} // end anonymous namespace

static bool EvaluatePointer(const Expr* E, LValue& Result, EvalInfo &Info,
                            bool InvalidBaseOK) {
  assert(E->isRValue() && E->getType()->hasPointerRepresentation());
  return PointerExprEvaluator(Info, Result, InvalidBaseOK).Visit(E);
}

bool PointerExprEvaluator::VisitBinaryOperator(const BinaryOperator *E) {
  if (E->getOpcode() != BO_Add &&
      E->getOpcode() != BO_Sub)
    return ExprEvaluatorBaseTy::VisitBinaryOperator(E);

  const Expr *PExp = E->getLHS();
  const Expr *IExp = E->getRHS();
  if (IExp->getType()->isPointerType())
    std::swap(PExp, IExp);

  bool EvalPtrOK = evaluatePointer(PExp, Result);
  if (!EvalPtrOK && !Info.noteFailure())
    return false;

  llvm::APSInt Offset;
  if (!EvaluateInteger(IExp, Offset, Info) || !EvalPtrOK)
    return false;

  if (E->getOpcode() == BO_Sub)
    negateAsSigned(Offset);

  QualType Pointee = PExp->getType()->castAs<PointerType>()->getPointeeType();
  return HandleLValueArrayAdjustment(Info, E, Result, Pointee, Offset);
}

bool PointerExprEvaluator::VisitUnaryAddrOf(const UnaryOperator *E) {
  return evaluateLValue(E->getSubExpr(), Result);
}

bool PointerExprEvaluator::VisitCastExpr(const CastExpr *E) {
  const Expr *SubExpr = E->getSubExpr();

  switch (E->getCastKind()) {
  default:
    break;

  case CK_BitCast:
  case CK_CPointerToObjCPointerCast:
  case CK_BlockPointerToObjCPointerCast:
  case CK_AnyPointerToBlockPointerCast:
  case CK_AddressSpaceConversion:
    if (!Visit(SubExpr))
      return false;
    // Bitcasts to cv void* are static_casts, not reinterpret_casts, so are
    // permitted in constant expressions in C++11. Bitcasts from cv void* are
    // also static_casts, but we disallow them as a resolution to DR1312.
    if (!E->getType()->isVoidPointerType()) {
      Result.Designator.setInvalid();
      if (SubExpr->getType()->isVoidPointerType())
        CCEDiag(E, diag::note_constexpr_invalid_cast)
          << 3 << SubExpr->getType();
      else
        CCEDiag(E, diag::note_constexpr_invalid_cast) << 2;
    }
    if (E->getCastKind() == CK_AddressSpaceConversion && Result.IsNullPtr)
      ZeroInitialization(E);
    return true;

  case CK_DerivedToBase:
  case CK_UncheckedDerivedToBase:
    if (!evaluatePointer(E->getSubExpr(), Result))
      return false;
    if (!Result.Base && Result.Offset.isZero())
      return true;

    // Now figure out the necessary offset to add to the base LV to get from
    // the derived class to the base class.
    return HandleLValueBasePath(Info, E, E->getSubExpr()->getType()->
                                  castAs<PointerType>()->getPointeeType(),
                                Result);

  case CK_BaseToDerived:
    if (!Visit(E->getSubExpr()))
      return false;
    if (!Result.Base && Result.Offset.isZero())
      return true;
    return HandleBaseToDerivedCast(Info, E, Result);

  case CK_NullToPointer:
    VisitIgnoredValue(E->getSubExpr());
    return ZeroInitialization(E);

  case CK_IntegralToPointer: {
    CCEDiag(E, diag::note_constexpr_invalid_cast) << 2;

    APValue Value;
    if (!EvaluateIntegerOrLValue(SubExpr, Value, Info))
      break;

    if (Value.isInt()) {
      unsigned Size = Info.Ctx.getTypeSize(E->getType());
      uint64_t N = Value.getInt().extOrTrunc(Size).getZExtValue();
      Result.Base = (Expr*)nullptr;
      Result.InvalidBase = false;
      Result.Offset = CharUnits::fromQuantity(N);
      Result.Designator.setInvalid();
      Result.IsNullPtr = false;
      return true;
    } else {
      // Cast is of an lvalue, no need to change value.
      Result.setFrom(Info.Ctx, Value);
      return true;
    }
  }

  case CK_ArrayToPointerDecay: {
    if (SubExpr->isGLValue()) {
      if (!evaluateLValue(SubExpr, Result))
        return false;
    } else {
      APValue &Value = createTemporary(SubExpr, false, Result,
                                       *Info.CurrentCall);
      if (!EvaluateInPlace(Value, Info, Result, SubExpr))
        return false;
    }
    // The result is a pointer to the first element of the array.
    auto *AT = Info.Ctx.getAsArrayType(SubExpr->getType());
    if (auto *CAT = dyn_cast<ConstantArrayType>(AT))
      Result.addArray(Info, E, CAT);
    else
      Result.addUnsizedArray(Info, E, AT->getElementType());
    return true;
  }

  case CK_FunctionToPointerDecay:
    return evaluateLValue(SubExpr, Result);

  case CK_LValueToRValue: {
    LValue LVal;
    if (!evaluateLValue(E->getSubExpr(), LVal))
      return false;

    APValue RVal;
    // Note, we use the subexpression's type in order to retain cv-qualifiers.
    if (!handleLValueToRValueConversion(Info, E, E->getSubExpr()->getType(),
                                        LVal, RVal))
      return InvalidBaseOK &&
             evaluateLValueAsAllocSize(Info, LVal.Base, Result);
    return Success(RVal, E);
  }
  }

  return ExprEvaluatorBaseTy::VisitCastExpr(E);
}

static CharUnits GetAlignOfType(EvalInfo &Info, QualType T,
                                UnaryExprOrTypeTrait ExprKind) {
  // C++ [expr.alignof]p3:
  //     When alignof is applied to a reference type, the result is the
  //     alignment of the referenced type.
  if (const ReferenceType *Ref = T->getAs<ReferenceType>())
    T = Ref->getPointeeType();

  if (T.getQualifiers().hasUnaligned())
    return CharUnits::One();

  const bool AlignOfReturnsPreferred =
      Info.Ctx.getLangOpts().getClangABICompat() <= LangOptions::ClangABI::Ver7;

  // __alignof is defined to return the preferred alignment.
  // Before 8, clang returned the preferred alignment for alignof and _Alignof
  // as well.
  if (ExprKind == UETT_PreferredAlignOf || AlignOfReturnsPreferred)
    return Info.Ctx.toCharUnitsFromBits(
      Info.Ctx.getPreferredTypeAlign(T.getTypePtr()));
  // alignof and _Alignof are defined to return the ABI alignment.
  else if (ExprKind == UETT_AlignOf)
    return Info.Ctx.getTypeAlignInChars(T.getTypePtr());
  else
    llvm_unreachable("GetAlignOfType on a non-alignment ExprKind");
}

static CharUnits GetAlignOfExpr(EvalInfo &Info, const Expr *E,
                                UnaryExprOrTypeTrait ExprKind) {
  E = E->IgnoreParens();

  // The kinds of expressions that we have special-case logic here for
  // should be kept up to date with the special checks for those
  // expressions in Sema.

  // alignof decl is always accepted, even if it doesn't make sense: we default
  // to 1 in those cases.
  if (const DeclRefExpr *DRE = dyn_cast<DeclRefExpr>(E))
    return Info.Ctx.getDeclAlign(DRE->getDecl(),
                                 /*RefAsPointee*/true);

  if (const MemberExpr *ME = dyn_cast<MemberExpr>(E))
    return Info.Ctx.getDeclAlign(ME->getMemberDecl(),
                                 /*RefAsPointee*/true);

  return GetAlignOfType(Info, E->getType(), ExprKind);
}

// To be clear: this happily visits unsupported builtins. Better name welcomed.
bool PointerExprEvaluator::visitNonBuiltinCallExpr(const CallExpr *E) {
  if (ExprEvaluatorBaseTy::VisitCallExpr(E))
    return true;

  if (!(InvalidBaseOK && getAllocSizeAttr(E)))
    return false;

  Result.setInvalid(E);
  QualType PointeeTy = E->getType()->castAs<PointerType>()->getPointeeType();
  Result.addUnsizedArray(Info, E, PointeeTy);
  return true;
}

bool PointerExprEvaluator::VisitCallExpr(const CallExpr *E) {
  if (IsStringLiteralCall(E))
    return Success(E);

  if (unsigned BuiltinOp = E->getBuiltinCallee())
    return VisitBuiltinCallExpr(E, BuiltinOp);

  return visitNonBuiltinCallExpr(E);
}

bool PointerExprEvaluator::VisitBuiltinCallExpr(const CallExpr *E,
                                                unsigned BuiltinOp) {
  switch (BuiltinOp) {
  case Builtin::BI__builtin_addressof:
    return evaluateLValue(E->getArg(0), Result);
  case Builtin::BI__builtin_assume_aligned: {
    // We need to be very careful here because: if the pointer does not have the
    // asserted alignment, then the behavior is undefined, and undefined
    // behavior is non-constant.
    if (!evaluatePointer(E->getArg(0), Result))
      return false;

    LValue OffsetResult(Result);
    APSInt Alignment;
    if (!EvaluateInteger(E->getArg(1), Alignment, Info))
      return false;
    CharUnits Align = CharUnits::fromQuantity(Alignment.getZExtValue());

    if (E->getNumArgs() > 2) {
      APSInt Offset;
      if (!EvaluateInteger(E->getArg(2), Offset, Info))
        return false;

      int64_t AdditionalOffset = -Offset.getZExtValue();
      OffsetResult.Offset += CharUnits::fromQuantity(AdditionalOffset);
    }

    // If there is a base object, then it must have the correct alignment.
    if (OffsetResult.Base) {
      CharUnits BaseAlignment;
      if (const ValueDecl *VD =
          OffsetResult.Base.dyn_cast<const ValueDecl*>()) {
        BaseAlignment = Info.Ctx.getDeclAlign(VD);
      } else {
        BaseAlignment = GetAlignOfExpr(
            Info, OffsetResult.Base.get<const Expr *>(), UETT_AlignOf);
      }

      if (BaseAlignment < Align) {
        Result.Designator.setInvalid();
        // FIXME: Add support to Diagnostic for long / long long.
        CCEDiag(E->getArg(0),
                diag::note_constexpr_baa_insufficient_alignment) << 0
          << (unsigned)BaseAlignment.getQuantity()
          << (unsigned)Align.getQuantity();
        return false;
      }
    }

    // The offset must also have the correct alignment.
    if (OffsetResult.Offset.alignTo(Align) != OffsetResult.Offset) {
      Result.Designator.setInvalid();

      (OffsetResult.Base
           ? CCEDiag(E->getArg(0),
                     diag::note_constexpr_baa_insufficient_alignment) << 1
           : CCEDiag(E->getArg(0),
                     diag::note_constexpr_baa_value_insufficient_alignment))
        << (int)OffsetResult.Offset.getQuantity()
        << (unsigned)Align.getQuantity();
      return false;
    }

    return true;
  }

  case Builtin::BIstrchr:
  case Builtin::BIwcschr:
  case Builtin::BImemchr:
  case Builtin::BIwmemchr:
    if (Info.getLangOpts().CPlusPlus11)
      Info.CCEDiag(E, diag::note_constexpr_invalid_function)
        << /*isConstexpr*/0 << /*isConstructor*/0
        << (std::string("'") + Info.Ctx.BuiltinInfo.getName(BuiltinOp) + "'");
    else
      Info.CCEDiag(E, diag::note_invalid_subexpr_in_const_expr);
    LLVM_FALLTHROUGH;
  case Builtin::BI__builtin_strchr:
  case Builtin::BI__builtin_wcschr:
  case Builtin::BI__builtin_memchr:
  case Builtin::BI__builtin_char_memchr:
  case Builtin::BI__builtin_wmemchr: {
    if (!Visit(E->getArg(0)))
      return false;
    APSInt Desired;
    if (!EvaluateInteger(E->getArg(1), Desired, Info))
      return false;
    uint64_t MaxLength = uint64_t(-1);
    if (BuiltinOp != Builtin::BIstrchr &&
        BuiltinOp != Builtin::BIwcschr &&
        BuiltinOp != Builtin::BI__builtin_strchr &&
        BuiltinOp != Builtin::BI__builtin_wcschr) {
      APSInt N;
      if (!EvaluateInteger(E->getArg(2), N, Info))
        return false;
      MaxLength = N.getExtValue();
    }

    QualType CharTy = E->getArg(0)->getType()->getPointeeType();

    // Figure out what value we're actually looking for (after converting to
    // the corresponding unsigned type if necessary).
    uint64_t DesiredVal;
    bool StopAtNull = false;
    switch (BuiltinOp) {
    case Builtin::BIstrchr:
    case Builtin::BI__builtin_strchr:
      // strchr compares directly to the passed integer, and therefore
      // always fails if given an int that is not a char.
      if (!APSInt::isSameValue(HandleIntToIntCast(Info, E, CharTy,
                                                  E->getArg(1)->getType(),
                                                  Desired),
                               Desired))
        return ZeroInitialization(E);
      StopAtNull = true;
      LLVM_FALLTHROUGH;
    case Builtin::BImemchr:
    case Builtin::BI__builtin_memchr:
    case Builtin::BI__builtin_char_memchr:
      // memchr compares by converting both sides to unsigned char. That's also
      // correct for strchr if we get this far (to cope with plain char being
      // unsigned in the strchr case).
      DesiredVal = Desired.trunc(Info.Ctx.getCharWidth()).getZExtValue();
      break;

    case Builtin::BIwcschr:
    case Builtin::BI__builtin_wcschr:
      StopAtNull = true;
      LLVM_FALLTHROUGH;
    case Builtin::BIwmemchr:
    case Builtin::BI__builtin_wmemchr:
      // wcschr and wmemchr are given a wchar_t to look for. Just use it.
      DesiredVal = Desired.getZExtValue();
      break;
    }

    for (; MaxLength; --MaxLength) {
      APValue Char;
      if (!handleLValueToRValueConversion(Info, E, CharTy, Result, Char) ||
          !Char.isInt())
        return false;
      if (Char.getInt().getZExtValue() == DesiredVal)
        return true;
      if (StopAtNull && !Char.getInt())
        break;
      if (!HandleLValueArrayAdjustment(Info, E, Result, CharTy, 1))
        return false;
    }
    // Not found: return nullptr.
    return ZeroInitialization(E);
  }

  case Builtin::BImemcpy:
  case Builtin::BImemmove:
  case Builtin::BIwmemcpy:
  case Builtin::BIwmemmove:
    if (Info.getLangOpts().CPlusPlus11)
      Info.CCEDiag(E, diag::note_constexpr_invalid_function)
        << /*isConstexpr*/0 << /*isConstructor*/0
        << (std::string("'") + Info.Ctx.BuiltinInfo.getName(BuiltinOp) + "'");
    else
      Info.CCEDiag(E, diag::note_invalid_subexpr_in_const_expr);
    LLVM_FALLTHROUGH;
  case Builtin::BI__builtin_memcpy:
  case Builtin::BI__builtin_memmove:
  case Builtin::BI__builtin_wmemcpy:
  case Builtin::BI__builtin_wmemmove: {
    bool WChar = BuiltinOp == Builtin::BIwmemcpy ||
                 BuiltinOp == Builtin::BIwmemmove ||
                 BuiltinOp == Builtin::BI__builtin_wmemcpy ||
                 BuiltinOp == Builtin::BI__builtin_wmemmove;
    bool Move = BuiltinOp == Builtin::BImemmove ||
                BuiltinOp == Builtin::BIwmemmove ||
                BuiltinOp == Builtin::BI__builtin_memmove ||
                BuiltinOp == Builtin::BI__builtin_wmemmove;

    // The result of mem* is the first argument.
    if (!Visit(E->getArg(0)))
      return false;
    LValue Dest = Result;

    LValue Src;
    if (!EvaluatePointer(E->getArg(1), Src, Info))
      return false;

    APSInt N;
    if (!EvaluateInteger(E->getArg(2), N, Info))
      return false;
    assert(!N.isSigned() && "memcpy and friends take an unsigned size");

    // If the size is zero, we treat this as always being a valid no-op.
    // (Even if one of the src and dest pointers is null.)
    if (!N)
      return true;

    // Otherwise, if either of the operands is null, we can't proceed. Don't
    // try to determine the type of the copied objects, because there aren't
    // any.
    if (!Src.Base || !Dest.Base) {
      APValue Val;
      (!Src.Base ? Src : Dest).moveInto(Val);
      Info.FFDiag(E, diag::note_constexpr_memcpy_null)
          << Move << WChar << !!Src.Base
          << Val.getAsString(Info.Ctx, E->getArg(0)->getType());
      return false;
    }
    if (Src.Designator.Invalid || Dest.Designator.Invalid)
      return false;

    // We require that Src and Dest are both pointers to arrays of
    // trivially-copyable type. (For the wide version, the designator will be
    // invalid if the designated object is not a wchar_t.)
    QualType T = Dest.Designator.getType(Info.Ctx);
    QualType SrcT = Src.Designator.getType(Info.Ctx);
    if (!Info.Ctx.hasSameUnqualifiedType(T, SrcT)) {
      Info.FFDiag(E, diag::note_constexpr_memcpy_type_pun) << Move << SrcT << T;
      return false;
    }
    if (T->isIncompleteType()) {
      Info.FFDiag(E, diag::note_constexpr_memcpy_incomplete_type) << Move << T;
      return false;
    }
    if (!T.isTriviallyCopyableType(Info.Ctx)) {
      Info.FFDiag(E, diag::note_constexpr_memcpy_nontrivial) << Move << T;
      return false;
    }

    // Figure out how many T's we're copying.
    uint64_t TSize = Info.Ctx.getTypeSizeInChars(T).getQuantity();
    if (!WChar) {
      uint64_t Remainder;
      llvm::APInt OrigN = N;
      llvm::APInt::udivrem(OrigN, TSize, N, Remainder);
      if (Remainder) {
        Info.FFDiag(E, diag::note_constexpr_memcpy_unsupported)
            << Move << WChar << 0 << T << OrigN.toString(10, /*Signed*/false)
            << (unsigned)TSize;
        return false;
      }
    }

    // Check that the copying will remain within the arrays, just so that we
    // can give a more meaningful diagnostic. This implicitly also checks that
    // N fits into 64 bits.
    uint64_t RemainingSrcSize = Src.Designator.validIndexAdjustments().second;
    uint64_t RemainingDestSize = Dest.Designator.validIndexAdjustments().second;
    if (N.ugt(RemainingSrcSize) || N.ugt(RemainingDestSize)) {
      Info.FFDiag(E, diag::note_constexpr_memcpy_unsupported)
          << Move << WChar << (N.ugt(RemainingSrcSize) ? 1 : 2) << T
          << N.toString(10, /*Signed*/false);
      return false;
    }
    uint64_t NElems = N.getZExtValue();
    uint64_t NBytes = NElems * TSize;

    // Check for overlap.
    int Direction = 1;
    if (HasSameBase(Src, Dest)) {
      uint64_t SrcOffset = Src.getLValueOffset().getQuantity();
      uint64_t DestOffset = Dest.getLValueOffset().getQuantity();
      if (DestOffset >= SrcOffset && DestOffset - SrcOffset < NBytes) {
        // Dest is inside the source region.
        if (!Move) {
          Info.FFDiag(E, diag::note_constexpr_memcpy_overlap) << WChar;
          return false;
        }
        // For memmove and friends, copy backwards.
        if (!HandleLValueArrayAdjustment(Info, E, Src, T, NElems - 1) ||
            !HandleLValueArrayAdjustment(Info, E, Dest, T, NElems - 1))
          return false;
        Direction = -1;
      } else if (!Move && SrcOffset >= DestOffset &&
                 SrcOffset - DestOffset < NBytes) {
        // Src is inside the destination region for memcpy: invalid.
        Info.FFDiag(E, diag::note_constexpr_memcpy_overlap) << WChar;
        return false;
      }
    }

    while (true) {
      APValue Val;
      if (!handleLValueToRValueConversion(Info, E, T, Src, Val) ||
          !handleAssignment(Info, E, Dest, T, Val))
        return false;
      // Do not iterate past the last element; if we're copying backwards, that
      // might take us off the start of the array.
      if (--NElems == 0)
        return true;
      if (!HandleLValueArrayAdjustment(Info, E, Src, T, Direction) ||
          !HandleLValueArrayAdjustment(Info, E, Dest, T, Direction))
        return false;
    }
  }

  default:
    return visitNonBuiltinCallExpr(E);
  }
}

//===----------------------------------------------------------------------===//
// Member Pointer Evaluation
//===----------------------------------------------------------------------===//

namespace {
class MemberPointerExprEvaluator
  : public ExprEvaluatorBase<MemberPointerExprEvaluator> {
  MemberPtr &Result;

  bool Success(const ValueDecl *D) {
    Result = MemberPtr(D);
    return true;
  }
public:

  MemberPointerExprEvaluator(EvalInfo &Info, MemberPtr &Result)
    : ExprEvaluatorBaseTy(Info), Result(Result) {}

  bool Success(const APValue &V, const Expr *E) {
    Result.setFrom(V);
    return true;
  }
  bool ZeroInitialization(const Expr *E) {
    return Success((const ValueDecl*)nullptr);
  }

  bool VisitCastExpr(const CastExpr *E);
  bool VisitUnaryAddrOf(const UnaryOperator *E);
};
} // end anonymous namespace

static bool EvaluateMemberPointer(const Expr *E, MemberPtr &Result,
                                  EvalInfo &Info) {
  assert(E->isRValue() && E->getType()->isMemberPointerType());
  return MemberPointerExprEvaluator(Info, Result).Visit(E);
}

bool MemberPointerExprEvaluator::VisitCastExpr(const CastExpr *E) {
  switch (E->getCastKind()) {
  default:
    return ExprEvaluatorBaseTy::VisitCastExpr(E);

  case CK_NullToMemberPointer:
    VisitIgnoredValue(E->getSubExpr());
    return ZeroInitialization(E);

  case CK_BaseToDerivedMemberPointer: {
    if (!Visit(E->getSubExpr()))
      return false;
    if (E->path_empty())
      return true;
    // Base-to-derived member pointer casts store the path in derived-to-base
    // order, so iterate backwards. The CXXBaseSpecifier also provides us with
    // the wrong end of the derived->base arc, so stagger the path by one class.
    typedef std::reverse_iterator<CastExpr::path_const_iterator> ReverseIter;
    for (ReverseIter PathI(E->path_end() - 1), PathE(E->path_begin());
         PathI != PathE; ++PathI) {
      assert(!(*PathI)->isVirtual() && "memptr cast through vbase");
      const CXXRecordDecl *Derived = (*PathI)->getType()->getAsCXXRecordDecl();
      if (!Result.castToDerived(Derived))
        return Error(E);
    }
    const Type *FinalTy = E->getType()->castAs<MemberPointerType>()->getClass();
    if (!Result.castToDerived(FinalTy->getAsCXXRecordDecl()))
      return Error(E);
    return true;
  }

  case CK_DerivedToBaseMemberPointer:
    if (!Visit(E->getSubExpr()))
      return false;
    for (CastExpr::path_const_iterator PathI = E->path_begin(),
         PathE = E->path_end(); PathI != PathE; ++PathI) {
      assert(!(*PathI)->isVirtual() && "memptr cast through vbase");
      const CXXRecordDecl *Base = (*PathI)->getType()->getAsCXXRecordDecl();
      if (!Result.castToBase(Base))
        return Error(E);
    }
    return true;
  }
}

bool MemberPointerExprEvaluator::VisitUnaryAddrOf(const UnaryOperator *E) {
  // C++11 [expr.unary.op]p3 has very strict rules on how the address of a
  // member can be formed.
  return Success(cast<DeclRefExpr>(E->getSubExpr())->getDecl());
}

//===----------------------------------------------------------------------===//
// Record Evaluation
//===----------------------------------------------------------------------===//

namespace {
  class RecordExprEvaluator
  : public ExprEvaluatorBase<RecordExprEvaluator> {
    const LValue &This;
    APValue &Result;
  public:

    RecordExprEvaluator(EvalInfo &info, const LValue &This, APValue &Result)
      : ExprEvaluatorBaseTy(info), This(This), Result(Result) {}

    bool Success(const APValue &V, const Expr *E) {
      Result = V;
      return true;
    }
    bool ZeroInitialization(const Expr *E) {
      return ZeroInitialization(E, E->getType());
    }
    bool ZeroInitialization(const Expr *E, QualType T);

    bool VisitCallExpr(const CallExpr *E) {
      return handleCallExpr(E, Result, &This);
    }
    bool VisitCastExpr(const CastExpr *E);
    bool VisitInitListExpr(const InitListExpr *E);
    bool VisitCXXConstructExpr(const CXXConstructExpr *E) {
      return VisitCXXConstructExpr(E, E->getType());
    }
    bool VisitLambdaExpr(const LambdaExpr *E);
    bool VisitCXXInheritedCtorInitExpr(const CXXInheritedCtorInitExpr *E);
    bool VisitCXXConstructExpr(const CXXConstructExpr *E, QualType T);
    bool VisitCXXStdInitializerListExpr(const CXXStdInitializerListExpr *E);

    bool VisitBinCmp(const BinaryOperator *E);
  };
}

/// Perform zero-initialization on an object of non-union class type.
/// C++11 [dcl.init]p5:
///  To zero-initialize an object or reference of type T means:
///    [...]
///    -- if T is a (possibly cv-qualified) non-union class type,
///       each non-static data member and each base-class subobject is
///       zero-initialized
static bool HandleClassZeroInitialization(EvalInfo &Info, const Expr *E,
                                          const RecordDecl *RD,
                                          const LValue &This, APValue &Result) {
  assert(!RD->isUnion() && "Expected non-union class type");
  const CXXRecordDecl *CD = dyn_cast<CXXRecordDecl>(RD);
  Result = APValue(APValue::UninitStruct(), CD ? CD->getNumBases() : 0,
                   std::distance(RD->field_begin(), RD->field_end()));

  if (RD->isInvalidDecl()) return false;
  const ASTRecordLayout &Layout = Info.Ctx.getASTRecordLayout(RD);

  if (CD) {
    unsigned Index = 0;
    for (CXXRecordDecl::base_class_const_iterator I = CD->bases_begin(),
           End = CD->bases_end(); I != End; ++I, ++Index) {
      const CXXRecordDecl *Base = I->getType()->getAsCXXRecordDecl();
      LValue Subobject = This;
      if (!HandleLValueDirectBase(Info, E, Subobject, CD, Base, &Layout))
        return false;
      if (!HandleClassZeroInitialization(Info, E, Base, Subobject,
                                         Result.getStructBase(Index)))
        return false;
    }
  }

  for (const auto *I : RD->fields()) {
    // -- if T is a reference type, no initialization is performed.
    if (I->getType()->isReferenceType())
      continue;

    LValue Subobject = This;
    if (!HandleLValueMember(Info, E, Subobject, I, &Layout))
      return false;

    ImplicitValueInitExpr VIE(I->getType());
    if (!EvaluateInPlace(
          Result.getStructField(I->getFieldIndex()), Info, Subobject, &VIE))
      return false;
  }

  return true;
}

bool RecordExprEvaluator::ZeroInitialization(const Expr *E, QualType T) {
  const RecordDecl *RD = T->castAs<RecordType>()->getDecl();
  if (RD->isInvalidDecl()) return false;
  if (RD->isUnion()) {
    // C++11 [dcl.init]p5: If T is a (possibly cv-qualified) union type, the
    // object's first non-static named data member is zero-initialized
    RecordDecl::field_iterator I = RD->field_begin();
    if (I == RD->field_end()) {
      Result = APValue((const FieldDecl*)nullptr);
      return true;
    }

    LValue Subobject = This;
    if (!HandleLValueMember(Info, E, Subobject, *I))
      return false;
    Result = APValue(*I);
    ImplicitValueInitExpr VIE(I->getType());
    return EvaluateInPlace(Result.getUnionValue(), Info, Subobject, &VIE);
  }

  if (isa<CXXRecordDecl>(RD) && cast<CXXRecordDecl>(RD)->getNumVBases()) {
    Info.FFDiag(E, diag::note_constexpr_virtual_base) << RD;
    return false;
  }

  return HandleClassZeroInitialization(Info, E, RD, This, Result);
}

bool RecordExprEvaluator::VisitCastExpr(const CastExpr *E) {
  switch (E->getCastKind()) {
  default:
    return ExprEvaluatorBaseTy::VisitCastExpr(E);

  case CK_ConstructorConversion:
    return Visit(E->getSubExpr());

  case CK_DerivedToBase:
  case CK_UncheckedDerivedToBase: {
    APValue DerivedObject;
    if (!Evaluate(DerivedObject, Info, E->getSubExpr()))
      return false;
    if (!DerivedObject.isStruct())
      return Error(E->getSubExpr());

    // Derived-to-base rvalue conversion: just slice off the derived part.
    APValue *Value = &DerivedObject;
    const CXXRecordDecl *RD = E->getSubExpr()->getType()->getAsCXXRecordDecl();
    for (CastExpr::path_const_iterator PathI = E->path_begin(),
         PathE = E->path_end(); PathI != PathE; ++PathI) {
      assert(!(*PathI)->isVirtual() && "record rvalue with virtual base");
      const CXXRecordDecl *Base = (*PathI)->getType()->getAsCXXRecordDecl();
      Value = &Value->getStructBase(getBaseIndex(RD, Base));
      RD = Base;
    }
    Result = *Value;
    return true;
  }
  }
}

bool RecordExprEvaluator::VisitInitListExpr(const InitListExpr *E) {
  if (E->isTransparent())
    return Visit(E->getInit(0));

  const RecordDecl *RD = E->getType()->castAs<RecordType>()->getDecl();
  if (RD->isInvalidDecl()) return false;
  const ASTRecordLayout &Layout = Info.Ctx.getASTRecordLayout(RD);

  if (RD->isUnion()) {
    const FieldDecl *Field = E->getInitializedFieldInUnion();
    Result = APValue(Field);
    if (!Field)
      return true;

    // If the initializer list for a union does not contain any elements, the
    // first element of the union is value-initialized.
    // FIXME: The element should be initialized from an initializer list.
    //        Is this difference ever observable for initializer lists which
    //        we don't build?
    ImplicitValueInitExpr VIE(Field->getType());
    const Expr *InitExpr = E->getNumInits() ? E->getInit(0) : &VIE;

    LValue Subobject = This;
    if (!HandleLValueMember(Info, InitExpr, Subobject, Field, &Layout))
      return false;

    // Temporarily override This, in case there's a CXXDefaultInitExpr in here.
    ThisOverrideRAII ThisOverride(*Info.CurrentCall, &This,
                                  isa<CXXDefaultInitExpr>(InitExpr));

    return EvaluateInPlace(Result.getUnionValue(), Info, Subobject, InitExpr);
  }

  auto *CXXRD = dyn_cast<CXXRecordDecl>(RD);
  if (Result.isUninit())
    Result = APValue(APValue::UninitStruct(), CXXRD ? CXXRD->getNumBases() : 0,
                     std::distance(RD->field_begin(), RD->field_end()));
  unsigned ElementNo = 0;
  bool Success = true;

  // Initialize base classes.
  if (CXXRD) {
    for (const auto &Base : CXXRD->bases()) {
      assert(ElementNo < E->getNumInits() && "missing init for base class");
      const Expr *Init = E->getInit(ElementNo);

      LValue Subobject = This;
      if (!HandleLValueBase(Info, Init, Subobject, CXXRD, &Base))
        return false;

      APValue &FieldVal = Result.getStructBase(ElementNo);
      if (!EvaluateInPlace(FieldVal, Info, Subobject, Init)) {
        if (!Info.noteFailure())
          return false;
        Success = false;
      }
      ++ElementNo;
    }
  }

  // Initialize members.
  for (const auto *Field : RD->fields()) {
    // Anonymous bit-fields are not considered members of the class for
    // purposes of aggregate initialization.
    if (Field->isUnnamedBitfield())
      continue;

    LValue Subobject = This;

    bool HaveInit = ElementNo < E->getNumInits();

    // FIXME: Diagnostics here should point to the end of the initializer
    // list, not the start.
    if (!HandleLValueMember(Info, HaveInit ? E->getInit(ElementNo) : E,
                            Subobject, Field, &Layout))
      return false;

    // Perform an implicit value-initialization for members beyond the end of
    // the initializer list.
    ImplicitValueInitExpr VIE(HaveInit ? Info.Ctx.IntTy : Field->getType());
    const Expr *Init = HaveInit ? E->getInit(ElementNo++) : &VIE;

    // Temporarily override This, in case there's a CXXDefaultInitExpr in here.
    ThisOverrideRAII ThisOverride(*Info.CurrentCall, &This,
                                  isa<CXXDefaultInitExpr>(Init));

    APValue &FieldVal = Result.getStructField(Field->getFieldIndex());
    if (!EvaluateInPlace(FieldVal, Info, Subobject, Init) ||
        (Field->isBitField() && !truncateBitfieldValue(Info, Init,
                                                       FieldVal, Field))) {
      if (!Info.noteFailure())
        return false;
      Success = false;
    }
  }

  return Success;
}

bool RecordExprEvaluator::VisitCXXConstructExpr(const CXXConstructExpr *E,
                                                QualType T) {
  // Note that E's type is not necessarily the type of our class here; we might
  // be initializing an array element instead.
  const CXXConstructorDecl *FD = E->getConstructor();
  if (FD->isInvalidDecl() || FD->getParent()->isInvalidDecl()) return false;

  bool ZeroInit = E->requiresZeroInitialization();
  if (CheckTrivialDefaultConstructor(Info, E->getExprLoc(), FD, ZeroInit)) {
    // If we've already performed zero-initialization, we're already done.
    if (!Result.isUninit())
      return true;

    // We can get here in two different ways:
    //  1) We're performing value-initialization, and should zero-initialize
    //     the object, or
    //  2) We're performing default-initialization of an object with a trivial
    //     constexpr default constructor, in which case we should start the
    //     lifetimes of all the base subobjects (there can be no data member
    //     subobjects in this case) per [basic.life]p1.
    // Either way, ZeroInitialization is appropriate.
    return ZeroInitialization(E, T);
  }

  const FunctionDecl *Definition = nullptr;
  auto Body = FD->getBody(Definition);

  if (!CheckConstexprFunction(Info, E->getExprLoc(), FD, Definition, Body))
    return false;

  // Avoid materializing a temporary for an elidable copy/move constructor.
  if (E->isElidable() && !ZeroInit)
    if (const MaterializeTemporaryExpr *ME
          = dyn_cast<MaterializeTemporaryExpr>(E->getArg(0)))
      return Visit(ME->GetTemporaryExpr());

  if (ZeroInit && !ZeroInitialization(E, T))
    return false;

  auto Args = llvm::makeArrayRef(E->getArgs(), E->getNumArgs());
  return HandleConstructorCall(E, This, Args,
                               cast<CXXConstructorDecl>(Definition), Info,
                               Result);
}

bool RecordExprEvaluator::VisitCXXInheritedCtorInitExpr(
    const CXXInheritedCtorInitExpr *E) {
  if (!Info.CurrentCall) {
    assert(Info.checkingPotentialConstantExpression());
    return false;
  }

  const CXXConstructorDecl *FD = E->getConstructor();
  if (FD->isInvalidDecl() || FD->getParent()->isInvalidDecl())
    return false;

  const FunctionDecl *Definition = nullptr;
  auto Body = FD->getBody(Definition);

  if (!CheckConstexprFunction(Info, E->getExprLoc(), FD, Definition, Body))
    return false;

  return HandleConstructorCall(E, This, Info.CurrentCall->Arguments,
                               cast<CXXConstructorDecl>(Definition), Info,
                               Result);
}

bool RecordExprEvaluator::VisitCXXStdInitializerListExpr(
    const CXXStdInitializerListExpr *E) {
  const ConstantArrayType *ArrayType =
      Info.Ctx.getAsConstantArrayType(E->getSubExpr()->getType());

  LValue Array;
  if (!EvaluateLValue(E->getSubExpr(), Array, Info))
    return false;

  // Get a pointer to the first element of the array.
  Array.addArray(Info, E, ArrayType);

  // FIXME: Perform the checks on the field types in SemaInit.
  RecordDecl *Record = E->getType()->castAs<RecordType>()->getDecl();
  RecordDecl::field_iterator Field = Record->field_begin();
  if (Field == Record->field_end())
    return Error(E);

  // Start pointer.
  if (!Field->getType()->isPointerType() ||
      !Info.Ctx.hasSameType(Field->getType()->getPointeeType(),
                            ArrayType->getElementType()))
    return Error(E);

  // FIXME: What if the initializer_list type has base classes, etc?
  Result = APValue(APValue::UninitStruct(), 0, 2);
  Array.moveInto(Result.getStructField(0));

  if (++Field == Record->field_end())
    return Error(E);

  if (Field->getType()->isPointerType() &&
      Info.Ctx.hasSameType(Field->getType()->getPointeeType(),
                           ArrayType->getElementType())) {
    // End pointer.
    if (!HandleLValueArrayAdjustment(Info, E, Array,
                                     ArrayType->getElementType(),
                                     ArrayType->getSize().getZExtValue()))
      return false;
    Array.moveInto(Result.getStructField(1));
  } else if (Info.Ctx.hasSameType(Field->getType(), Info.Ctx.getSizeType()))
    // Length.
    Result.getStructField(1) = APValue(APSInt(ArrayType->getSize()));
  else
    return Error(E);

  if (++Field != Record->field_end())
    return Error(E);

  return true;
}

bool RecordExprEvaluator::VisitLambdaExpr(const LambdaExpr *E) {
  const CXXRecordDecl *ClosureClass = E->getLambdaClass();
  if (ClosureClass->isInvalidDecl()) return false;

  if (Info.checkingPotentialConstantExpression()) return true;

  const size_t NumFields =
      std::distance(ClosureClass->field_begin(), ClosureClass->field_end());

  assert(NumFields == (size_t)std::distance(E->capture_init_begin(),
                                            E->capture_init_end()) &&
         "The number of lambda capture initializers should equal the number of "
         "fields within the closure type");

  Result = APValue(APValue::UninitStruct(), /*NumBases*/0, NumFields);
  // Iterate through all the lambda's closure object's fields and initialize
  // them.
  auto *CaptureInitIt = E->capture_init_begin();
  const LambdaCapture *CaptureIt = ClosureClass->captures_begin();
  bool Success = true;
  for (const auto *Field : ClosureClass->fields()) {
    assert(CaptureInitIt != E->capture_init_end());
    // Get the initializer for this field
    Expr *const CurFieldInit = *CaptureInitIt++;

    // If there is no initializer, either this is a VLA or an error has
    // occurred.
    if (!CurFieldInit)
      return Error(E);

    APValue &FieldVal = Result.getStructField(Field->getFieldIndex());
    if (!EvaluateInPlace(FieldVal, Info, This, CurFieldInit)) {
      if (!Info.keepEvaluatingAfterFailure())
        return false;
      Success = false;
    }
    ++CaptureIt;
  }
  return Success;
}

static bool EvaluateRecord(const Expr *E, const LValue &This,
                           APValue &Result, EvalInfo &Info) {
  assert(E->isRValue() && E->getType()->isRecordType() &&
         "can't evaluate expression as a record rvalue");
  return RecordExprEvaluator(Info, This, Result).Visit(E);
}

//===----------------------------------------------------------------------===//
// Temporary Evaluation
//
// Temporaries are represented in the AST as rvalues, but generally behave like
// lvalues. The full-object of which the temporary is a subobject is implicitly
// materialized so that a reference can bind to it.
//===----------------------------------------------------------------------===//
namespace {
class TemporaryExprEvaluator
  : public LValueExprEvaluatorBase<TemporaryExprEvaluator> {
public:
  TemporaryExprEvaluator(EvalInfo &Info, LValue &Result) :
    LValueExprEvaluatorBaseTy(Info, Result, false) {}

  /// Visit an expression which constructs the value of this temporary.
  bool VisitConstructExpr(const Expr *E) {
    APValue &Value = createTemporary(E, false, Result, *Info.CurrentCall);
    return EvaluateInPlace(Value, Info, Result, E);
  }

  bool VisitCastExpr(const CastExpr *E) {
    switch (E->getCastKind()) {
    default:
      return LValueExprEvaluatorBaseTy::VisitCastExpr(E);

    case CK_ConstructorConversion:
      return VisitConstructExpr(E->getSubExpr());
    }
  }
  bool VisitInitListExpr(const InitListExpr *E) {
    return VisitConstructExpr(E);
  }
  bool VisitCXXConstructExpr(const CXXConstructExpr *E) {
    return VisitConstructExpr(E);
  }
  bool VisitCallExpr(const CallExpr *E) {
    return VisitConstructExpr(E);
  }
  bool VisitCXXStdInitializerListExpr(const CXXStdInitializerListExpr *E) {
    return VisitConstructExpr(E);
  }
  bool VisitLambdaExpr(const LambdaExpr *E) {
    return VisitConstructExpr(E);
  }
  bool VisitCXXConstantExpr(const CXXConstantExpr *E) {
    // FIXME: This seems like it might not be right.
    return VisitConstructExpr(E);
  }
};
} // end anonymous namespace

/// Evaluate an expression of record type as a temporary.
static bool EvaluateTemporary(const Expr *E, LValue &Result, EvalInfo &Info) {
  assert(E->isRValue() && E->getType()->isRecordType());
  return TemporaryExprEvaluator(Info, Result).Visit(E);
}

//===----------------------------------------------------------------------===//
// Vector Evaluation
//===----------------------------------------------------------------------===//

namespace {
  class VectorExprEvaluator
  : public ExprEvaluatorBase<VectorExprEvaluator> {
    APValue &Result;
  public:

    VectorExprEvaluator(EvalInfo &info, APValue &Result)
      : ExprEvaluatorBaseTy(info), Result(Result) {}

    bool Success(ArrayRef<APValue> V, const Expr *E) {
      assert(V.size() == E->getType()->castAs<VectorType>()->getNumElements());
      // FIXME: remove this APValue copy.
      Result = APValue(V.data(), V.size());
      return true;
    }
    bool Success(const APValue &V, const Expr *E) {
      assert(V.isVector());
      Result = V;
      return true;
    }
    bool ZeroInitialization(const Expr *E);

    bool VisitUnaryReal(const UnaryOperator *E)
      { return Visit(E->getSubExpr()); }
    bool VisitCastExpr(const CastExpr* E);
    bool VisitInitListExpr(const InitListExpr *E);
    bool VisitUnaryImag(const UnaryOperator *E);
    // FIXME: Missing: unary -, unary ~, binary add/sub/mul/div,
    //                 binary comparisons, binary and/or/xor,
    //                 shufflevector, ExtVectorElementExpr
  };
} // end anonymous namespace

static bool EvaluateVector(const Expr* E, APValue& Result, EvalInfo &Info) {
  assert(E->isRValue() && E->getType()->isVectorType() &&"not a vector rvalue");
  return VectorExprEvaluator(Info, Result).Visit(E);
}

bool VectorExprEvaluator::VisitCastExpr(const CastExpr *E) {
  const VectorType *VTy = E->getType()->castAs<VectorType>();
  unsigned NElts = VTy->getNumElements();

  const Expr *SE = E->getSubExpr();
  QualType SETy = SE->getType();

  switch (E->getCastKind()) {
  case CK_VectorSplat: {
    APValue Val = APValue();
    if (SETy->isIntegerType()) {
      APSInt IntResult;
      if (!EvaluateInteger(SE, IntResult, Info))
        return false;
      Val = APValue(std::move(IntResult));
    } else if (SETy->isRealFloatingType()) {
      APFloat FloatResult(0.0);
      if (!EvaluateFloat(SE, FloatResult, Info))
        return false;
      Val = APValue(std::move(FloatResult));
    } else {
      return Error(E);
    }

    // Splat and create vector APValue.
    SmallVector<APValue, 4> Elts(NElts, Val);
    return Success(Elts, E);
  }
  case CK_BitCast: {
    // Evaluate the operand into an APInt we can extract from.
    llvm::APInt SValInt;
    if (!EvalAndBitcastToAPInt(Info, SE, SValInt))
      return false;
    // Extract the elements
    QualType EltTy = VTy->getElementType();
    unsigned EltSize = Info.Ctx.getTypeSize(EltTy);
    bool BigEndian = Info.Ctx.getTargetInfo().isBigEndian();
    SmallVector<APValue, 4> Elts;
    if (EltTy->isRealFloatingType()) {
      const llvm::fltSemantics &Sem = Info.Ctx.getFloatTypeSemantics(EltTy);
      unsigned FloatEltSize = EltSize;
      if (&Sem == &APFloat::x87DoubleExtended())
        FloatEltSize = 80;
      for (unsigned i = 0; i < NElts; i++) {
        llvm::APInt Elt;
        if (BigEndian)
          Elt = SValInt.rotl(i*EltSize+FloatEltSize).trunc(FloatEltSize);
        else
          Elt = SValInt.rotr(i*EltSize).trunc(FloatEltSize);
        Elts.push_back(APValue(APFloat(Sem, Elt)));
      }
    } else if (EltTy->isIntegerType()) {
      for (unsigned i = 0; i < NElts; i++) {
        llvm::APInt Elt;
        if (BigEndian)
          Elt = SValInt.rotl(i*EltSize+EltSize).zextOrTrunc(EltSize);
        else
          Elt = SValInt.rotr(i*EltSize).zextOrTrunc(EltSize);
        Elts.push_back(APValue(APSInt(Elt, EltTy->isSignedIntegerType())));
      }
    } else {
      return Error(E);
    }
    return Success(Elts, E);
  }
  default:
    return ExprEvaluatorBaseTy::VisitCastExpr(E);
  }
}

bool
VectorExprEvaluator::VisitInitListExpr(const InitListExpr *E) {
  const VectorType *VT = E->getType()->castAs<VectorType>();
  unsigned NumInits = E->getNumInits();
  unsigned NumElements = VT->getNumElements();

  QualType EltTy = VT->getElementType();
  SmallVector<APValue, 4> Elements;

  // The number of initializers can be less than the number of
  // vector elements. For OpenCL, this can be due to nested vector
  // initialization. For GCC compatibility, missing trailing elements
  // should be initialized with zeroes.
  unsigned CountInits = 0, CountElts = 0;
  while (CountElts < NumElements) {
    // Handle nested vector initialization.
    if (CountInits < NumInits
        && E->getInit(CountInits)->getType()->isVectorType()) {
      APValue v;
      if (!EvaluateVector(E->getInit(CountInits), v, Info))
        return Error(E);
      unsigned vlen = v.getVectorLength();
      for (unsigned j = 0; j < vlen; j++)
        Elements.push_back(v.getVectorElt(j));
      CountElts += vlen;
    } else if (EltTy->isIntegerType()) {
      llvm::APSInt sInt(32);
      if (CountInits < NumInits) {
        if (!EvaluateInteger(E->getInit(CountInits), sInt, Info))
          return false;
      } else // trailing integer zero.
        sInt = Info.Ctx.MakeIntValue(0, EltTy);
      Elements.push_back(APValue(sInt));
      CountElts++;
    } else {
      llvm::APFloat f(0.0);
      if (CountInits < NumInits) {
        if (!EvaluateFloat(E->getInit(CountInits), f, Info))
          return false;
      } else // trailing float zero.
        f = APFloat::getZero(Info.Ctx.getFloatTypeSemantics(EltTy));
      Elements.push_back(APValue(f));
      CountElts++;
    }
    CountInits++;
  }
  return Success(Elements, E);
}

bool
VectorExprEvaluator::ZeroInitialization(const Expr *E) {
  const VectorType *VT = E->getType()->getAs<VectorType>();
  QualType EltTy = VT->getElementType();
  APValue ZeroElement;
  if (EltTy->isIntegerType())
    ZeroElement = APValue(Info.Ctx.MakeIntValue(0, EltTy));
  else
    ZeroElement =
        APValue(APFloat::getZero(Info.Ctx.getFloatTypeSemantics(EltTy)));

  SmallVector<APValue, 4> Elements(VT->getNumElements(), ZeroElement);
  return Success(Elements, E);
}

bool VectorExprEvaluator::VisitUnaryImag(const UnaryOperator *E) {
  VisitIgnoredValue(E->getSubExpr());
  return ZeroInitialization(E);
}

//===----------------------------------------------------------------------===//
// Array Evaluation
//===----------------------------------------------------------------------===//

namespace {
  class ArrayExprEvaluator
  : public ExprEvaluatorBase<ArrayExprEvaluator> {
    const LValue &This;
    APValue &Result;
  public:

    ArrayExprEvaluator(EvalInfo &Info, const LValue &This, APValue &Result)
      : ExprEvaluatorBaseTy(Info), This(This), Result(Result) {}

    bool Success(const APValue &V, const Expr *E) {
      assert((V.isArray() || V.isLValue()) &&
             "expected array or string literal");
      Result = V;
      return true;
    }

    bool ZeroInitialization(const Expr *E) {
      const ConstantArrayType *CAT =
          Info.Ctx.getAsConstantArrayType(E->getType());
      if (!CAT)
        return Error(E);

      Result = APValue(APValue::UninitArray(), 0,
                       CAT->getSize().getZExtValue());
      if (!Result.hasArrayFiller()) return true;

      // Zero-initialize all elements.
      LValue Subobject = This;
      Subobject.addArray(Info, E, CAT);
      ImplicitValueInitExpr VIE(CAT->getElementType());
      return EvaluateInPlace(Result.getArrayFiller(), Info, Subobject, &VIE);
    }

    bool VisitCallExpr(const CallExpr *E) {
      return handleCallExpr(E, Result, &This);
    }
    bool VisitInitListExpr(const InitListExpr *E);
    bool VisitArrayInitLoopExpr(const ArrayInitLoopExpr *E);
    bool VisitCXXConstructExpr(const CXXConstructExpr *E);
    bool VisitCXXConstructExpr(const CXXConstructExpr *E,
                               const LValue &Subobject,
                               APValue *Value, QualType Type);
  };
} // end anonymous namespace

static bool EvaluateArray(const Expr *E, const LValue &This,
                          APValue &Result, EvalInfo &Info) {
  assert(E->isRValue() && E->getType()->isArrayType() && "not an array rvalue");
  return ArrayExprEvaluator(Info, This, Result).Visit(E);
}

// Return true iff the given array filler may depend on the element index.
static bool MaybeElementDependentArrayFiller(const Expr *FillerExpr) {
  // For now, just whitelist non-class value-initialization and initialization
  // lists comprised of them.
  if (isa<ImplicitValueInitExpr>(FillerExpr))
    return false;
  if (const InitListExpr *ILE = dyn_cast<InitListExpr>(FillerExpr)) {
    for (unsigned I = 0, E = ILE->getNumInits(); I != E; ++I) {
      if (MaybeElementDependentArrayFiller(ILE->getInit(I)))
        return true;
    }
    return false;
  }
  return true;
}

bool ArrayExprEvaluator::VisitInitListExpr(const InitListExpr *E) {
  const ConstantArrayType *CAT = Info.Ctx.getAsConstantArrayType(E->getType());
  if (!CAT)
    return Error(E);

  // C++11 [dcl.init.string]p1: A char array [...] can be initialized by [...]
  // an appropriately-typed string literal enclosed in braces.
  if (E->isStringLiteralInit()) {
    LValue LV;
    if (!EvaluateLValue(E->getInit(0), LV, Info))
      return false;
    APValue Val;
    LV.moveInto(Val);
    return Success(Val, E);
  }

  bool Success = true;

  assert((!Result.isArray() || Result.getArrayInitializedElts() == 0) &&
         "zero-initialized array shouldn't have any initialized elts");
  APValue Filler;
  if (Result.isArray() && Result.hasArrayFiller())
    Filler = Result.getArrayFiller();

  unsigned NumEltsToInit = E->getNumInits();
  unsigned NumElts = CAT->getSize().getZExtValue();
  const Expr *FillerExpr = E->hasArrayFiller() ? E->getArrayFiller() : nullptr;

  // If the initializer might depend on the array index, run it for each
  // array element.
  if (NumEltsToInit != NumElts && MaybeElementDependentArrayFiller(FillerExpr))
    NumEltsToInit = NumElts;

  LLVM_DEBUG(llvm::dbgs() << "The number of elements to initialize: "
                          << NumEltsToInit << ".\n");

  Result = APValue(APValue::UninitArray(), NumEltsToInit, NumElts);

  // If the array was previously zero-initialized, preserve the
  // zero-initialized values.
  if (!Filler.isUninit()) {
    for (unsigned I = 0, E = Result.getArrayInitializedElts(); I != E; ++I)
      Result.getArrayInitializedElt(I) = Filler;
    if (Result.hasArrayFiller())
      Result.getArrayFiller() = Filler;
  }

  LValue Subobject = This;
  Subobject.addArray(Info, E, CAT);
  for (unsigned Index = 0; Index != NumEltsToInit; ++Index) {
    const Expr *Init =
        Index < E->getNumInits() ? E->getInit(Index) : FillerExpr;
    if (!EvaluateInPlace(Result.getArrayInitializedElt(Index),
                         Info, Subobject, Init) ||
        !HandleLValueArrayAdjustment(Info, Init, Subobject,
                                     CAT->getElementType(), 1)) {
      if (!Info.noteFailure())
        return false;
      Success = false;
    }
  }

  if (!Result.hasArrayFiller())
    return Success;

  // If we get here, we have a trivial filler, which we can just evaluate
  // once and splat over the rest of the array elements.
  assert(FillerExpr && "no array filler for incomplete init list");
  return EvaluateInPlace(Result.getArrayFiller(), Info, Subobject,
                         FillerExpr) && Success;
}

bool ArrayExprEvaluator::VisitArrayInitLoopExpr(const ArrayInitLoopExpr *E) {
  if (E->getCommonExpr() &&
      !Evaluate(Info.CurrentCall->createTemporary(E->getCommonExpr(), false),
                Info, E->getCommonExpr()->getSourceExpr()))
    return false;

  auto *CAT = cast<ConstantArrayType>(E->getType()->castAsArrayTypeUnsafe());

  uint64_t Elements = CAT->getSize().getZExtValue();
  Result = APValue(APValue::UninitArray(), Elements, Elements);

  LValue Subobject = This;
  Subobject.addArray(Info, E, CAT);

  bool Success = true;
  for (EvalInfo::ArrayInitLoopIndex Index(Info); Index != Elements; ++Index) {
    if (!EvaluateInPlace(Result.getArrayInitializedElt(Index),
                         Info, Subobject, E->getSubExpr()) ||
        !HandleLValueArrayAdjustment(Info, E, Subobject,
                                     CAT->getElementType(), 1)) {
      if (!Info.noteFailure())
        return false;
      Success = false;
    }
  }

  return Success;
}

bool ArrayExprEvaluator::VisitCXXConstructExpr(const CXXConstructExpr *E) {
  return VisitCXXConstructExpr(E, This, &Result, E->getType());
}

bool ArrayExprEvaluator::VisitCXXConstructExpr(const CXXConstructExpr *E,
                                               const LValue &Subobject,
                                               APValue *Value,
                                               QualType Type) {
  bool HadZeroInit = !Value->isUninit();

  if (const ConstantArrayType *CAT = Info.Ctx.getAsConstantArrayType(Type)) {
    unsigned N = CAT->getSize().getZExtValue();

    // Preserve the array filler if we had prior zero-initialization.
    APValue Filler =
      HadZeroInit && Value->hasArrayFiller() ? Value->getArrayFiller()
                                             : APValue();

    *Value = APValue(APValue::UninitArray(), N, N);

    if (HadZeroInit)
      for (unsigned I = 0; I != N; ++I)
        Value->getArrayInitializedElt(I) = Filler;

    // Initialize the elements.
    LValue ArrayElt = Subobject;
    ArrayElt.addArray(Info, E, CAT);
    for (unsigned I = 0; I != N; ++I)
      if (!VisitCXXConstructExpr(E, ArrayElt, &Value->getArrayInitializedElt(I),
                                 CAT->getElementType()) ||
          !HandleLValueArrayAdjustment(Info, E, ArrayElt,
                                       CAT->getElementType(), 1))
        return false;

    return true;
  }

  if (!Type->isRecordType())
    return Error(E);

  return RecordExprEvaluator(Info, Subobject, *Value)
             .VisitCXXConstructExpr(E, Type);
}

//===----------------------------------------------------------------------===//
// Integer Evaluation
//
// As a GNU extension, we support casting pointers to sufficiently-wide integer
// types and back in constant folding. Integer values are thus represented
// either as an integer-valued APValue, or as an lvalue-valued APValue.
//===----------------------------------------------------------------------===//

namespace {
class IntExprEvaluator
        : public ExprEvaluatorBase<IntExprEvaluator> {
  APValue &Result;
public:
  IntExprEvaluator(EvalInfo &info, APValue &result)
      : ExprEvaluatorBaseTy(info), Result(result) {}

  bool Success(const llvm::APSInt &SI, const Expr *E, APValue &Result) {
    assert(E->getType()->isIntegralOrEnumerationType() &&
           "Invalid evaluation result.");
    assert(SI.isSigned() == E->getType()->isSignedIntegerOrEnumerationType() &&
           "Invalid evaluation result.");
    assert(SI.getBitWidth() == Info.Ctx.getIntWidth(E->getType()) &&
           "Invalid evaluation result.");
    Result = APValue(SI);
    return true;
  }
  bool Success(const llvm::APSInt &SI, const Expr *E) {
    return Success(SI, E, Result);
  }

  bool Success(const llvm::APInt &I, const Expr *E, APValue &Result) {
    assert(E->getType()->isIntegralOrEnumerationType() &&
           "Invalid evaluation result.");
    assert(I.getBitWidth() == Info.Ctx.getIntWidth(E->getType()) &&
           "Invalid evaluation result.");
    Result = APValue(APSInt(I));
    Result.getInt().setIsUnsigned(
                            E->getType()->isUnsignedIntegerOrEnumerationType());
    return true;
  }
  bool Success(const llvm::APInt &I, const Expr *E) {
    return Success(I, E, Result);
  }

  bool Success(uint64_t Value, const Expr *E, APValue &Result) {
    assert(E->getType()->isIntegralOrEnumerationType() &&
           "Invalid evaluation result.");
    Result = APValue(Info.Ctx.MakeIntValue(Value, E->getType()));
    return true;
  }
  bool Success(uint64_t Value, const Expr *E) {
    return Success(Value, E, Result);
  }

  bool Success(CharUnits Size, const Expr *E) {
    return Success(Size.getQuantity(), E);
  }

  bool Success(const APValue &V, const Expr *E) {
    if (V.isLValue() || V.isAddrLabelDiff() || V.isReflection()) {
      Result = V;
      return true;
    }
    return Success(V.getInt(), E);
  }

  bool ZeroInitialization(const Expr *E) { return Success(0, E); }

  //===--------------------------------------------------------------------===//
  //                            Visitor Methods
  //===--------------------------------------------------------------------===//

  bool VisitIntegerLiteral(const IntegerLiteral *E) {
    return Success(E->getValue(), E);
  }
  bool VisitCharacterLiteral(const CharacterLiteral *E) {
    return Success(E->getValue(), E);
  }

  bool CheckReferencedDecl(const Expr *E, const Decl *D);
  bool VisitDeclRefExpr(const DeclRefExpr *E) {
    if (CheckReferencedDecl(E, E->getDecl()))
      return true;

    return ExprEvaluatorBaseTy::VisitDeclRefExpr(E);
  }
  bool VisitMemberExpr(const MemberExpr *E) {
    if (CheckReferencedDecl(E, E->getMemberDecl())) {
      VisitIgnoredBaseExpression(E->getBase());
      return true;
    }

    return ExprEvaluatorBaseTy::VisitMemberExpr(E);
  }

  bool VisitCallExpr(const CallExpr *E);
  bool VisitBuiltinCallExpr(const CallExpr *E, unsigned BuiltinOp);
  bool VisitBinaryOperator(const BinaryOperator *E);
  bool VisitOffsetOfExpr(const OffsetOfExpr *E);
  bool VisitUnaryOperator(const UnaryOperator *E);

  bool VisitCastExpr(const CastExpr* E);
  bool VisitUnaryExprOrTypeTraitExpr(const UnaryExprOrTypeTraitExpr *E);

  bool VisitCXXBoolLiteralExpr(const CXXBoolLiteralExpr *E) {
    return Success(E->getValue(), E);
  }

  bool VisitObjCBoolLiteralExpr(const ObjCBoolLiteralExpr *E) {
    return Success(E->getValue(), E);
  }

  bool VisitArrayInitIndexExpr(const ArrayInitIndexExpr *E) {
    if (Info.ArrayInitIndex == uint64_t(-1)) {
      // We were asked to evaluate this subexpression independent of the
      // enclosing ArrayInitLoopExpr. We can't do that.
      Info.FFDiag(E);
      return false;
    }
    return Success(Info.ArrayInitIndex, E);
  }

  // Note, GNU defines __null as an integer, not a pointer.
  bool VisitGNUNullExpr(const GNUNullExpr *E) {
    return ZeroInitialization(E);
  }

  bool VisitTypeTraitExpr(const TypeTraitExpr *E) {
    return Success(E->getValue(), E);
  }

  bool VisitArrayTypeTraitExpr(const ArrayTypeTraitExpr *E) {
    return Success(E->getValue(), E);
  }

  bool VisitExpressionTraitExpr(const ExpressionTraitExpr *E) {
    return Success(E->getValue(), E);
  }

  bool VisitUnaryReal(const UnaryOperator *E);
  bool VisitUnaryImag(const UnaryOperator *E);

  bool VisitCXXNoexceptExpr(const CXXNoexceptExpr *E);
  bool VisitSizeOfPackExpr(const SizeOfPackExpr *E);

  bool VisitCXXReflectPrintLiteralExpr(const CXXReflectPrintLiteralExpr *E);
  bool VisitCXXReflectPrintReflectionExpr(
                                        const CXXReflectPrintReflectionExpr *E);
  bool VisitCXXReflectDumpReflectionExpr(const CXXReflectDumpReflectionExpr *E);
  // FIXME: Missing: array subscript of vector, member of vector
};

class FixedPointExprEvaluator
    : public ExprEvaluatorBase<FixedPointExprEvaluator> {
  APValue &Result;

 public:
  FixedPointExprEvaluator(EvalInfo &info, APValue &result)
      : ExprEvaluatorBaseTy(info), Result(result) {}

  bool Success(const llvm::APSInt &SI, const Expr *E, APValue &Result) {
    assert(E->getType()->isFixedPointType() && "Invalid evaluation result.");
    assert(SI.isSigned() == E->getType()->isSignedFixedPointType() &&
           "Invalid evaluation result.");
    assert(SI.getBitWidth() == Info.Ctx.getIntWidth(E->getType()) &&
           "Invalid evaluation result.");
    Result = APValue(SI);
    return true;
  }
  bool Success(const llvm::APSInt &SI, const Expr *E) {
    return Success(SI, E, Result);
  }

  bool Success(const llvm::APInt &I, const Expr *E, APValue &Result) {
    assert(E->getType()->isFixedPointType() && "Invalid evaluation result.");
    assert(I.getBitWidth() == Info.Ctx.getIntWidth(E->getType()) &&
           "Invalid evaluation result.");
    Result = APValue(APSInt(I));
    Result.getInt().setIsUnsigned(E->getType()->isUnsignedFixedPointType());
    return true;
  }
  bool Success(const llvm::APInt &I, const Expr *E) {
    return Success(I, E, Result);
  }

  bool Success(uint64_t Value, const Expr *E, APValue &Result) {
    assert(E->getType()->isFixedPointType() && "Invalid evaluation result.");
    Result = APValue(Info.Ctx.MakeIntValue(Value, E->getType()));
    return true;
  }
  bool Success(uint64_t Value, const Expr *E) {
    return Success(Value, E, Result);
  }

  bool Success(CharUnits Size, const Expr *E) {
    return Success(Size.getQuantity(), E);
  }

  bool Success(const APValue &V, const Expr *E) {
    if (V.isLValue() || V.isAddrLabelDiff()) {
      Result = V;
      return true;
    }
    return Success(V.getInt(), E);
  }

  bool ZeroInitialization(const Expr *E) { return Success(0, E); }

  //===--------------------------------------------------------------------===//
  //                            Visitor Methods
  //===--------------------------------------------------------------------===//

  bool VisitFixedPointLiteral(const FixedPointLiteral *E) {
    return Success(E->getValue(), E);
  }

  bool VisitUnaryOperator(const UnaryOperator *E);
};
} // end anonymous namespace

/// EvaluateIntegerOrLValue - Evaluate an rvalue integral-typed expression, and
/// produce either the integer value or a pointer.
///
/// GCC has a heinous extension which folds casts between pointer types and
/// pointer-sized integral types. We support this by allowing the evaluation of
/// an integer rvalue to produce a pointer (represented as an lvalue) instead.
/// Some simple arithmetic on such values is supported (they are treated much
/// like char*).
static bool EvaluateIntegerOrLValue(const Expr *E, APValue &Result,
                                    EvalInfo &Info) {
  assert(E->isRValue() && E->getType()->isIntegralOrEnumerationType());
  return IntExprEvaluator(Info, Result).Visit(E);
}

static bool EvaluateInteger(const Expr *E, APSInt &Result, EvalInfo &Info) {
  APValue Val;
  if (!EvaluateIntegerOrLValue(E, Val, Info))
    return false;
  if (!Val.isInt()) {
    // FIXME: It would be better to produce the diagnostic for casting
    //        a pointer to an integer.
    Info.FFDiag(E, diag::note_invalid_subexpr_in_const_expr);
    return false;
  }
  Result = Val.getInt();
  return true;
}

/// Check whether the given declaration can be directly converted to an integral
/// rvalue. If not, no diagnostic is produced; there are other things we can
/// try.
bool IntExprEvaluator::CheckReferencedDecl(const Expr* E, const Decl* D) {
  // Enums are integer constant exprs.
  if (const EnumConstantDecl *ECD = dyn_cast<EnumConstantDecl>(D)) {
    // Check for signedness/width mismatches between E type and ECD value.
    bool SameSign = (ECD->getInitVal().isSigned()
                     == E->getType()->isSignedIntegerOrEnumerationType());
    bool SameWidth = (ECD->getInitVal().getBitWidth()
                      == Info.Ctx.getIntWidth(E->getType()));
    if (SameSign && SameWidth)
      return Success(ECD->getInitVal(), E);
    else {
      // Get rid of mismatch (otherwise Success assertions will fail)
      // by computing a new value matching the type of E.
      llvm::APSInt Val = ECD->getInitVal();
      if (!SameSign)
        Val.setIsSigned(!ECD->getInitVal().isSigned());
      if (!SameWidth)
        Val = Val.extOrTrunc(Info.Ctx.getIntWidth(E->getType()));
      return Success(Val, E);
    }
  }
  return false;
}

/// Values returned by __builtin_classify_type, chosen to match the values
/// produced by GCC's builtin.
enum class GCCTypeClass {
  None = -1,
  Void = 0,
  Integer = 1,
  // GCC reserves 2 for character types, but instead classifies them as
  // integers.
  Enum = 3,
  Bool = 4,
  Pointer = 5,
  // GCC reserves 6 for references, but appears to never use it (because
  // expressions never have reference type, presumably).
  PointerToDataMember = 7,
  RealFloat = 8,
  Complex = 9,
  // GCC reserves 10 for functions, but does not use it since GCC version 6 due
  // to decay to pointer. (Prior to version 6 it was only used in C++ mode).
  // GCC claims to reserve 11 for pointers to member functions, but *actually*
  // uses 12 for that purpose, same as for a class or struct. Maybe it
  // internally implements a pointer to member as a struct?  Who knows.
  PointerToMemberFunction = 12, // Not a bug, see above.
  ClassOrStruct = 12,
  Union = 13,
  // GCC reserves 14 for arrays, but does not use it since GCC version 6 due to
  // decay to pointer. (Prior to version 6 it was only used in C++ mode).
  // GCC reserves 15 for strings, but actually uses 5 (pointer) for string
  // literals.
};

/// EvaluateBuiltinClassifyType - Evaluate __builtin_classify_type the same way
/// as GCC.
static GCCTypeClass
EvaluateBuiltinClassifyType(QualType T, const LangOptions &LangOpts) {
  assert(!T->isDependentType() && "unexpected dependent type");

  QualType CanTy = T.getCanonicalType();
  const BuiltinType *BT = dyn_cast<BuiltinType>(CanTy);

  switch (CanTy->getTypeClass()) {
#define TYPE(ID, BASE)
#define DEPENDENT_TYPE(ID, BASE) case Type::ID:
#define NON_CANONICAL_TYPE(ID, BASE) case Type::ID:
#define NON_CANONICAL_UNLESS_DEPENDENT_TYPE(ID, BASE) case Type::ID:
#include "clang/AST/TypeNodes.def"
  case Type::Auto:
  case Type::DeducedTemplateSpecialization:
      llvm_unreachable("unexpected non-canonical or dependent type");

  case Type::Builtin:
    switch (BT->getKind()) {
#define BUILTIN_TYPE(ID, SINGLETON_ID)
#define SIGNED_TYPE(ID, SINGLETON_ID) \
    case BuiltinType::ID: return GCCTypeClass::Integer;
#define FLOATING_TYPE(ID, SINGLETON_ID) \
    case BuiltinType::ID: return GCCTypeClass::RealFloat;
#define PLACEHOLDER_TYPE(ID, SINGLETON_ID) \
    case BuiltinType::ID: break;
#include "clang/AST/BuiltinTypes.def"
    case BuiltinType::Void:
      return GCCTypeClass::Void;

    case BuiltinType::Bool:
      return GCCTypeClass::Bool;

    case BuiltinType::Char_U:
    case BuiltinType::UChar:
    case BuiltinType::WChar_U:
    case BuiltinType::Char8:
    case BuiltinType::Char16:
    case BuiltinType::Char32:
    case BuiltinType::UShort:
    case BuiltinType::UInt:
    case BuiltinType::ULong:
    case BuiltinType::ULongLong:
    case BuiltinType::UInt128:
    case BuiltinType::MetaInfo:
      return GCCTypeClass::Integer;

    case BuiltinType::UShortAccum:
    case BuiltinType::UAccum:
    case BuiltinType::ULongAccum:
    case BuiltinType::UShortFract:
    case BuiltinType::UFract:
    case BuiltinType::ULongFract:
    case BuiltinType::SatUShortAccum:
    case BuiltinType::SatUAccum:
    case BuiltinType::SatULongAccum:
    case BuiltinType::SatUShortFract:
    case BuiltinType::SatUFract:
    case BuiltinType::SatULongFract:
      return GCCTypeClass::None;

    case BuiltinType::NullPtr:

    case BuiltinType::ObjCId:
    case BuiltinType::ObjCClass:
    case BuiltinType::ObjCSel:
#define IMAGE_TYPE(ImgType, Id, SingletonId, Access, Suffix) \
    case BuiltinType::Id:
#include "clang/Basic/OpenCLImageTypes.def"
#define EXT_OPAQUE_TYPE(ExtType, Id, Ext) \
    case BuiltinType::Id:
#include "clang/Basic/OpenCLExtensionTypes.def"
    case BuiltinType::OCLSampler:
    case BuiltinType::OCLEvent:
    case BuiltinType::OCLClkEvent:
    case BuiltinType::OCLQueue:
    case BuiltinType::OCLReserveID:
      return GCCTypeClass::None;

    case BuiltinType::Dependent:
      llvm_unreachable("unexpected dependent type");
    };
    llvm_unreachable("unexpected placeholder type");

  case Type::Enum:
    return LangOpts.CPlusPlus ? GCCTypeClass::Enum : GCCTypeClass::Integer;

  case Type::Pointer:
  case Type::ConstantArray:
  case Type::VariableArray:
  case Type::IncompleteArray:
  case Type::FunctionNoProto:
  case Type::FunctionProto:
    return GCCTypeClass::Pointer;

  case Type::MemberPointer:
    return CanTy->isMemberDataPointerType()
               ? GCCTypeClass::PointerToDataMember
               : GCCTypeClass::PointerToMemberFunction;

  case Type::Complex:
    return GCCTypeClass::Complex;

  case Type::Record:
    return CanTy->isUnionType() ? GCCTypeClass::Union
                                : GCCTypeClass::ClassOrStruct;

  case Type::Atomic:
    // GCC classifies _Atomic T the same as T.
    return EvaluateBuiltinClassifyType(
        CanTy->castAs<AtomicType>()->getValueType(), LangOpts);

  case Type::BlockPointer:
  case Type::Vector:
  case Type::ExtVector:
  case Type::ObjCObject:
  case Type::ObjCInterface:
  case Type::ObjCObjectPointer:
  case Type::Pipe:
    // GCC classifies vectors as None. We follow its lead and classify all
    // other types that don't fit into the regular classification the same way.
    return GCCTypeClass::None;

  case Type::LValueReference:
  case Type::RValueReference:
    llvm_unreachable("invalid type for expression");
  }

  llvm_unreachable("unexpected type class");
}

/// EvaluateBuiltinClassifyType - Evaluate __builtin_classify_type the same way
/// as GCC.
static GCCTypeClass
EvaluateBuiltinClassifyType(const CallExpr *E, const LangOptions &LangOpts) {
  // If no argument was supplied, default to None. This isn't
  // ideal, however it is what gcc does.
  if (E->getNumArgs() == 0)
    return GCCTypeClass::None;

  // FIXME: Bizarrely, GCC treats a call with more than one argument as not
  // being an ICE, but still folds it to a constant using the type of the first
  // argument.
  return EvaluateBuiltinClassifyType(E->getArg(0)->getType(), LangOpts);
}

/// EvaluateBuiltinConstantPForLValue - Determine the result of
/// __builtin_constant_p when applied to the given lvalue.
///
/// An lvalue is only "constant" if it is a pointer or reference to the first
/// character of a string literal.
template<typename LValue>
static bool EvaluateBuiltinConstantPForLValue(const LValue &LV) {
  const Expr *E = LV.getLValueBase().template dyn_cast<const Expr*>();
  return E && isa<StringLiteral>(E) && LV.getLValueOffset().isZero();
}

/// EvaluateBuiltinConstantP - Evaluate __builtin_constant_p as similarly to
/// GCC as we can manage.
static bool EvaluateBuiltinConstantP(ASTContext &Ctx, const Expr *Arg) {
  QualType ArgType = Arg->getType();

  // __builtin_constant_p always has one operand. The rules which gcc follows
  // are not precisely documented, but are as follows:
  //
  //  - If the operand is of integral, floating, complex or enumeration type,
  //    and can be folded to a known value of that type, it returns 1.
  //  - If the operand and can be folded to a pointer to the first character
  //    of a string literal (or such a pointer cast to an integral type), it
  //    returns 1.
  //
  // Otherwise, it returns 0.
  //
  // FIXME: GCC also intends to return 1 for literals of aggregate types, but
  // its support for this does not currently work.
  if (ArgType->isIntegralOrEnumerationType()) {
    Expr::EvalResult Result;
    if (!Arg->EvaluateAsRValue(Result, Ctx) || Result.HasSideEffects)
      return false;

    APValue &V = Result.Val;
    if (V.getKind() == APValue::Int)
      return true;
    if (V.getKind() == APValue::LValue)
      return EvaluateBuiltinConstantPForLValue(V);
  } else if (ArgType->isFloatingType() || ArgType->isAnyComplexType()) {
    return Arg->isEvaluatable(Ctx);
  } else if (ArgType->isPointerType() || Arg->isGLValue()) {
    LValue LV;
    Expr::EvalStatus Status;
    EvalInfo Info(Ctx, Status, EvalInfo::EM_ConstantFold);
    if ((Arg->isGLValue() ? EvaluateLValue(Arg, LV, Info)
                          : EvaluatePointer(Arg, LV, Info)) &&
        !Status.HasSideEffects)
      return EvaluateBuiltinConstantPForLValue(LV);
  }

  // Anything else isn't considered to be sufficiently constant.
  return false;
}

/// Retrieves the "underlying object type" of the given expression,
/// as used by __builtin_object_size.
static QualType getObjectType(APValue::LValueBase B) {
  if (const ValueDecl *D = B.dyn_cast<const ValueDecl*>()) {
    if (const VarDecl *VD = dyn_cast<VarDecl>(D))
      return VD->getType();
  } else if (const Expr *E = B.get<const Expr*>()) {
    if (isa<CompoundLiteralExpr>(E))
      return E->getType();
  }

  return QualType();
}

/// A more selective version of E->IgnoreParenCasts for
/// tryEvaluateBuiltinObjectSize. This ignores some casts/parens that serve only
/// to change the type of E.
/// Ex. For E = `(short*)((char*)(&foo))`, returns `&foo`
///
/// Always returns an RValue with a pointer representation.
static const Expr *ignorePointerCastsAndParens(const Expr *E) {
  assert(E->isRValue() && E->getType()->hasPointerRepresentation());

  auto *NoParens = E->IgnoreParens();
  auto *Cast = dyn_cast<CastExpr>(NoParens);
  if (Cast == nullptr)
    return NoParens;

  // We only conservatively allow a few kinds of casts, because this code is
  // inherently a simple solution that seeks to support the common case.
  auto CastKind = Cast->getCastKind();
  if (CastKind != CK_NoOp && CastKind != CK_BitCast &&
      CastKind != CK_AddressSpaceConversion)
    return NoParens;

  auto *SubExpr = Cast->getSubExpr();
  if (!SubExpr->getType()->hasPointerRepresentation() || !SubExpr->isRValue())
    return NoParens;
  return ignorePointerCastsAndParens(SubExpr);
}

/// Checks to see if the given LValue's Designator is at the end of the LValue's
/// record layout. e.g.
///   struct { struct { int a, b; } fst, snd; } obj;
///   obj.fst   // no
///   obj.snd   // yes
///   obj.fst.a // no
///   obj.fst.b // no
///   obj.snd.a // no
///   obj.snd.b // yes
///
/// Please note: this function is specialized for how __builtin_object_size
/// views "objects".
///
/// If this encounters an invalid RecordDecl or otherwise cannot determine the
/// correct result, it will always return true.
static bool isDesignatorAtObjectEnd(const ASTContext &Ctx, const LValue &LVal) {
  assert(!LVal.Designator.Invalid);

  auto IsLastOrInvalidFieldDecl = [&Ctx](const FieldDecl *FD, bool &Invalid) {
    const RecordDecl *Parent = FD->getParent();
    Invalid = Parent->isInvalidDecl();
    if (Invalid || Parent->isUnion())
      return true;
    const ASTRecordLayout &Layout = Ctx.getASTRecordLayout(Parent);
    return FD->getFieldIndex() + 1 == Layout.getFieldCount();
  };

  auto &Base = LVal.getLValueBase();
  if (auto *ME = dyn_cast_or_null<MemberExpr>(Base.dyn_cast<const Expr *>())) {
    if (auto *FD = dyn_cast<FieldDecl>(ME->getMemberDecl())) {
      bool Invalid;
      if (!IsLastOrInvalidFieldDecl(FD, Invalid))
        return Invalid;
    } else if (auto *IFD = dyn_cast<IndirectFieldDecl>(ME->getMemberDecl())) {
      for (auto *FD : IFD->chain()) {
        bool Invalid;
        if (!IsLastOrInvalidFieldDecl(cast<FieldDecl>(FD), Invalid))
          return Invalid;
      }
    }
  }

  unsigned I = 0;
  QualType BaseType = getType(Base);
  if (LVal.Designator.FirstEntryIsAnUnsizedArray) {
    // If we don't know the array bound, conservatively assume we're looking at
    // the final array element.
    ++I;
    if (BaseType->isIncompleteArrayType())
      BaseType = Ctx.getAsArrayType(BaseType)->getElementType();
    else
      BaseType = BaseType->castAs<PointerType>()->getPointeeType();
  }

  for (unsigned E = LVal.Designator.Entries.size(); I != E; ++I) {
    const auto &Entry = LVal.Designator.Entries[I];
    if (BaseType->isArrayType()) {
      // Because __builtin_object_size treats arrays as objects, we can ignore
      // the index iff this is the last array in the Designator.
      if (I + 1 == E)
        return true;
      const auto *CAT = cast<ConstantArrayType>(Ctx.getAsArrayType(BaseType));
      uint64_t Index = Entry.ArrayIndex;
      if (Index + 1 != CAT->getSize())
        return false;
      BaseType = CAT->getElementType();
    } else if (BaseType->isAnyComplexType()) {
      const auto *CT = BaseType->castAs<ComplexType>();
      uint64_t Index = Entry.ArrayIndex;
      if (Index != 1)
        return false;
      BaseType = CT->getElementType();
    } else if (auto *FD = getAsField(Entry)) {
      bool Invalid;
      if (!IsLastOrInvalidFieldDecl(FD, Invalid))
        return Invalid;
      BaseType = FD->getType();
    } else {
      assert(getAsBaseClass(Entry) && "Expecting cast to a base class");
      return false;
    }
  }
  return true;
}

/// Tests to see if the LValue has a user-specified designator (that isn't
/// necessarily valid). Note that this always returns 'true' if the LValue has
/// an unsized array as its first designator entry, because there's currently no
/// way to tell if the user typed *foo or foo[0].
static bool refersToCompleteObject(const LValue &LVal) {
  if (LVal.Designator.Invalid)
    return false;

  if (!LVal.Designator.Entries.empty())
    return LVal.Designator.isMostDerivedAnUnsizedArray();

  if (!LVal.InvalidBase)
    return true;

  // If `E` is a MemberExpr, then the first part of the designator is hiding in
  // the LValueBase.
  const auto *E = LVal.Base.dyn_cast<const Expr *>();
  return !E || !isa<MemberExpr>(E);
}

/// Attempts to detect a user writing into a piece of memory that's impossible
/// to figure out the size of by just using types.
static bool isUserWritingOffTheEnd(const ASTContext &Ctx, const LValue &LVal) {
  const SubobjectDesignator &Designator = LVal.Designator;
  // Notes:
  // - Users can only write off of the end when we have an invalid base. Invalid
  //   bases imply we don't know where the memory came from.
  // - We used to be a bit more aggressive here; we'd only be conservative if
  //   the array at the end was flexible, or if it had 0 or 1 elements. This
  //   broke some common standard library extensions (PR30346), but was
  //   otherwise seemingly fine. It may be useful to reintroduce this behavior
  //   with some sort of whitelist. OTOH, it seems that GCC is always
  //   conservative with the last element in structs (if it's an array), so our
  //   current behavior is more compatible than a whitelisting approach would
  //   be.
  return LVal.InvalidBase &&
         Designator.Entries.size() == Designator.MostDerivedPathLength &&
         Designator.MostDerivedIsArrayElement &&
         isDesignatorAtObjectEnd(Ctx, LVal);
}

/// Converts the given APInt to CharUnits, assuming the APInt is unsigned.
/// Fails if the conversion would cause loss of precision.
static bool convertUnsignedAPIntToCharUnits(const llvm::APInt &Int,
                                            CharUnits &Result) {
  auto CharUnitsMax = std::numeric_limits<CharUnits::QuantityType>::max();
  if (Int.ugt(CharUnitsMax))
    return false;
  Result = CharUnits::fromQuantity(Int.getZExtValue());
  return true;
}

/// Helper for tryEvaluateBuiltinObjectSize -- Given an LValue, this will
/// determine how many bytes exist from the beginning of the object to either
/// the end of the current subobject, or the end of the object itself, depending
/// on what the LValue looks like + the value of Type.
///
/// If this returns false, the value of Result is undefined.
static bool determineEndOffset(EvalInfo &Info, SourceLocation ExprLoc,
                               unsigned Type, const LValue &LVal,
                               CharUnits &EndOffset) {
  bool DetermineForCompleteObject = refersToCompleteObject(LVal);

  auto CheckedHandleSizeof = [&](QualType Ty, CharUnits &Result) {
    if (Ty.isNull() || Ty->isIncompleteType() || Ty->isFunctionType())
      return false;
    return HandleSizeof(Info, ExprLoc, Ty, Result);
  };

  // We want to evaluate the size of the entire object. This is a valid fallback
  // for when Type=1 and the designator is invalid, because we're asked for an
  // upper-bound.
  if (!(Type & 1) || LVal.Designator.Invalid || DetermineForCompleteObject) {
    // Type=3 wants a lower bound, so we can't fall back to this.
    if (Type == 3 && !DetermineForCompleteObject)
      return false;

    llvm::APInt APEndOffset;
    if (isBaseAnAllocSizeCall(LVal.getLValueBase()) &&
        getBytesReturnedByAllocSizeCall(Info.Ctx, LVal, APEndOffset))
      return convertUnsignedAPIntToCharUnits(APEndOffset, EndOffset);

    if (LVal.InvalidBase)
      return false;

    QualType BaseTy = getObjectType(LVal.getLValueBase());
    return CheckedHandleSizeof(BaseTy, EndOffset);
  }

  // We want to evaluate the size of a subobject.
  const SubobjectDesignator &Designator = LVal.Designator;

  // The following is a moderately common idiom in C:
  //
  // struct Foo { int a; char c[1]; };
  // struct Foo *F = (struct Foo *)malloc(sizeof(struct Foo) + strlen(Bar));
  // strcpy(&F->c[0], Bar);
  //
  // In order to not break too much legacy code, we need to support it.
  if (isUserWritingOffTheEnd(Info.Ctx, LVal)) {
    // If we can resolve this to an alloc_size call, we can hand that back,
    // because we know for certain how many bytes there are to write to.
    llvm::APInt APEndOffset;
    if (isBaseAnAllocSizeCall(LVal.getLValueBase()) &&
        getBytesReturnedByAllocSizeCall(Info.Ctx, LVal, APEndOffset))
      return convertUnsignedAPIntToCharUnits(APEndOffset, EndOffset);

    // If we cannot determine the size of the initial allocation, then we can't
    // given an accurate upper-bound. However, we are still able to give
    // conservative lower-bounds for Type=3.
    if (Type == 1)
      return false;
  }

  CharUnits BytesPerElem;
  if (!CheckedHandleSizeof(Designator.MostDerivedType, BytesPerElem))
    return false;

  // According to the GCC documentation, we want the size of the subobject
  // denoted by the pointer. But that's not quite right -- what we actually
  // want is the size of the immediately-enclosing array, if there is one.
  int64_t ElemsRemaining;
  if (Designator.MostDerivedIsArrayElement &&
      Designator.Entries.size() == Designator.MostDerivedPathLength) {
    uint64_t ArraySize = Designator.getMostDerivedArraySize();
    uint64_t ArrayIndex = Designator.Entries.back().ArrayIndex;
    ElemsRemaining = ArraySize <= ArrayIndex ? 0 : ArraySize - ArrayIndex;
  } else {
    ElemsRemaining = Designator.isOnePastTheEnd() ? 0 : 1;
  }

  EndOffset = LVal.getLValueOffset() + BytesPerElem * ElemsRemaining;
  return true;
}

/// Tries to evaluate the __builtin_object_size for @p E. If successful,
/// returns true and stores the result in @p Size.
///
/// If @p WasError is non-null, this will report whether the failure to evaluate
/// is to be treated as an Error in IntExprEvaluator.
static bool tryEvaluateBuiltinObjectSize(const Expr *E, unsigned Type,
                                         EvalInfo &Info, uint64_t &Size) {
  // Determine the denoted object.
  LValue LVal;
  {
    // The operand of __builtin_object_size is never evaluated for side-effects.
    // If there are any, but we can determine the pointed-to object anyway, then
    // ignore the side-effects.
    SpeculativeEvaluationRAII SpeculativeEval(Info);
    IgnoreSideEffectsRAII Fold(Info);

    if (E->isGLValue()) {
      // It's possible for us to be given GLValues if we're called via
      // Expr::tryEvaluateObjectSize.
      APValue RVal;
      if (!EvaluateAsRValue(Info, E, RVal))
        return false;
      LVal.setFrom(Info.Ctx, RVal);
    } else if (!EvaluatePointer(ignorePointerCastsAndParens(E), LVal, Info,
                                /*InvalidBaseOK=*/true))
      return false;
  }

  // If we point to before the start of the object, there are no accessible
  // bytes.
  if (LVal.getLValueOffset().isNegative()) {
    Size = 0;
    return true;
  }

  CharUnits EndOffset;
  if (!determineEndOffset(Info, E->getExprLoc(), Type, LVal, EndOffset))
    return false;

  // If we've fallen outside of the end offset, just pretend there's nothing to
  // write to/read from.
  if (EndOffset <= LVal.getLValueOffset())
    Size = 0;
  else
    Size = (EndOffset - LVal.getLValueOffset()).getQuantity();
  return true;
}

bool IntExprEvaluator::VisitCallExpr(const CallExpr *E) {
  if (unsigned BuiltinOp = E->getBuiltinCallee())
    return VisitBuiltinCallExpr(E, BuiltinOp);

  return ExprEvaluatorBaseTy::VisitCallExpr(E);
}

bool IntExprEvaluator::VisitBuiltinCallExpr(const CallExpr *E,
                                            unsigned BuiltinOp) {
  switch (unsigned BuiltinOp = E->getBuiltinCallee()) {
  default:
    return ExprEvaluatorBaseTy::VisitCallExpr(E);

  case Builtin::BI__builtin_object_size: {
    // The type was checked when we built the expression.
    unsigned Type =
        E->getArg(1)->EvaluateKnownConstInt(Info.Ctx).getZExtValue();
    assert(Type <= 3 && "unexpected type");

    uint64_t Size;
    if (tryEvaluateBuiltinObjectSize(E->getArg(0), Type, Info, Size))
      return Success(Size, E);

    if (E->getArg(0)->HasSideEffects(Info.Ctx))
      return Success((Type & 2) ? 0 : -1, E);

    // Expression had no side effects, but we couldn't statically determine the
    // size of the referenced object.
    switch (Info.EvalMode) {
    case EvalInfo::EM_ConstantExpression:
    case EvalInfo::EM_PotentialConstantExpression:
    case EvalInfo::EM_ConstantFold:
    case EvalInfo::EM_EvaluateForOverflow:
    case EvalInfo::EM_IgnoreSideEffects:
      // Leave it to IR generation.
      return Error(E);
    case EvalInfo::EM_ConstantExpressionUnevaluated:
    case EvalInfo::EM_PotentialConstantExpressionUnevaluated:
      // Reduce it to a constant now.
      return Success((Type & 2) ? 0 : -1, E);
    }

    llvm_unreachable("unexpected EvalMode");
  }

  case Builtin::BI__builtin_os_log_format_buffer_size: {
    analyze_os_log::OSLogBufferLayout Layout;
    analyze_os_log::computeOSLogBufferLayout(Info.Ctx, E, Layout);
    return Success(Layout.size().getQuantity(), E);
  }

  case Builtin::BI__builtin_bswap16:
  case Builtin::BI__builtin_bswap32:
  case Builtin::BI__builtin_bswap64: {
    APSInt Val;
    if (!EvaluateInteger(E->getArg(0), Val, Info))
      return false;

    return Success(Val.byteSwap(), E);
  }

  case Builtin::BI__builtin_classify_type:
    return Success((int)EvaluateBuiltinClassifyType(E, Info.getLangOpts()), E);

  case Builtin::BI__builtin_clrsb:
  case Builtin::BI__builtin_clrsbl:
  case Builtin::BI__builtin_clrsbll: {
    APSInt Val;
    if (!EvaluateInteger(E->getArg(0), Val, Info))
      return false;

    return Success(Val.getBitWidth() - Val.getMinSignedBits(), E);
  }

  case Builtin::BI__builtin_clz:
  case Builtin::BI__builtin_clzl:
  case Builtin::BI__builtin_clzll:
  case Builtin::BI__builtin_clzs: {
    APSInt Val;
    if (!EvaluateInteger(E->getArg(0), Val, Info))
      return false;
    if (!Val)
      return Error(E);

    return Success(Val.countLeadingZeros(), E);
  }

  case Builtin::BI__builtin_constant_p:
    return Success(EvaluateBuiltinConstantP(Info.Ctx, E->getArg(0)), E);

  case Builtin::BI__builtin_ctz:
  case Builtin::BI__builtin_ctzl:
  case Builtin::BI__builtin_ctzll:
  case Builtin::BI__builtin_ctzs: {
    APSInt Val;
    if (!EvaluateInteger(E->getArg(0), Val, Info))
      return false;
    if (!Val)
      return Error(E);

    return Success(Val.countTrailingZeros(), E);
  }

  case Builtin::BI__builtin_eh_return_data_regno: {
    int Operand = E->getArg(0)->EvaluateKnownConstInt(Info.Ctx).getZExtValue();
    Operand = Info.Ctx.getTargetInfo().getEHDataRegisterNumber(Operand);
    return Success(Operand, E);
  }

  case Builtin::BI__builtin_expect:
    return Visit(E->getArg(0));

  case Builtin::BI__builtin_ffs:
  case Builtin::BI__builtin_ffsl:
  case Builtin::BI__builtin_ffsll: {
    APSInt Val;
    if (!EvaluateInteger(E->getArg(0), Val, Info))
      return false;

    unsigned N = Val.countTrailingZeros();
    return Success(N == Val.getBitWidth() ? 0 : N + 1, E);
  }

  case Builtin::BI__builtin_fpclassify: {
    APFloat Val(0.0);
    if (!EvaluateFloat(E->getArg(5), Val, Info))
      return false;
    unsigned Arg;
    switch (Val.getCategory()) {
    case APFloat::fcNaN: Arg = 0; break;
    case APFloat::fcInfinity: Arg = 1; break;
    case APFloat::fcNormal: Arg = Val.isDenormal() ? 3 : 2; break;
    case APFloat::fcZero: Arg = 4; break;
    }
    return Visit(E->getArg(Arg));
  }

  case Builtin::BI__builtin_isinf_sign: {
    APFloat Val(0.0);
    return EvaluateFloat(E->getArg(0), Val, Info) &&
           Success(Val.isInfinity() ? (Val.isNegative() ? -1 : 1) : 0, E);
  }

  case Builtin::BI__builtin_isinf: {
    APFloat Val(0.0);
    return EvaluateFloat(E->getArg(0), Val, Info) &&
           Success(Val.isInfinity() ? 1 : 0, E);
  }

  case Builtin::BI__builtin_isfinite: {
    APFloat Val(0.0);
    return EvaluateFloat(E->getArg(0), Val, Info) &&
           Success(Val.isFinite() ? 1 : 0, E);
  }

  case Builtin::BI__builtin_isnan: {
    APFloat Val(0.0);
    return EvaluateFloat(E->getArg(0), Val, Info) &&
           Success(Val.isNaN() ? 1 : 0, E);
  }

  case Builtin::BI__builtin_isnormal: {
    APFloat Val(0.0);
    return EvaluateFloat(E->getArg(0), Val, Info) &&
           Success(Val.isNormal() ? 1 : 0, E);
  }

  case Builtin::BI__builtin_parity:
  case Builtin::BI__builtin_parityl:
  case Builtin::BI__builtin_parityll: {
    APSInt Val;
    if (!EvaluateInteger(E->getArg(0), Val, Info))
      return false;

    return Success(Val.countPopulation() % 2, E);
  }

  case Builtin::BI__builtin_popcount:
  case Builtin::BI__builtin_popcountl:
  case Builtin::BI__builtin_popcountll: {
    APSInt Val;
    if (!EvaluateInteger(E->getArg(0), Val, Info))
      return false;

    return Success(Val.countPopulation(), E);
  }

  case Builtin::BIstrlen:
  case Builtin::BIwcslen:
    // A call to strlen is not a constant expression.
    if (Info.getLangOpts().CPlusPlus11)
      Info.CCEDiag(E, diag::note_constexpr_invalid_function)
        << /*isConstexpr*/0 << /*isConstructor*/0
        << (std::string("'") + Info.Ctx.BuiltinInfo.getName(BuiltinOp) + "'");
    else
      Info.CCEDiag(E, diag::note_invalid_subexpr_in_const_expr);
    LLVM_FALLTHROUGH;
  case Builtin::BI__builtin_strlen:
  case Builtin::BI__builtin_wcslen: {
    // As an extension, we support __builtin_strlen() as a constant expression,
    // and support folding strlen() to a constant.
    LValue String;
    if (!EvaluatePointer(E->getArg(0), String, Info))
      return false;

    QualType CharTy = E->getArg(0)->getType()->getPointeeType();

    // Fast path: if it's a string literal, search the string value.
    if (const StringLiteral *S = dyn_cast_or_null<StringLiteral>(
            String.getLValueBase().dyn_cast<const Expr *>())) {
      // The string literal may have embedded null characters. Find the first
      // one and truncate there.
      StringRef Str = S->getBytes();
      int64_t Off = String.Offset.getQuantity();
      if (Off >= 0 && (uint64_t)Off <= (uint64_t)Str.size() &&
          S->getCharByteWidth() == 1 &&
          // FIXME: Add fast-path for wchar_t too.
          Info.Ctx.hasSameUnqualifiedType(CharTy, Info.Ctx.CharTy)) {
        Str = Str.substr(Off);

        StringRef::size_type Pos = Str.find(0);
        if (Pos != StringRef::npos)
          Str = Str.substr(0, Pos);

        return Success(Str.size(), E);
      }

      // Fall through to slow path to issue appropriate diagnostic.
    }

    // Slow path: scan the bytes of the string looking for the terminating 0.
    for (uint64_t Strlen = 0; /**/; ++Strlen) {
      APValue Char;
      if (!handleLValueToRValueConversion(Info, E, CharTy, String, Char) ||
          !Char.isInt())
        return false;
      if (!Char.getInt())
        return Success(Strlen, E);
      if (!HandleLValueArrayAdjustment(Info, E, String, CharTy, 1))
        return false;
    }
  }

  case Builtin::BIstrcmp:
  case Builtin::BIwcscmp:
  case Builtin::BIstrncmp:
  case Builtin::BIwcsncmp:
  case Builtin::BImemcmp:
  case Builtin::BIwmemcmp:
    // A call to strlen is not a constant expression.
    if (Info.getLangOpts().CPlusPlus11)
      Info.CCEDiag(E, diag::note_constexpr_invalid_function)
        << /*isConstexpr*/0 << /*isConstructor*/0
        << (std::string("'") + Info.Ctx.BuiltinInfo.getName(BuiltinOp) + "'");
    else
      Info.CCEDiag(E, diag::note_invalid_subexpr_in_const_expr);
    LLVM_FALLTHROUGH;
  case Builtin::BI__builtin_strcmp:
  case Builtin::BI__builtin_wcscmp:
  case Builtin::BI__builtin_strncmp:
  case Builtin::BI__builtin_wcsncmp:
  case Builtin::BI__builtin_memcmp:
  case Builtin::BI__builtin_wmemcmp: {
    LValue String1, String2;
    if (!EvaluatePointer(E->getArg(0), String1, Info) ||
        !EvaluatePointer(E->getArg(1), String2, Info))
      return false;

    QualType CharTy = E->getArg(0)->getType()->getPointeeType();

    uint64_t MaxLength = uint64_t(-1);
    if (BuiltinOp != Builtin::BIstrcmp &&
        BuiltinOp != Builtin::BIwcscmp &&
        BuiltinOp != Builtin::BI__builtin_strcmp &&
        BuiltinOp != Builtin::BI__builtin_wcscmp) {
      APSInt N;
      if (!EvaluateInteger(E->getArg(2), N, Info))
        return false;
      MaxLength = N.getExtValue();
    }
    bool StopAtNull = (BuiltinOp != Builtin::BImemcmp &&
                       BuiltinOp != Builtin::BIwmemcmp &&
                       BuiltinOp != Builtin::BI__builtin_memcmp &&
                       BuiltinOp != Builtin::BI__builtin_wmemcmp);
    bool IsWide = BuiltinOp == Builtin::BIwcscmp ||
                  BuiltinOp == Builtin::BIwcsncmp ||
                  BuiltinOp == Builtin::BIwmemcmp ||
                  BuiltinOp == Builtin::BI__builtin_wcscmp ||
                  BuiltinOp == Builtin::BI__builtin_wcsncmp ||
                  BuiltinOp == Builtin::BI__builtin_wmemcmp;
    for (; MaxLength; --MaxLength) {
      APValue Char1, Char2;
      if (!handleLValueToRValueConversion(Info, E, CharTy, String1, Char1) ||
          !handleLValueToRValueConversion(Info, E, CharTy, String2, Char2) ||
          !Char1.isInt() || !Char2.isInt())
        return false;
      if (Char1.getInt() != Char2.getInt()) {
        if (IsWide) // wmemcmp compares with wchar_t signedness.
          return Success(Char1.getInt() < Char2.getInt() ? -1 : 1, E);
        // memcmp always compares unsigned chars.
        return Success(Char1.getInt().ult(Char2.getInt()) ? -1 : 1, E);
      }
      if (StopAtNull && !Char1.getInt())
        return Success(0, E);
      assert(!(StopAtNull && !Char2.getInt()));
      if (!HandleLValueArrayAdjustment(Info, E, String1, CharTy, 1) ||
          !HandleLValueArrayAdjustment(Info, E, String2, CharTy, 1))
        return false;
    }
    // We hit the strncmp / memcmp limit.
    return Success(0, E);
  }

  case Builtin::BI__atomic_always_lock_free:
  case Builtin::BI__atomic_is_lock_free:
  case Builtin::BI__c11_atomic_is_lock_free: {
    APSInt SizeVal;
    if (!EvaluateInteger(E->getArg(0), SizeVal, Info))
      return false;

    // For __atomic_is_lock_free(sizeof(_Atomic(T))), if the size is a power
    // of two less than the maximum inline atomic width, we know it is
    // lock-free.  If the size isn't a power of two, or greater than the
    // maximum alignment where we promote atomics, we know it is not lock-free
    // (at least not in the sense of atomic_is_lock_free).  Otherwise,
    // the answer can only be determined at runtime; for example, 16-byte
    // atomics have lock-free implementations on some, but not all,
    // x86-64 processors.

    // Check power-of-two.
    CharUnits Size = CharUnits::fromQuantity(SizeVal.getZExtValue());
    if (Size.isPowerOfTwo()) {
      // Check against inlining width.
      unsigned InlineWidthBits =
          Info.Ctx.getTargetInfo().getMaxAtomicInlineWidth();
      if (Size <= Info.Ctx.toCharUnitsFromBits(InlineWidthBits)) {
        if (BuiltinOp == Builtin::BI__c11_atomic_is_lock_free ||
            Size == CharUnits::One() ||
            E->getArg(1)->isNullPointerConstant(Info.Ctx,
                                                Expr::NPC_NeverValueDependent))
          // OK, we will inline appropriately-aligned operations of this size,
          // and _Atomic(T) is appropriately-aligned.
          return Success(1, E);

        QualType PointeeType = E->getArg(1)->IgnoreImpCasts()->getType()->
          castAs<PointerType>()->getPointeeType();
        if (!PointeeType->isIncompleteType() &&
            Info.Ctx.getTypeAlignInChars(PointeeType) >= Size) {
          // OK, we will inline operations on this object.
          return Success(1, E);
        }
      }
    }

    return BuiltinOp == Builtin::BI__atomic_always_lock_free ?
        Success(0, E) : Error(E);
  }
  case Builtin::BIomp_is_initial_device:
    // We can decide statically which value the runtime would return if called.
    return Success(Info.getLangOpts().OpenMPIsDevice ? 0 : 1, E);
  case Builtin::BI__builtin_add_overflow:
  case Builtin::BI__builtin_sub_overflow:
  case Builtin::BI__builtin_mul_overflow:
  case Builtin::BI__builtin_sadd_overflow:
  case Builtin::BI__builtin_uadd_overflow:
  case Builtin::BI__builtin_uaddl_overflow:
  case Builtin::BI__builtin_uaddll_overflow:
  case Builtin::BI__builtin_usub_overflow:
  case Builtin::BI__builtin_usubl_overflow:
  case Builtin::BI__builtin_usubll_overflow:
  case Builtin::BI__builtin_umul_overflow:
  case Builtin::BI__builtin_umull_overflow:
  case Builtin::BI__builtin_umulll_overflow:
  case Builtin::BI__builtin_saddl_overflow:
  case Builtin::BI__builtin_saddll_overflow:
  case Builtin::BI__builtin_ssub_overflow:
  case Builtin::BI__builtin_ssubl_overflow:
  case Builtin::BI__builtin_ssubll_overflow:
  case Builtin::BI__builtin_smul_overflow:
  case Builtin::BI__builtin_smull_overflow:
  case Builtin::BI__builtin_smulll_overflow: {
    LValue ResultLValue;
    APSInt LHS, RHS;

    QualType ResultType = E->getArg(2)->getType()->getPointeeType();
    if (!EvaluateInteger(E->getArg(0), LHS, Info) ||
        !EvaluateInteger(E->getArg(1), RHS, Info) ||
        !EvaluatePointer(E->getArg(2), ResultLValue, Info))
      return false;

    APSInt Result;
    bool DidOverflow = false;

    // If the types don't have to match, enlarge all 3 to the largest of them.
    if (BuiltinOp == Builtin::BI__builtin_add_overflow ||
        BuiltinOp == Builtin::BI__builtin_sub_overflow ||
        BuiltinOp == Builtin::BI__builtin_mul_overflow) {
      bool IsSigned = LHS.isSigned() || RHS.isSigned() ||
                      ResultType->isSignedIntegerOrEnumerationType();
      bool AllSigned = LHS.isSigned() && RHS.isSigned() &&
                      ResultType->isSignedIntegerOrEnumerationType();
      uint64_t LHSSize = LHS.getBitWidth();
      uint64_t RHSSize = RHS.getBitWidth();
      uint64_t ResultSize = Info.Ctx.getTypeSize(ResultType);
      uint64_t MaxBits = std::max(std::max(LHSSize, RHSSize), ResultSize);

      // Add an additional bit if the signedness isn't uniformly agreed to. We
      // could do this ONLY if there is a signed and an unsigned that both have
      // MaxBits, but the code to check that is pretty nasty.  The issue will be
      // caught in the shrink-to-result later anyway.
      if (IsSigned && !AllSigned)
        ++MaxBits;

      LHS = APSInt(IsSigned ? LHS.sextOrSelf(MaxBits) : LHS.zextOrSelf(MaxBits),
                   !IsSigned);
      RHS = APSInt(IsSigned ? RHS.sextOrSelf(MaxBits) : RHS.zextOrSelf(MaxBits),
                   !IsSigned);
      Result = APSInt(MaxBits, !IsSigned);
    }

    // Find largest int.
    switch (BuiltinOp) {
    default:
      llvm_unreachable("Invalid value for BuiltinOp");
    case Builtin::BI__builtin_add_overflow:
    case Builtin::BI__builtin_sadd_overflow:
    case Builtin::BI__builtin_saddl_overflow:
    case Builtin::BI__builtin_saddll_overflow:
    case Builtin::BI__builtin_uadd_overflow:
    case Builtin::BI__builtin_uaddl_overflow:
    case Builtin::BI__builtin_uaddll_overflow:
      Result = LHS.isSigned() ? LHS.sadd_ov(RHS, DidOverflow)
                              : LHS.uadd_ov(RHS, DidOverflow);
      break;
    case Builtin::BI__builtin_sub_overflow:
    case Builtin::BI__builtin_ssub_overflow:
    case Builtin::BI__builtin_ssubl_overflow:
    case Builtin::BI__builtin_ssubll_overflow:
    case Builtin::BI__builtin_usub_overflow:
    case Builtin::BI__builtin_usubl_overflow:
    case Builtin::BI__builtin_usubll_overflow:
      Result = LHS.isSigned() ? LHS.ssub_ov(RHS, DidOverflow)
                              : LHS.usub_ov(RHS, DidOverflow);
      break;
    case Builtin::BI__builtin_mul_overflow:
    case Builtin::BI__builtin_smul_overflow:
    case Builtin::BI__builtin_smull_overflow:
    case Builtin::BI__builtin_smulll_overflow:
    case Builtin::BI__builtin_umul_overflow:
    case Builtin::BI__builtin_umull_overflow:
    case Builtin::BI__builtin_umulll_overflow:
      Result = LHS.isSigned() ? LHS.smul_ov(RHS, DidOverflow)
                              : LHS.umul_ov(RHS, DidOverflow);
      break;
    }

    // In the case where multiple sizes are allowed, truncate and see if
    // the values are the same.
    if (BuiltinOp == Builtin::BI__builtin_add_overflow ||
        BuiltinOp == Builtin::BI__builtin_sub_overflow ||
        BuiltinOp == Builtin::BI__builtin_mul_overflow) {
      // APSInt doesn't have a TruncOrSelf, so we use extOrTrunc instead,
      // since it will give us the behavior of a TruncOrSelf in the case where
      // its parameter <= its size.  We previously set Result to be at least the
      // type-size of the result, so getTypeSize(ResultType) <= Result.BitWidth
      // will work exactly like TruncOrSelf.
      APSInt Temp = Result.extOrTrunc(Info.Ctx.getTypeSize(ResultType));
      Temp.setIsSigned(ResultType->isSignedIntegerOrEnumerationType());

      if (!APSInt::isSameValue(Temp, Result))
        DidOverflow = true;
      Result = Temp;
    }

    APValue APV{Result};
    if (!handleAssignment(Info, E, ResultLValue, ResultType, APV))
      return false;
    return Success(DidOverflow, E);
  }
  }
}

/// Determine whether this is a pointer past the end of the complete
/// object referred to by the lvalue.
static bool isOnePastTheEndOfCompleteObject(const ASTContext &Ctx,
                                            const LValue &LV) {
  // A null pointer can be viewed as being "past the end" but we don't
  // choose to look at it that way here.
  if (!LV.getLValueBase())
    return false;

  // If the designator is valid and refers to a subobject, we're not pointing
  // past the end.
  if (!LV.getLValueDesignator().Invalid &&
      !LV.getLValueDesignator().isOnePastTheEnd())
    return false;

  // A pointer to an incomplete type might be past-the-end if the type's size is
  // zero.  We cannot tell because the type is incomplete.
  QualType Ty = getType(LV.getLValueBase());
  if (Ty->isIncompleteType())
    return true;

  // We're a past-the-end pointer if we point to the byte after the object,
  // no matter what our type or path is.
  auto Size = Ctx.getTypeSizeInChars(Ty);
  return LV.getLValueOffset() == Size;
}

namespace {

/// Data recursive integer evaluator of certain binary operators.
///
/// We use a data recursive algorithm for binary operators so that we are able
/// to handle extreme cases of chained binary operators without causing stack
/// overflow.
class DataRecursiveIntBinOpEvaluator {
  struct EvalResult {
    APValue Val;
    bool Failed;

    EvalResult() : Failed(false) { }

    void swap(EvalResult &RHS) {
      Val.swap(RHS.Val);
      Failed = RHS.Failed;
      RHS.Failed = false;
    }
  };

  struct Job {
    const Expr *E;
    EvalResult LHSResult; // meaningful only for binary operator expression.
    enum { AnyExprKind, BinOpKind, BinOpVisitedLHSKind } Kind;

    Job() = default;
    Job(Job &&) = default;

    void startSpeculativeEval(EvalInfo &Info) {
      SpecEvalRAII = SpeculativeEvaluationRAII(Info);
    }

  private:
    SpeculativeEvaluationRAII SpecEvalRAII;
  };

  SmallVector<Job, 16> Queue;

  IntExprEvaluator &IntEval;
  EvalInfo &Info;
  APValue &FinalResult;

public:
  DataRecursiveIntBinOpEvaluator(IntExprEvaluator &IntEval, APValue &Result)
    : IntEval(IntEval), Info(IntEval.getEvalInfo()), FinalResult(Result) { }

  /// True if \param E is a binary operator that we are going to handle
  /// data recursively.
  /// We handle binary operators that are comma, logical, or that have operands
  /// with integral or enumeration type.
  static bool shouldEnqueue(const BinaryOperator *E) {
    return E->getOpcode() == BO_Comma || E->isLogicalOp() ||
           (E->isRValue() && E->getType()->isIntegralOrEnumerationType() &&
            E->getLHS()->getType()->isIntegralOrEnumerationType() &&
            E->getRHS()->getType()->isIntegralOrEnumerationType());
  }

  bool Traverse(const BinaryOperator *E) {
    enqueue(E);
    EvalResult PrevResult;
    while (!Queue.empty())
      process(PrevResult);

    if (PrevResult.Failed) return false;

    FinalResult.swap(PrevResult.Val);
    return true;
  }

private:
  bool Success(uint64_t Value, const Expr *E, APValue &Result) {
    return IntEval.Success(Value, E, Result);
  }
  bool Success(const APSInt &Value, const Expr *E, APValue &Result) {
    return IntEval.Success(Value, E, Result);
  }
  bool Error(const Expr *E) {
    return IntEval.Error(E);
  }
  bool Error(const Expr *E, diag::kind D) {
    return IntEval.Error(E, D);
  }

  OptionalDiagnostic CCEDiag(const Expr *E, diag::kind D) {
    return Info.CCEDiag(E, D);
  }

  // Returns true if visiting the RHS is necessary, false otherwise.
  bool VisitBinOpLHSOnly(EvalResult &LHSResult, const BinaryOperator *E,
                         bool &SuppressRHSDiags);

  bool VisitBinOp(const EvalResult &LHSResult, const EvalResult &RHSResult,
                  const BinaryOperator *E, APValue &Result);

  void EvaluateExpr(const Expr *E, EvalResult &Result) {
    Result.Failed = !Evaluate(Result.Val, Info, E);
    if (Result.Failed)
      Result.Val = APValue();
  }

  void process(EvalResult &Result);

  void enqueue(const Expr *E) {
    E = E->IgnoreParens();
    Queue.resize(Queue.size()+1);
    Queue.back().E = E;
    Queue.back().Kind = Job::AnyExprKind;
  }
};

}

bool DataRecursiveIntBinOpEvaluator::
       VisitBinOpLHSOnly(EvalResult &LHSResult, const BinaryOperator *E,
                         bool &SuppressRHSDiags) {
  if (E->getOpcode() == BO_Comma) {
    // Ignore LHS but note if we could not evaluate it.
    if (LHSResult.Failed)
      return Info.noteSideEffect();
    return true;
  }

  if (E->isLogicalOp()) {
    bool LHSAsBool;
    if (!LHSResult.Failed && HandleConversionToBool(LHSResult.Val, LHSAsBool)) {
      // We were able to evaluate the LHS, see if we can get away with not
      // evaluating the RHS: 0 && X -> 0, 1 || X -> 1
      if (LHSAsBool == (E->getOpcode() == BO_LOr)) {
        Success(LHSAsBool, E, LHSResult.Val);
        return false; // Ignore RHS
      }
    } else {
      LHSResult.Failed = true;

      // Since we weren't able to evaluate the left hand side, it
      // might have had side effects.
      if (!Info.noteSideEffect())
        return false;

      // We can't evaluate the LHS; however, sometimes the result
      // is determined by the RHS: X && 0 -> 0, X || 1 -> 1.
      // Don't ignore RHS and suppress diagnostics from this arm.
      SuppressRHSDiags = true;
    }

    return true;
  }

  assert(E->getLHS()->getType()->isIntegralOrEnumerationType() &&
         E->getRHS()->getType()->isIntegralOrEnumerationType());

  if (LHSResult.Failed && !Info.noteFailure())
    return false; // Ignore RHS;

  return true;
}

static void addOrSubLValueAsInteger(APValue &LVal, const APSInt &Index,
                                    bool IsSub) {
  // Compute the new offset in the appropriate width, wrapping at 64 bits.
  // FIXME: When compiling for a 32-bit target, we should use 32-bit
  // offsets.
  assert(!LVal.hasLValuePath() && "have designator for integer lvalue");
  CharUnits &Offset = LVal.getLValueOffset();
  uint64_t Offset64 = Offset.getQuantity();
  uint64_t Index64 = Index.extOrTrunc(64).getZExtValue();
  Offset = CharUnits::fromQuantity(IsSub ? Offset64 - Index64
                                         : Offset64 + Index64);
}

bool DataRecursiveIntBinOpEvaluator::
       VisitBinOp(const EvalResult &LHSResult, const EvalResult &RHSResult,
                  const BinaryOperator *E, APValue &Result) {
  if (E->getOpcode() == BO_Comma) {
    if (RHSResult.Failed)
      return false;
    Result = RHSResult.Val;
    return true;
  }

  if (E->isLogicalOp()) {
    bool lhsResult, rhsResult;
    bool LHSIsOK = HandleConversionToBool(LHSResult.Val, lhsResult);
    bool RHSIsOK = HandleConversionToBool(RHSResult.Val, rhsResult);

    if (LHSIsOK) {
      if (RHSIsOK) {
        if (E->getOpcode() == BO_LOr)
          return Success(lhsResult || rhsResult, E, Result);
        else
          return Success(lhsResult && rhsResult, E, Result);
      }
    } else {
      if (RHSIsOK) {
        // We can't evaluate the LHS; however, sometimes the result
        // is determined by the RHS: X && 0 -> 0, X || 1 -> 1.
        if (rhsResult == (E->getOpcode() == BO_LOr))
          return Success(rhsResult, E, Result);
      }
    }

    return false;
  }

  assert(E->getLHS()->getType()->isIntegralOrEnumerationType() &&
         E->getRHS()->getType()->isIntegralOrEnumerationType());

  if (LHSResult.Failed || RHSResult.Failed)
    return false;

  const APValue &LHSVal = LHSResult.Val;
  const APValue &RHSVal = RHSResult.Val;

  // Handle cases like (unsigned long)&a + 4.
  if (E->isAdditiveOp() && LHSVal.isLValue() && RHSVal.isInt()) {
    Result = LHSVal;
    addOrSubLValueAsInteger(Result, RHSVal.getInt(), E->getOpcode() == BO_Sub);
    return true;
  }

  // Handle cases like 4 + (unsigned long)&a
  if (E->getOpcode() == BO_Add &&
      RHSVal.isLValue() && LHSVal.isInt()) {
    Result = RHSVal;
    addOrSubLValueAsInteger(Result, LHSVal.getInt(), /*IsSub*/false);
    return true;
  }

  if (E->getOpcode() == BO_Sub && LHSVal.isLValue() && RHSVal.isLValue()) {
    // Handle (intptr_t)&&A - (intptr_t)&&B.
    if (!LHSVal.getLValueOffset().isZero() ||
        !RHSVal.getLValueOffset().isZero())
      return false;
    const Expr *LHSExpr = LHSVal.getLValueBase().dyn_cast<const Expr*>();
    const Expr *RHSExpr = RHSVal.getLValueBase().dyn_cast<const Expr*>();
    if (!LHSExpr || !RHSExpr)
      return false;
    const AddrLabelExpr *LHSAddrExpr = dyn_cast<AddrLabelExpr>(LHSExpr);
    const AddrLabelExpr *RHSAddrExpr = dyn_cast<AddrLabelExpr>(RHSExpr);
    if (!LHSAddrExpr || !RHSAddrExpr)
      return false;
    // Make sure both labels come from the same function.
    if (LHSAddrExpr->getLabel()->getDeclContext() !=
        RHSAddrExpr->getLabel()->getDeclContext())
      return false;
    Result = APValue(LHSAddrExpr, RHSAddrExpr);
    return true;
  }

  // All the remaining cases expect both operands to be an integer
  if (!LHSVal.isInt() || !RHSVal.isInt())
    return Error(E);

  // Set up the width and signedness manually, in case it can't be deduced
  // from the operation we're performing.
  // FIXME: Don't do this in the cases where we can deduce it.
  APSInt Value(Info.Ctx.getIntWidth(E->getType()),
               E->getType()->isUnsignedIntegerOrEnumerationType());
  if (!handleIntIntBinOp(Info, E, LHSVal.getInt(), E->getOpcode(),
                         RHSVal.getInt(), Value))
    return false;
  return Success(Value, E, Result);
}

void DataRecursiveIntBinOpEvaluator::process(EvalResult &Result) {
  Job &job = Queue.back();

  switch (job.Kind) {
    case Job::AnyExprKind: {
      if (const BinaryOperator *Bop = dyn_cast<BinaryOperator>(job.E)) {
        if (shouldEnqueue(Bop)) {
          job.Kind = Job::BinOpKind;
          enqueue(Bop->getLHS());
          return;
        }
      }

      EvaluateExpr(job.E, Result);
      Queue.pop_back();
      return;
    }

    case Job::BinOpKind: {
      const BinaryOperator *Bop = cast<BinaryOperator>(job.E);
      bool SuppressRHSDiags = false;
      if (!VisitBinOpLHSOnly(Result, Bop, SuppressRHSDiags)) {
        Queue.pop_back();
        return;
      }
      if (SuppressRHSDiags)
        job.startSpeculativeEval(Info);
      job.LHSResult.swap(Result);
      job.Kind = Job::BinOpVisitedLHSKind;
      enqueue(Bop->getRHS());
      return;
    }

    case Job::BinOpVisitedLHSKind: {
      const BinaryOperator *Bop = cast<BinaryOperator>(job.E);
      EvalResult RHS;
      RHS.swap(Result);
      Result.Failed = !VisitBinOp(job.LHSResult, RHS, Bop, Result.Val);
      Queue.pop_back();
      return;
    }
  }

  llvm_unreachable("Invalid Job::Kind!");
}

namespace {
/// Used when we determine that we should fail, but can keep evaluating prior to
/// noting that we had a failure.
class DelayedNoteFailureRAII {
  EvalInfo &Info;
  bool NoteFailure;

public:
  DelayedNoteFailureRAII(EvalInfo &Info, bool NoteFailure = true)
      : Info(Info), NoteFailure(NoteFailure) {}
  ~DelayedNoteFailureRAII() {
    if (NoteFailure) {
      bool ContinueAfterFailure = Info.noteFailure();
      (void)ContinueAfterFailure;
      assert(ContinueAfterFailure &&
             "Shouldn't have kept evaluating on failure.");
    }
  }
};
}

template <class SuccessCB, class AfterCB>
static bool
EvaluateComparisonBinaryOperator(EvalInfo &Info, const BinaryOperator *E,
                                 SuccessCB &&Success, AfterCB &&DoAfter) {
  assert(E->isComparisonOp() && "expected comparison operator");
  assert((E->getOpcode() == BO_Cmp ||
          E->getType()->isIntegralOrEnumerationType()) &&
         "unsupported binary expression evaluation");
  auto Error = [&](const Expr *E) {
    Info.FFDiag(E, diag::note_invalid_subexpr_in_const_expr);
    return false;
  };

  using CCR = ComparisonCategoryResult;
  bool IsRelational = E->isRelationalOp();
  bool IsEquality = E->isEqualityOp();
  if (E->getOpcode() == BO_Cmp) {
    const ComparisonCategoryInfo &CmpInfo =
        Info.Ctx.CompCategories.getInfoForType(E->getType());
    IsRelational = CmpInfo.isOrdered();
    IsEquality = CmpInfo.isEquality();
  }

  QualType LHSTy = E->getLHS()->getType();
  QualType RHSTy = E->getRHS()->getType();

  if (LHSTy->isIntegralOrEnumerationType() &&
      RHSTy->isIntegralOrEnumerationType()) {
    APSInt LHS, RHS;
    bool LHSOK = EvaluateInteger(E->getLHS(), LHS, Info);
    if (!LHSOK && !Info.noteFailure())
      return false;
    if (!EvaluateInteger(E->getRHS(), RHS, Info) || !LHSOK)
      return false;
    if (LHS < RHS)
      return Success(CCR::Less, E);
    if (LHS > RHS)
      return Success(CCR::Greater, E);
    return Success(CCR::Equal, E);
  }

  if (LHSTy->isAnyComplexType() || RHSTy->isAnyComplexType()) {
    ComplexValue LHS, RHS;
    bool LHSOK;
    if (E->isAssignmentOp()) {
      LValue LV;
      EvaluateLValue(E->getLHS(), LV, Info);
      LHSOK = false;
    } else if (LHSTy->isRealFloatingType()) {
      LHSOK = EvaluateFloat(E->getLHS(), LHS.FloatReal, Info);
      if (LHSOK) {
        LHS.makeComplexFloat();
        LHS.FloatImag = APFloat(LHS.FloatReal.getSemantics());
      }
    } else {
      LHSOK = EvaluateComplex(E->getLHS(), LHS, Info);
    }
    if (!LHSOK && !Info.noteFailure())
      return false;

    if (E->getRHS()->getType()->isRealFloatingType()) {
      if (!EvaluateFloat(E->getRHS(), RHS.FloatReal, Info) || !LHSOK)
        return false;
      RHS.makeComplexFloat();
      RHS.FloatImag = APFloat(RHS.FloatReal.getSemantics());
    } else if (!EvaluateComplex(E->getRHS(), RHS, Info) || !LHSOK)
      return false;

    if (LHS.isComplexFloat()) {
      APFloat::cmpResult CR_r =
        LHS.getComplexFloatReal().compare(RHS.getComplexFloatReal());
      APFloat::cmpResult CR_i =
        LHS.getComplexFloatImag().compare(RHS.getComplexFloatImag());
      bool IsEqual = CR_r == APFloat::cmpEqual && CR_i == APFloat::cmpEqual;
      return Success(IsEqual ? CCR::Equal : CCR::Nonequal, E);
    } else {
      assert(IsEquality && "invalid complex comparison");
      bool IsEqual = LHS.getComplexIntReal() == RHS.getComplexIntReal() &&
                     LHS.getComplexIntImag() == RHS.getComplexIntImag();
      return Success(IsEqual ? CCR::Equal : CCR::Nonequal, E);
    }
  }

  if (LHSTy->isRealFloatingType() &&
      RHSTy->isRealFloatingType()) {
    APFloat RHS(0.0), LHS(0.0);

    bool LHSOK = EvaluateFloat(E->getRHS(), RHS, Info);
    if (!LHSOK && !Info.noteFailure())
      return false;

    if (!EvaluateFloat(E->getLHS(), LHS, Info) || !LHSOK)
      return false;

    assert(E->isComparisonOp() && "Invalid binary operator!");
    auto GetCmpRes = [&]() {
      switch (LHS.compare(RHS)) {
      case APFloat::cmpEqual:
        return CCR::Equal;
      case APFloat::cmpLessThan:
        return CCR::Less;
      case APFloat::cmpGreaterThan:
        return CCR::Greater;
      case APFloat::cmpUnordered:
        return CCR::Unordered;
      }
      llvm_unreachable("Unrecognised APFloat::cmpResult enum");
    };

    return Success(GetCmpRes(), E);
  }

  if (LHSTy->isPointerType() && RHSTy->isPointerType()) {
    LValue LHSValue, RHSValue;

    bool LHSOK = EvaluatePointer(E->getLHS(), LHSValue, Info);
    if (!LHSOK && !Info.noteFailure())
      return false;

    if (!EvaluatePointer(E->getRHS(), RHSValue, Info) || !LHSOK)
      return false;

    // Reject differing bases from the normal codepath; we special-case
    // comparisons to null.
    if (!HasSameBase(LHSValue, RHSValue)) {
      // Inequalities and subtractions between unrelated pointers have
      // unspecified or undefined behavior.
      if (!IsEquality)
        return Error(E);
      // A constant address may compare equal to the address of a symbol.
      // The one exception is that address of an object cannot compare equal
      // to a null pointer constant.
      if ((!LHSValue.Base && !LHSValue.Offset.isZero()) ||
          (!RHSValue.Base && !RHSValue.Offset.isZero()))
        return Error(E);
      // It's implementation-defined whether distinct literals will have
      // distinct addresses. In clang, the result of such a comparison is
      // unspecified, so it is not a constant expression. However, we do know
      // that the address of a literal will be non-null.
      if ((IsLiteralLValue(LHSValue) || IsLiteralLValue(RHSValue)) &&
          LHSValue.Base && RHSValue.Base)
        return Error(E);
      // We can't tell whether weak symbols will end up pointing to the same
      // object.
      if (IsWeakLValue(LHSValue) || IsWeakLValue(RHSValue))
        return Error(E);
      // We can't compare the address of the start of one object with the
      // past-the-end address of another object, per C++ DR1652.
      if ((LHSValue.Base && LHSValue.Offset.isZero() &&
           isOnePastTheEndOfCompleteObject(Info.Ctx, RHSValue)) ||
          (RHSValue.Base && RHSValue.Offset.isZero() &&
           isOnePastTheEndOfCompleteObject(Info.Ctx, LHSValue)))
        return Error(E);
      // We can't tell whether an object is at the same address as another
      // zero sized object.
      if ((RHSValue.Base && isZeroSized(LHSValue)) ||
          (LHSValue.Base && isZeroSized(RHSValue)))
        return Error(E);
      return Success(CCR::Nonequal, E);
    }

    const CharUnits &LHSOffset = LHSValue.getLValueOffset();
    const CharUnits &RHSOffset = RHSValue.getLValueOffset();

    SubobjectDesignator &LHSDesignator = LHSValue.getLValueDesignator();
    SubobjectDesignator &RHSDesignator = RHSValue.getLValueDesignator();

    // C++11 [expr.rel]p3:
    //   Pointers to void (after pointer conversions) can be compared, with a
    //   result defined as follows: If both pointers represent the same
    //   address or are both the null pointer value, the result is true if the
    //   operator is <= or >= and false otherwise; otherwise the result is
    //   unspecified.
    // We interpret this as applying to pointers to *cv* void.
    if (LHSTy->isVoidPointerType() && LHSOffset != RHSOffset && IsRelational)
      Info.CCEDiag(E, diag::note_constexpr_void_comparison);

    // C++11 [expr.rel]p2:
    // - If two pointers point to non-static data members of the same object,
    //   or to subobjects or array elements fo such members, recursively, the
    //   pointer to the later declared member compares greater provided the
    //   two members have the same access control and provided their class is
    //   not a union.
    //   [...]
    // - Otherwise pointer comparisons are unspecified.
    if (!LHSDesignator.Invalid && !RHSDesignator.Invalid && IsRelational) {
      bool WasArrayIndex;
      unsigned Mismatch = FindDesignatorMismatch(
          getType(LHSValue.Base), LHSDesignator, RHSDesignator, WasArrayIndex);
      // At the point where the designators diverge, the comparison has a
      // specified value if:
      //  - we are comparing array indices
      //  - we are comparing fields of a union, or fields with the same access
      // Otherwise, the result is unspecified and thus the comparison is not a
      // constant expression.
      if (!WasArrayIndex && Mismatch < LHSDesignator.Entries.size() &&
          Mismatch < RHSDesignator.Entries.size()) {
        const FieldDecl *LF = getAsField(LHSDesignator.Entries[Mismatch]);
        const FieldDecl *RF = getAsField(RHSDesignator.Entries[Mismatch]);
        if (!LF && !RF)
          Info.CCEDiag(E, diag::note_constexpr_pointer_comparison_base_classes);
        else if (!LF)
          Info.CCEDiag(E, diag::note_constexpr_pointer_comparison_base_field)
              << getAsBaseClass(LHSDesignator.Entries[Mismatch])
              << RF->getParent() << RF;
        else if (!RF)
          Info.CCEDiag(E, diag::note_constexpr_pointer_comparison_base_field)
              << getAsBaseClass(RHSDesignator.Entries[Mismatch])
              << LF->getParent() << LF;
        else if (!LF->getParent()->isUnion() &&
                 LF->getAccess() != RF->getAccess())
          Info.CCEDiag(E,
                       diag::note_constexpr_pointer_comparison_differing_access)
              << LF << LF->getAccess() << RF << RF->getAccess()
              << LF->getParent();
      }
    }

    // The comparison here must be unsigned, and performed with the same
    // width as the pointer.
    unsigned PtrSize = Info.Ctx.getTypeSize(LHSTy);
    uint64_t CompareLHS = LHSOffset.getQuantity();
    uint64_t CompareRHS = RHSOffset.getQuantity();
    assert(PtrSize <= 64 && "Unexpected pointer width");
    uint64_t Mask = ~0ULL >> (64 - PtrSize);
    CompareLHS &= Mask;
    CompareRHS &= Mask;

    // If there is a base and this is a relational operator, we can only
    // compare pointers within the object in question; otherwise, the result
    // depends on where the object is located in memory.
    if (!LHSValue.Base.isNull() && IsRelational) {
      QualType BaseTy = getType(LHSValue.Base);
      if (BaseTy->isIncompleteType())
        return Error(E);
      CharUnits Size = Info.Ctx.getTypeSizeInChars(BaseTy);
      uint64_t OffsetLimit = Size.getQuantity();
      if (CompareLHS > OffsetLimit || CompareRHS > OffsetLimit)
        return Error(E);
    }

    if (CompareLHS < CompareRHS)
      return Success(CCR::Less, E);
    if (CompareLHS > CompareRHS)
      return Success(CCR::Greater, E);
    return Success(CCR::Equal, E);
  }

  if (LHSTy->isMemberPointerType()) {
    assert(IsEquality && "unexpected member pointer operation");
    assert(RHSTy->isMemberPointerType() && "invalid comparison");

    MemberPtr LHSValue, RHSValue;

    bool LHSOK = EvaluateMemberPointer(E->getLHS(), LHSValue, Info);
    if (!LHSOK && !Info.noteFailure())
      return false;

    if (!EvaluateMemberPointer(E->getRHS(), RHSValue, Info) || !LHSOK)
      return false;

    // C++11 [expr.eq]p2:
    //   If both operands are null, they compare equal. Otherwise if only one is
    //   null, they compare unequal.
    if (!LHSValue.getDecl() || !RHSValue.getDecl()) {
      bool Equal = !LHSValue.getDecl() && !RHSValue.getDecl();
      return Success(Equal ? CCR::Equal : CCR::Nonequal, E);
    }

    //   Otherwise if either is a pointer to a virtual member function, the
    //   result is unspecified.
    if (const CXXMethodDecl *MD = dyn_cast<CXXMethodDecl>(LHSValue.getDecl()))
      if (MD->isVirtual())
        Info.CCEDiag(E, diag::note_constexpr_compare_virtual_mem_ptr) << MD;
    if (const CXXMethodDecl *MD = dyn_cast<CXXMethodDecl>(RHSValue.getDecl()))
      if (MD->isVirtual())
        Info.CCEDiag(E, diag::note_constexpr_compare_virtual_mem_ptr) << MD;

    //   Otherwise they compare equal if and only if they would refer to the
    //   same member of the same most derived object or the same subobject if
    //   they were dereferenced with a hypothetical object of the associated
    //   class type.
    bool Equal = LHSValue == RHSValue;
    return Success(Equal ? CCR::Equal : CCR::Nonequal, E);
  }

  if (LHSTy->isNullPtrType()) {
    assert(E->isComparisonOp() && "unexpected nullptr operation");
    assert(RHSTy->isNullPtrType() && "missing pointer conversion");
    // C++11 [expr.rel]p4, [expr.eq]p3: If two operands of type std::nullptr_t
    // are compared, the result is true of the operator is <=, >= or ==, and
    // false otherwise.
    return Success(CCR::Equal, E);
  }

  if (LHSTy->isReflectionType() && RHSTy->isReflectionType()) {
    APValue LHSValue, RHSValue;
    if (!Evaluate(LHSValue, Info, E->getLHS()))
      return false;
    if (!Evaluate(RHSValue, Info, E->getRHS()))
      return false;

    if (Reflection::Equal(Info.Ctx, LHSValue, RHSValue))
      return Success(CCR::Equal, E);
    else
      return Success(CCR::Nonequal, E);
  }

  return DoAfter();
}

bool RecordExprEvaluator::VisitBinCmp(const BinaryOperator *E) {
  if (!CheckLiteralType(Info, E))
    return false;

  auto OnSuccess = [&](ComparisonCategoryResult ResKind,
                       const BinaryOperator *E) {
    // Evaluation succeeded. Lookup the information for the comparison category
    // type and fetch the VarDecl for the result.
    const ComparisonCategoryInfo &CmpInfo =
        Info.Ctx.CompCategories.getInfoForType(E->getType());
    const VarDecl *VD =
        CmpInfo.getValueInfo(CmpInfo.makeWeakResult(ResKind))->VD;
    // Check and evaluate the result as a constant expression.
    LValue LV;
    LV.set(VD);
    if (!handleLValueToRValueConversion(Info, E, E->getType(), LV, Result))
      return false;
    return CheckConstantExpression(Info, E->getExprLoc(), E->getType(), Result);
  };
  return EvaluateComparisonBinaryOperator(Info, E, OnSuccess, [&]() {
    return ExprEvaluatorBaseTy::VisitBinCmp(E);
  });
}

bool IntExprEvaluator::VisitBinaryOperator(const BinaryOperator *E) {
  // We don't call noteFailure immediately because the assignment happens after
  // we evaluate LHS and RHS.
  if (!Info.keepEvaluatingAfterFailure() && E->isAssignmentOp())
    return Error(E);

  DelayedNoteFailureRAII MaybeNoteFailureLater(Info, E->isAssignmentOp());
  if (DataRecursiveIntBinOpEvaluator::shouldEnqueue(E))
    return DataRecursiveIntBinOpEvaluator(*this, Result).Traverse(E);

  assert((!E->getLHS()->getType()->isIntegralOrEnumerationType() ||
          !E->getRHS()->getType()->isIntegralOrEnumerationType()) &&
         "DataRecursiveIntBinOpEvaluator should have handled integral types");

  if (E->isComparisonOp()) {
    // Evaluate builtin binary comparisons by evaluating them as C++2a three-way
    // comparisons and then translating the result.
    auto OnSuccess = [&](ComparisonCategoryResult ResKind,
                         const BinaryOperator *E) {
      using CCR = ComparisonCategoryResult;
      bool IsEqual   = ResKind == CCR::Equal,
           IsLess    = ResKind == CCR::Less,
           IsGreater = ResKind == CCR::Greater;
      auto Op = E->getOpcode();
      switch (Op) {
      default:
        llvm_unreachable("unsupported binary operator");
      case BO_EQ:
      case BO_NE:
        return Success(IsEqual == (Op == BO_EQ), E);
      case BO_LT: return Success(IsLess, E);
      case BO_GT: return Success(IsGreater, E);
      case BO_LE: return Success(IsEqual || IsLess, E);
      case BO_GE: return Success(IsEqual || IsGreater, E);
      }
    };
    return EvaluateComparisonBinaryOperator(Info, E, OnSuccess, [&]() {
      return ExprEvaluatorBaseTy::VisitBinaryOperator(E);
    });
  }

  QualType LHSTy = E->getLHS()->getType();
  QualType RHSTy = E->getRHS()->getType();

  if (LHSTy->isPointerType() && RHSTy->isPointerType() &&
      E->getOpcode() == BO_Sub) {
    LValue LHSValue, RHSValue;

    bool LHSOK = EvaluatePointer(E->getLHS(), LHSValue, Info);
    if (!LHSOK && !Info.noteFailure())
      return false;

    if (!EvaluatePointer(E->getRHS(), RHSValue, Info) || !LHSOK)
      return false;

    // Reject differing bases from the normal codepath; we special-case
    // comparisons to null.
    if (!HasSameBase(LHSValue, RHSValue)) {
      // Handle &&A - &&B.
      if (!LHSValue.Offset.isZero() || !RHSValue.Offset.isZero())
        return Error(E);
      const Expr *LHSExpr = LHSValue.Base.dyn_cast<const Expr *>();
      const Expr *RHSExpr = RHSValue.Base.dyn_cast<const Expr *>();
      if (!LHSExpr || !RHSExpr)
        return Error(E);
      const AddrLabelExpr *LHSAddrExpr = dyn_cast<AddrLabelExpr>(LHSExpr);
      const AddrLabelExpr *RHSAddrExpr = dyn_cast<AddrLabelExpr>(RHSExpr);
      if (!LHSAddrExpr || !RHSAddrExpr)
        return Error(E);
      // Make sure both labels come from the same function.
      if (LHSAddrExpr->getLabel()->getDeclContext() !=
          RHSAddrExpr->getLabel()->getDeclContext())
        return Error(E);
      return Success(APValue(LHSAddrExpr, RHSAddrExpr), E);
    }
    const CharUnits &LHSOffset = LHSValue.getLValueOffset();
    const CharUnits &RHSOffset = RHSValue.getLValueOffset();

    SubobjectDesignator &LHSDesignator = LHSValue.getLValueDesignator();
    SubobjectDesignator &RHSDesignator = RHSValue.getLValueDesignator();

    // C++11 [expr.add]p6:
    //   Unless both pointers point to elements of the same array object, or
    //   one past the last element of the array object, the behavior is
    //   undefined.
    if (!LHSDesignator.Invalid && !RHSDesignator.Invalid &&
        !AreElementsOfSameArray(getType(LHSValue.Base), LHSDesignator,
                                RHSDesignator))
      Info.CCEDiag(E, diag::note_constexpr_pointer_subtraction_not_same_array);

    QualType Type = E->getLHS()->getType();
    QualType ElementType = Type->getAs<PointerType>()->getPointeeType();

    CharUnits ElementSize;
    if (!HandleSizeof(Info, E->getExprLoc(), ElementType, ElementSize))
      return false;

    // As an extension, a type may have zero size (empty struct or union in
    // C, array of zero length). Pointer subtraction in such cases has
    // undefined behavior, so is not constant.
    if (ElementSize.isZero()) {
      Info.FFDiag(E, diag::note_constexpr_pointer_subtraction_zero_size)
          << ElementType;
      return false;
    }

    // FIXME: LLVM and GCC both compute LHSOffset - RHSOffset at runtime,
    // and produce incorrect results when it overflows. Such behavior
    // appears to be non-conforming, but is common, so perhaps we should
    // assume the standard intended for such cases to be undefined behavior
    // and check for them.

    // Compute (LHSOffset - RHSOffset) / Size carefully, checking for
    // overflow in the final conversion to ptrdiff_t.
    APSInt LHS(llvm::APInt(65, (int64_t)LHSOffset.getQuantity(), true), false);
    APSInt RHS(llvm::APInt(65, (int64_t)RHSOffset.getQuantity(), true), false);
    APSInt ElemSize(llvm::APInt(65, (int64_t)ElementSize.getQuantity(), true),
                    false);
    APSInt TrueResult = (LHS - RHS) / ElemSize;
    APSInt Result = TrueResult.trunc(Info.Ctx.getIntWidth(E->getType()));

    if (Result.extend(65) != TrueResult &&
        !HandleOverflow(Info, E, TrueResult, E->getType()))
      return false;
    return Success(Result, E);
  }

  return ExprEvaluatorBaseTy::VisitBinaryOperator(E);
}

/// VisitUnaryExprOrTypeTraitExpr - Evaluate a sizeof, alignof or vec_step with
/// a result as the expression's type.
bool IntExprEvaluator::VisitUnaryExprOrTypeTraitExpr(
                                    const UnaryExprOrTypeTraitExpr *E) {
  switch(E->getKind()) {
  case UETT_PreferredAlignOf:
  case UETT_AlignOf: {
    if (E->isArgumentType())
      return Success(GetAlignOfType(Info, E->getArgumentType(), E->getKind()),
                     E);
    else
      return Success(GetAlignOfExpr(Info, E->getArgumentExpr(), E->getKind()),
                     E);
  }

  case UETT_VecStep: {
    QualType Ty = E->getTypeOfArgument();

    if (Ty->isVectorType()) {
      unsigned n = Ty->castAs<VectorType>()->getNumElements();

      // The vec_step built-in functions that take a 3-component
      // vector return 4. (OpenCL 1.1 spec 6.11.12)
      if (n == 3)
        n = 4;

      return Success(n, E);
    } else
      return Success(1, E);
  }

  case UETT_SizeOf: {
    QualType SrcTy = E->getTypeOfArgument();
    // C++ [expr.sizeof]p2: "When applied to a reference or a reference type,
    //   the result is the size of the referenced type."
    if (const ReferenceType *Ref = SrcTy->getAs<ReferenceType>())
      SrcTy = Ref->getPointeeType();

    CharUnits Sizeof;
    if (!HandleSizeof(Info, E->getExprLoc(), SrcTy, Sizeof))
      return false;
    return Success(Sizeof, E);
  }
  case UETT_OpenMPRequiredSimdAlign:
    assert(E->isArgumentType());
    return Success(
        Info.Ctx.toCharUnitsFromBits(
                    Info.Ctx.getOpenMPDefaultSimdAlign(E->getArgumentType()))
            .getQuantity(),
        E);
  }

  llvm_unreachable("unknown expr/type trait");
}

bool IntExprEvaluator::VisitOffsetOfExpr(const OffsetOfExpr *OOE) {
  CharUnits Result;
  unsigned n = OOE->getNumComponents();
  if (n == 0)
    return Error(OOE);
  QualType CurrentType = OOE->getTypeSourceInfo()->getType();
  for (unsigned i = 0; i != n; ++i) {
    OffsetOfNode ON = OOE->getComponent(i);
    switch (ON.getKind()) {
    case OffsetOfNode::Array: {
      const Expr *Idx = OOE->getIndexExpr(ON.getArrayExprIndex());
      APSInt IdxResult;
      if (!EvaluateInteger(Idx, IdxResult, Info))
        return false;
      const ArrayType *AT = Info.Ctx.getAsArrayType(CurrentType);
      if (!AT)
        return Error(OOE);
      CurrentType = AT->getElementType();
      CharUnits ElementSize = Info.Ctx.getTypeSizeInChars(CurrentType);
      Result += IdxResult.getSExtValue() * ElementSize;
      break;
    }

    case OffsetOfNode::Field: {
      FieldDecl *MemberDecl = ON.getField();
      const RecordType *RT = CurrentType->getAs<RecordType>();
      if (!RT)
        return Error(OOE);
      RecordDecl *RD = RT->getDecl();
      if (RD->isInvalidDecl()) return false;
      const ASTRecordLayout &RL = Info.Ctx.getASTRecordLayout(RD);
      unsigned i = MemberDecl->getFieldIndex();
      assert(i < RL.getFieldCount() && "offsetof field in wrong type");
      Result += Info.Ctx.toCharUnitsFromBits(RL.getFieldOffset(i));
      CurrentType = MemberDecl->getType().getNonReferenceType();
      break;
    }

    case OffsetOfNode::Identifier:
      llvm_unreachable("dependent __builtin_offsetof");

    case OffsetOfNode::Base: {
      CXXBaseSpecifier *BaseSpec = ON.getBase();
      if (BaseSpec->isVirtual())
        return Error(OOE);

      // Find the layout of the class whose base we are looking into.
      const RecordType *RT = CurrentType->getAs<RecordType>();
      if (!RT)
        return Error(OOE);
      RecordDecl *RD = RT->getDecl();
      if (RD->isInvalidDecl()) return false;
      const ASTRecordLayout &RL = Info.Ctx.getASTRecordLayout(RD);

      // Find the base class itself.
      CurrentType = BaseSpec->getType();
      const RecordType *BaseRT = CurrentType->getAs<RecordType>();
      if (!BaseRT)
        return Error(OOE);

      // Add the offset to the base.
      Result += RL.getBaseClassOffset(cast<CXXRecordDecl>(BaseRT->getDecl()));
      break;
    }
    }
  }
  return Success(Result, OOE);
}

bool IntExprEvaluator::VisitUnaryOperator(const UnaryOperator *E) {
  switch (E->getOpcode()) {
  default:
    // Address, indirect, pre/post inc/dec, etc are not valid constant exprs.
    // See C99 6.6p3.
    return Error(E);
  case UO_Extension:
    // FIXME: Should extension allow i-c-e extension expressions in its scope?
    // If so, we could clear the diagnostic ID.
    return Visit(E->getSubExpr());
  case UO_Plus:
    // The result is just the value.
    return Visit(E->getSubExpr());
  case UO_Minus: {
    if (!Visit(E->getSubExpr()))
      return false;
    if (!Result.isInt()) return Error(E);
    const APSInt &Value = Result.getInt();
    if (Value.isSigned() && Value.isMinSignedValue() && E->canOverflow() &&
        !HandleOverflow(Info, E, -Value.extend(Value.getBitWidth() + 1),
                        E->getType()))
      return false;
    return Success(-Value, E);
  }
  case UO_Not: {
    if (!Visit(E->getSubExpr()))
      return false;
    if (!Result.isInt()) return Error(E);
    return Success(~Result.getInt(), E);
  }
  case UO_LNot: {
    bool bres;
    if (!EvaluateAsBooleanCondition(E->getSubExpr(), bres, Info))
      return false;
    return Success(!bres, E);
  }
  }
}

/// HandleCast - This is used to evaluate implicit or explicit casts where the
/// result type is integer.
bool IntExprEvaluator::VisitCastExpr(const CastExpr *E) {
  const Expr *SubExpr = E->getSubExpr();
  QualType DestType = E->getType();
  QualType SrcType = SubExpr->getType();

  switch (E->getCastKind()) {
  case CK_BaseToDerived:
  case CK_DerivedToBase:
  case CK_UncheckedDerivedToBase:
  case CK_Dynamic:
  case CK_ToUnion:
  case CK_ArrayToPointerDecay:
  case CK_FunctionToPointerDecay:
  case CK_NullToPointer:
  case CK_NullToMemberPointer:
  case CK_BaseToDerivedMemberPointer:
  case CK_DerivedToBaseMemberPointer:
  case CK_ReinterpretMemberPointer:
  case CK_ConstructorConversion:
  case CK_IntegralToPointer:
  case CK_ToVoid:
  case CK_VectorSplat:
  case CK_IntegralToFloating:
  case CK_FloatingCast:
  case CK_CPointerToObjCPointerCast:
  case CK_BlockPointerToObjCPointerCast:
  case CK_AnyPointerToBlockPointerCast:
  case CK_ObjCObjectLValueCast:
  case CK_FloatingRealToComplex:
  case CK_FloatingComplexToReal:
  case CK_FloatingComplexCast:
  case CK_FloatingComplexToIntegralComplex:
  case CK_IntegralRealToComplex:
  case CK_IntegralComplexCast:
  case CK_IntegralComplexToFloatingComplex:
  case CK_BuiltinFnToFnPtr:
  case CK_ZeroToOCLOpaqueType:
  case CK_NonAtomicToAtomic:
  case CK_AddressSpaceConversion:
  case CK_IntToOCLSampler:
  case CK_FixedPointCast:
    llvm_unreachable("invalid cast kind for integral value");

  case CK_BitCast:
  case CK_Dependent:
  case CK_LValueBitCast:
  case CK_ARCProduceObject:
  case CK_ARCConsumeObject:
  case CK_ARCReclaimReturnedObject:
  case CK_ARCExtendBlockObject:
  case CK_CopyAndAutoreleaseBlockObject:
    return Error(E);

  case CK_UserDefinedConversion:
  case CK_LValueToRValue:
  case CK_AtomicToNonAtomic:
  case CK_NoOp:
    return ExprEvaluatorBaseTy::VisitCastExpr(E);

  case CK_MemberPointerToBoolean:
  case CK_PointerToBoolean:
  case CK_IntegralToBoolean:
  case CK_FloatingToBoolean:
  case CK_BooleanToSignedIntegral:
  case CK_FloatingComplexToBoolean:
  case CK_IntegralComplexToBoolean: 
  case CK_ReflectionToBoolean: {
    bool BoolResult;
    if (!EvaluateAsBooleanCondition(SubExpr, BoolResult, Info))
      return false;
    uint64_t IntResult = BoolResult;
    if (BoolResult && E->getCastKind() == CK_BooleanToSignedIntegral)
      IntResult = (uint64_t)-1;
    return Success(IntResult, E);
  }

  case CK_FixedPointToBoolean: {
    // Unsigned padding does not affect this.
    APValue Val;
    if (!Evaluate(Val, Info, SubExpr))
      return false;
    return Success(Val.getInt().getBoolValue(), E);
  }

  case CK_IntegralCast: {
    if (!Visit(SubExpr))
      return false;

    if (!Result.isInt()) {
      // Allow casts of address-of-label differences if they are no-ops
      // or narrowing.  (The narrowing case isn't actually guaranteed to
      // be constant-evaluatable except in some narrow cases which are hard
      // to detect here.  We let it through on the assumption the user knows
      // what they are doing.)
      if (Result.isAddrLabelDiff())
        return Info.Ctx.getTypeSize(DestType) <= Info.Ctx.getTypeSize(SrcType);
      // Only allow casts of lvalues if they are lossless.
      return Info.Ctx.getTypeSize(DestType) == Info.Ctx.getTypeSize(SrcType);
    }

    return Success(HandleIntToIntCast(Info, E, DestType, SrcType,
                                      Result.getInt()), E);
  }

  case CK_PointerToIntegral: {
    CCEDiag(E, diag::note_constexpr_invalid_cast) << 2;

    LValue LV;
    if (!EvaluatePointer(SubExpr, LV, Info))
      return false;

    if (LV.getLValueBase()) {
      // Only allow based lvalue casts if they are lossless.
      // FIXME: Allow a larger integer size than the pointer size, and allow
      // narrowing back down to pointer width in subsequent integral casts.
      // FIXME: Check integer type's active bits, not its type size.
      if (Info.Ctx.getTypeSize(DestType) != Info.Ctx.getTypeSize(SrcType))
        return Error(E);

      LV.Designator.setInvalid();
      LV.moveInto(Result);
      return true;
    }

    uint64_t V;
    if (LV.isNullPointer())
      V = Info.Ctx.getTargetNullPointerValue(SrcType);
    else
      V = LV.getLValueOffset().getQuantity();

    APSInt AsInt = Info.Ctx.MakeIntValue(V, SrcType);
    return Success(HandleIntToIntCast(Info, E, DestType, SrcType, AsInt), E);
  }

  case CK_IntegralComplexToReal: {
    ComplexValue C;
    if (!EvaluateComplex(SubExpr, C, Info))
      return false;
    return Success(C.getComplexIntReal(), E);
  }

  case CK_FloatingToIntegral: {
    APFloat F(0.0);
    if (!EvaluateFloat(SubExpr, F, Info))
      return false;

    APSInt Value;
    if (!HandleFloatToIntCast(Info, E, SrcType, F, DestType, Value))
      return false;
    return Success(Value, E);
  }
  }

  llvm_unreachable("unknown cast resulting in integral value");
}

bool IntExprEvaluator::VisitUnaryReal(const UnaryOperator *E) {
  if (E->getSubExpr()->getType()->isAnyComplexType()) {
    ComplexValue LV;
    if (!EvaluateComplex(E->getSubExpr(), LV, Info))
      return false;
    if (!LV.isComplexInt())
      return Error(E);
    return Success(LV.getComplexIntReal(), E);
  }

  return Visit(E->getSubExpr());
}

bool IntExprEvaluator::VisitUnaryImag(const UnaryOperator *E) {
  if (E->getSubExpr()->getType()->isComplexIntegerType()) {
    ComplexValue LV;
    if (!EvaluateComplex(E->getSubExpr(), LV, Info))
      return false;
    if (!LV.isComplexInt())
      return Error(E);
    return Success(LV.getComplexIntImag(), E);
  }

  VisitIgnoredValue(E->getSubExpr());
  return Success(0, E);
}

bool IntExprEvaluator::VisitSizeOfPackExpr(const SizeOfPackExpr *E) {
  return Success(E->getPackLength(), E);
}

bool IntExprEvaluator::VisitCXXNoexceptExpr(const CXXNoexceptExpr *E) {
  return Success(E->getValue(), E);
}

static bool ShouldIgnoreReflectPrintingRequest(const EvalInfo &Info) {
  return Info.checkingPotentialConstantExpression()
      || Info.checkingForOverflow();
}

bool IntExprEvaluator::VisitCXXReflectPrintLiteralExpr(
                                          const CXXReflectPrintLiteralExpr *E) {
  if (ShouldIgnoreReflectPrintingRequest(Info))
    return false;

  for (std::size_t I = 0; I < E->getNumArgs(); ++I) {
    const Expr *PE = E->getArg(I);
    APValue EV;

    if (!Evaluate(EV, Info, PE))
      return false;

    ::Print(Info, PE, EV);
  }
  ::CompletePrint();

  return Success(0, E);
}

bool IntExprEvaluator::VisitCXXReflectPrintReflectionExpr(
                                    const CXXReflectPrintReflectionExpr *E) {
  if (ShouldIgnoreReflectPrintingRequest(Info))
    return false;

  const Expr *PE = E->getReflection();
  APValue EV;

  if (!Evaluate(EV, Info, PE))
    return false;

  ::Print(Info, PE, EV);
  ::CompletePrint();

  return Success(0, E);
}

bool IntExprEvaluator::VisitCXXReflectDumpReflectionExpr(
                                        const CXXReflectDumpReflectionExpr *E) {
  if (ShouldIgnoreReflectPrintingRequest(Info))
    return false;

  const Expr *PE = E->getReflection();
  APValue EV;

  if (!Evaluate(EV, Info, PE))
    return false;

  ::Dump(Info, PE, EV);

  return Success(0, E);
}

bool FixedPointExprEvaluator::VisitUnaryOperator(const UnaryOperator *E) {
  switch (E->getOpcode()) {
    default:
      // Invalid unary operators
      return Error(E);
    case UO_Plus:
      // The result is just the value.
      return Visit(E->getSubExpr());
    case UO_Minus: {
      if (!Visit(E->getSubExpr())) return false;
      if (!Result.isInt()) return Error(E);
      const APSInt &Value = Result.getInt();
      if (Value.isSigned() && Value.isMinSignedValue() && E->canOverflow()) {
        SmallString<64> S;
        FixedPointValueToString(S, Value,
                                Info.Ctx.getTypeInfo(E->getType()).Width);
        Info.CCEDiag(E, diag::note_constexpr_overflow) << S << E->getType();
        if (Info.noteUndefinedBehavior()) return false;
      }
      return Success(-Value, E);
    }
    case UO_LNot: {
      bool bres;
      if (!EvaluateAsBooleanCondition(E->getSubExpr(), bres, Info))
        return false;
      return Success(!bres, E);
    }
  }
}

//===----------------------------------------------------------------------===//
// Float Evaluation
//===----------------------------------------------------------------------===//

namespace {
class FloatExprEvaluator
  : public ExprEvaluatorBase<FloatExprEvaluator> {
  APFloat &Result;
public:
  FloatExprEvaluator(EvalInfo &info, APFloat &result)
    : ExprEvaluatorBaseTy(info), Result(result) {}

  bool Success(const APValue &V, const Expr *e) {
    Result = V.getFloat();
    return true;
  }

  bool ZeroInitialization(const Expr *E) {
    Result = APFloat::getZero(Info.Ctx.getFloatTypeSemantics(E->getType()));
    return true;
  }

  bool VisitCallExpr(const CallExpr *E);

  bool VisitUnaryOperator(const UnaryOperator *E);
  bool VisitBinaryOperator(const BinaryOperator *E);
  bool VisitFloatingLiteral(const FloatingLiteral *E);
  bool VisitCastExpr(const CastExpr *E);

  bool VisitUnaryReal(const UnaryOperator *E);
  bool VisitUnaryImag(const UnaryOperator *E);

  // FIXME: Missing: array subscript of vector, member of vector
};
} // end anonymous namespace

static bool EvaluateFloat(const Expr* E, APFloat& Result, EvalInfo &Info) {
  assert(E->isRValue() && E->getType()->isRealFloatingType());
  return FloatExprEvaluator(Info, Result).Visit(E);
}

static bool TryEvaluateBuiltinNaN(const ASTContext &Context,
                                  QualType ResultTy,
                                  const Expr *Arg,
                                  bool SNaN,
                                  llvm::APFloat &Result) {
  const StringLiteral *S = dyn_cast<StringLiteral>(Arg->IgnoreParenCasts());
  if (!S) return false;

  const llvm::fltSemantics &Sem = Context.getFloatTypeSemantics(ResultTy);

  llvm::APInt fill;

  // Treat empty strings as if they were zero.
  if (S->getString().empty())
    fill = llvm::APInt(32, 0);
  else if (S->getString().getAsInteger(0, fill))
    return false;

  if (Context.getTargetInfo().isNan2008()) {
    if (SNaN)
      Result = llvm::APFloat::getSNaN(Sem, false, &fill);
    else
      Result = llvm::APFloat::getQNaN(Sem, false, &fill);
  } else {
    // Prior to IEEE 754-2008, architectures were allowed to choose whether
    // the first bit of their significand was set for qNaN or sNaN. MIPS chose
    // a different encoding to what became a standard in 2008, and for pre-
    // 2008 revisions, MIPS interpreted sNaN-2008 as qNan and qNaN-2008 as
    // sNaN. This is now known as "legacy NaN" encoding.
    if (SNaN)
      Result = llvm::APFloat::getQNaN(Sem, false, &fill);
    else
      Result = llvm::APFloat::getSNaN(Sem, false, &fill);
  }

  return true;
}

bool FloatExprEvaluator::VisitCallExpr(const CallExpr *E) {
  switch (E->getBuiltinCallee()) {
  default:
    return ExprEvaluatorBaseTy::VisitCallExpr(E);

  case Builtin::BI__builtin_huge_val:
  case Builtin::BI__builtin_huge_valf:
  case Builtin::BI__builtin_huge_vall:
  case Builtin::BI__builtin_huge_valf128:
  case Builtin::BI__builtin_inf:
  case Builtin::BI__builtin_inff:
  case Builtin::BI__builtin_infl:
  case Builtin::BI__builtin_inff128: {
    const llvm::fltSemantics &Sem =
      Info.Ctx.getFloatTypeSemantics(E->getType());
    Result = llvm::APFloat::getInf(Sem);
    return true;
  }

  case Builtin::BI__builtin_nans:
  case Builtin::BI__builtin_nansf:
  case Builtin::BI__builtin_nansl:
  case Builtin::BI__builtin_nansf128:
    if (!TryEvaluateBuiltinNaN(Info.Ctx, E->getType(), E->getArg(0),
                               true, Result))
      return Error(E);
    return true;

  case Builtin::BI__builtin_nan:
  case Builtin::BI__builtin_nanf:
  case Builtin::BI__builtin_nanl:
  case Builtin::BI__builtin_nanf128:
    // If this is __builtin_nan() turn this into a nan, otherwise we
    // can't constant fold it.
    if (!TryEvaluateBuiltinNaN(Info.Ctx, E->getType(), E->getArg(0),
                               false, Result))
      return Error(E);
    return true;

  case Builtin::BI__builtin_fabs:
  case Builtin::BI__builtin_fabsf:
  case Builtin::BI__builtin_fabsl:
  case Builtin::BI__builtin_fabsf128:
    if (!EvaluateFloat(E->getArg(0), Result, Info))
      return false;

    if (Result.isNegative())
      Result.changeSign();
    return true;

  // FIXME: Builtin::BI__builtin_powi
  // FIXME: Builtin::BI__builtin_powif
  // FIXME: Builtin::BI__builtin_powil

  case Builtin::BI__builtin_copysign:
  case Builtin::BI__builtin_copysignf:
  case Builtin::BI__builtin_copysignl:
  case Builtin::BI__builtin_copysignf128: {
    APFloat RHS(0.);
    if (!EvaluateFloat(E->getArg(0), Result, Info) ||
        !EvaluateFloat(E->getArg(1), RHS, Info))
      return false;
    Result.copySign(RHS);
    return true;
  }
  }
}

bool FloatExprEvaluator::VisitUnaryReal(const UnaryOperator *E) {
  if (E->getSubExpr()->getType()->isAnyComplexType()) {
    ComplexValue CV;
    if (!EvaluateComplex(E->getSubExpr(), CV, Info))
      return false;
    Result = CV.FloatReal;
    return true;
  }

  return Visit(E->getSubExpr());
}

bool FloatExprEvaluator::VisitUnaryImag(const UnaryOperator *E) {
  if (E->getSubExpr()->getType()->isAnyComplexType()) {
    ComplexValue CV;
    if (!EvaluateComplex(E->getSubExpr(), CV, Info))
      return false;
    Result = CV.FloatImag;
    return true;
  }

  VisitIgnoredValue(E->getSubExpr());
  const llvm::fltSemantics &Sem = Info.Ctx.getFloatTypeSemantics(E->getType());
  Result = llvm::APFloat::getZero(Sem);
  return true;
}

bool FloatExprEvaluator::VisitUnaryOperator(const UnaryOperator *E) {
  switch (E->getOpcode()) {
  default: return Error(E);
  case UO_Plus:
    return EvaluateFloat(E->getSubExpr(), Result, Info);
  case UO_Minus:
    if (!EvaluateFloat(E->getSubExpr(), Result, Info))
      return false;
    Result.changeSign();
    return true;
  }
}

bool FloatExprEvaluator::VisitBinaryOperator(const BinaryOperator *E) {
  if (E->isPtrMemOp() || E->isAssignmentOp() || E->getOpcode() == BO_Comma)
    return ExprEvaluatorBaseTy::VisitBinaryOperator(E);

  APFloat RHS(0.0);
  bool LHSOK = EvaluateFloat(E->getLHS(), Result, Info);
  if (!LHSOK && !Info.noteFailure())
    return false;
  return EvaluateFloat(E->getRHS(), RHS, Info) && LHSOK &&
         handleFloatFloatBinOp(Info, E, Result, E->getOpcode(), RHS);
}

bool FloatExprEvaluator::VisitFloatingLiteral(const FloatingLiteral *E) {
  Result = E->getValue();
  return true;
}

bool FloatExprEvaluator::VisitCastExpr(const CastExpr *E) {
  const Expr* SubExpr = E->getSubExpr();

  switch (E->getCastKind()) {
  default:
    return ExprEvaluatorBaseTy::VisitCastExpr(E);

  case CK_IntegralToFloating: {
    APSInt IntResult;
    return EvaluateInteger(SubExpr, IntResult, Info) &&
           HandleIntToFloatCast(Info, E, SubExpr->getType(), IntResult,
                                E->getType(), Result);
  }

  case CK_FloatingCast: {
    if (!Visit(SubExpr))
      return false;
    return HandleFloatToFloatCast(Info, E, SubExpr->getType(), E->getType(),
                                  Result);
  }

  case CK_FloatingComplexToReal: {
    ComplexValue V;
    if (!EvaluateComplex(SubExpr, V, Info))
      return false;
    Result = V.getComplexFloatReal();
    return true;
  }
  }
}

//===----------------------------------------------------------------------===//
// Complex Evaluation (for float and integer)
//===----------------------------------------------------------------------===//

namespace {
class ComplexExprEvaluator
  : public ExprEvaluatorBase<ComplexExprEvaluator> {
  ComplexValue &Result;

public:
  ComplexExprEvaluator(EvalInfo &info, ComplexValue &Result)
    : ExprEvaluatorBaseTy(info), Result(Result) {}

  bool Success(const APValue &V, const Expr *e) {
    Result.setFrom(V);
    return true;
  }

  bool ZeroInitialization(const Expr *E);

  //===--------------------------------------------------------------------===//
  //                            Visitor Methods
  //===--------------------------------------------------------------------===//

  bool VisitImaginaryLiteral(const ImaginaryLiteral *E);
  bool VisitCastExpr(const CastExpr *E);
  bool VisitBinaryOperator(const BinaryOperator *E);
  bool VisitUnaryOperator(const UnaryOperator *E);
  bool VisitInitListExpr(const InitListExpr *E);
};
} // end anonymous namespace

static bool EvaluateComplex(const Expr *E, ComplexValue &Result,
                            EvalInfo &Info) {
  assert(E->isRValue() && E->getType()->isAnyComplexType());
  return ComplexExprEvaluator(Info, Result).Visit(E);
}

bool ComplexExprEvaluator::ZeroInitialization(const Expr *E) {
  QualType ElemTy = E->getType()->castAs<ComplexType>()->getElementType();
  if (ElemTy->isRealFloatingType()) {
    Result.makeComplexFloat();
    APFloat Zero = APFloat::getZero(Info.Ctx.getFloatTypeSemantics(ElemTy));
    Result.FloatReal = Zero;
    Result.FloatImag = Zero;
  } else {
    Result.makeComplexInt();
    APSInt Zero = Info.Ctx.MakeIntValue(0, ElemTy);
    Result.IntReal = Zero;
    Result.IntImag = Zero;
  }
  return true;
}

bool ComplexExprEvaluator::VisitImaginaryLiteral(const ImaginaryLiteral *E) {
  const Expr* SubExpr = E->getSubExpr();

  if (SubExpr->getType()->isRealFloatingType()) {
    Result.makeComplexFloat();
    APFloat &Imag = Result.FloatImag;
    if (!EvaluateFloat(SubExpr, Imag, Info))
      return false;

    Result.FloatReal = APFloat(Imag.getSemantics());
    return true;
  } else {
    assert(SubExpr->getType()->isIntegerType() &&
           "Unexpected imaginary literal.");

    Result.makeComplexInt();
    APSInt &Imag = Result.IntImag;
    if (!EvaluateInteger(SubExpr, Imag, Info))
      return false;

    Result.IntReal = APSInt(Imag.getBitWidth(), !Imag.isSigned());
    return true;
  }
}

bool ComplexExprEvaluator::VisitCastExpr(const CastExpr *E) {

  switch (E->getCastKind()) {
  case CK_BitCast:
  case CK_BaseToDerived:
  case CK_DerivedToBase:
  case CK_UncheckedDerivedToBase:
  case CK_Dynamic:
  case CK_ToUnion:
  case CK_ArrayToPointerDecay:
  case CK_FunctionToPointerDecay:
  case CK_NullToPointer:
  case CK_NullToMemberPointer:
  case CK_BaseToDerivedMemberPointer:
  case CK_DerivedToBaseMemberPointer:
  case CK_MemberPointerToBoolean:
  case CK_ReinterpretMemberPointer:
  case CK_ConstructorConversion:
  case CK_IntegralToPointer:
  case CK_PointerToIntegral:
  case CK_PointerToBoolean:
  case CK_ToVoid:
  case CK_VectorSplat:
  case CK_IntegralCast:
  case CK_BooleanToSignedIntegral:
  case CK_IntegralToBoolean:
  case CK_IntegralToFloating:
  case CK_FloatingToIntegral:
  case CK_FloatingToBoolean:
  case CK_FloatingCast:
  case CK_CPointerToObjCPointerCast:
  case CK_BlockPointerToObjCPointerCast:
  case CK_AnyPointerToBlockPointerCast:
  case CK_ObjCObjectLValueCast:
  case CK_FloatingComplexToReal:
  case CK_FloatingComplexToBoolean:
  case CK_IntegralComplexToReal:
  case CK_IntegralComplexToBoolean:
  case CK_ReflectionToBoolean:
  case CK_ARCProduceObject:
  case CK_ARCConsumeObject:
  case CK_ARCReclaimReturnedObject:
  case CK_ARCExtendBlockObject:
  case CK_CopyAndAutoreleaseBlockObject:
  case CK_BuiltinFnToFnPtr:
  case CK_ZeroToOCLOpaqueType:
  case CK_NonAtomicToAtomic:
  case CK_AddressSpaceConversion:
  case CK_IntToOCLSampler:
  case CK_FixedPointCast:
  case CK_FixedPointToBoolean:
    llvm_unreachable("invalid cast kind for complex value");

  case CK_LValueToRValue:
  case CK_AtomicToNonAtomic:
  case CK_NoOp:
    return ExprEvaluatorBaseTy::VisitCastExpr(E);

  case CK_Dependent:
  case CK_LValueBitCast:
  case CK_UserDefinedConversion:
    return Error(E);

  case CK_FloatingRealToComplex: {
    APFloat &Real = Result.FloatReal;
    if (!EvaluateFloat(E->getSubExpr(), Real, Info))
      return false;

    Result.makeComplexFloat();
    Result.FloatImag = APFloat(Real.getSemantics());
    return true;
  }

  case CK_FloatingComplexCast: {
    if (!Visit(E->getSubExpr()))
      return false;

    QualType To = E->getType()->getAs<ComplexType>()->getElementType();
    QualType From
      = E->getSubExpr()->getType()->getAs<ComplexType>()->getElementType();

    return HandleFloatToFloatCast(Info, E, From, To, Result.FloatReal) &&
           HandleFloatToFloatCast(Info, E, From, To, Result.FloatImag);
  }

  case CK_FloatingComplexToIntegralComplex: {
    if (!Visit(E->getSubExpr()))
      return false;

    QualType To = E->getType()->getAs<ComplexType>()->getElementType();
    QualType From
      = E->getSubExpr()->getType()->getAs<ComplexType>()->getElementType();
    Result.makeComplexInt();
    return HandleFloatToIntCast(Info, E, From, Result.FloatReal,
                                To, Result.IntReal) &&
           HandleFloatToIntCast(Info, E, From, Result.FloatImag,
                                To, Result.IntImag);
  }

  case CK_IntegralRealToComplex: {
    APSInt &Real = Result.IntReal;
    if (!EvaluateInteger(E->getSubExpr(), Real, Info))
      return false;

    Result.makeComplexInt();
    Result.IntImag = APSInt(Real.getBitWidth(), !Real.isSigned());
    return true;
  }

  case CK_IntegralComplexCast: {
    if (!Visit(E->getSubExpr()))
      return false;

    QualType To = E->getType()->getAs<ComplexType>()->getElementType();
    QualType From
      = E->getSubExpr()->getType()->getAs<ComplexType>()->getElementType();

    Result.IntReal = HandleIntToIntCast(Info, E, To, From, Result.IntReal);
    Result.IntImag = HandleIntToIntCast(Info, E, To, From, Result.IntImag);
    return true;
  }

  case CK_IntegralComplexToFloatingComplex: {
    if (!Visit(E->getSubExpr()))
      return false;

    QualType To = E->getType()->castAs<ComplexType>()->getElementType();
    QualType From
      = E->getSubExpr()->getType()->castAs<ComplexType>()->getElementType();
    Result.makeComplexFloat();
    return HandleIntToFloatCast(Info, E, From, Result.IntReal,
                                To, Result.FloatReal) &&
           HandleIntToFloatCast(Info, E, From, Result.IntImag,
                                To, Result.FloatImag);
  }
  }

  llvm_unreachable("unknown cast resulting in complex value");
}

bool ComplexExprEvaluator::VisitBinaryOperator(const BinaryOperator *E) {
  if (E->isPtrMemOp() || E->isAssignmentOp() || E->getOpcode() == BO_Comma)
    return ExprEvaluatorBaseTy::VisitBinaryOperator(E);

  // Track whether the LHS or RHS is real at the type system level. When this is
  // the case we can simplify our evaluation strategy.
  bool LHSReal = false, RHSReal = false;

  bool LHSOK;
  if (E->getLHS()->getType()->isRealFloatingType()) {
    LHSReal = true;
    APFloat &Real = Result.FloatReal;
    LHSOK = EvaluateFloat(E->getLHS(), Real, Info);
    if (LHSOK) {
      Result.makeComplexFloat();
      Result.FloatImag = APFloat(Real.getSemantics());
    }
  } else {
    LHSOK = Visit(E->getLHS());
  }
  if (!LHSOK && !Info.noteFailure())
    return false;

  ComplexValue RHS;
  if (E->getRHS()->getType()->isRealFloatingType()) {
    RHSReal = true;
    APFloat &Real = RHS.FloatReal;
    if (!EvaluateFloat(E->getRHS(), Real, Info) || !LHSOK)
      return false;
    RHS.makeComplexFloat();
    RHS.FloatImag = APFloat(Real.getSemantics());
  } else if (!EvaluateComplex(E->getRHS(), RHS, Info) || !LHSOK)
    return false;

  assert(!(LHSReal && RHSReal) &&
         "Cannot have both operands of a complex operation be real.");
  switch (E->getOpcode()) {
  default: return Error(E);
  case BO_Add:
    if (Result.isComplexFloat()) {
      Result.getComplexFloatReal().add(RHS.getComplexFloatReal(),
                                       APFloat::rmNearestTiesToEven);
      if (LHSReal)
        Result.getComplexFloatImag() = RHS.getComplexFloatImag();
      else if (!RHSReal)
        Result.getComplexFloatImag().add(RHS.getComplexFloatImag(),
                                         APFloat::rmNearestTiesToEven);
    } else {
      Result.getComplexIntReal() += RHS.getComplexIntReal();
      Result.getComplexIntImag() += RHS.getComplexIntImag();
    }
    break;
  case BO_Sub:
    if (Result.isComplexFloat()) {
      Result.getComplexFloatReal().subtract(RHS.getComplexFloatReal(),
                                            APFloat::rmNearestTiesToEven);
      if (LHSReal) {
        Result.getComplexFloatImag() = RHS.getComplexFloatImag();
        Result.getComplexFloatImag().changeSign();
      } else if (!RHSReal) {
        Result.getComplexFloatImag().subtract(RHS.getComplexFloatImag(),
                                              APFloat::rmNearestTiesToEven);
      }
    } else {
      Result.getComplexIntReal() -= RHS.getComplexIntReal();
      Result.getComplexIntImag() -= RHS.getComplexIntImag();
    }
    break;
  case BO_Mul:
    if (Result.isComplexFloat()) {
      // This is an implementation of complex multiplication according to the
      // constraints laid out in C11 Annex G. The implemention uses the
      // following naming scheme:
      //   (a + ib) * (c + id)
      ComplexValue LHS = Result;
      APFloat &A = LHS.getComplexFloatReal();
      APFloat &B = LHS.getComplexFloatImag();
      APFloat &C = RHS.getComplexFloatReal();
      APFloat &D = RHS.getComplexFloatImag();
      APFloat &ResR = Result.getComplexFloatReal();
      APFloat &ResI = Result.getComplexFloatImag();
      if (LHSReal) {
        assert(!RHSReal && "Cannot have two real operands for a complex op!");
        ResR = A * C;
        ResI = A * D;
      } else if (RHSReal) {
        ResR = C * A;
        ResI = C * B;
      } else {
        // In the fully general case, we need to handle NaNs and infinities
        // robustly.
        APFloat AC = A * C;
        APFloat BD = B * D;
        APFloat AD = A * D;
        APFloat BC = B * C;
        ResR = AC - BD;
        ResI = AD + BC;
        if (ResR.isNaN() && ResI.isNaN()) {
          bool Recalc = false;
          if (A.isInfinity() || B.isInfinity()) {
            A = APFloat::copySign(
                APFloat(A.getSemantics(), A.isInfinity() ? 1 : 0), A);
            B = APFloat::copySign(
                APFloat(B.getSemantics(), B.isInfinity() ? 1 : 0), B);
            if (C.isNaN())
              C = APFloat::copySign(APFloat(C.getSemantics()), C);
            if (D.isNaN())
              D = APFloat::copySign(APFloat(D.getSemantics()), D);
            Recalc = true;
          }
          if (C.isInfinity() || D.isInfinity()) {
            C = APFloat::copySign(
                APFloat(C.getSemantics(), C.isInfinity() ? 1 : 0), C);
            D = APFloat::copySign(
                APFloat(D.getSemantics(), D.isInfinity() ? 1 : 0), D);
            if (A.isNaN())
              A = APFloat::copySign(APFloat(A.getSemantics()), A);
            if (B.isNaN())
              B = APFloat::copySign(APFloat(B.getSemantics()), B);
            Recalc = true;
          }
          if (!Recalc && (AC.isInfinity() || BD.isInfinity() ||
                          AD.isInfinity() || BC.isInfinity())) {
            if (A.isNaN())
              A = APFloat::copySign(APFloat(A.getSemantics()), A);
            if (B.isNaN())
              B = APFloat::copySign(APFloat(B.getSemantics()), B);
            if (C.isNaN())
              C = APFloat::copySign(APFloat(C.getSemantics()), C);
            if (D.isNaN())
              D = APFloat::copySign(APFloat(D.getSemantics()), D);
            Recalc = true;
          }
          if (Recalc) {
            ResR = APFloat::getInf(A.getSemantics()) * (A * C - B * D);
            ResI = APFloat::getInf(A.getSemantics()) * (A * D + B * C);
          }
        }
      }
    } else {
      ComplexValue LHS = Result;
      Result.getComplexIntReal() =
        (LHS.getComplexIntReal() * RHS.getComplexIntReal() -
         LHS.getComplexIntImag() * RHS.getComplexIntImag());
      Result.getComplexIntImag() =
        (LHS.getComplexIntReal() * RHS.getComplexIntImag() +
         LHS.getComplexIntImag() * RHS.getComplexIntReal());
    }
    break;
  case BO_Div:
    if (Result.isComplexFloat()) {
      // This is an implementation of complex division according to the
      // constraints laid out in C11 Annex G. The implemention uses the
      // following naming scheme:
      //   (a + ib) / (c + id)
      ComplexValue LHS = Result;
      APFloat &A = LHS.getComplexFloatReal();
      APFloat &B = LHS.getComplexFloatImag();
      APFloat &C = RHS.getComplexFloatReal();
      APFloat &D = RHS.getComplexFloatImag();
      APFloat &ResR = Result.getComplexFloatReal();
      APFloat &ResI = Result.getComplexFloatImag();
      if (RHSReal) {
        ResR = A / C;
        ResI = B / C;
      } else {
        if (LHSReal) {
          // No real optimizations we can do here, stub out with zero.
          B = APFloat::getZero(A.getSemantics());
        }
        int DenomLogB = 0;
        APFloat MaxCD = maxnum(abs(C), abs(D));
        if (MaxCD.isFinite()) {
          DenomLogB = ilogb(MaxCD);
          C = scalbn(C, -DenomLogB, APFloat::rmNearestTiesToEven);
          D = scalbn(D, -DenomLogB, APFloat::rmNearestTiesToEven);
        }
        APFloat Denom = C * C + D * D;
        ResR = scalbn((A * C + B * D) / Denom, -DenomLogB,
                      APFloat::rmNearestTiesToEven);
        ResI = scalbn((B * C - A * D) / Denom, -DenomLogB,
                      APFloat::rmNearestTiesToEven);
        if (ResR.isNaN() && ResI.isNaN()) {
          if (Denom.isPosZero() && (!A.isNaN() || !B.isNaN())) {
            ResR = APFloat::getInf(ResR.getSemantics(), C.isNegative()) * A;
            ResI = APFloat::getInf(ResR.getSemantics(), C.isNegative()) * B;
          } else if ((A.isInfinity() || B.isInfinity()) && C.isFinite() &&
                     D.isFinite()) {
            A = APFloat::copySign(
                APFloat(A.getSemantics(), A.isInfinity() ? 1 : 0), A);
            B = APFloat::copySign(
                APFloat(B.getSemantics(), B.isInfinity() ? 1 : 0), B);
            ResR = APFloat::getInf(ResR.getSemantics()) * (A * C + B * D);
            ResI = APFloat::getInf(ResI.getSemantics()) * (B * C - A * D);
          } else if (MaxCD.isInfinity() && A.isFinite() && B.isFinite()) {
            C = APFloat::copySign(
                APFloat(C.getSemantics(), C.isInfinity() ? 1 : 0), C);
            D = APFloat::copySign(
                APFloat(D.getSemantics(), D.isInfinity() ? 1 : 0), D);
            ResR = APFloat::getZero(ResR.getSemantics()) * (A * C + B * D);
            ResI = APFloat::getZero(ResI.getSemantics()) * (B * C - A * D);
          }
        }
      }
    } else {
      if (RHS.getComplexIntReal() == 0 && RHS.getComplexIntImag() == 0)
        return Error(E, diag::note_expr_divide_by_zero);

      ComplexValue LHS = Result;
      APSInt Den = RHS.getComplexIntReal() * RHS.getComplexIntReal() +
        RHS.getComplexIntImag() * RHS.getComplexIntImag();
      Result.getComplexIntReal() =
        (LHS.getComplexIntReal() * RHS.getComplexIntReal() +
         LHS.getComplexIntImag() * RHS.getComplexIntImag()) / Den;
      Result.getComplexIntImag() =
        (LHS.getComplexIntImag() * RHS.getComplexIntReal() -
         LHS.getComplexIntReal() * RHS.getComplexIntImag()) / Den;
    }
    break;
  }

  return true;
}

bool ComplexExprEvaluator::VisitUnaryOperator(const UnaryOperator *E) {
  // Get the operand value into 'Result'.
  if (!Visit(E->getSubExpr()))
    return false;

  switch (E->getOpcode()) {
  default:
    return Error(E);
  case UO_Extension:
    return true;
  case UO_Plus:
    // The result is always just the subexpr.
    return true;
  case UO_Minus:
    if (Result.isComplexFloat()) {
      Result.getComplexFloatReal().changeSign();
      Result.getComplexFloatImag().changeSign();
    }
    else {
      Result.getComplexIntReal() = -Result.getComplexIntReal();
      Result.getComplexIntImag() = -Result.getComplexIntImag();
    }
    return true;
  case UO_Not:
    if (Result.isComplexFloat())
      Result.getComplexFloatImag().changeSign();
    else
      Result.getComplexIntImag() = -Result.getComplexIntImag();
    return true;
  }
}

bool ComplexExprEvaluator::VisitInitListExpr(const InitListExpr *E) {
  if (E->getNumInits() == 2) {
    if (E->getType()->isComplexType()) {
      Result.makeComplexFloat();
      if (!EvaluateFloat(E->getInit(0), Result.FloatReal, Info))
        return false;
      if (!EvaluateFloat(E->getInit(1), Result.FloatImag, Info))
        return false;
    } else {
      Result.makeComplexInt();
      if (!EvaluateInteger(E->getInit(0), Result.IntReal, Info))
        return false;
      if (!EvaluateInteger(E->getInit(1), Result.IntImag, Info))
        return false;
    }
    return true;
  }
  return ExprEvaluatorBaseTy::VisitInitListExpr(E);
}

//===----------------------------------------------------------------------===//
// Atomic expression evaluation, essentially just handling the NonAtomicToAtomic
// implicit conversion.
//===----------------------------------------------------------------------===//

namespace {
class AtomicExprEvaluator :
    public ExprEvaluatorBase<AtomicExprEvaluator> {
  const LValue *This;
  APValue &Result;
public:
  AtomicExprEvaluator(EvalInfo &Info, const LValue *This, APValue &Result)
      : ExprEvaluatorBaseTy(Info), This(This), Result(Result) {}

  bool Success(const APValue &V, const Expr *E) {
    Result = V;
    return true;
  }

  bool ZeroInitialization(const Expr *E) {
    ImplicitValueInitExpr VIE(
        E->getType()->castAs<AtomicType>()->getValueType());
    // For atomic-qualified class (and array) types in C++, initialize the
    // _Atomic-wrapped subobject directly, in-place.
    return This ? EvaluateInPlace(Result, Info, *This, &VIE)
                : Evaluate(Result, Info, &VIE);
  }

  bool VisitCastExpr(const CastExpr *E) {
    switch (E->getCastKind()) {
    default:
      return ExprEvaluatorBaseTy::VisitCastExpr(E);
    case CK_NonAtomicToAtomic:
      return This ? EvaluateInPlace(Result, Info, *This, E->getSubExpr())
                  : Evaluate(Result, Info, E->getSubExpr());
    }
  }
};
} // end anonymous namespace

static bool EvaluateAtomic(const Expr *E, const LValue *This, APValue &Result,
                           EvalInfo &Info) {
  assert(E->isRValue() && E->getType()->isAtomicType());
  return AtomicExprEvaluator(Info, This, Result).Visit(E);
}

//===----------------------------------------------------------------------===//
// Void expression evaluation, primarily for a cast to void on the LHS of a
// comma operator
//===----------------------------------------------------------------------===//

namespace {
class VoidExprEvaluator
  : public ExprEvaluatorBase<VoidExprEvaluator> {
public:
  VoidExprEvaluator(EvalInfo &Info) : ExprEvaluatorBaseTy(Info) {}

  bool Success(const APValue &V, const Expr *e) { return true; }

  bool ZeroInitialization(const Expr *E) { return true; }

  bool VisitCastExpr(const CastExpr *E) {
    switch (E->getCastKind()) {
    default:
      return ExprEvaluatorBaseTy::VisitCastExpr(E);
    case CK_ToVoid:
      VisitIgnoredValue(E->getSubExpr());
      return true;
    }
  }

  bool VisitCallExpr(const CallExpr *E) {
    switch (E->getBuiltinCallee()) {
    default:
      return ExprEvaluatorBaseTy::VisitCallExpr(E);
    case Builtin::BI__assume:
    case Builtin::BI__builtin_assume:
      // The argument is not evaluated!
      return true;
    }
  }

  bool VisitCXXCompilerErrorExpr(const CXXCompilerErrorExpr *E);
};

bool VoidExprEvaluator::VisitCXXCompilerErrorExpr(
                                                const CXXCompilerErrorExpr *E) {
  // This never produces a value.
  //
  // FIXME: We probably want to evaluate the sub-expression for potential
  // errors before stopping at these conditions.
  if (Info.checkingPotentialConstantExpression())
    return false;
  if (Info.checkingForOverflow())
    return false;

  APValue Result;
  if (!Evaluate(Result, Info, E->getMessage()))
    return Error(E->getMessage(), diag::note_invalid_subexpr_in_const_expr);

  const Expr *BaseExpr = Result.getLValueBase().get<const Expr *>();
  const StringLiteral *Message = cast<StringLiteral>(BaseExpr);

  // Evaluate the message so that we can transform it into a string.
  SmallString<256> Buf;
  llvm::raw_svector_ostream OS(Buf);
  Message->outputString(OS);
  std::string NonQuote(Buf.str(), 1, Buf.size() - 2);

  // Evaluating a __compiler_error in a constexpr evaluation context
  // results in compiler error.
  Info.FFDiag(E, diag::err_user_defined_error) << NonQuote;
  return false;
}

} // end anonymous namespace

static bool EvaluateVoid(const Expr *E, EvalInfo &Info) {
  assert(E->isRValue() && E->getType()->isVoidType());
  return VoidExprEvaluator(Info).Visit(E);
}

namespace {
class ReflectionEvaluator
  : public ExprEvaluatorBase<ReflectionEvaluator> {

  using BaseType = ExprEvaluatorBase<ReflectionEvaluator>;
  
  APValue &Result;
public:
  ReflectionEvaluator(EvalInfo &Info, APValue &Result) 
    : ExprEvaluatorBaseTy(Info), Result(Result) {}

  bool Success(const APValue &V, const Expr *e) { 
    return Success(V);
  }

  bool Success(const APValue &V) { 
    Result = V;
    return true; 
  }

  bool VisitCXXReflectExpr(const CXXReflectExpr *E);
  bool VisitCXXReflectionReadQueryExpr(const CXXReflectionReadQueryExpr *E);
  bool VisitCXXReflectionWriteQueryExpr(const CXXReflectionWriteQueryExpr *E);

  bool ZeroInitialization(const Expr *E);
};

bool ReflectionEvaluator::VisitCXXReflectExpr(const CXXReflectExpr *E) {
  const ReflectionOperand &Ref = E->getOperand();
  switch (Ref.getKind()) {
  case ReflectionOperand::Type: {
    APValue Result(RK_type, Ref.getAsType().getAsOpaquePtr());
    return Success(Result, E);
  }
  case ReflectionOperand::Template: {
    APValue Result(RK_declaration, Ref.getAsTemplate().getAsTemplateDecl());
    return Success(Result, E);
  }
  case ReflectionOperand::Namespace: {
    NamespaceName *NsName = Ref.getAsNamespace();
    APValue Result(RK_declaration, NsName->getNamespaceAsDecl());
    return Success(Result, E);
  }
  case ReflectionOperand::Expression: {
    APValue Result(RK_expression, Ref.getAsExpression());
    return Success(Result, E);
  }
  case ReflectionOperand::Declaration: {
    APValue Result(RK_declaration, Ref.getAsDeclaration());
    return Success(Result, E);
  }
  case ReflectionOperand::BaseSpecifier: {
    APValue Result(RK_base_specifier, Ref.getAsBaseSpecifier());
    return Success(Result, E);
  }
  case ReflectionOperand::Invalid: {
    APValue Result(RK_invalid, nullptr);
    return Success(Result, E);
  }
  }
  llvm_unreachable("invalid reflection");
}

bool ReflectionEvaluator::VisitCXXReflectionReadQueryExpr(
                                          const CXXReflectionReadQueryExpr *E) {
  return BaseType::VisitCXXReflectionReadQueryExpr(E);
}

bool ReflectionEvaluator::VisitCXXReflectionWriteQueryExpr(
                                         const CXXReflectionWriteQueryExpr *E) {
  return BaseType::VisitCXXReflectionWriteQueryExpr(E);
}

bool ReflectionEvaluator::ZeroInitialization(const Expr *E) {
  APValue Result(RK_invalid, nullptr);
  return Success(Result);
}

} // end anonymous namespace

static bool EvaluateReflection(const Expr *E, APValue &Result, EvalInfo &Info) {
  assert(E->isRValue() && E->getType()->isReflectionType());
  return ReflectionEvaluator(Info, Result).Visit(E);
}

//===----------------------------------------------------------------------===//
// Top level Expr::EvaluateAsRValue method.
//===----------------------------------------------------------------------===//

static bool Evaluate(APValue &Result, EvalInfo &Info, const Expr *E) {
  // In C, function designators are not lvalues, but we evaluate them as if they
  // are.
  QualType T = E->getType();
  if (E->isGLValue() || T->isFunctionType()) {
    LValue LV;
    if (!EvaluateLValue(E, LV, Info))
      return false;
    LV.moveInto(Result);
  } else if (T->isVectorType()) {
    if (!EvaluateVector(E, Result, Info))
      return false;
  } else if (T->isIntegralOrEnumerationType()) {
    if (!IntExprEvaluator(Info, Result).Visit(E))
      return false;
  } else if (T->isReflectionType()) {
    if (!EvaluateReflection(E, Result, Info))
      return false;
  } else if (T->hasPointerRepresentation()) {
    LValue LV;
    if (!EvaluatePointer(E, LV, Info))
      return false;
    LV.moveInto(Result);
  } else if (T->isRealFloatingType()) {
    llvm::APFloat F(0.0);
    if (!EvaluateFloat(E, F, Info))
      return false;
    Result = APValue(F);
  } else if (T->isAnyComplexType()) {
    ComplexValue C;
    if (!EvaluateComplex(E, C, Info))
      return false;
    C.moveInto(Result);
  } else if (T->isFixedPointType()) {
    if (!FixedPointExprEvaluator(Info, Result).Visit(E)) return false;
  } else if (T->isMemberPointerType()) {
    MemberPtr P;
    if (!EvaluateMemberPointer(E, P, Info))
      return false;
    P.moveInto(Result);
    return true;
  } else if (T->isArrayType()) {
    LValue LV;
    APValue &Value = createTemporary(E, false, LV, *Info.CurrentCall);
    if (!EvaluateArray(E, LV, Value, Info))
      return false;
    Result = Value;
  } else if (T->isRecordType()) {
    LValue LV;
    APValue &Value = createTemporary(E, false, LV, *Info.CurrentCall);
    if (!EvaluateRecord(E, LV, Value, Info))
      return false;
    Result = Value;
  } else if (T->isVoidType()) {
    if (!Info.getLangOpts().CPlusPlus11)
      Info.CCEDiag(E, diag::note_constexpr_nonliteral)
        << E->getType();
    if (!EvaluateVoid(E, Info))
      return false;
  } else if (T->isAtomicType()) {
    QualType Unqual = T.getAtomicUnqualifiedType();
    if (Unqual->isArrayType() || Unqual->isRecordType()) {
      LValue LV;
      APValue &Value = createTemporary(E, false, LV, *Info.CurrentCall);
      if (!EvaluateAtomic(E, &LV, Value, Info))
        return false;
    } else {
      if (!EvaluateAtomic(E, nullptr, Result, Info))
        return false;
    }
  } else if (Info.getLangOpts().CPlusPlus11) {
    Info.FFDiag(E, diag::note_constexpr_nonliteral) << E->getType();
    return false;
  } else {
    Info.FFDiag(E, diag::note_invalid_subexpr_in_const_expr);
    return false;
  }

  return true;
}

/// EvaluateInPlace - Evaluate an expression in-place in an APValue. In some
/// cases, the in-place evaluation is essential, since later initializers for
/// an object can indirectly refer to subobjects which were initialized earlier.
static bool EvaluateInPlace(APValue &Result, EvalInfo &Info, const LValue &This,
                            const Expr *E, bool AllowNonLiteralTypes) {
  assert(!E->isValueDependent());

  if (!AllowNonLiteralTypes && !CheckLiteralType(Info, E, &This))
    return false;

  if (E->isRValue()) {
    // Evaluate arrays and record types in-place, so that later initializers can
    // refer to earlier-initialized members of the object.
    QualType T = E->getType();
    if (T->isArrayType())
      return EvaluateArray(E, This, Result, Info);
    else if (T->isRecordType())
      return EvaluateRecord(E, This, Result, Info);
    else if (T->isAtomicType()) {
      QualType Unqual = T.getAtomicUnqualifiedType();
      if (Unqual->isArrayType() || Unqual->isRecordType())
        return EvaluateAtomic(E, &This, Result, Info);
    }
  }

  // For any other type, in-place evaluation is unimportant.
  return Evaluate(Result, Info, E);
}

/// EvaluateAsRValue - Try to evaluate this expression, performing an implicit
/// lvalue-to-rvalue cast if it is an lvalue.
static bool EvaluateAsRValue(EvalInfo &Info, const Expr *E, APValue &Result) {
  if (E->getType().isNull())
    return false;

  if (!CheckLiteralType(Info, E))
    return false;

  if (!::Evaluate(Result, Info, E))
    return false;

  if (E->isGLValue()) {
    LValue LV;
    LV.setFrom(Info.Ctx, Result);
    if (!handleLValueToRValueConversion(Info, E, E->getType(), LV, Result))
      return false;
  }

  // Check this core constant expression is a constant expression.
  return CheckConstantExpression(Info, E->getExprLoc(), E->getType(), Result);
}

static bool FastEvaluateAsRValue(const Expr *Exp, Expr::EvalResult &Result,
                                 const ASTContext &Ctx, bool &IsConst) {
  // Fast-path evaluations of integer literals, since we sometimes see files
  // containing vast quantities of these.
  if (const IntegerLiteral *L = dyn_cast<IntegerLiteral>(Exp)) {
    Result.Val = APValue(APSInt(L->getValue(),
                                L->getType()->isUnsignedIntegerType()));
    IsConst = true;
    return true;
  }

  // This case should be rare, but we need to check it before we check on
  // the type below.
  if (Exp->getType().isNull()) {
    IsConst = false;
    return true;
  }

  // FIXME: Evaluating values of large array and record types can cause
  // performance problems. Only do so in C++11 for now.
  if (Exp->isRValue() && (Exp->getType()->isArrayType() ||
                          Exp->getType()->isRecordType()) &&
      !Ctx.getLangOpts().CPlusPlus11) {
    IsConst = false;
    return true;
  }
  return false;
}


/// EvaluateAsRValue - Return true if this is a constant which we can fold using
/// any crazy technique (that has nothing to do with language standards) that
/// we want to.  If this function returns true, it returns the folded constant
/// in Result. If this expression is a glvalue, an lvalue-to-rvalue conversion
/// will be applied to the result.
bool Expr::EvaluateAsRValue(EvalResult &Result, const ASTContext &Ctx) const {
  bool IsConst;
  if (FastEvaluateAsRValue(this, Result, Ctx, IsConst))
    return IsConst;

  EvalInfo Info(Ctx, Result, EvalInfo::EM_IgnoreSideEffects);
  return ::EvaluateAsRValue(Info, this, Result.Val);
}

bool Expr::EvaluateAsBooleanCondition(bool &Result,
                                      const ASTContext &Ctx) const {
  EvalResult Scratch;
  return EvaluateAsRValue(Scratch, Ctx) &&
         HandleConversionToBool(Scratch.Val, Result);
}

static bool hasUnacceptableSideEffect(Expr::EvalStatus &Result,
                                      Expr::SideEffectsKind SEK) {
  return (SEK < Expr::SE_AllowSideEffects && Result.HasSideEffects) ||
         (SEK < Expr::SE_AllowUndefinedBehavior && Result.HasUndefinedBehavior);
}

bool Expr::EvaluateAsInt(APSInt &Result, const ASTContext &Ctx,
                         SideEffectsKind AllowSideEffects) const {
  if (!getType()->isIntegralOrEnumerationType())
    return false;

  EvalResult ExprResult;
  if (!EvaluateAsRValue(ExprResult, Ctx) || !ExprResult.Val.isInt() ||
      hasUnacceptableSideEffect(ExprResult, AllowSideEffects))
    return false;

  Result = ExprResult.Val.getInt();
  return true;
}

bool Expr::EvaluateAsFloat(APFloat &Result, const ASTContext &Ctx,
                           SideEffectsKind AllowSideEffects) const {
  if (!getType()->isRealFloatingType())
    return false;

  EvalResult ExprResult;
  if (!EvaluateAsRValue(ExprResult, Ctx) || !ExprResult.Val.isFloat() ||
      hasUnacceptableSideEffect(ExprResult, AllowSideEffects))
    return false;

  Result = ExprResult.Val.getFloat();
  return true;
}

bool Expr::EvaluateAsLValue(EvalResult &Result, const ASTContext &Ctx) const {
  EvalInfo Info(Ctx, Result, EvalInfo::EM_ConstantFold);

  LValue LV;
  if (!EvaluateLValue(this, LV, Info) || Result.HasSideEffects ||
      !CheckLValueConstantExpression(Info, getExprLoc(),
                                     Ctx.getLValueReferenceType(getType()), LV,
                                     Expr::EvaluateForCodeGen))
    return false;

  LV.moveInto(Result.Val);
  return true;
}

bool Expr::EvaluateAsConstantExpr(EvalResult &Result, ConstExprUsage Usage,
                                  const ASTContext &Ctx) const {
  EvalInfo::EvaluationMode EM = EvalInfo::EM_ConstantExpression;
  EvalInfo Info(Ctx, Result, EM);
  if (!::Evaluate(Result.Val, Info, this))
    return false;

  return CheckConstantExpression(Info, getExprLoc(), getType(), Result.Val,
                                 Usage);
}

bool Expr::EvaluateAsAnyValue(EvalResult &Result, const ASTContext &Ctx) const {
  // FIXME: This evaluates xvalues as lvalues. That seems like it may be wrong.
  if (isRValue())
    return EvaluateAsRValue(Result, Ctx);
  else 
    return EvaluateAsLValue(Result, Ctx);
}

bool Expr::EvaluateAsInitializer(APValue &Value, const ASTContext &Ctx,
                                 const VarDecl *VD,
                            SmallVectorImpl<PartialDiagnosticAt> &Notes) const {
  // FIXME: Evaluating initializers for large array and record types can cause
  // performance problems. Only do so in C++11 for now.
  if (isRValue() && (getType()->isArrayType() || getType()->isRecordType()) &&
      !Ctx.getLangOpts().CPlusPlus11)
    return false;

  Expr::EvalStatus EStatus;
  EStatus.Diag = &Notes;

  EvalInfo InitInfo(Ctx, EStatus, VD->isConstexpr()
                                      ? EvalInfo::EM_ConstantExpression
                                      : EvalInfo::EM_ConstantFold);
  InitInfo.setEvaluatingDecl(VD, Value);

  LValue LVal;
  LVal.set(VD);

  // C++11 [basic.start.init]p2:
  //  Variables with static storage duration or thread storage duration shall be
  //  zero-initialized before any other initialization takes place.
  // This behavior is not present in C.
  if (Ctx.getLangOpts().CPlusPlus && !VD->hasLocalStorage() &&
      !VD->getType()->isReferenceType()) {
    ImplicitValueInitExpr VIE(VD->getType());
    if (!EvaluateInPlace(Value, InitInfo, LVal, &VIE,
                         /*AllowNonLiteralTypes=*/true))
      return false;
  }

  if (!EvaluateInPlace(Value, InitInfo, LVal, this,
                       /*AllowNonLiteralTypes=*/true) ||
      EStatus.HasSideEffects)
    return false;

  return CheckConstantExpression(InitInfo, VD->getLocation(), VD->getType(),
                                 Value);
}

/// isEvaluatable - Call EvaluateAsRValue to see if this expression can be
/// constant folded, but discard the result.
bool Expr::isEvaluatable(const ASTContext &Ctx, SideEffectsKind SEK) const {
  EvalResult Result;
  return EvaluateAsRValue(Result, Ctx) &&
         !hasUnacceptableSideEffect(Result, SEK);
}

APSInt Expr::EvaluateKnownConstInt(const ASTContext &Ctx,
                    SmallVectorImpl<PartialDiagnosticAt> *Diag) const {
  EvalResult EvalResult;
  EvalResult.Diag = Diag;
  bool Result = EvaluateAsRValue(EvalResult, Ctx);
  (void)Result;
  assert(Result && "Could not evaluate expression");
  assert(EvalResult.Val.isInt() && "Expression did not evaluate to integer");

  return EvalResult.Val.getInt();
}

APSInt Expr::EvaluateKnownConstIntCheckOverflow(
    const ASTContext &Ctx, SmallVectorImpl<PartialDiagnosticAt> *Diag) const {
  EvalResult EvalResult;
  EvalResult.Diag = Diag;
  EvalInfo Info(Ctx, EvalResult, EvalInfo::EM_EvaluateForOverflow);
  bool Result = ::EvaluateAsRValue(Info, this, EvalResult.Val);
  (void)Result;
  assert(Result && "Could not evaluate expression");
  assert(EvalResult.Val.isInt() && "Expression did not evaluate to integer");

  return EvalResult.Val.getInt();
}

void Expr::EvaluateForOverflow(const ASTContext &Ctx) const {
  bool IsConst;
  EvalResult EvalResult;
  if (!FastEvaluateAsRValue(this, EvalResult, Ctx, IsConst)) {
    EvalInfo Info(Ctx, EvalResult, EvalInfo::EM_EvaluateForOverflow);
    (void)::EvaluateAsRValue(Info, this, EvalResult.Val);
  }
}

bool Expr::EvalResult::isGlobalLValue() const {
  assert(Val.isLValue());
  return IsGlobalLValue(Val.getLValueBase());
}


/// isIntegerConstantExpr - this recursive routine will test if an expression is
/// an integer constant expression.

/// FIXME: Pass up a reason why! Invalid operation in i-c-e, division by zero,
/// comma, etc

// CheckICE - This function does the fundamental ICE checking: the returned
// ICEDiag contains an ICEKind indicating whether the expression is an ICE,
// and a (possibly null) SourceLocation indicating the location of the problem.
//
// Note that to reduce code duplication, this helper does no evaluation
// itself; the caller checks whether the expression is evaluatable, and
// in the rare cases where CheckICE actually cares about the evaluated
// value, it calls into Evaluate.

namespace {

enum ICEKind {
  /// This expression is an ICE.
  IK_ICE,
  /// This expression is not an ICE, but if it isn't evaluated, it's
  /// a legal subexpression for an ICE. This return value is used to handle
  /// the comma operator in C99 mode, and non-constant subexpressions.
  IK_ICEIfUnevaluated,
  /// This expression is not an ICE, and is not a legal subexpression for one.
  IK_NotICE
};

struct ICEDiag {
  ICEKind Kind;
  SourceLocation Loc;

  ICEDiag(ICEKind IK, SourceLocation l) : Kind(IK), Loc(l) {}
};

}

static ICEDiag NoDiag() { return ICEDiag(IK_ICE, SourceLocation()); }

static ICEDiag Worst(ICEDiag A, ICEDiag B) { return A.Kind >= B.Kind ? A : B; }

static ICEDiag CheckEvalInICE(const Expr* E, const ASTContext &Ctx) {
  Expr::EvalResult EVResult;
  if (!E->EvaluateAsRValue(EVResult, Ctx) || EVResult.HasSideEffects ||
      !EVResult.Val.isInt())
    return ICEDiag(IK_NotICE, E->getBeginLoc());

  return NoDiag();
}

static ICEDiag CheckICE(const Expr* E, const ASTContext &Ctx) {
  assert(!E->isValueDependent() && "Should not see value dependent exprs!");
  if (!E->getType()->isIntegralOrEnumerationType())
    return ICEDiag(IK_NotICE, E->getBeginLoc());

  switch (E->getStmtClass()) {
#define ABSTRACT_STMT(Node)
#define STMT(Node, Base) case Expr::Node##Class:
#define EXPR(Node, Base)
#include "clang/AST/StmtNodes.inc"
  case Expr::PredefinedExprClass:
  case Expr::FloatingLiteralClass:
  case Expr::ImaginaryLiteralClass:
  case Expr::StringLiteralClass:
  case Expr::ArraySubscriptExprClass:
  case Expr::OMPArraySectionExprClass:
  case Expr::MemberExprClass:
  case Expr::CompoundAssignOperatorClass:
  case Expr::CompoundLiteralExprClass:
  case Expr::ExtVectorElementExprClass:
  case Expr::DesignatedInitExprClass:
  case Expr::ArrayInitLoopExprClass:
  case Expr::ArrayInitIndexExprClass:
  case Expr::NoInitExprClass:
  case Expr::DesignatedInitUpdateExprClass:
  case Expr::ImplicitValueInitExprClass:
  case Expr::ParenListExprClass:
  case Expr::VAArgExprClass:
  case Expr::AddrLabelExprClass:
  case Expr::StmtExprClass:
  case Expr::CXXMemberCallExprClass:
  case Expr::CUDAKernelCallExprClass:
  case Expr::CXXDynamicCastExprClass:
  case Expr::CXXTypeidExprClass:
  case Expr::CXXUuidofExprClass:
  case Expr::MSPropertyRefExprClass:
  case Expr::MSPropertySubscriptExprClass:
  case Expr::CXXNullPtrLiteralExprClass:
  case Expr::UserDefinedLiteralClass:
  case Expr::CXXThisExprClass:
  case Expr::CXXThrowExprClass:
  case Expr::CXXNewExprClass:
  case Expr::CXXDeleteExprClass:
  case Expr::CXXPseudoDestructorExprClass:
  case Expr::UnresolvedLookupExprClass:
  case Expr::TypoExprClass:
  case Expr::DependentScopeDeclRefExprClass:
  case Expr::CXXConstructExprClass:
  case Expr::CXXInheritedCtorInitExprClass:
  case Expr::CXXStdInitializerListExprClass:
  case Expr::CXXBindTemporaryExprClass:
  case Expr::ExprWithCleanupsClass:
  case Expr::CXXTemporaryObjectExprClass:
  case Expr::CXXUnresolvedConstructExprClass:
  case Expr::CXXDependentScopeMemberExprClass:
  case Expr::UnresolvedMemberExprClass:
  case Expr::ObjCStringLiteralClass:
  case Expr::ObjCBoxedExprClass:
  case Expr::ObjCArrayLiteralClass:
  case Expr::ObjCDictionaryLiteralClass:
  case Expr::ObjCEncodeExprClass:
  case Expr::ObjCMessageExprClass:
  case Expr::ObjCSelectorExprClass:
  case Expr::ObjCProtocolExprClass:
  case Expr::ObjCIvarRefExprClass:
  case Expr::ObjCPropertyRefExprClass:
  case Expr::ObjCSubscriptRefExprClass:
  case Expr::ObjCIsaExprClass:
  case Expr::ObjCAvailabilityCheckExprClass:
  case Expr::ShuffleVectorExprClass:
  case Expr::ConvertVectorExprClass:
  case Expr::BlockExprClass:
  case Expr::NoStmtClass:
  case Expr::OpaqueValueExprClass:
  case Expr::PackExpansionExprClass:
  case Expr::SubstNonTypeTemplateParmPackExprClass:
  case Expr::FunctionParmPackExprClass:
  case Expr::AsTypeExprClass:
  case Expr::ObjCIndirectCopyRestoreExprClass:
  case Expr::MaterializeTemporaryExprClass:
  case Expr::PseudoObjectExprClass:
  case Expr::AtomicExprClass:
  case Expr::LambdaExprClass:
  case Expr::CXXFoldExprClass:
  case Expr::CoawaitExprClass:
  case Expr::DependentCoawaitExprClass:
  case Expr::CoyieldExprClass:
<<<<<<< HEAD
  case Expr::CXXFragmentExprClass:
=======
  case Expr::CXXConcatenateExprClass:
>>>>>>> 7e75769b
    return ICEDiag(IK_NotICE, E->getBeginLoc());

  case Expr::CXXUnreflexprExprClass:
    // A reflected value is an ICE if it's reference is.
    return CheckICE(cast<CXXUnreflexprExpr>(E)->getReflectedDeclExpr(), Ctx);

  case Expr::InitListExprClass: {
    // C++03 [dcl.init]p13: If T is a scalar type, then a declaration of the
    // form "T x = { a };" is equivalent to "T x = a;".
    // Unless we're initializing a reference, T is a scalar as it is known to be
    // of integral or enumeration type.
    if (E->isRValue())
      if (cast<InitListExpr>(E)->getNumInits() == 1)
        return CheckICE(cast<InitListExpr>(E)->getInit(0), Ctx);
    return ICEDiag(IK_NotICE, E->getBeginLoc());
  }

  case Expr::SizeOfPackExprClass:
  case Expr::GNUNullExprClass:
    // GCC considers the GNU __null value to be an integral constant expression.
    return NoDiag();

  case Expr::SubstNonTypeTemplateParmExprClass:
    return
      CheckICE(cast<SubstNonTypeTemplateParmExpr>(E)->getReplacement(), Ctx);

  case Expr::ConstantExprClass:
    return CheckICE(cast<ConstantExpr>(E)->getSubExpr(), Ctx);

  case Expr::ParenExprClass:
    return CheckICE(cast<ParenExpr>(E)->getSubExpr(), Ctx);
  case Expr::GenericSelectionExprClass:
    return CheckICE(cast<GenericSelectionExpr>(E)->getResultExpr(), Ctx);
  case Expr::IntegerLiteralClass:
  case Expr::FixedPointLiteralClass:
  case Expr::CharacterLiteralClass:
  case Expr::ObjCBoolLiteralExprClass:
  case Expr::CXXBoolLiteralExprClass:
  case Expr::CXXScalarValueInitExprClass:
  case Expr::TypeTraitExprClass:
  case Expr::ArrayTypeTraitExprClass:
  case Expr::ExpressionTraitExprClass:
  case Expr::CXXNoexceptExprClass:
  case Expr::CXXConstantExprClass:
  case Expr::CXXReflectExprClass:
  case Expr::CXXReflectionReadQueryExprClass:
  case Expr::CXXReflectionWriteQueryExprClass:
  case Expr::CXXReflectPrintLiteralExprClass:
  case Expr::CXXReflectPrintReflectionExprClass:
  case Expr::CXXReflectDumpReflectionExprClass:
  case Expr::CXXCompilerErrorExprClass:
  case Expr::CXXIdExprExprClass:
  case Expr::CXXValueOfExprClass:
    return NoDiag();
  
  case Expr::PackSelectionExprClass:
    // FIXME: expression is type-dependent so we don't really know.
    return NoDiag();

  case Expr::CallExprClass:
  case Expr::CXXOperatorCallExprClass: {
    // C99 6.6/3 allows function calls within unevaluated subexpressions of
    // constant expressions, but they can never be ICEs because an ICE cannot
    // contain an operand of (pointer to) function type.
    const CallExpr *CE = cast<CallExpr>(E);
    if (CE->getBuiltinCallee())
      return CheckEvalInICE(E, Ctx);
    return ICEDiag(IK_NotICE, E->getBeginLoc());
  }
  case Expr::DeclRefExprClass: {
    if (isa<EnumConstantDecl>(cast<DeclRefExpr>(E)->getDecl()))
      return NoDiag();
    const ValueDecl *D = cast<DeclRefExpr>(E)->getDecl();
    if (Ctx.getLangOpts().CPlusPlus &&
        D && IsConstNonVolatile(D->getType())) {
      // Parameter variables are never constants.  Without this check,
      // getAnyInitializer() can find a default argument, which leads
      // to chaos.
      if (isa<ParmVarDecl>(D))
        return ICEDiag(IK_NotICE, cast<DeclRefExpr>(E)->getLocation());

      // C++ 7.1.5.1p2
      //   A variable of non-volatile const-qualified integral or enumeration
      //   type initialized by an ICE can be used in ICEs.
      if (const VarDecl *Dcl = dyn_cast<VarDecl>(D)) {
        if (!Dcl->getType()->isIntegralOrEnumerationType())
          return ICEDiag(IK_NotICE, cast<DeclRefExpr>(E)->getLocation());

        const VarDecl *VD;
        // Look for a declaration of this variable that has an initializer, and
        // check whether it is an ICE.
        if (Dcl->getAnyInitializer(VD) && VD->checkInitIsICE())
          return NoDiag();
        else
          return ICEDiag(IK_NotICE, cast<DeclRefExpr>(E)->getLocation());
      }
    }
    return ICEDiag(IK_NotICE, E->getBeginLoc());
  }
  case Expr::UnaryOperatorClass: {
    const UnaryOperator *Exp = cast<UnaryOperator>(E);
    switch (Exp->getOpcode()) {
    case UO_PostInc:
    case UO_PostDec:
    case UO_PreInc:
    case UO_PreDec:
    case UO_AddrOf:
    case UO_Deref:
    case UO_Coawait:
      // C99 6.6/3 allows increment and decrement within unevaluated
      // subexpressions of constant expressions, but they can never be ICEs
      // because an ICE cannot contain an lvalue operand.
      return ICEDiag(IK_NotICE, E->getBeginLoc());
    case UO_Extension:
    case UO_LNot:
    case UO_Plus:
    case UO_Minus:
    case UO_Not:
    case UO_Real:
    case UO_Imag:
      return CheckICE(Exp->getSubExpr(), Ctx);
    }
    llvm_unreachable("invalid unary operator class");
  }
  case Expr::OffsetOfExprClass: {
    // Note that per C99, offsetof must be an ICE. And AFAIK, using
    // EvaluateAsRValue matches the proposed gcc behavior for cases like
    // "offsetof(struct s{int x[4];}, x[1.0])".  This doesn't affect
    // compliance: we should warn earlier for offsetof expressions with
    // array subscripts that aren't ICEs, and if the array subscripts
    // are ICEs, the value of the offsetof must be an integer constant.
    return CheckEvalInICE(E, Ctx);
  }
  case Expr::UnaryExprOrTypeTraitExprClass: {
    const UnaryExprOrTypeTraitExpr *Exp = cast<UnaryExprOrTypeTraitExpr>(E);
    if ((Exp->getKind() ==  UETT_SizeOf) &&
        Exp->getTypeOfArgument()->isVariableArrayType())
      return ICEDiag(IK_NotICE, E->getBeginLoc());
    return NoDiag();
  }
  case Expr::BinaryOperatorClass: {
    const BinaryOperator *Exp = cast<BinaryOperator>(E);
    switch (Exp->getOpcode()) {
    case BO_PtrMemD:
    case BO_PtrMemI:
    case BO_Assign:
    case BO_MulAssign:
    case BO_DivAssign:
    case BO_RemAssign:
    case BO_AddAssign:
    case BO_SubAssign:
    case BO_ShlAssign:
    case BO_ShrAssign:
    case BO_AndAssign:
    case BO_XorAssign:
    case BO_OrAssign:
      // C99 6.6/3 allows assignments within unevaluated subexpressions of
      // constant expressions, but they can never be ICEs because an ICE cannot
      // contain an lvalue operand.
      return ICEDiag(IK_NotICE, E->getBeginLoc());

    case BO_Mul:
    case BO_Div:
    case BO_Rem:
    case BO_Add:
    case BO_Sub:
    case BO_Shl:
    case BO_Shr:
    case BO_LT:
    case BO_GT:
    case BO_LE:
    case BO_GE:
    case BO_EQ:
    case BO_NE:
    case BO_And:
    case BO_Xor:
    case BO_Or:
    case BO_Comma:
    case BO_Cmp: {
      ICEDiag LHSResult = CheckICE(Exp->getLHS(), Ctx);
      ICEDiag RHSResult = CheckICE(Exp->getRHS(), Ctx);
      if (Exp->getOpcode() == BO_Div ||
          Exp->getOpcode() == BO_Rem) {
        // EvaluateAsRValue gives an error for undefined Div/Rem, so make sure
        // we don't evaluate one.
        if (LHSResult.Kind == IK_ICE && RHSResult.Kind == IK_ICE) {
          llvm::APSInt REval = Exp->getRHS()->EvaluateKnownConstInt(Ctx);
          if (REval == 0)
            return ICEDiag(IK_ICEIfUnevaluated, E->getBeginLoc());
          if (REval.isSigned() && REval.isAllOnesValue()) {
            llvm::APSInt LEval = Exp->getLHS()->EvaluateKnownConstInt(Ctx);
            if (LEval.isMinSignedValue())
              return ICEDiag(IK_ICEIfUnevaluated, E->getBeginLoc());
          }
        }
      }
      if (Exp->getOpcode() == BO_Comma) {
        if (Ctx.getLangOpts().C99) {
          // C99 6.6p3 introduces a strange edge case: comma can be in an ICE
          // if it isn't evaluated.
          if (LHSResult.Kind == IK_ICE && RHSResult.Kind == IK_ICE)
            return ICEDiag(IK_ICEIfUnevaluated, E->getBeginLoc());
        } else {
          // In both C89 and C++, commas in ICEs are illegal.
          return ICEDiag(IK_NotICE, E->getBeginLoc());
        }
      }
      return Worst(LHSResult, RHSResult);
    }
    case BO_LAnd:
    case BO_LOr: {
      ICEDiag LHSResult = CheckICE(Exp->getLHS(), Ctx);
      ICEDiag RHSResult = CheckICE(Exp->getRHS(), Ctx);
      if (LHSResult.Kind == IK_ICE && RHSResult.Kind == IK_ICEIfUnevaluated) {
        // Rare case where the RHS has a comma "side-effect"; we need
        // to actually check the condition to see whether the side
        // with the comma is evaluated.
        if ((Exp->getOpcode() == BO_LAnd) !=
            (Exp->getLHS()->EvaluateKnownConstInt(Ctx) == 0))
          return RHSResult;
        return NoDiag();
      }

      return Worst(LHSResult, RHSResult);
    }
    }
    llvm_unreachable("invalid binary operator kind");
  }
  case Expr::ImplicitCastExprClass:
  case Expr::CStyleCastExprClass:
  case Expr::CXXFunctionalCastExprClass:
  case Expr::CXXStaticCastExprClass:
  case Expr::CXXReinterpretCastExprClass:
  case Expr::CXXConstCastExprClass:
  case Expr::ObjCBridgedCastExprClass: {
    const Expr *SubExpr = cast<CastExpr>(E)->getSubExpr();
    if (isa<ExplicitCastExpr>(E)) {
      if (const FloatingLiteral *FL
            = dyn_cast<FloatingLiteral>(SubExpr->IgnoreParenImpCasts())) {
        unsigned DestWidth = Ctx.getIntWidth(E->getType());
        bool DestSigned = E->getType()->isSignedIntegerOrEnumerationType();
        APSInt IgnoredVal(DestWidth, !DestSigned);
        bool Ignored;
        // If the value does not fit in the destination type, the behavior is
        // undefined, so we are not required to treat it as a constant
        // expression.
        if (FL->getValue().convertToInteger(IgnoredVal,
                                            llvm::APFloat::rmTowardZero,
                                            &Ignored) & APFloat::opInvalidOp)
          return ICEDiag(IK_NotICE, E->getBeginLoc());
        return NoDiag();
      }
    }
    switch (cast<CastExpr>(E)->getCastKind()) {
    case CK_LValueToRValue:
    case CK_AtomicToNonAtomic:
    case CK_NonAtomicToAtomic:
    case CK_NoOp:
    case CK_IntegralToBoolean:
    case CK_IntegralCast:
      return CheckICE(SubExpr, Ctx);
    default:
      return ICEDiag(IK_NotICE, E->getBeginLoc());
    }
  }
  case Expr::BinaryConditionalOperatorClass: {
    const BinaryConditionalOperator *Exp = cast<BinaryConditionalOperator>(E);
    ICEDiag CommonResult = CheckICE(Exp->getCommon(), Ctx);
    if (CommonResult.Kind == IK_NotICE) return CommonResult;
    ICEDiag FalseResult = CheckICE(Exp->getFalseExpr(), Ctx);
    if (FalseResult.Kind == IK_NotICE) return FalseResult;
    if (CommonResult.Kind == IK_ICEIfUnevaluated) return CommonResult;
    if (FalseResult.Kind == IK_ICEIfUnevaluated &&
        Exp->getCommon()->EvaluateKnownConstInt(Ctx) != 0) return NoDiag();
    return FalseResult;
  }
  case Expr::ConditionalOperatorClass: {
    const ConditionalOperator *Exp = cast<ConditionalOperator>(E);
    // If the condition (ignoring parens) is a __builtin_constant_p call,
    // then only the true side is actually considered in an integer constant
    // expression, and it is fully evaluated.  This is an important GNU
    // extension.  See GCC PR38377 for discussion.
    if (const CallExpr *CallCE
        = dyn_cast<CallExpr>(Exp->getCond()->IgnoreParenCasts()))
      if (CallCE->getBuiltinCallee() == Builtin::BI__builtin_constant_p)
        return CheckEvalInICE(E, Ctx);
    ICEDiag CondResult = CheckICE(Exp->getCond(), Ctx);
    if (CondResult.Kind == IK_NotICE)
      return CondResult;

    ICEDiag TrueResult = CheckICE(Exp->getTrueExpr(), Ctx);
    ICEDiag FalseResult = CheckICE(Exp->getFalseExpr(), Ctx);

    if (TrueResult.Kind == IK_NotICE)
      return TrueResult;
    if (FalseResult.Kind == IK_NotICE)
      return FalseResult;
    if (CondResult.Kind == IK_ICEIfUnevaluated)
      return CondResult;
    if (TrueResult.Kind == IK_ICE && FalseResult.Kind == IK_ICE)
      return NoDiag();
    // Rare case where the diagnostics depend on which side is evaluated
    // Note that if we get here, CondResult is 0, and at least one of
    // TrueResult and FalseResult is non-zero.
    if (Exp->getCond()->EvaluateKnownConstInt(Ctx) == 0)
      return FalseResult;
    return TrueResult;
  }
  case Expr::CXXDefaultArgExprClass:
    return CheckICE(cast<CXXDefaultArgExpr>(E)->getExpr(), Ctx);
  case Expr::CXXDefaultInitExprClass:
    return CheckICE(cast<CXXDefaultInitExpr>(E)->getExpr(), Ctx);
  case Expr::ChooseExprClass: {
    return CheckICE(cast<ChooseExpr>(E)->getChosenSubExpr(), Ctx);
  }
  }

  llvm_unreachable("Invalid StmtClass!");
}

/// Evaluate an expression as a C++11 integral constant expression.
static bool EvaluateCPlusPlus11IntegralConstantExpr(const ASTContext &Ctx,
                                                    const Expr *E,
                                                    llvm::APSInt *Value,
                                                    SourceLocation *Loc) {
  if (!E->getType()->isIntegralOrUnscopedEnumerationType()) {
    if (Loc) *Loc = E->getExprLoc();
    return false;
  }

  APValue Result;
  if (!E->isCXX11ConstantExpr(Ctx, &Result, Loc))
    return false;

  if (!Result.isInt()) {
    if (Loc) *Loc = E->getExprLoc();
    return false;
  }

  if (Value) *Value = Result.getInt();
  return true;
}

bool Expr::isIntegerConstantExpr(const ASTContext &Ctx,
                                 SourceLocation *Loc) const {
  if (Ctx.getLangOpts().CPlusPlus11)
    return EvaluateCPlusPlus11IntegralConstantExpr(Ctx, this, nullptr, Loc);

  ICEDiag D = CheckICE(this, Ctx);
  if (D.Kind != IK_ICE) {
    if (Loc) *Loc = D.Loc;
    return false;
  }
  return true;
}

bool Expr::isIntegerConstantExpr(llvm::APSInt &Value, const ASTContext &Ctx,
                                 SourceLocation *Loc, bool isEvaluated) const {
  if (Ctx.getLangOpts().CPlusPlus11)
    return EvaluateCPlusPlus11IntegralConstantExpr(Ctx, this, &Value, Loc);

  if (!isIntegerConstantExpr(Ctx, Loc))
    return false;
  // The only possible side-effects here are due to UB discovered in the
  // evaluation (for instance, INT_MAX + 1). In such a case, we are still
  // required to treat the expression as an ICE, so we produce the folded
  // value.
  if (!EvaluateAsInt(Value, Ctx, SE_AllowSideEffects))
    llvm_unreachable("ICE cannot be evaluated!");
  return true;
}

bool Expr::isCXX98IntegralConstantExpr(const ASTContext &Ctx) const {
  return CheckICE(this, Ctx).Kind == IK_ICE;
}

bool Expr::isCXX11ConstantExpr(const ASTContext &Ctx, APValue *Result,
                               SourceLocation *Loc) const {
  // We support this checking in C++98 mode in order to diagnose compatibility
  // issues.
  assert(Ctx.getLangOpts().CPlusPlus);

  // Build evaluation settings.
  Expr::EvalStatus Status;
  SmallVector<PartialDiagnosticAt, 8> Diags;
  Status.Diag = &Diags;
  EvalInfo Info(Ctx, Status, EvalInfo::EM_ConstantExpression);

  APValue Scratch;
  bool IsConstExpr = ::EvaluateAsRValue(Info, this, Result ? *Result : Scratch);

  if (!Diags.empty()) {
    IsConstExpr = false;
    if (Loc) *Loc = Diags[0].first;
  } else if (!IsConstExpr) {
    // FIXME: This shouldn't happen.
    if (Loc) *Loc = getExprLoc();
  }

  return IsConstExpr;
}

bool Expr::EvaluateWithSubstitution(APValue &Value, ASTContext &Ctx,
                                    const FunctionDecl *Callee,
                                    ArrayRef<const Expr*> Args,
                                    const Expr *This) const {
  Expr::EvalStatus Status;
  EvalInfo Info(Ctx, Status, EvalInfo::EM_ConstantExpressionUnevaluated);

  LValue ThisVal;
  const LValue *ThisPtr = nullptr;
  if (This) {
#ifndef NDEBUG
    auto *MD = dyn_cast<CXXMethodDecl>(Callee);
    assert(MD && "Don't provide `this` for non-methods.");
    assert(!MD->isStatic() && "Don't provide `this` for static methods.");
#endif
    if (EvaluateObjectArgument(Info, This, ThisVal))
      ThisPtr = &ThisVal;
    if (Info.EvalStatus.HasSideEffects)
      return false;
  }

  ArgVector ArgValues(Args.size());
  for (ArrayRef<const Expr*>::iterator I = Args.begin(), E = Args.end();
       I != E; ++I) {
    if ((*I)->isValueDependent() ||
        !Evaluate(ArgValues[I - Args.begin()], Info, *I))
      // If evaluation fails, throw away the argument entirely.
      ArgValues[I - Args.begin()] = APValue();
    if (Info.EvalStatus.HasSideEffects)
      return false;
  }

  // Build fake call to Callee.
  CallStackFrame Frame(Info, Callee->getLocation(), Callee, ThisPtr,
                       ArgValues.data());
  return Evaluate(Value, Info, this) && !Info.EvalStatus.HasSideEffects;
}

bool Expr::isPotentialConstantExpr(const FunctionDecl *FD,
                                   SmallVectorImpl<
                                     PartialDiagnosticAt> &Diags) {
  // FIXME: It would be useful to check constexpr function templates, but at the
  // moment the constant expression evaluator cannot cope with the non-rigorous
  // ASTs which we build for dependent expressions.
  if (FD->isDependentContext())
    return true;

  Expr::EvalStatus Status;
  Status.Diag = &Diags;

  EvalInfo Info(FD->getASTContext(), Status,
                EvalInfo::EM_PotentialConstantExpression);

  const CXXMethodDecl *MD = dyn_cast<CXXMethodDecl>(FD);
  const CXXRecordDecl *RD = MD ? MD->getParent()->getCanonicalDecl() : nullptr;

  // Fabricate an arbitrary expression on the stack and pretend that it
  // is a temporary being used as the 'this' pointer.
  LValue This;
  ImplicitValueInitExpr VIE(RD ? Info.Ctx.getRecordType(RD) : Info.Ctx.IntTy);
  This.set({&VIE, Info.CurrentCall->Index});

  ArrayRef<const Expr*> Args;

  APValue Scratch;
  if (const CXXConstructorDecl *CD = dyn_cast<CXXConstructorDecl>(FD)) {
    // Evaluate the call as a constant initializer, to allow the construction
    // of objects of non-literal types.
    Info.setEvaluatingDecl(This.getLValueBase(), Scratch);
    HandleConstructorCall(&VIE, This, Args, CD, Info, Scratch);
  } else {
    SourceLocation Loc = FD->getLocation();
    HandleFunctionCall(Loc, FD, (MD && MD->isInstance()) ? &This : nullptr,
                       Args, FD->getBody(), Info, Scratch, nullptr);
  }

  return Diags.empty();
}

bool Expr::isPotentialConstantExprUnevaluated(Expr *E,
                                              const FunctionDecl *FD,
                                              SmallVectorImpl<
                                                PartialDiagnosticAt> &Diags) {
  Expr::EvalStatus Status;
  Status.Diag = &Diags;

  EvalInfo Info(FD->getASTContext(), Status,
                EvalInfo::EM_PotentialConstantExpressionUnevaluated);

  // Fabricate a call stack frame to give the arguments a plausible cover story.
  ArrayRef<const Expr*> Args;
  ArgVector ArgValues(0);
  bool Success = EvaluateArgs(Args, ArgValues, Info);
  (void)Success;
  assert(Success &&
         "Failed to set up arguments for potential constant evaluation");
  CallStackFrame Frame(Info, SourceLocation(), FD, nullptr, ArgValues.data());

  APValue ResultScratch;
  Evaluate(ResultScratch, Info, E);
  return Diags.empty();
}

bool Expr::tryEvaluateObjectSize(uint64_t &Result, ASTContext &Ctx,
                                 unsigned Type) const {
  if (!getType()->isPointerType())
    return false;

  Expr::EvalStatus Status;
  EvalInfo Info(Ctx, Status, EvalInfo::EM_ConstantFold);
  return tryEvaluateBuiltinObjectSize(this, Type, Info, Result);
}<|MERGE_RESOLUTION|>--- conflicted
+++ resolved
@@ -5197,19 +5197,6 @@
     return DerivedSuccess(Result, E);
   }
 
-<<<<<<< HEAD
-  bool VisitCXXFragmentExpr(const CXXFragmentExpr *E) {
-    if (Info.checkingPotentialConstantExpression())
-      return false;
-
-    // Just evaluate the initializer to produce an object of fragment type.
-    // This will also evaluate the captured variables since they are
-    // arguments to the constructor call.
-    APValue Result;
-    if (!Evaluate(Result, Info, E->getInitializer()))
-      return false;
-    return DerivedSuccess(Result, E);
-=======
   bool VisitCXXConcatenateExpr(const CXXConcatenateExpr *E) {
     SmallString<256> Buf;
     llvm::raw_svector_ostream OS(Buf);
@@ -5246,7 +5233,19 @@
     if (!Evaluate(Val, Info, Str))
       return false;
     return DerivedSuccess(Val, E);
->>>>>>> 7e75769b
+  }
+
+  bool VisitCXXFragmentExpr(const CXXFragmentExpr *E) {
+    if (Info.checkingPotentialConstantExpression())
+      return false;
+
+    // Just evaluate the initializer to produce an object of fragment type.
+    // This will also evaluate the captured variables since they are
+    // arguments to the constructor call.
+    APValue Result;
+    if (!Evaluate(Result, Info, E->getInitializer()))
+      return false;
+    return DerivedSuccess(Result, E);
   }
 
   /// Visit a value which is evaluated, but whose value is ignored.
@@ -11609,11 +11608,8 @@
   case Expr::CoawaitExprClass:
   case Expr::DependentCoawaitExprClass:
   case Expr::CoyieldExprClass:
-<<<<<<< HEAD
+  case Expr::CXXConcatenateExprClass:
   case Expr::CXXFragmentExprClass:
-=======
-  case Expr::CXXConcatenateExprClass:
->>>>>>> 7e75769b
     return ICEDiag(IK_NotICE, E->getBeginLoc());
 
   case Expr::CXXUnreflexprExprClass:
