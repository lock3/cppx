--- conflicted
+++ resolved
@@ -4,10 +4,6 @@
 // See https://llvm.org/LICENSE.txt for license information.
 // SPDX-License-Identifier: Apache-2.0 WITH LLVM-exception
 //
-<<<<<<< HEAD
-// This file is distributed under the University of Illinois Open Source
-// License. See LICENSE.TXT for details.
-//
 //===----------------------------------------------------------------------===//
 //
 // This file implements the AST dump methods, which dump out the
@@ -15,2295 +11,6 @@
 //
 //===----------------------------------------------------------------------===//
 
-#include "clang/AST/ASTContext.h"
-#include "clang/AST/Attr.h"
-#include "clang/AST/CommentVisitor.h"
-#include "clang/AST/DeclCXX.h"
-#include "clang/AST/DeclLookups.h"
-#include "clang/AST/DeclObjC.h"
-#include "clang/AST/DeclOpenMP.h"
-#include "clang/AST/DeclVisitor.h"
-#include "clang/AST/LocInfoType.h"
-#include "clang/AST/StmtVisitor.h"
-#include "clang/AST/TypeVisitor.h"
-#include "clang/Basic/Builtins.h"
-#include "clang/Basic/Module.h"
-#include "clang/Basic/SourceManager.h"
-#include "llvm/Support/raw_ostream.h"
-using namespace clang;
-using namespace clang::comments;
-
-//===----------------------------------------------------------------------===//
-// ASTDumper Visitor
-//===----------------------------------------------------------------------===//
-
-namespace  {
-  // Colors used for various parts of the AST dump
-  // Do not use bold yellow for any text.  It is hard to read on white screens.
-
-  struct TerminalColor {
-    raw_ostream::Colors Color;
-    bool Bold;
-  };
-
-  // Red           - CastColor
-  // Green         - TypeColor
-  // Bold Green    - DeclKindNameColor, UndeserializedColor
-  // Yellow        - AddressColor, LocationColor
-  // Blue          - CommentColor, NullColor, IndentColor
-  // Bold Blue     - AttrColor
-  // Bold Magenta  - StmtColor
-  // Cyan          - ValueKindColor, ObjectKindColor
-  // Bold Cyan     - ValueColor, DeclNameColor
-
-  // Decl kind names (VarDecl, FunctionDecl, etc)
-  static const TerminalColor DeclKindNameColor = { raw_ostream::GREEN, true };
-  // Attr names (CleanupAttr, GuardedByAttr, etc)
-  static const TerminalColor AttrColor = { raw_ostream::BLUE, true };
-  // Statement names (DeclStmt, ImplicitCastExpr, etc)
-  static const TerminalColor StmtColor = { raw_ostream::MAGENTA, true };
-  // Comment names (FullComment, ParagraphComment, TextComment, etc)
-  static const TerminalColor CommentColor = { raw_ostream::BLUE, false };
-
-  // Type names (int, float, etc, plus user defined types)
-  static const TerminalColor TypeColor = { raw_ostream::GREEN, false };
-
-  // Pointer address
-  static const TerminalColor AddressColor = { raw_ostream::YELLOW, false };
-  // Source locations
-  static const TerminalColor LocationColor = { raw_ostream::YELLOW, false };
-
-  // lvalue/xvalue
-  static const TerminalColor ValueKindColor = { raw_ostream::CYAN, false };
-  // bitfield/objcproperty/objcsubscript/vectorcomponent
-  static const TerminalColor ObjectKindColor = { raw_ostream::CYAN, false };
-
-  // Null statements
-  static const TerminalColor NullColor = { raw_ostream::BLUE, false };
-
-  // Undeserialized entities
-  static const TerminalColor UndeserializedColor = { raw_ostream::GREEN, true };
-
-  // CastKind from CastExpr's
-  static const TerminalColor CastColor = { raw_ostream::RED, false };
-
-  // Value of the statement
-  static const TerminalColor ValueColor = { raw_ostream::CYAN, true };
-  // Decl names
-  static const TerminalColor DeclNameColor = { raw_ostream::CYAN, true };
-
-  // Indents ( `, -. | )
-  static const TerminalColor IndentColor = { raw_ostream::BLUE, false };
-
-  class ASTDumper
-      : public ConstDeclVisitor<ASTDumper>, public ConstStmtVisitor<ASTDumper>,
-        public ConstCommentVisitor<ASTDumper>, public TypeVisitor<ASTDumper> {
-    raw_ostream &OS;
-    const CommandTraits *Traits;
-    const SourceManager *SM;
-
-    /// The policy to use for printing; can be defaulted.
-    PrintingPolicy PrintPolicy;
-
-    /// Pending[i] is an action to dump an entity at level i.
-    llvm::SmallVector<std::function<void(bool isLastChild)>, 32> Pending;
-
-    /// Indicates whether we should trigger deserialization of nodes that had
-    /// not already been loaded.
-    bool Deserialize = false;
-
-    /// Indicates whether we're at the top level.
-    bool TopLevel = true;
-
-    /// Indicates if we're handling the first child after entering a new depth.
-    bool FirstChild = true;
-
-    /// Prefix for currently-being-dumped entity.
-    std::string Prefix;
-
-    /// Keep track of the last location we print out so that we can
-    /// print out deltas from then on out.
-    const char *LastLocFilename = "";
-    unsigned LastLocLine = ~0U;
-
-    /// The \c FullComment parent of the comment being dumped.
-    const FullComment *FC = nullptr;
-
-    bool ShowColors;
-
-    /// Dump a child of the current node.
-    template<typename Fn> void dumpChild(Fn doDumpChild) {
-      // If we're at the top level, there's nothing interesting to do; just
-      // run the dumper.
-      if (TopLevel) {
-        TopLevel = false;
-        doDumpChild();
-        while (!Pending.empty()) {
-          Pending.back()(true);
-          Pending.pop_back();
-        }
-        Prefix.clear();
-        OS << "\n";
-        TopLevel = true;
-        return;
-      }
-
-      const FullComment *OrigFC = FC;
-      auto dumpWithIndent = [this, doDumpChild, OrigFC](bool isLastChild) {
-        // Print out the appropriate tree structure and work out the prefix for
-        // children of this node. For instance:
-        //
-        //   A        Prefix = ""
-        //   |-B      Prefix = "| "
-        //   | `-C    Prefix = "|   "
-        //   `-D      Prefix = "  "
-        //     |-E    Prefix = "  | "
-        //     `-F    Prefix = "    "
-        //   G        Prefix = ""
-        //
-        // Note that the first level gets no prefix.
-        {
-          OS << '\n';
-          ColorScope Color(*this, IndentColor);
-          OS << Prefix << (isLastChild ? '`' : '|') << '-';
-          this->Prefix.push_back(isLastChild ? ' ' : '|');
-          this->Prefix.push_back(' ');
-        }
-
-        FirstChild = true;
-        unsigned Depth = Pending.size();
-
-        FC = OrigFC;
-        doDumpChild();
-
-        // If any children are left, they're the last at their nesting level.
-        // Dump those ones out now.
-        while (Depth < Pending.size()) {
-          Pending.back()(true);
-          this->Pending.pop_back();
-        }
-
-        // Restore the old prefix.
-        this->Prefix.resize(Prefix.size() - 2);
-      };
-
-      if (FirstChild) {
-        Pending.push_back(std::move(dumpWithIndent));
-      } else {
-        Pending.back()(false);
-        Pending.back() = std::move(dumpWithIndent);
-      }
-      FirstChild = false;
-    }
-
-    class ColorScope {
-      ASTDumper &Dumper;
-    public:
-      ColorScope(ASTDumper &Dumper, TerminalColor Color)
-        : Dumper(Dumper) {
-        if (Dumper.ShowColors)
-          Dumper.OS.changeColor(Color.Color, Color.Bold);
-      }
-      ~ColorScope() {
-        if (Dumper.ShowColors)
-          Dumper.OS.resetColor();
-      }
-    };
-
-  public:
-    ASTDumper(raw_ostream &OS, const CommandTraits *Traits,
-              const SourceManager *SM)
-        : ASTDumper(OS, Traits, SM,
-                    SM && SM->getDiagnostics().getShowColors()) {}
-
-    ASTDumper(raw_ostream &OS, const CommandTraits *Traits,
-              const SourceManager *SM, bool ShowColors)
-        : ASTDumper(OS, Traits, SM, ShowColors, LangOptions()) {}
-    ASTDumper(raw_ostream &OS, const CommandTraits *Traits,
-              const SourceManager *SM, bool ShowColors,
-              const PrintingPolicy &PrintPolicy)
-        : OS(OS), Traits(Traits), SM(SM), PrintPolicy(PrintPolicy),
-          ShowColors(ShowColors) {}
-
-    void setDeserialize(bool D) { Deserialize = D; }
-
-    void dumpDecl(const Decl *D);
-    void dumpStmt(const Stmt *S);
-    void dumpFullComment(const FullComment *C);
-
-    // Utilities
-    void dumpPointer(const void *Ptr);
-    void dumpSourceRange(SourceRange R);
-    void dumpLocation(SourceLocation Loc);
-    void dumpBareType(QualType T, bool Desugar = true);
-    void dumpType(QualType T);
-    void dumpTypeAsChild(QualType T);
-    void dumpTypeAsChild(const Type *T);
-    void dumpBareDeclRef(const Decl *Node);
-    void dumpDeclRef(const Decl *Node, const char *Label = nullptr);
-    void dumpName(const NamedDecl *D);
-    bool hasNodes(const DeclContext *DC);
-    void dumpDeclContext(const DeclContext *DC);
-    void dumpLookups(const DeclContext *DC, bool DumpDecls);
-    void dumpAttr(const Attr *A);
-
-    // C++ Utilities
-    void dumpAccessSpecifier(AccessSpecifier AS);
-    void dumpCXXCtorInitializer(const CXXCtorInitializer *Init);
-    void dumpTemplateParameters(const TemplateParameterList *TPL);
-    void dumpTemplateArgumentListInfo(const TemplateArgumentListInfo &TALI);
-    void dumpTemplateArgumentLoc(const TemplateArgumentLoc &A);
-    void dumpTemplateArgumentList(const TemplateArgumentList &TAL);
-    void dumpTemplateArgument(const TemplateArgument &A,
-                              SourceRange R = SourceRange());
-
-    // Objective-C utilities.
-    void dumpObjCTypeParamList(const ObjCTypeParamList *typeParams);
-
-    // Types
-    void VisitComplexType(const ComplexType *T) {
-      dumpTypeAsChild(T->getElementType());
-    }
-    void VisitPointerType(const PointerType *T) {
-      dumpTypeAsChild(T->getPointeeType());
-    }
-    void VisitBlockPointerType(const BlockPointerType *T) {
-      dumpTypeAsChild(T->getPointeeType());
-    }
-    void VisitReferenceType(const ReferenceType *T) {
-      dumpTypeAsChild(T->getPointeeType());
-    }
-    void VisitRValueReferenceType(const ReferenceType *T) {
-      if (T->isSpelledAsLValue())
-        OS << " written as lvalue reference";
-      VisitReferenceType(T);
-    }
-    void VisitMemberPointerType(const MemberPointerType *T) {
-      dumpTypeAsChild(T->getClass());
-      dumpTypeAsChild(T->getPointeeType());
-    }
-    void VisitArrayType(const ArrayType *T) {
-      switch (T->getSizeModifier()) {
-        case ArrayType::Normal: break;
-        case ArrayType::Static: OS << " static"; break;
-        case ArrayType::Star: OS << " *"; break;
-      }
-      OS << " " << T->getIndexTypeQualifiers().getAsString();
-      dumpTypeAsChild(T->getElementType());
-    }
-    void VisitConstantArrayType(const ConstantArrayType *T) {
-      OS << " " << T->getSize();
-      VisitArrayType(T);
-    }
-    void VisitVariableArrayType(const VariableArrayType *T) {
-      OS << " ";
-      dumpSourceRange(T->getBracketsRange());
-      VisitArrayType(T);
-      dumpStmt(T->getSizeExpr());
-    }
-    void VisitDependentSizedArrayType(const DependentSizedArrayType *T) {
-      VisitArrayType(T);
-      OS << " ";
-      dumpSourceRange(T->getBracketsRange());
-      dumpStmt(T->getSizeExpr());
-    }
-    void VisitDependentSizedExtVectorType(
-        const DependentSizedExtVectorType *T) {
-      OS << " ";
-      dumpLocation(T->getAttributeLoc());
-      dumpTypeAsChild(T->getElementType());
-      dumpStmt(T->getSizeExpr());
-    }
-    void VisitVectorType(const VectorType *T) {
-      switch (T->getVectorKind()) {
-        case VectorType::GenericVector: break;
-        case VectorType::AltiVecVector: OS << " altivec"; break;
-        case VectorType::AltiVecPixel: OS << " altivec pixel"; break;
-        case VectorType::AltiVecBool: OS << " altivec bool"; break;
-        case VectorType::NeonVector: OS << " neon"; break;
-        case VectorType::NeonPolyVector: OS << " neon poly"; break;
-      }
-      OS << " " << T->getNumElements();
-      dumpTypeAsChild(T->getElementType());
-    }
-    void VisitFunctionType(const FunctionType *T) {
-      auto EI = T->getExtInfo();
-      if (EI.getNoReturn()) OS << " noreturn";
-      if (EI.getProducesResult()) OS << " produces_result";
-      if (EI.getHasRegParm()) OS << " regparm " << EI.getRegParm();
-      OS << " " << FunctionType::getNameForCallConv(EI.getCC());
-      dumpTypeAsChild(T->getReturnType());
-    }
-    void VisitFunctionProtoType(const FunctionProtoType *T) {
-      auto EPI = T->getExtProtoInfo();
-      if (EPI.HasTrailingReturn) OS << " trailing_return";
-      if (T->isConst()) OS << " const";
-      if (T->isVolatile()) OS << " volatile";
-      if (T->isRestrict()) OS << " restrict";
-      switch (EPI.RefQualifier) {
-        case RQ_None: break;
-        case RQ_LValue: OS << " &"; break;
-        case RQ_RValue: OS << " &&"; break;
-      }
-      // FIXME: Exception specification.
-      // FIXME: Consumed parameters.
-      VisitFunctionType(T);
-      for (QualType PT : T->getParamTypes())
-        dumpTypeAsChild(PT);
-      if (EPI.Variadic)
-        dumpChild([=] { OS << "..."; });
-    }
-    void VisitUnresolvedUsingType(const UnresolvedUsingType *T) {
-      dumpDeclRef(T->getDecl());
-    }
-    void VisitTypedefType(const TypedefType *T) {
-      dumpDeclRef(T->getDecl());
-    }
-    void VisitTypeOfExprType(const TypeOfExprType *T) {
-      dumpStmt(T->getUnderlyingExpr());
-    }
-    void VisitDecltypeType(const DecltypeType *T) {
-      dumpStmt(T->getUnderlyingExpr());
-    }
-    void VisitUnaryTransformType(const UnaryTransformType *T) {
-      switch (T->getUTTKind()) {
-      case UnaryTransformType::EnumUnderlyingType:
-        OS << " underlying_type";
-        break;
-      }
-      dumpTypeAsChild(T->getBaseType());
-    }
-    void VisitTagType(const TagType *T) {
-      dumpDeclRef(T->getDecl());
-    }
-    void VisitAttributedType(const AttributedType *T) {
-      // FIXME: AttrKind
-      dumpTypeAsChild(T->getModifiedType());
-    }
-    void VisitTemplateTypeParmType(const TemplateTypeParmType *T) {
-      OS << " depth " << T->getDepth() << " index " << T->getIndex();
-      if (T->isParameterPack()) OS << " pack";
-      dumpDeclRef(T->getDecl());
-    }
-    void VisitSubstTemplateTypeParmType(const SubstTemplateTypeParmType *T) {
-      dumpTypeAsChild(T->getReplacedParameter());
-    }
-    void VisitSubstTemplateTypeParmPackType(
-        const SubstTemplateTypeParmPackType *T) {
-      dumpTypeAsChild(T->getReplacedParameter());
-      dumpTemplateArgument(T->getArgumentPack());
-    }
-    void VisitAutoType(const AutoType *T) {
-      if (T->isDecltypeAuto()) OS << " decltype(auto)";
-      if (!T->isDeduced())
-        OS << " undeduced";
-    }
-    void VisitTemplateSpecializationType(const TemplateSpecializationType *T) {
-      if (T->isTypeAlias()) OS << " alias";
-      OS << " "; T->getTemplateName().dump(OS);
-      for (auto &Arg : *T)
-        dumpTemplateArgument(Arg);
-      if (T->isTypeAlias())
-        dumpTypeAsChild(T->getAliasedType());
-    }
-    void VisitInjectedClassNameType(const InjectedClassNameType *T) {
-      dumpDeclRef(T->getDecl());
-    }
-    void VisitObjCInterfaceType(const ObjCInterfaceType *T) {
-      dumpDeclRef(T->getDecl());
-    }
-    void VisitObjCObjectPointerType(const ObjCObjectPointerType *T) {
-      dumpTypeAsChild(T->getPointeeType());
-    }
-    void VisitAtomicType(const AtomicType *T) {
-      dumpTypeAsChild(T->getValueType());
-    }
-    void VisitPipeType(const PipeType *T) {
-      dumpTypeAsChild(T->getElementType());
-    }
-    void VisitAdjustedType(const AdjustedType *T) {
-      dumpTypeAsChild(T->getOriginalType());
-    }
-    void VisitPackExpansionType(const PackExpansionType *T) {
-      if (auto N = T->getNumExpansions()) OS << " expansions " << *N;
-      if (!T->isSugared())
-        dumpTypeAsChild(T->getPattern());
-    }
-
-    void VisitCXXDependentVariadicReifierType
-    (const CXXDependentVariadicReifierType *T) {
-      dumpTypeAsChild(T->getRange()->getType());
-    }
-    // FIXME: ElaboratedType, DependentNameType,
-    // DependentTemplateSpecializationType, ObjCObjectType
-
-    // Decls
-    void VisitLabelDecl(const LabelDecl *D);
-    void VisitTypedefDecl(const TypedefDecl *D);
-    void VisitEnumDecl(const EnumDecl *D);
-    void VisitRecordDecl(const RecordDecl *D);
-    void VisitEnumConstantDecl(const EnumConstantDecl *D);
-    void VisitIndirectFieldDecl(const IndirectFieldDecl *D);
-    void VisitFunctionDecl(const FunctionDecl *D);
-    void VisitFieldDecl(const FieldDecl *D);
-    void VisitVarDecl(const VarDecl *D);
-    void VisitDecompositionDecl(const DecompositionDecl *D);
-    void VisitBindingDecl(const BindingDecl *D);
-    void VisitFileScopeAsmDecl(const FileScopeAsmDecl *D);
-    void VisitImportDecl(const ImportDecl *D);
-    void VisitPragmaCommentDecl(const PragmaCommentDecl *D);
-    void VisitPragmaDetectMismatchDecl(const PragmaDetectMismatchDecl *D);
-    void VisitCapturedDecl(const CapturedDecl *D);
-
-    // OpenMP decls
-    void VisitOMPThreadPrivateDecl(const OMPThreadPrivateDecl *D);
-    void VisitOMPDeclareReductionDecl(const OMPDeclareReductionDecl *D);
-    void VisitOMPRequiresDecl(const OMPRequiresDecl *D);
-    void VisitOMPCapturedExprDecl(const OMPCapturedExprDecl *D);
-
-    // C++ Decls
-    void VisitNamespaceDecl(const NamespaceDecl *D);
-    void VisitUsingDirectiveDecl(const UsingDirectiveDecl *D);
-    void VisitNamespaceAliasDecl(const NamespaceAliasDecl *D);
-    void VisitTypeAliasDecl(const TypeAliasDecl *D);
-    void VisitTypeAliasTemplateDecl(const TypeAliasTemplateDecl *D);
-    void VisitCXXRecordDecl(const CXXRecordDecl *D);
-    void VisitStaticAssertDecl(const StaticAssertDecl *D);
-    template<typename SpecializationDecl>
-    void VisitTemplateDeclSpecialization(const SpecializationDecl *D,
-                                         bool DumpExplicitInst,
-                                         bool DumpRefOnly);
-    template<typename TemplateDecl>
-    void VisitTemplateDecl(const TemplateDecl *D, bool DumpExplicitInst);
-    void VisitFunctionTemplateDecl(const FunctionTemplateDecl *D);
-    void VisitClassTemplateDecl(const ClassTemplateDecl *D);
-    void VisitClassTemplateSpecializationDecl(
-        const ClassTemplateSpecializationDecl *D);
-    void VisitClassTemplatePartialSpecializationDecl(
-        const ClassTemplatePartialSpecializationDecl *D);
-    void VisitClassScopeFunctionSpecializationDecl(
-        const ClassScopeFunctionSpecializationDecl *D);
-    void VisitBuiltinTemplateDecl(const BuiltinTemplateDecl *D);
-    void VisitVarTemplateDecl(const VarTemplateDecl *D);
-    void VisitVarTemplateSpecializationDecl(
-        const VarTemplateSpecializationDecl *D);
-    void VisitVarTemplatePartialSpecializationDecl(
-        const VarTemplatePartialSpecializationDecl *D);
-    void VisitTemplateTypeParmDecl(const TemplateTypeParmDecl *D);
-    void VisitNonTypeTemplateParmDecl(const NonTypeTemplateParmDecl *D);
-    void VisitTemplateTemplateParmDecl(const TemplateTemplateParmDecl *D);
-    void VisitUsingDecl(const UsingDecl *D);
-    void VisitUnresolvedUsingTypenameDecl(const UnresolvedUsingTypenameDecl *D);
-    void VisitUnresolvedUsingValueDecl(const UnresolvedUsingValueDecl *D);
-    void VisitUsingShadowDecl(const UsingShadowDecl *D);
-    void VisitConstructorUsingShadowDecl(const ConstructorUsingShadowDecl *D);
-    void VisitLinkageSpecDecl(const LinkageSpecDecl *D);
-    void VisitAccessSpecDecl(const AccessSpecDecl *D);
-    void VisitFriendDecl(const FriendDecl *D);
-
-    // ObjC Decls
-    void VisitObjCIvarDecl(const ObjCIvarDecl *D);
-    void VisitObjCMethodDecl(const ObjCMethodDecl *D);
-    void VisitObjCTypeParamDecl(const ObjCTypeParamDecl *D);
-    void VisitObjCCategoryDecl(const ObjCCategoryDecl *D);
-    void VisitObjCCategoryImplDecl(const ObjCCategoryImplDecl *D);
-    void VisitObjCProtocolDecl(const ObjCProtocolDecl *D);
-    void VisitObjCInterfaceDecl(const ObjCInterfaceDecl *D);
-    void VisitObjCImplementationDecl(const ObjCImplementationDecl *D);
-    void VisitObjCCompatibleAliasDecl(const ObjCCompatibleAliasDecl *D);
-    void VisitObjCPropertyDecl(const ObjCPropertyDecl *D);
-    void VisitObjCPropertyImplDecl(const ObjCPropertyImplDecl *D);
-    void VisitBlockDecl(const BlockDecl *D);
-
-    // Stmts.
-    void VisitStmt(const Stmt *Node);
-    void VisitDeclStmt(const DeclStmt *Node);
-    void VisitAttributedStmt(const AttributedStmt *Node);
-    void VisitIfStmt(const IfStmt *Node);
-    void VisitSwitchStmt(const SwitchStmt *Node);
-    void VisitWhileStmt(const WhileStmt *Node);
-    void VisitLabelStmt(const LabelStmt *Node);
-    void VisitGotoStmt(const GotoStmt *Node);
-    void VisitCXXCatchStmt(const CXXCatchStmt *Node);
-    void VisitCaseStmt(const CaseStmt *Node);
-    void VisitCapturedStmt(const CapturedStmt *Node);
-    void VisitCXXExpansionStmt(const CXXExpansionStmt *Node);
-
-    // OpenMP
-    void VisitOMPExecutableDirective(const OMPExecutableDirective *Node);
-
-    // Exprs
-    void VisitExpr(const Expr *Node);
-    void VisitCastExpr(const CastExpr *Node);
-    void VisitImplicitCastExpr(const ImplicitCastExpr *Node);
-    void VisitDeclRefExpr(const DeclRefExpr *Node);
-    void VisitPredefinedExpr(const PredefinedExpr *Node);
-    void VisitCharacterLiteral(const CharacterLiteral *Node);
-    void VisitIntegerLiteral(const IntegerLiteral *Node);
-    void VisitFixedPointLiteral(const FixedPointLiteral *Node);
-    void VisitFloatingLiteral(const FloatingLiteral *Node);
-    void VisitStringLiteral(const StringLiteral *Str);
-    void VisitInitListExpr(const InitListExpr *ILE);
-    void VisitArrayInitLoopExpr(const ArrayInitLoopExpr *ILE);
-    void VisitArrayInitIndexExpr(const ArrayInitIndexExpr *ILE);
-    void VisitUnaryOperator(const UnaryOperator *Node);
-    void VisitUnaryExprOrTypeTraitExpr(const UnaryExprOrTypeTraitExpr *Node);
-    void VisitMemberExpr(const MemberExpr *Node);
-    void VisitExtVectorElementExpr(const ExtVectorElementExpr *Node);
-    void VisitBinaryOperator(const BinaryOperator *Node);
-    void VisitCompoundAssignOperator(const CompoundAssignOperator *Node);
-    void VisitAddrLabelExpr(const AddrLabelExpr *Node);
-    void VisitBlockExpr(const BlockExpr *Node);
-    void VisitOpaqueValueExpr(const OpaqueValueExpr *Node);
-    void VisitGenericSelectionExpr(const GenericSelectionExpr *E);
-
-    // C++
-    void VisitCXXNamedCastExpr(const CXXNamedCastExpr *Node);
-    void VisitCXXBoolLiteralExpr(const CXXBoolLiteralExpr *Node);
-    void VisitCXXThisExpr(const CXXThisExpr *Node);
-    void VisitCXXFunctionalCastExpr(const CXXFunctionalCastExpr *Node);
-    void VisitCXXUnresolvedConstructExpr(const CXXUnresolvedConstructExpr *Node);
-    void VisitCXXConstructExpr(const CXXConstructExpr *Node);
-    void VisitCXXBindTemporaryExpr(const CXXBindTemporaryExpr *Node);
-    void VisitCXXNewExpr(const CXXNewExpr *Node);
-    void VisitCXXDeleteExpr(const CXXDeleteExpr *Node);
-    void VisitMaterializeTemporaryExpr(const MaterializeTemporaryExpr *Node);
-    void VisitExprWithCleanups(const ExprWithCleanups *Node);
-    void VisitUnresolvedLookupExpr(const UnresolvedLookupExpr *Node);
-    void dumpCXXTemporary(const CXXTemporary *Temporary);
-    void VisitLambdaExpr(const LambdaExpr *Node) {
-      VisitExpr(Node);
-      dumpDecl(Node->getLambdaClass());
-    }
-    void VisitSizeOfPackExpr(const SizeOfPackExpr *Node);
-    void
-    VisitCXXDependentScopeMemberExpr(const CXXDependentScopeMemberExpr *Node);
-    void VisitCXXReflectExpr(const CXXReflectExpr *Node);
-    void VisitCXXReflectionReadQueryExpr(
-        const CXXReflectionReadQueryExpr *Node);
-    void VisitCXXReflectionWriteQueryExpr(
-        const CXXReflectionWriteQueryExpr *Node);
-    void VisitCXXUnreflexprExpr(const CXXUnreflexprExpr *Node);
-    void VisitCXXIdExprExpr(const CXXIdExprExpr *Node);
-    void VisitCXXValueOfExpr(const CXXValueOfExpr *Node);
-    void VisitCXXDependentVariadicReifierExpr(
-        const CXXDependentVariadicReifierExpr *Node);
-    void VisitCXXFragmentExpr(const CXXFragmentExpr *Node);
-
-    // ObjC
-    void VisitObjCAtCatchStmt(const ObjCAtCatchStmt *Node);
-    void VisitObjCEncodeExpr(const ObjCEncodeExpr *Node);
-    void VisitObjCMessageExpr(const ObjCMessageExpr *Node);
-    void VisitObjCBoxedExpr(const ObjCBoxedExpr *Node);
-    void VisitObjCSelectorExpr(const ObjCSelectorExpr *Node);
-    void VisitObjCProtocolExpr(const ObjCProtocolExpr *Node);
-    void VisitObjCPropertyRefExpr(const ObjCPropertyRefExpr *Node);
-    void VisitObjCSubscriptRefExpr(const ObjCSubscriptRefExpr *Node);
-    void VisitObjCIvarRefExpr(const ObjCIvarRefExpr *Node);
-    void VisitObjCBoolLiteralExpr(const ObjCBoolLiteralExpr *Node);
-
-    // Comments.
-    const char *getCommandName(unsigned CommandID);
-    void dumpComment(const Comment *C);
-
-    // Inline comments.
-    void visitTextComment(const TextComment *C);
-    void visitInlineCommandComment(const InlineCommandComment *C);
-    void visitHTMLStartTagComment(const HTMLStartTagComment *C);
-    void visitHTMLEndTagComment(const HTMLEndTagComment *C);
-
-    // Block comments.
-    void visitBlockCommandComment(const BlockCommandComment *C);
-    void visitParamCommandComment(const ParamCommandComment *C);
-    void visitTParamCommandComment(const TParamCommandComment *C);
-    void visitVerbatimBlockComment(const VerbatimBlockComment *C);
-    void visitVerbatimBlockLineComment(const VerbatimBlockLineComment *C);
-    void visitVerbatimLineComment(const VerbatimLineComment *C);
-  };
-}
-
-//===----------------------------------------------------------------------===//
-//  Utilities
-//===----------------------------------------------------------------------===//
-
-void ASTDumper::dumpPointer(const void *Ptr) {
-  ColorScope Color(*this, AddressColor);
-  OS << ' ' << Ptr;
-}
-
-void ASTDumper::dumpLocation(SourceLocation Loc) {
-  if (!SM)
-    return;
-
-  ColorScope Color(*this, LocationColor);
-  SourceLocation SpellingLoc = SM->getSpellingLoc(Loc);
-
-  // The general format we print out is filename:line:col, but we drop pieces
-  // that haven't changed since the last loc printed.
-  PresumedLoc PLoc = SM->getPresumedLoc(SpellingLoc);
-
-  if (PLoc.isInvalid()) {
-    OS << "<invalid sloc>";
-    return;
-  }
-
-  if (strcmp(PLoc.getFilename(), LastLocFilename) != 0) {
-    OS << PLoc.getFilename() << ':' << PLoc.getLine()
-       << ':' << PLoc.getColumn();
-    LastLocFilename = PLoc.getFilename();
-    LastLocLine = PLoc.getLine();
-  } else if (PLoc.getLine() != LastLocLine) {
-    OS << "line" << ':' << PLoc.getLine()
-       << ':' << PLoc.getColumn();
-    LastLocLine = PLoc.getLine();
-  } else {
-    OS << "col" << ':' << PLoc.getColumn();
-  }
-}
-
-void ASTDumper::dumpSourceRange(SourceRange R) {
-  // Can't translate locations if a SourceManager isn't available.
-  if (!SM)
-    return;
-
-  OS << " <";
-  dumpLocation(R.getBegin());
-  if (R.getBegin() != R.getEnd()) {
-    OS << ", ";
-    dumpLocation(R.getEnd());
-  }
-  OS << ">";
-
-  // <t2.c:123:421[blah], t2.c:412:321>
-
-}
-
-void ASTDumper::dumpBareType(QualType T, bool Desugar) {
-  ColorScope Color(*this, TypeColor);
-
-  SplitQualType T_split = T.split();
-  OS << "'" << QualType::getAsString(T_split, PrintPolicy) << "'";
-
-  if (Desugar && !T.isNull()) {
-    // If the type is sugared, also dump a (shallow) desugared type.
-    SplitQualType D_split = T.getSplitDesugaredType();
-    if (T_split != D_split)
-      OS << ":'" << QualType::getAsString(D_split, PrintPolicy) << "'";
-  }
-}
-
-void ASTDumper::dumpType(QualType T) {
-  OS << ' ';
-  dumpBareType(T);
-}
-
-void ASTDumper::dumpTypeAsChild(QualType T) {
-  SplitQualType SQT = T.split();
-  if (!SQT.Quals.hasQualifiers())
-    return dumpTypeAsChild(SQT.Ty);
-
-  dumpChild([=] {
-    OS << "QualType";
-    dumpPointer(T.getAsOpaquePtr());
-    OS << " ";
-    dumpBareType(T, false);
-    OS << " " << T.split().Quals.getAsString();
-    dumpTypeAsChild(T.split().Ty);
-  });
-}
-
-void ASTDumper::dumpTypeAsChild(const Type *T) {
-  dumpChild([=] {
-    if (!T) {
-      ColorScope Color(*this, NullColor);
-      OS << "<<<NULL>>>";
-      return;
-    }
-    if (const LocInfoType *LIT = llvm::dyn_cast<LocInfoType>(T)) {
-      {
-        ColorScope Color(*this, TypeColor);
-        OS << "LocInfo Type";
-      }
-      dumpPointer(T);
-      dumpTypeAsChild(LIT->getTypeSourceInfo()->getType());
-      return;
-    }
-
-    {
-      ColorScope Color(*this, TypeColor);
-      OS << T->getTypeClassName() << "Type";
-    }
-    dumpPointer(T);
-    OS << " ";
-    dumpBareType(QualType(T, 0), false);
-
-    QualType SingleStepDesugar =
-        T->getLocallyUnqualifiedSingleStepDesugaredType();
-    if (SingleStepDesugar != QualType(T, 0))
-      OS << " sugar";
-    if (T->isDependentType())
-      OS << " dependent";
-    else if (T->isInstantiationDependentType())
-      OS << " instantiation_dependent";
-    if (T->isVariablyModifiedType())
-      OS << " variably_modified";
-    if (T->containsUnexpandedParameterPack())
-      OS << " contains_unexpanded_pack";
-    if (T->isFromAST())
-      OS << " imported";
-
-    TypeVisitor<ASTDumper>::Visit(T);
-
-    if (SingleStepDesugar != QualType(T, 0))
-      dumpTypeAsChild(SingleStepDesugar);
-  });
-}
-
-void ASTDumper::dumpBareDeclRef(const Decl *D) {
-  if (!D) {
-    ColorScope Color(*this, NullColor);
-    OS << "<<<NULL>>>";
-    return;
-  }
-
-  {
-    ColorScope Color(*this, DeclKindNameColor);
-    OS << D->getDeclKindName();
-  }
-  dumpPointer(D);
-
-  if (const NamedDecl *ND = dyn_cast<NamedDecl>(D)) {
-    ColorScope Color(*this, DeclNameColor);
-    OS << " '" << ND->getDeclName() << '\'';
-  }
-
-  if (const ValueDecl *VD = dyn_cast<ValueDecl>(D))
-    dumpType(VD->getType());
-}
-
-void ASTDumper::dumpDeclRef(const Decl *D, const char *Label) {
-  if (!D)
-    return;
-
-  dumpChild([=]{
-    if (Label)
-      OS << Label << ' ';
-    dumpBareDeclRef(D);
-  });
-}
-
-void ASTDumper::dumpName(const NamedDecl *ND) {
-  if (ND->getDeclName()) {
-    ColorScope Color(*this, DeclNameColor);
-    OS << ' ' << ND->getNameAsString();
-  }
-}
-
-bool ASTDumper::hasNodes(const DeclContext *DC) {
-  if (!DC)
-    return false;
-
-  return DC->hasExternalLexicalStorage() ||
-         (Deserialize ? DC->decls_begin() != DC->decls_end()
-                      : DC->noload_decls_begin() != DC->noload_decls_end());
-}
-
-void ASTDumper::dumpDeclContext(const DeclContext *DC) {
-  if (!DC)
-    return;
-
-  for (auto *D : (Deserialize ? DC->decls() : DC->noload_decls()))
-    dumpDecl(D);
-
-  if (DC->hasExternalLexicalStorage()) {
-    dumpChild([=]{
-      ColorScope Color(*this, UndeserializedColor);
-      OS << "<undeserialized declarations>";
-    });
-  }
-}
-
-void ASTDumper::dumpLookups(const DeclContext *DC, bool DumpDecls) {
-  dumpChild([=] {
-    OS << "StoredDeclsMap ";
-    dumpBareDeclRef(cast<Decl>(DC));
-
-    const DeclContext *Primary = DC->getPrimaryContext();
-    if (Primary != DC) {
-      OS << " primary";
-      dumpPointer(cast<Decl>(Primary));
-    }
-
-    bool HasUndeserializedLookups = Primary->hasExternalVisibleStorage();
-
-    auto Range = Deserialize
-                     ? Primary->lookups()
-                     : Primary->noload_lookups(/*PreserveInternalState=*/true);
-    for (auto I = Range.begin(), E = Range.end(); I != E; ++I) {
-      DeclarationName Name = I.getLookupName();
-      DeclContextLookupResult R = *I;
-
-      dumpChild([=] {
-        OS << "DeclarationName ";
-        {
-          ColorScope Color(*this, DeclNameColor);
-          OS << '\'' << Name << '\'';
-        }
-
-        for (DeclContextLookupResult::iterator RI = R.begin(), RE = R.end();
-             RI != RE; ++RI) {
-          dumpChild([=] {
-            dumpBareDeclRef(*RI);
-
-            if ((*RI)->isHidden())
-              OS << " hidden";
-
-            // If requested, dump the redecl chain for this lookup.
-            if (DumpDecls) {
-              // Dump earliest decl first.
-              std::function<void(Decl *)> DumpWithPrev = [&](Decl *D) {
-                if (Decl *Prev = D->getPreviousDecl())
-                  DumpWithPrev(Prev);
-                dumpDecl(D);
-              };
-              DumpWithPrev(*RI);
-            }
-          });
-        }
-      });
-    }
-
-    if (HasUndeserializedLookups) {
-      dumpChild([=] {
-        ColorScope Color(*this, UndeserializedColor);
-        OS << "<undeserialized lookups>";
-      });
-    }
-  });
-}
-
-void ASTDumper::dumpAttr(const Attr *A) {
-  dumpChild([=] {
-    {
-      ColorScope Color(*this, AttrColor);
-
-      switch (A->getKind()) {
-#define ATTR(X) case attr::X: OS << #X; break;
-#include "clang/Basic/AttrList.inc"
-      }
-      OS << "Attr";
-    }
-    dumpPointer(A);
-    dumpSourceRange(A->getRange());
-    if (A->isInherited())
-      OS << " Inherited";
-    if (A->isImplicit())
-      OS << " Implicit";
-#include "clang/AST/AttrDump.inc"
-  });
-}
-
-static void dumpPreviousDeclImpl(raw_ostream &OS, ...) {}
-
-template<typename T>
-static void dumpPreviousDeclImpl(raw_ostream &OS, const Mergeable<T> *D) {
-  const T *First = D->getFirstDecl();
-  if (First != D)
-    OS << " first " << First;
-}
-
-template<typename T>
-static void dumpPreviousDeclImpl(raw_ostream &OS, const Redeclarable<T> *D) {
-  const T *Prev = D->getPreviousDecl();
-  if (Prev)
-    OS << " prev " << Prev;
-}
-
-/// Dump the previous declaration in the redeclaration chain for a declaration,
-/// if any.
-static void dumpPreviousDecl(raw_ostream &OS, const Decl *D) {
-  switch (D->getKind()) {
-#define DECL(DERIVED, BASE) \
-  case Decl::DERIVED: \
-    return dumpPreviousDeclImpl(OS, cast<DERIVED##Decl>(D));
-#define ABSTRACT_DECL(DECL)
-#include "clang/AST/DeclNodes.inc"
-  }
-  llvm_unreachable("Decl that isn't part of DeclNodes.inc!");
-}
-
-//===----------------------------------------------------------------------===//
-//  C++ Utilities
-//===----------------------------------------------------------------------===//
-
-void ASTDumper::dumpAccessSpecifier(AccessSpecifier AS) {
-  switch (AS) {
-  case AS_none:
-    break;
-  case AS_public:
-    OS << "public";
-    break;
-  case AS_protected:
-    OS << "protected";
-    break;
-  case AS_private:
-    OS << "private";
-    break;
-  }
-}
-
-void ASTDumper::dumpCXXCtorInitializer(const CXXCtorInitializer *Init) {
-  dumpChild([=] {
-    OS << "CXXCtorInitializer";
-    if (Init->isAnyMemberInitializer()) {
-      OS << ' ';
-      dumpBareDeclRef(Init->getAnyMember());
-    } else if (Init->isBaseInitializer()) {
-      dumpType(QualType(Init->getBaseClass(), 0));
-    } else if (Init->isDelegatingInitializer()) {
-      dumpType(Init->getTypeSourceInfo()->getType());
-    } else {
-      llvm_unreachable("Unknown initializer type");
-    }
-    dumpStmt(Init->getInit());
-  });
-}
-
-void ASTDumper::dumpTemplateParameters(const TemplateParameterList *TPL) {
-  if (!TPL)
-    return;
-
-  for (TemplateParameterList::const_iterator I = TPL->begin(), E = TPL->end();
-       I != E; ++I)
-    dumpDecl(*I);
-}
-
-void ASTDumper::dumpTemplateArgumentListInfo(
-    const TemplateArgumentListInfo &TALI) {
-  for (unsigned i = 0, e = TALI.size(); i < e; ++i)
-    dumpTemplateArgumentLoc(TALI[i]);
-}
-
-void ASTDumper::dumpTemplateArgumentLoc(const TemplateArgumentLoc &A) {
-  dumpTemplateArgument(A.getArgument(), A.getSourceRange());
-}
-
-void ASTDumper::dumpTemplateArgumentList(const TemplateArgumentList &TAL) {
-  for (unsigned i = 0, e = TAL.size(); i < e; ++i)
-    dumpTemplateArgument(TAL[i]);
-}
-
-void ASTDumper::dumpTemplateArgument(const TemplateArgument &A, SourceRange R) {
-  dumpChild([=] {
-    OS << "TemplateArgument";
-    if (R.isValid())
-      dumpSourceRange(R);
-
-    switch (A.getKind()) {
-    case TemplateArgument::Null:
-      OS << " null";
-      break;
-    case TemplateArgument::Type:
-      OS << " type";
-      dumpType(A.getAsType());
-      break;
-    case TemplateArgument::Declaration:
-      OS << " decl";
-      dumpDeclRef(A.getAsDecl());
-      break;
-    case TemplateArgument::NullPtr:
-      OS << " nullptr";
-      break;
-    case TemplateArgument::Integral:
-      OS << " integral " << A.getAsIntegral();
-      break;
-    case TemplateArgument::Template:
-      OS << " template ";
-      A.getAsTemplate().dump(OS);
-      break;
-    case TemplateArgument::TemplateExpansion:
-      OS << " template expansion ";
-      A.getAsTemplateOrTemplatePattern().dump(OS);
-      break;
-    case TemplateArgument::Reflected:
-      OS << " reflected";
-      dumpStmt(A.getAsExpr());
-      break;
-    case TemplateArgument::Expression:
-      OS << " expr";
-      dumpStmt(A.getAsExpr());
-      break;
-    case TemplateArgument::Pack:
-      OS << " pack";
-      for (TemplateArgument::pack_iterator I = A.pack_begin(), E = A.pack_end();
-           I != E; ++I)
-        dumpTemplateArgument(*I);
-      break;
-    }
-  });
-}
-
-//===----------------------------------------------------------------------===//
-//  Objective-C Utilities
-//===----------------------------------------------------------------------===//
-void ASTDumper::dumpObjCTypeParamList(const ObjCTypeParamList *typeParams) {
-  if (!typeParams)
-    return;
-
-  for (auto typeParam : *typeParams) {
-    dumpDecl(typeParam);
-  }
-}
-
-//===----------------------------------------------------------------------===//
-//  Decl dumping methods.
-//===----------------------------------------------------------------------===//
-
-void ASTDumper::dumpDecl(const Decl *D) {
-  dumpChild([=] {
-    if (!D) {
-      ColorScope Color(*this, NullColor);
-      OS << "<<<NULL>>>";
-      return;
-    }
-
-    {
-      ColorScope Color(*this, DeclKindNameColor);
-      OS << D->getDeclKindName() << "Decl";
-    }
-    dumpPointer(D);
-    if (D->getLexicalDeclContext() != D->getDeclContext())
-      OS << " parent " << cast<Decl>(D->getDeclContext());
-    dumpPreviousDecl(OS, D);
-    dumpSourceRange(D->getSourceRange());
-    OS << ' ';
-    dumpLocation(D->getLocation());
-    if (D->isFromASTFile())
-      OS << " imported";
-    if (Module *M = D->getOwningModule())
-      OS << " in " << M->getFullModuleName();
-    if (auto *ND = dyn_cast<NamedDecl>(D))
-      for (Module *M : D->getASTContext().getModulesWithMergedDefinition(
-               const_cast<NamedDecl *>(ND)))
-        dumpChild([=] { OS << "also in " << M->getFullModuleName(); });
-    if (const NamedDecl *ND = dyn_cast<NamedDecl>(D))
-      if (ND->isHidden())
-        OS << " hidden";
-    if (D->isImplicit())
-      OS << " implicit";
-    if (D->isUsed())
-      OS << " used";
-    else if (D->isThisDeclarationReferenced())
-      OS << " referenced";
-    if (D->isInvalidDecl())
-      OS << " invalid";
-    if (const FunctionDecl *FD = dyn_cast<FunctionDecl>(D))
-      if (FD->isConstexpr()) {
-	if (FD->isImmediate())
-          OS << " consteval";
-        else
-          OS << " constexpr";
-      }
-
-
-    ConstDeclVisitor<ASTDumper>::Visit(D);
-
-    for (Decl::attr_iterator I = D->attr_begin(), E = D->attr_end(); I != E;
-         ++I)
-      dumpAttr(*I);
-
-    if (const FullComment *Comment =
-            D->getASTContext().getLocalCommentForDeclUncached(D))
-      dumpFullComment(Comment);
-
-    // Decls within functions are visited by the body.
-    if (!isa<FunctionDecl>(*D) && !isa<ObjCMethodDecl>(*D) &&
-        hasNodes(dyn_cast<DeclContext>(D)))
-      dumpDeclContext(cast<DeclContext>(D));
-  });
-}
-
-void ASTDumper::VisitLabelDecl(const LabelDecl *D) {
-  dumpName(D);
-}
-
-void ASTDumper::VisitTypedefDecl(const TypedefDecl *D) {
-  dumpName(D);
-  dumpType(D->getUnderlyingType());
-  if (D->isModulePrivate())
-    OS << " __module_private__";
-  dumpTypeAsChild(D->getUnderlyingType());
-}
-
-void ASTDumper::VisitEnumDecl(const EnumDecl *D) {
-  if (D->isScoped()) {
-    if (D->isScopedUsingClassTag())
-      OS << " class";
-    else
-      OS << " struct";
-  }
-  dumpName(D);
-  if (D->isModulePrivate())
-    OS << " __module_private__";
-  if (D->isFixed())
-    dumpType(D->getIntegerType());
-}
-
-void ASTDumper::VisitRecordDecl(const RecordDecl *D) {
-  OS << ' ' << D->getKindName();
-  dumpName(D);
-  if (D->isModulePrivate())
-    OS << " __module_private__";
-  if (D->isCompleteDefinition())
-    OS << " definition";
-}
-
-void ASTDumper::VisitEnumConstantDecl(const EnumConstantDecl *D) {
-  dumpName(D);
-  dumpType(D->getType());
-  if (const Expr *Init = D->getInitExpr())
-    dumpStmt(Init);
-}
-
-void ASTDumper::VisitIndirectFieldDecl(const IndirectFieldDecl *D) {
-  dumpName(D);
-  dumpType(D->getType());
-
-  for (auto *Child : D->chain())
-    dumpDeclRef(Child);
-}
-
-void ASTDumper::VisitFunctionDecl(const FunctionDecl *D) {
-  dumpName(D);
-  dumpType(D->getType());
-
-  StorageClass SC = D->getStorageClass();
-  if (SC != SC_None)
-    OS << ' ' << VarDecl::getStorageClassSpecifierString(SC);
-  if (D->isInlineSpecified())
-    OS << " inline";
-  if (D->isVirtualAsWritten())
-    OS << " virtual";
-  if (D->isModulePrivate())
-    OS << " __module_private__";
-
-  if (D->isPure())
-    OS << " pure";
-  if (D->isDefaulted()) {
-    OS << " default";
-    if (D->isDeleted())
-      OS << "_delete";
-  }
-  if (D->isDeletedAsWritten())
-    OS << " delete";
-  if (D->isTrivial())
-    OS << " trivial";
-
-  if (const FunctionProtoType *FPT = D->getType()->getAs<FunctionProtoType>()) {
-    FunctionProtoType::ExtProtoInfo EPI = FPT->getExtProtoInfo();
-    switch (EPI.ExceptionSpec.Type) {
-    default: break;
-    case EST_Unevaluated:
-      OS << " noexcept-unevaluated " << EPI.ExceptionSpec.SourceDecl;
-      break;
-    case EST_Uninstantiated:
-      OS << " noexcept-uninstantiated " << EPI.ExceptionSpec.SourceTemplate;
-      break;
-    }
-  }
-
-  if (const FunctionTemplateSpecializationInfo *FTSI =
-          D->getTemplateSpecializationInfo())
-    dumpTemplateArgumentList(*FTSI->TemplateArguments);
-
-  if (!D->param_begin() && D->getNumParams())
-    dumpChild([=] { OS << "<<NULL params x " << D->getNumParams() << ">>"; });
-  else
-    for (const ParmVarDecl *Parameter : D->parameters())
-      dumpDecl(Parameter);
-
-  if (const CXXConstructorDecl *C = dyn_cast<CXXConstructorDecl>(D))
-    for (CXXConstructorDecl::init_const_iterator I = C->init_begin(),
-                                                 E = C->init_end();
-         I != E; ++I)
-      dumpCXXCtorInitializer(*I);
-
-  if (const CXXMethodDecl *MD = dyn_cast<CXXMethodDecl>(D)) {
-    if (MD->size_overridden_methods() != 0) {
-      auto dumpOverride = [=](const CXXMethodDecl *D) {
-        SplitQualType T_split = D->getType().split();
-        OS << D << " " << D->getParent()->getName()
-           << "::" << D->getNameAsString() << " '"
-           << QualType::getAsString(T_split, PrintPolicy) << "'";
-      };
-
-      dumpChild([=] {
-        auto Overrides = MD->overridden_methods();
-        OS << "Overrides: [ ";
-        dumpOverride(*Overrides.begin());
-        for (const auto *Override :
-             llvm::make_range(Overrides.begin() + 1, Overrides.end())) {
-          OS << ", ";
-          dumpOverride(Override);
-        }
-        OS << " ]";
-      });
-    }
-  }
-
-  if (D->doesThisDeclarationHaveABody())
-    dumpStmt(D->getBody());
-}
-
-void ASTDumper::VisitFieldDecl(const FieldDecl *D) {
-  dumpName(D);
-  dumpType(D->getType());
-  if (D->isMutable())
-    OS << " mutable";
-  if (D->isModulePrivate())
-    OS << " __module_private__";
-
-  if (D->isBitField())
-    dumpStmt(D->getBitWidth());
-  if (Expr *Init = D->getInClassInitializer())
-    dumpStmt(Init);
-}
-
-void ASTDumper::VisitVarDecl(const VarDecl *D) {
-  dumpName(D);
-  dumpType(D->getType());
-  StorageClass SC = D->getStorageClass();
-  if (SC != SC_None)
-    OS << ' ' << VarDecl::getStorageClassSpecifierString(SC);
-  switch (D->getTLSKind()) {
-  case VarDecl::TLS_None: break;
-  case VarDecl::TLS_Static: OS << " tls"; break;
-  case VarDecl::TLS_Dynamic: OS << " tls_dynamic"; break;
-  }
-  if (D->isModulePrivate())
-    OS << " __module_private__";
-  if (D->isNRVOVariable())
-    OS << " nrvo";
-  if (D->isInline())
-    OS << " inline";
-  if (D->isConstexpr())
-    OS << " constexpr";
-  if (D->hasInit()) {
-    switch (D->getInitStyle()) {
-    case VarDecl::CInit: OS << " cinit"; break;
-    case VarDecl::CallInit: OS << " callinit"; break;
-    case VarDecl::ListInit: OS << " listinit"; break;
-    }
-    dumpStmt(D->getInit());
-  }
-}
-
-void ASTDumper::VisitDecompositionDecl(const DecompositionDecl *D) {
-  VisitVarDecl(D);
-  for (auto *B : D->bindings())
-    dumpDecl(B);
-}
-
-void ASTDumper::VisitBindingDecl(const BindingDecl *D) {
-  dumpName(D);
-  dumpType(D->getType());
-  if (auto *E = D->getBinding())
-    dumpStmt(E);
-}
-
-void ASTDumper::VisitFileScopeAsmDecl(const FileScopeAsmDecl *D) {
-  dumpStmt(D->getAsmString());
-}
-
-void ASTDumper::VisitImportDecl(const ImportDecl *D) {
-  OS << ' ' << D->getImportedModule()->getFullModuleName();
-}
-
-void ASTDumper::VisitPragmaCommentDecl(const PragmaCommentDecl *D) {
-  OS << ' ';
-  switch (D->getCommentKind()) {
-  case PCK_Unknown:  llvm_unreachable("unexpected pragma comment kind");
-  case PCK_Compiler: OS << "compiler"; break;
-  case PCK_ExeStr:   OS << "exestr"; break;
-  case PCK_Lib:      OS << "lib"; break;
-  case PCK_Linker:   OS << "linker"; break;
-  case PCK_User:     OS << "user"; break;
-  }
-  StringRef Arg = D->getArg();
-  if (!Arg.empty())
-    OS << " \"" << Arg << "\"";
-}
-
-void ASTDumper::VisitPragmaDetectMismatchDecl(
-    const PragmaDetectMismatchDecl *D) {
-  OS << " \"" << D->getName() << "\" \"" << D->getValue() << "\"";
-}
-
-void ASTDumper::VisitCapturedDecl(const CapturedDecl *D) {
-  dumpStmt(D->getBody());
-}
-
-//===----------------------------------------------------------------------===//
-// OpenMP Declarations
-//===----------------------------------------------------------------------===//
-
-void ASTDumper::VisitOMPThreadPrivateDecl(const OMPThreadPrivateDecl *D) {
-  for (auto *E : D->varlists())
-    dumpStmt(E);
-}
-
-void ASTDumper::VisitOMPDeclareReductionDecl(const OMPDeclareReductionDecl *D) {
-  dumpName(D);
-  dumpType(D->getType());
-  OS << " combiner";
-  dumpStmt(D->getCombiner());
-  if (auto *Initializer = D->getInitializer()) {
-    OS << " initializer";
-    switch (D->getInitializerKind()) {
-    case OMPDeclareReductionDecl::DirectInit:
-      OS << " omp_priv = ";
-      break;
-    case OMPDeclareReductionDecl::CopyInit:
-      OS << " omp_priv ()";
-      break;
-    case OMPDeclareReductionDecl::CallInit:
-      break;
-    }
-    dumpStmt(Initializer);
-  }
-}
-
-void ASTDumper::VisitOMPRequiresDecl(const OMPRequiresDecl *D) {
-  for (auto *C : D->clauselists()) {
-    dumpChild([=] {
-      if (!C) {
-        ColorScope Color(*this, NullColor);
-        OS << "<<<NULL>>> OMPClause";
-        return;
-      }
-      {
-        ColorScope Color(*this, AttrColor);
-        StringRef ClauseName(getOpenMPClauseName(C->getClauseKind()));
-        OS << "OMP" << ClauseName.substr(/*Start=*/0, /*N=*/1).upper()
-           << ClauseName.drop_front() << "Clause";
-      }
-      dumpPointer(C);
-      dumpSourceRange(SourceRange(C->getBeginLoc(), C->getEndLoc()));
-    });
-  }
-}
-
-void ASTDumper::VisitOMPCapturedExprDecl(const OMPCapturedExprDecl *D) {
-  dumpName(D);
-  dumpType(D->getType());
-  dumpStmt(D->getInit());
-}
-
-//===----------------------------------------------------------------------===//
-// C++ Declarations
-//===----------------------------------------------------------------------===//
-
-void ASTDumper::VisitNamespaceDecl(const NamespaceDecl *D) {
-  dumpName(D);
-  if (D->isInline())
-    OS << " inline";
-  if (!D->isOriginalNamespace())
-    dumpDeclRef(D->getOriginalNamespace(), "original");
-}
-
-void ASTDumper::VisitUsingDirectiveDecl(const UsingDirectiveDecl *D) {
-  OS << ' ';
-  dumpBareDeclRef(D->getNominatedNamespace());
-}
-
-void ASTDumper::VisitNamespaceAliasDecl(const NamespaceAliasDecl *D) {
-  dumpName(D);
-  dumpDeclRef(D->getAliasedNamespace());
-}
-
-void ASTDumper::VisitTypeAliasDecl(const TypeAliasDecl *D) {
-  dumpName(D);
-  dumpType(D->getUnderlyingType());
-  dumpTypeAsChild(D->getUnderlyingType());
-}
-
-void ASTDumper::VisitTypeAliasTemplateDecl(const TypeAliasTemplateDecl *D) {
-  dumpName(D);
-  dumpTemplateParameters(D->getTemplateParameters());
-  dumpDecl(D->getTemplatedDecl());
-}
-
-void ASTDumper::VisitCXXRecordDecl(const CXXRecordDecl *D) {
-  VisitRecordDecl(D);
-  if (!D->isCompleteDefinition())
-    return;
-
-  dumpChild([=] {
-    {
-      ColorScope Color(*this, DeclKindNameColor);
-      OS << "DefinitionData";
-    }
-#define FLAG(fn, name) if (D->fn()) OS << " " #name;
-    FLAG(isParsingBaseSpecifiers, parsing_base_specifiers);
-
-    FLAG(isGenericLambda, generic);
-    FLAG(isLambda, lambda);
-
-    FLAG(canPassInRegisters, pass_in_registers);
-    FLAG(isEmpty, empty);
-    FLAG(isAggregate, aggregate);
-    FLAG(isStandardLayout, standard_layout);
-    FLAG(isTriviallyCopyable, trivially_copyable);
-    FLAG(isPOD, pod);
-    FLAG(isTrivial, trivial);
-    FLAG(isPolymorphic, polymorphic);
-    FLAG(isAbstract, abstract);
-    FLAG(isLiteral, literal);
-
-    FLAG(hasUserDeclaredConstructor, has_user_declared_ctor);
-    FLAG(hasConstexprNonCopyMoveConstructor, has_constexpr_non_copy_move_ctor);
-    FLAG(hasMutableFields, has_mutable_fields);
-    FLAG(hasVariantMembers, has_variant_members);
-    FLAG(allowConstDefaultInit, can_const_default_init);
-
-    dumpChild([=] {
-      {
-        ColorScope Color(*this, DeclKindNameColor);
-        OS << "DefaultConstructor";
-      }
-      FLAG(hasDefaultConstructor, exists);
-      FLAG(hasTrivialDefaultConstructor, trivial);
-      FLAG(hasNonTrivialDefaultConstructor, non_trivial);
-      FLAG(hasUserProvidedDefaultConstructor, user_provided);
-      FLAG(hasConstexprDefaultConstructor, constexpr);
-      FLAG(needsImplicitDefaultConstructor, needs_implicit);
-      FLAG(defaultedDefaultConstructorIsConstexpr, defaulted_is_constexpr);
-    });
-
-    dumpChild([=] {
-      {
-        ColorScope Color(*this, DeclKindNameColor);
-        OS << "CopyConstructor";
-      }
-      FLAG(hasSimpleCopyConstructor, simple);
-      FLAG(hasTrivialCopyConstructor, trivial);
-      FLAG(hasNonTrivialCopyConstructor, non_trivial);
-      FLAG(hasUserDeclaredCopyConstructor, user_declared);
-      FLAG(hasCopyConstructorWithConstParam, has_const_param);
-      FLAG(needsImplicitCopyConstructor, needs_implicit);
-      FLAG(needsOverloadResolutionForCopyConstructor,
-           needs_overload_resolution);
-      if (!D->needsOverloadResolutionForCopyConstructor())
-        FLAG(defaultedCopyConstructorIsDeleted, defaulted_is_deleted);
-      FLAG(implicitCopyConstructorHasConstParam, implicit_has_const_param);
-    });
-
-    dumpChild([=] {
-      {
-        ColorScope Color(*this, DeclKindNameColor);
-        OS << "MoveConstructor";
-      }
-      FLAG(hasMoveConstructor, exists);
-      FLAG(hasSimpleMoveConstructor, simple);
-      FLAG(hasTrivialMoveConstructor, trivial);
-      FLAG(hasNonTrivialMoveConstructor, non_trivial);
-      FLAG(hasUserDeclaredMoveConstructor, user_declared);
-      FLAG(needsImplicitMoveConstructor, needs_implicit);
-      FLAG(needsOverloadResolutionForMoveConstructor,
-           needs_overload_resolution);
-      if (!D->needsOverloadResolutionForMoveConstructor())
-        FLAG(defaultedMoveConstructorIsDeleted, defaulted_is_deleted);
-    });
-
-    dumpChild([=] {
-      {
-        ColorScope Color(*this, DeclKindNameColor);
-        OS << "CopyAssignment";
-      }
-      FLAG(hasTrivialCopyAssignment, trivial);
-      FLAG(hasNonTrivialCopyAssignment, non_trivial);
-      FLAG(hasCopyAssignmentWithConstParam, has_const_param);
-      FLAG(hasUserDeclaredCopyAssignment, user_declared);
-      FLAG(needsImplicitCopyAssignment, needs_implicit);
-      FLAG(needsOverloadResolutionForCopyAssignment, needs_overload_resolution);
-      FLAG(implicitCopyAssignmentHasConstParam, implicit_has_const_param);
-    });
-
-    dumpChild([=] {
-      {
-        ColorScope Color(*this, DeclKindNameColor);
-        OS << "MoveAssignment";
-      }
-      FLAG(hasMoveAssignment, exists);
-      FLAG(hasSimpleMoveAssignment, simple);
-      FLAG(hasTrivialMoveAssignment, trivial);
-      FLAG(hasNonTrivialMoveAssignment, non_trivial);
-      FLAG(hasUserDeclaredMoveAssignment, user_declared);
-      FLAG(needsImplicitMoveAssignment, needs_implicit);
-      FLAG(needsOverloadResolutionForMoveAssignment, needs_overload_resolution);
-    });
-
-    dumpChild([=] {
-      {
-        ColorScope Color(*this, DeclKindNameColor);
-        OS << "Destructor";
-      }
-      FLAG(hasSimpleDestructor, simple);
-      FLAG(hasIrrelevantDestructor, irrelevant);
-      FLAG(hasTrivialDestructor, trivial);
-      FLAG(hasNonTrivialDestructor, non_trivial);
-      FLAG(hasUserDeclaredDestructor, user_declared);
-      FLAG(needsImplicitDestructor, needs_implicit);
-      FLAG(needsOverloadResolutionForDestructor, needs_overload_resolution);
-      if (!D->needsOverloadResolutionForDestructor())
-        FLAG(defaultedDestructorIsDeleted, defaulted_is_deleted);
-    });
-  });
-
-  for (const auto &I : D->bases()) {
-    dumpChild([=] {
-      if (I.isVirtual())
-        OS << "virtual ";
-      dumpAccessSpecifier(I.getAccessSpecifier());
-      dumpType(I.getType());
-      if (I.isPackExpansion())
-        OS << "...";
-    });
-  }
-}
-
-void ASTDumper::VisitStaticAssertDecl(const StaticAssertDecl *D) {
-  dumpStmt(D->getAssertExpr());
-  dumpStmt(D->getMessage());
-}
-
-template<typename SpecializationDecl>
-void ASTDumper::VisitTemplateDeclSpecialization(const SpecializationDecl *D,
-                                                bool DumpExplicitInst,
-                                                bool DumpRefOnly) {
-  bool DumpedAny = false;
-  for (auto *RedeclWithBadType : D->redecls()) {
-    // FIXME: The redecls() range sometimes has elements of a less-specific
-    // type. (In particular, ClassTemplateSpecializationDecl::redecls() gives
-    // us TagDecls, and should give CXXRecordDecls).
-    auto *Redecl = dyn_cast<SpecializationDecl>(RedeclWithBadType);
-    if (!Redecl) {
-      // Found the injected-class-name for a class template. This will be dumped
-      // as part of its surrounding class so we don't need to dump it here.
-      assert(isa<CXXRecordDecl>(RedeclWithBadType) &&
-             "expected an injected-class-name");
-      continue;
-    }
-
-    switch (Redecl->getTemplateSpecializationKind()) {
-    case TSK_ExplicitInstantiationDeclaration:
-    case TSK_ExplicitInstantiationDefinition:
-      if (!DumpExplicitInst)
-        break;
-      LLVM_FALLTHROUGH;
-    case TSK_Undeclared:
-    case TSK_ImplicitInstantiation:
-      if (DumpRefOnly)
-        dumpDeclRef(Redecl);
-      else
-        dumpDecl(Redecl);
-      DumpedAny = true;
-      break;
-    case TSK_ExplicitSpecialization:
-      break;
-    }
-  }
-
-  // Ensure we dump at least one decl for each specialization.
-  if (!DumpedAny)
-    dumpDeclRef(D);
-}
-
-template<typename TemplateDecl>
-void ASTDumper::VisitTemplateDecl(const TemplateDecl *D,
-                                  bool DumpExplicitInst) {
-  dumpName(D);
-  dumpTemplateParameters(D->getTemplateParameters());
-
-  dumpDecl(D->getTemplatedDecl());
-
-  for (auto *Child : D->specializations())
-    VisitTemplateDeclSpecialization(Child, DumpExplicitInst,
-                                    !D->isCanonicalDecl());
-}
-
-void ASTDumper::VisitFunctionTemplateDecl(const FunctionTemplateDecl *D) {
-  // FIXME: We don't add a declaration of a function template specialization
-  // to its context when it's explicitly instantiated, so dump explicit
-  // instantiations when we dump the template itself.
-  VisitTemplateDecl(D, true);
-}
-
-void ASTDumper::VisitClassTemplateDecl(const ClassTemplateDecl *D) {
-  VisitTemplateDecl(D, false);
-}
-
-void ASTDumper::VisitClassTemplateSpecializationDecl(
-    const ClassTemplateSpecializationDecl *D) {
-  VisitCXXRecordDecl(D);
-  dumpTemplateArgumentList(D->getTemplateArgs());
-}
-
-void ASTDumper::VisitClassTemplatePartialSpecializationDecl(
-    const ClassTemplatePartialSpecializationDecl *D) {
-  VisitClassTemplateSpecializationDecl(D);
-  dumpTemplateParameters(D->getTemplateParameters());
-}
-
-void ASTDumper::VisitClassScopeFunctionSpecializationDecl(
-    const ClassScopeFunctionSpecializationDecl *D) {
-  dumpDecl(D->getSpecialization());
-  if (D->hasExplicitTemplateArgs())
-    dumpTemplateArgumentListInfo(D->templateArgs());
-}
-
-void ASTDumper::VisitVarTemplateDecl(const VarTemplateDecl *D) {
-  VisitTemplateDecl(D, false);
-}
-
-void ASTDumper::VisitBuiltinTemplateDecl(const BuiltinTemplateDecl *D) {
-  dumpName(D);
-  dumpTemplateParameters(D->getTemplateParameters());
-}
-
-void ASTDumper::VisitVarTemplateSpecializationDecl(
-    const VarTemplateSpecializationDecl *D) {
-  dumpTemplateArgumentList(D->getTemplateArgs());
-  VisitVarDecl(D);
-}
-
-void ASTDumper::VisitVarTemplatePartialSpecializationDecl(
-    const VarTemplatePartialSpecializationDecl *D) {
-  dumpTemplateParameters(D->getTemplateParameters());
-  VisitVarTemplateSpecializationDecl(D);
-}
-
-void ASTDumper::VisitTemplateTypeParmDecl(const TemplateTypeParmDecl *D) {
-  if (D->wasDeclaredWithTypename())
-    OS << " typename";
-  else
-    OS << " class";
-  OS << " depth " << D->getDepth() << " index " << D->getIndex();
-  if (D->isParameterPack())
-    OS << " ...";
-  dumpName(D);
-  if (D->hasDefaultArgument())
-    dumpTemplateArgument(D->getDefaultArgument());
-  if (auto *From = D->getDefaultArgStorage().getInheritedFrom())
-    dumpDeclRef(From, D->defaultArgumentWasInherited() ? "inherited from"
-                                                       : "previous");
-}
-
-void ASTDumper::VisitNonTypeTemplateParmDecl(const NonTypeTemplateParmDecl *D) {
-  dumpType(D->getType());
-  OS << " depth " << D->getDepth() << " index " << D->getIndex();
-  if (D->isParameterPack())
-    OS << " ...";
-  dumpName(D);
-  if (D->hasDefaultArgument())
-    dumpTemplateArgument(TemplateArgument(D->getDefaultArgument(),
-                                          TemplateArgument::Expression));
-  if (auto *From = D->getDefaultArgStorage().getInheritedFrom())
-    dumpDeclRef(From, D->defaultArgumentWasInherited() ? "inherited from"
-                                                       : "previous");
-}
-
-void ASTDumper::VisitTemplateTemplateParmDecl(
-    const TemplateTemplateParmDecl *D) {
-  OS << " depth " << D->getDepth() << " index " << D->getIndex();
-  if (D->isParameterPack())
-    OS << " ...";
-  dumpName(D);
-  dumpTemplateParameters(D->getTemplateParameters());
-  if (D->hasDefaultArgument())
-    dumpTemplateArgumentLoc(D->getDefaultArgument());
-  if (auto *From = D->getDefaultArgStorage().getInheritedFrom())
-    dumpDeclRef(From, D->defaultArgumentWasInherited() ? "inherited from"
-                                                       : "previous");
-}
-
-void ASTDumper::VisitUsingDecl(const UsingDecl *D) {
-  OS << ' ';
-  if (D->getQualifier())
-    D->getQualifier()->print(OS, D->getASTContext().getPrintingPolicy());
-  OS << D->getNameAsString();
-}
-
-void ASTDumper::VisitUnresolvedUsingTypenameDecl(
-    const UnresolvedUsingTypenameDecl *D) {
-  OS << ' ';
-  if (D->getQualifier())
-    D->getQualifier()->print(OS, D->getASTContext().getPrintingPolicy());
-  OS << D->getNameAsString();
-}
-
-void ASTDumper::VisitUnresolvedUsingValueDecl(const UnresolvedUsingValueDecl *D) {
-  OS << ' ';
-  if (D->getQualifier())
-    D->getQualifier()->print(OS, D->getASTContext().getPrintingPolicy());
-  OS << D->getNameAsString();
-  dumpType(D->getType());
-}
-
-void ASTDumper::VisitUsingShadowDecl(const UsingShadowDecl *D) {
-  OS << ' ';
-  dumpBareDeclRef(D->getTargetDecl());
-  if (auto *TD = dyn_cast<TypeDecl>(D->getUnderlyingDecl()))
-    dumpTypeAsChild(TD->getTypeForDecl());
-}
-
-void ASTDumper::VisitConstructorUsingShadowDecl(
-    const ConstructorUsingShadowDecl *D) {
-  if (D->constructsVirtualBase())
-    OS << " virtual";
-
-  dumpChild([=] {
-    OS << "target ";
-    dumpBareDeclRef(D->getTargetDecl());
-  });
-
-  dumpChild([=] {
-    OS << "nominated ";
-    dumpBareDeclRef(D->getNominatedBaseClass());
-    OS << ' ';
-    dumpBareDeclRef(D->getNominatedBaseClassShadowDecl());
-  });
-
-  dumpChild([=] {
-    OS << "constructed ";
-    dumpBareDeclRef(D->getConstructedBaseClass());
-    OS << ' ';
-    dumpBareDeclRef(D->getConstructedBaseClassShadowDecl());
-  });
-}
-
-void ASTDumper::VisitLinkageSpecDecl(const LinkageSpecDecl *D) {
-  switch (D->getLanguage()) {
-  case LinkageSpecDecl::lang_c: OS << " C"; break;
-  case LinkageSpecDecl::lang_cxx: OS << " C++"; break;
-  }
-}
-
-void ASTDumper::VisitAccessSpecDecl(const AccessSpecDecl *D) {
-  OS << ' ';
-  dumpAccessSpecifier(D->getAccess());
-}
-
-void ASTDumper::VisitFriendDecl(const FriendDecl *D) {
-  if (TypeSourceInfo *T = D->getFriendType())
-    dumpType(T->getType());
-  else
-    dumpDecl(D->getFriendDecl());
-}
-
-//===----------------------------------------------------------------------===//
-// Obj-C Declarations
-//===----------------------------------------------------------------------===//
-
-void ASTDumper::VisitObjCIvarDecl(const ObjCIvarDecl *D) {
-  dumpName(D);
-  dumpType(D->getType());
-  if (D->getSynthesize())
-    OS << " synthesize";
-
-  switch (D->getAccessControl()) {
-  case ObjCIvarDecl::None:
-    OS << " none";
-    break;
-  case ObjCIvarDecl::Private:
-    OS << " private";
-    break;
-  case ObjCIvarDecl::Protected:
-    OS << " protected";
-    break;
-  case ObjCIvarDecl::Public:
-    OS << " public";
-    break;
-  case ObjCIvarDecl::Package:
-    OS << " package";
-    break;
-  }
-}
-
-void ASTDumper::VisitObjCMethodDecl(const ObjCMethodDecl *D) {
-  if (D->isInstanceMethod())
-    OS << " -";
-  else
-    OS << " +";
-  dumpName(D);
-  dumpType(D->getReturnType());
-
-  if (D->isThisDeclarationADefinition()) {
-    dumpDeclContext(D);
-  } else {
-    for (const ParmVarDecl *Parameter : D->parameters())
-      dumpDecl(Parameter);
-  }
-
-  if (D->isVariadic())
-    dumpChild([=] { OS << "..."; });
-
-  if (D->hasBody())
-    dumpStmt(D->getBody());
-}
-
-void ASTDumper::VisitObjCTypeParamDecl(const ObjCTypeParamDecl *D) {
-  dumpName(D);
-  switch (D->getVariance()) {
-  case ObjCTypeParamVariance::Invariant:
-    break;
-
-  case ObjCTypeParamVariance::Covariant:
-    OS << " covariant";
-    break;
-
-  case ObjCTypeParamVariance::Contravariant:
-    OS << " contravariant";
-    break;
-  }
-
-  if (D->hasExplicitBound())
-    OS << " bounded";
-  dumpType(D->getUnderlyingType());
-}
-
-void ASTDumper::VisitObjCCategoryDecl(const ObjCCategoryDecl *D) {
-  dumpName(D);
-  dumpDeclRef(D->getClassInterface());
-  dumpObjCTypeParamList(D->getTypeParamList());
-  dumpDeclRef(D->getImplementation());
-  for (ObjCCategoryDecl::protocol_iterator I = D->protocol_begin(),
-                                           E = D->protocol_end();
-       I != E; ++I)
-    dumpDeclRef(*I);
-}
-
-void ASTDumper::VisitObjCCategoryImplDecl(const ObjCCategoryImplDecl *D) {
-  dumpName(D);
-  dumpDeclRef(D->getClassInterface());
-  dumpDeclRef(D->getCategoryDecl());
-}
-
-void ASTDumper::VisitObjCProtocolDecl(const ObjCProtocolDecl *D) {
-  dumpName(D);
-
-  for (auto *Child : D->protocols())
-    dumpDeclRef(Child);
-}
-
-void ASTDumper::VisitObjCInterfaceDecl(const ObjCInterfaceDecl *D) {
-  dumpName(D);
-  dumpObjCTypeParamList(D->getTypeParamListAsWritten());
-  dumpDeclRef(D->getSuperClass(), "super");
-
-  dumpDeclRef(D->getImplementation());
-  for (auto *Child : D->protocols())
-    dumpDeclRef(Child);
-}
-
-void ASTDumper::VisitObjCImplementationDecl(const ObjCImplementationDecl *D) {
-  dumpName(D);
-  dumpDeclRef(D->getSuperClass(), "super");
-  dumpDeclRef(D->getClassInterface());
-  for (ObjCImplementationDecl::init_const_iterator I = D->init_begin(),
-                                                   E = D->init_end();
-       I != E; ++I)
-    dumpCXXCtorInitializer(*I);
-}
-
-void ASTDumper::VisitObjCCompatibleAliasDecl(const ObjCCompatibleAliasDecl *D) {
-  dumpName(D);
-  dumpDeclRef(D->getClassInterface());
-}
-
-void ASTDumper::VisitObjCPropertyDecl(const ObjCPropertyDecl *D) {
-  dumpName(D);
-  dumpType(D->getType());
-
-  if (D->getPropertyImplementation() == ObjCPropertyDecl::Required)
-    OS << " required";
-  else if (D->getPropertyImplementation() == ObjCPropertyDecl::Optional)
-    OS << " optional";
-
-  ObjCPropertyDecl::PropertyAttributeKind Attrs = D->getPropertyAttributes();
-  if (Attrs != ObjCPropertyDecl::OBJC_PR_noattr) {
-    if (Attrs & ObjCPropertyDecl::OBJC_PR_readonly)
-      OS << " readonly";
-    if (Attrs & ObjCPropertyDecl::OBJC_PR_assign)
-      OS << " assign";
-    if (Attrs & ObjCPropertyDecl::OBJC_PR_readwrite)
-      OS << " readwrite";
-    if (Attrs & ObjCPropertyDecl::OBJC_PR_retain)
-      OS << " retain";
-    if (Attrs & ObjCPropertyDecl::OBJC_PR_copy)
-      OS << " copy";
-    if (Attrs & ObjCPropertyDecl::OBJC_PR_nonatomic)
-      OS << " nonatomic";
-    if (Attrs & ObjCPropertyDecl::OBJC_PR_atomic)
-      OS << " atomic";
-    if (Attrs & ObjCPropertyDecl::OBJC_PR_weak)
-      OS << " weak";
-    if (Attrs & ObjCPropertyDecl::OBJC_PR_strong)
-      OS << " strong";
-    if (Attrs & ObjCPropertyDecl::OBJC_PR_unsafe_unretained)
-      OS << " unsafe_unretained";
-    if (Attrs & ObjCPropertyDecl::OBJC_PR_class)
-      OS << " class";
-    if (Attrs & ObjCPropertyDecl::OBJC_PR_getter)
-      dumpDeclRef(D->getGetterMethodDecl(), "getter");
-    if (Attrs & ObjCPropertyDecl::OBJC_PR_setter)
-      dumpDeclRef(D->getSetterMethodDecl(), "setter");
-  }
-}
-
-void ASTDumper::VisitObjCPropertyImplDecl(const ObjCPropertyImplDecl *D) {
-  dumpName(D->getPropertyDecl());
-  if (D->getPropertyImplementation() == ObjCPropertyImplDecl::Synthesize)
-    OS << " synthesize";
-  else
-    OS << " dynamic";
-  dumpDeclRef(D->getPropertyDecl());
-  dumpDeclRef(D->getPropertyIvarDecl());
-}
-
-void ASTDumper::VisitBlockDecl(const BlockDecl *D) {
-  for (auto I : D->parameters())
-    dumpDecl(I);
-
-  if (D->isVariadic())
-    dumpChild([=]{ OS << "..."; });
-
-  if (D->capturesCXXThis())
-    dumpChild([=]{ OS << "capture this"; });
-
-  for (const auto &I : D->captures()) {
-    dumpChild([=] {
-      OS << "capture";
-      if (I.isByRef())
-        OS << " byref";
-      if (I.isNested())
-        OS << " nested";
-      if (I.getVariable()) {
-        OS << ' ';
-        dumpBareDeclRef(I.getVariable());
-      }
-      if (I.hasCopyExpr())
-        dumpStmt(I.getCopyExpr());
-    });
-  }
-  dumpStmt(D->getBody());
-}
-
-//===----------------------------------------------------------------------===//
-//  Stmt dumping methods.
-//===----------------------------------------------------------------------===//
-
-void ASTDumper::dumpStmt(const Stmt *S) {
-  dumpChild([=] {
-    if (!S) {
-      ColorScope Color(*this, NullColor);
-      OS << "<<<NULL>>>";
-      return;
-    }
-
-    // Some statements have custom mechanisms for dumping their children.
-    if (const DeclStmt *DS = dyn_cast<DeclStmt>(S)) {
-      VisitDeclStmt(DS);
-      return;
-    }
-    if (const GenericSelectionExpr *GSE = dyn_cast<GenericSelectionExpr>(S)) {
-      VisitGenericSelectionExpr(GSE);
-      return;
-    }
-
-    ConstStmtVisitor<ASTDumper>::Visit(S);
-
-    for (const Stmt *SubStmt : S->children())
-      dumpStmt(SubStmt);
-  });
-}
-
-void ASTDumper::VisitStmt(const Stmt *Node) {
-  {
-    ColorScope Color(*this, StmtColor);
-    OS << Node->getStmtClassName();
-  }
-  dumpPointer(Node);
-  dumpSourceRange(Node->getSourceRange());
-}
-
-void ASTDumper::VisitDeclStmt(const DeclStmt *Node) {
-  VisitStmt(Node);
-  for (DeclStmt::const_decl_iterator I = Node->decl_begin(),
-                                     E = Node->decl_end();
-       I != E; ++I)
-    dumpDecl(*I);
-}
-
-void ASTDumper::VisitAttributedStmt(const AttributedStmt *Node) {
-  VisitStmt(Node);
-  for (ArrayRef<const Attr *>::iterator I = Node->getAttrs().begin(),
-                                        E = Node->getAttrs().end();
-       I != E; ++I)
-    dumpAttr(*I);
-}
-
-void ASTDumper::VisitIfStmt(const IfStmt *Node) {
-  VisitStmt(Node);
-  if (Node->hasInitStorage())
-    OS << " has_init";
-  if (Node->hasVarStorage())
-    OS << " has_var";
-  if (Node->hasElseStorage())
-    OS << " has_else";
-}
-
-void ASTDumper::VisitSwitchStmt(const SwitchStmt *Node) {
-  VisitStmt(Node);
-  if (Node->hasInitStorage())
-    OS << " has_init";
-  if (Node->hasVarStorage())
-    OS << " has_var";
-}
-
-void ASTDumper::VisitWhileStmt(const WhileStmt *Node) {
-  VisitStmt(Node);
-  if (Node->hasVarStorage())
-    OS << " has_var";
-}
-
-void ASTDumper::VisitLabelStmt(const LabelStmt *Node) {
-  VisitStmt(Node);
-  OS << " '" << Node->getName() << "'";
-}
-
-void ASTDumper::VisitGotoStmt(const GotoStmt *Node) {
-  VisitStmt(Node);
-  OS << " '" << Node->getLabel()->getName() << "'";
-  dumpPointer(Node->getLabel());
-}
-
-void ASTDumper::VisitCXXCatchStmt(const CXXCatchStmt *Node) {
-  VisitStmt(Node);
-  dumpDecl(Node->getExceptionDecl());
-}
-
-void ASTDumper::VisitCaseStmt(const CaseStmt *Node) {
-  VisitStmt(Node);
-  if (Node->caseStmtIsGNURange())
-    OS << " gnu_range";
-}
-
-void ASTDumper::VisitCapturedStmt(const CapturedStmt *Node) {
-  VisitStmt(Node);
-  dumpDecl(Node->getCapturedDecl());
-}
-
-void ASTDumper::VisitCXXExpansionStmt(const CXXExpansionStmt *Node) {
-  VisitStmt(Node);
-
-  // FIXME: Show the instantiated statements or the dependent statements?
-  if (Stmt **Iter = Node->begin_instantiated_statements())
-    for (; Iter != Node->end_instantiated_statements(); ++Iter)
-      dumpStmt(*Iter);
-}
-
-//===----------------------------------------------------------------------===//
-//  OpenMP dumping methods.
-//===----------------------------------------------------------------------===//
-
-void ASTDumper::VisitOMPExecutableDirective(
-    const OMPExecutableDirective *Node) {
-  VisitStmt(Node);
-  for (auto *C : Node->clauses()) {
-    dumpChild([=] {
-      if (!C) {
-        ColorScope Color(*this, NullColor);
-        OS << "<<<NULL>>> OMPClause";
-        return;
-      }
-      {
-        ColorScope Color(*this, AttrColor);
-        StringRef ClauseName(getOpenMPClauseName(C->getClauseKind()));
-        OS << "OMP" << ClauseName.substr(/*Start=*/0, /*N=*/1).upper()
-           << ClauseName.drop_front() << "Clause";
-      }
-      dumpPointer(C);
-      dumpSourceRange(SourceRange(C->getBeginLoc(), C->getEndLoc()));
-      if (C->isImplicit())
-        OS << " <implicit>";
-      for (auto *S : C->children())
-        dumpStmt(S);
-    });
-  }
-}
-
-//===----------------------------------------------------------------------===//
-//  Expr dumping methods.
-=======
->>>>>>> a2fcad0e
-//===----------------------------------------------------------------------===//
-//
-// This file implements the AST dump methods, which dump out the
-// AST in a form that exposes type details and other fields.
-//
-//===----------------------------------------------------------------------===//
-
-<<<<<<< HEAD
-void ASTDumper::VisitCXXNamedCastExpr(const CXXNamedCastExpr *Node) {
-  VisitExpr(Node);
-  OS << " " << Node->getCastName()
-     << "<" << Node->getTypeAsWritten().getAsString() << ">"
-     << " <" << Node->getCastKindName();
-  dumpBasePath(OS, Node);
-  OS << ">";
-}
-
-void ASTDumper::VisitCXXBoolLiteralExpr(const CXXBoolLiteralExpr *Node) {
-  VisitExpr(Node);
-  OS << " " << (Node->getValue() ? "true" : "false");
-}
-
-void ASTDumper::VisitCXXThisExpr(const CXXThisExpr *Node) {
-  VisitExpr(Node);
-  OS << " this";
-}
-
-void ASTDumper::VisitCXXFunctionalCastExpr(const CXXFunctionalCastExpr *Node) {
-  VisitExpr(Node);
-  OS << " functional cast to " << Node->getTypeAsWritten().getAsString()
-     << " <" << Node->getCastKindName() << ">";
-}
-
-void ASTDumper::VisitCXXUnresolvedConstructExpr(
-    const CXXUnresolvedConstructExpr *Node) {
-  VisitExpr(Node);
-  dumpType(Node->getTypeAsWritten());
-  if (Node->isListInitialization())
-    OS << " list";
-}
-
-void ASTDumper::VisitCXXConstructExpr(const CXXConstructExpr *Node) {
-  VisitExpr(Node);
-  CXXConstructorDecl *Ctor = Node->getConstructor();
-  dumpType(Ctor->getType());
-  if (Node->isElidable())
-    OS << " elidable";
-  if (Node->isListInitialization())
-    OS << " list";
-  if (Node->isStdInitListInitialization())
-    OS << " std::initializer_list";
-  if (Node->requiresZeroInitialization())
-    OS << " zeroing";
-}
-
-void ASTDumper::VisitCXXBindTemporaryExpr(const CXXBindTemporaryExpr *Node) {
-  VisitExpr(Node);
-  OS << " ";
-  dumpCXXTemporary(Node->getTemporary());
-}
-
-void ASTDumper::VisitCXXNewExpr(const CXXNewExpr *Node) {
-  VisitExpr(Node);
-  if (Node->isGlobalNew())
-    OS << " global";
-  if (Node->isArray())
-    OS << " array";
-  if (Node->getOperatorNew()) {
-    OS << ' ';
-    dumpBareDeclRef(Node->getOperatorNew());
-  }
-  // We could dump the deallocation function used in case of error, but it's
-  // usually not that interesting.
-}
-
-void ASTDumper::VisitCXXDeleteExpr(const CXXDeleteExpr *Node) {
-  VisitExpr(Node);
-  if (Node->isGlobalDelete())
-    OS << " global";
-  if (Node->isArrayForm())
-    OS << " array";
-  if (Node->getOperatorDelete()) {
-    OS << ' ';
-    dumpBareDeclRef(Node->getOperatorDelete());
-  }
-}
-
-void
-ASTDumper::VisitMaterializeTemporaryExpr(const MaterializeTemporaryExpr *Node) {
-  VisitExpr(Node);
-  if (const ValueDecl *VD = Node->getExtendingDecl()) {
-    OS << " extended by ";
-    dumpBareDeclRef(VD);
-  }
-}
-
-void ASTDumper::VisitExprWithCleanups(const ExprWithCleanups *Node) {
-  VisitExpr(Node);
-  for (unsigned i = 0, e = Node->getNumObjects(); i != e; ++i)
-    dumpDeclRef(Node->getObject(i), "cleanup");
-}
-
-void ASTDumper::dumpCXXTemporary(const CXXTemporary *Temporary) {
-  OS << "(CXXTemporary";
-  dumpPointer(Temporary);
-  OS << ")";
-}
-
-void ASTDumper::VisitSizeOfPackExpr(const SizeOfPackExpr *Node) {
-  VisitExpr(Node);
-  dumpPointer(Node->getPack());
-  dumpName(Node->getPack());
-  if (Node->isPartiallySubstituted())
-    for (const auto &A : Node->getPartialArguments())
-      dumpTemplateArgument(A);
-}
-
-void ASTDumper::VisitCXXDependentScopeMemberExpr(
-    const CXXDependentScopeMemberExpr *Node) {
-  VisitExpr(Node);
-  OS << " " << (Node->isArrow() ? "->" : ".") << Node->getMember();
-}
-
-void ASTDumper::VisitCXXReflectExpr(const CXXReflectExpr *Node) {
-  VisitExpr(Node);
-  // FIXME: Re-implement this.
-}
-
-void ASTDumper::VisitCXXReflectionReadQueryExpr(
-                                       const CXXReflectionReadQueryExpr *Node) {
-  VisitExpr(Node);
-  // FIXME: Emit a string for the name?
-}
-
-void ASTDumper::VisitCXXReflectionWriteQueryExpr(
-                                      const CXXReflectionWriteQueryExpr *Node) {
-  VisitExpr(Node);
-  // FIXME: Emit a string for the name?
-}
-
-void ASTDumper::VisitCXXUnreflexprExpr(const CXXUnreflexprExpr *Node) {
-  VisitExpr(Node);
-}
-
-void ASTDumper::VisitCXXIdExprExpr(const CXXIdExprExpr *Node) {
-  VisitExpr(Node);
-}
-
-void ASTDumper::VisitCXXValueOfExpr(const CXXValueOfExpr *Node) {
-  VisitExpr(Node);
-}
-
-void ASTDumper::VisitCXXDependentVariadicReifierExpr(
-  const CXXDependentVariadicReifierExpr *Node) {
-  VisitExpr(Node);
-}
-=======
 #include "clang/AST/ASTContext.h"
 #include "clang/AST/ASTNodeTraverser.h"
 #include "clang/AST/DeclLookups.h"
@@ -2314,12 +21,6 @@
 #include "llvm/Support/raw_ostream.h"
 using namespace clang;
 using namespace clang::comments;
->>>>>>> a2fcad0e
-
-void ASTDumper::VisitCXXFragmentExpr(const CXXFragmentExpr *Node) {
-  VisitExpr(Node);
-  dumpDecl(Node->getFragment());
-}
 
 //===----------------------------------------------------------------------===//
 // ASTDumper Visitor
