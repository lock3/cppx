//===--- ASTDumper.cpp - Dumping implementation for ASTs ------------------===//
//
//                     The LLVM Compiler Infrastructure
//
// This file is distributed under the University of Illinois Open Source
// License. See LICENSE.TXT for details.
//
//===----------------------------------------------------------------------===//
//
// This file implements the AST dump methods, which dump out the
// AST in a form that exposes type details and other fields.
//
//===----------------------------------------------------------------------===//

#include "clang/AST/ASTContext.h"
#include "clang/AST/Attr.h"
#include "clang/AST/CommentVisitor.h"
#include "clang/AST/DeclCXX.h"
#include "clang/AST/DeclLookups.h"
#include "clang/AST/DeclObjC.h"
#include "clang/AST/DeclOpenMP.h"
#include "clang/AST/DeclVisitor.h"
#include "clang/AST/LocInfoType.h"
#include "clang/AST/StmtVisitor.h"
#include "clang/AST/TypeVisitor.h"
#include "clang/Basic/Builtins.h"
#include "clang/Basic/Module.h"
#include "clang/Basic/SourceManager.h"
#include "llvm/Support/raw_ostream.h"
using namespace clang;
using namespace clang::comments;

//===----------------------------------------------------------------------===//
// ASTDumper Visitor
//===----------------------------------------------------------------------===//

namespace  {
  // Colors used for various parts of the AST dump
  // Do not use bold yellow for any text.  It is hard to read on white screens.

  struct TerminalColor {
    raw_ostream::Colors Color;
    bool Bold;
  };

  // Red           - CastColor
  // Green         - TypeColor
  // Bold Green    - DeclKindNameColor, UndeserializedColor
  // Yellow        - AddressColor, LocationColor
  // Blue          - CommentColor, NullColor, IndentColor
  // Bold Blue     - AttrColor
  // Bold Magenta  - StmtColor
  // Cyan          - ValueKindColor, ObjectKindColor
  // Bold Cyan     - ValueColor, DeclNameColor

  // Decl kind names (VarDecl, FunctionDecl, etc)
  static const TerminalColor DeclKindNameColor = { raw_ostream::GREEN, true };
  // Attr names (CleanupAttr, GuardedByAttr, etc)
  static const TerminalColor AttrColor = { raw_ostream::BLUE, true };
  // Statement names (DeclStmt, ImplicitCastExpr, etc)
  static const TerminalColor StmtColor = { raw_ostream::MAGENTA, true };
  // Comment names (FullComment, ParagraphComment, TextComment, etc)
  static const TerminalColor CommentColor = { raw_ostream::BLUE, false };

  // Type names (int, float, etc, plus user defined types)
  static const TerminalColor TypeColor = { raw_ostream::GREEN, false };

  // Pointer address
  static const TerminalColor AddressColor = { raw_ostream::YELLOW, false };
  // Source locations
  static const TerminalColor LocationColor = { raw_ostream::YELLOW, false };

  // lvalue/xvalue
  static const TerminalColor ValueKindColor = { raw_ostream::CYAN, false };
  // bitfield/objcproperty/objcsubscript/vectorcomponent
  static const TerminalColor ObjectKindColor = { raw_ostream::CYAN, false };

  // Null statements
  static const TerminalColor NullColor = { raw_ostream::BLUE, false };

  // Undeserialized entities
  static const TerminalColor UndeserializedColor = { raw_ostream::GREEN, true };

  // CastKind from CastExpr's
  static const TerminalColor CastColor = { raw_ostream::RED, false };

  // Value of the statement
  static const TerminalColor ValueColor = { raw_ostream::CYAN, true };
  // Decl names
  static const TerminalColor DeclNameColor = { raw_ostream::CYAN, true };

  // Indents ( `, -. | )
  static const TerminalColor IndentColor = { raw_ostream::BLUE, false };

  class ASTDumper
      : public ConstDeclVisitor<ASTDumper>, public ConstStmtVisitor<ASTDumper>,
        public ConstCommentVisitor<ASTDumper>, public TypeVisitor<ASTDumper> {
    raw_ostream &OS;
    const CommandTraits *Traits;
    const SourceManager *SM;

    /// The policy to use for printing; can be defaulted.
    PrintingPolicy PrintPolicy;

    /// Pending[i] is an action to dump an entity at level i.
    llvm::SmallVector<std::function<void(bool isLastChild)>, 32> Pending;

    /// Indicates whether we should trigger deserialization of nodes that had
    /// not already been loaded.
    bool Deserialize = false;

    /// Indicates whether we're at the top level.
    bool TopLevel = true;

    /// Indicates if we're handling the first child after entering a new depth.
    bool FirstChild = true;

    /// Prefix for currently-being-dumped entity.
    std::string Prefix;

    /// Keep track of the last location we print out so that we can
    /// print out deltas from then on out.
    const char *LastLocFilename = "";
    unsigned LastLocLine = ~0U;

    /// The \c FullComment parent of the comment being dumped.
    const FullComment *FC = nullptr;

    bool ShowColors;

    /// Dump a child of the current node.
    template<typename Fn> void dumpChild(Fn doDumpChild) {
      // If we're at the top level, there's nothing interesting to do; just
      // run the dumper.
      if (TopLevel) {
        TopLevel = false;
        doDumpChild();
        while (!Pending.empty()) {
          Pending.back()(true);
          Pending.pop_back();
        }
        Prefix.clear();
        OS << "\n";
        TopLevel = true;
        return;
      }

      const FullComment *OrigFC = FC;
      auto dumpWithIndent = [this, doDumpChild, OrigFC](bool isLastChild) {
        // Print out the appropriate tree structure and work out the prefix for
        // children of this node. For instance:
        //
        //   A        Prefix = ""
        //   |-B      Prefix = "| "
        //   | `-C    Prefix = "|   "
        //   `-D      Prefix = "  "
        //     |-E    Prefix = "  | "
        //     `-F    Prefix = "    "
        //   G        Prefix = ""
        //
        // Note that the first level gets no prefix.
        {
          OS << '\n';
          ColorScope Color(*this, IndentColor);
          OS << Prefix << (isLastChild ? '`' : '|') << '-';
          this->Prefix.push_back(isLastChild ? ' ' : '|');
          this->Prefix.push_back(' ');
        }

        FirstChild = true;
        unsigned Depth = Pending.size();

        FC = OrigFC;
        doDumpChild();

        // If any children are left, they're the last at their nesting level.
        // Dump those ones out now.
        while (Depth < Pending.size()) {
          Pending.back()(true);
          this->Pending.pop_back();
        }

        // Restore the old prefix.
        this->Prefix.resize(Prefix.size() - 2);
      };

      if (FirstChild) {
        Pending.push_back(std::move(dumpWithIndent));
      } else {
        Pending.back()(false);
        Pending.back() = std::move(dumpWithIndent);
      }
      FirstChild = false;
    }

    class ColorScope {
      ASTDumper &Dumper;
    public:
      ColorScope(ASTDumper &Dumper, TerminalColor Color)
        : Dumper(Dumper) {
        if (Dumper.ShowColors)
          Dumper.OS.changeColor(Color.Color, Color.Bold);
      }
      ~ColorScope() {
        if (Dumper.ShowColors)
          Dumper.OS.resetColor();
      }
    };

  public:
    ASTDumper(raw_ostream &OS, const CommandTraits *Traits,
              const SourceManager *SM)
        : ASTDumper(OS, Traits, SM,
                    SM && SM->getDiagnostics().getShowColors()) {}

    ASTDumper(raw_ostream &OS, const CommandTraits *Traits,
              const SourceManager *SM, bool ShowColors)
        : ASTDumper(OS, Traits, SM, ShowColors, LangOptions()) {}
    ASTDumper(raw_ostream &OS, const CommandTraits *Traits,
              const SourceManager *SM, bool ShowColors,
              const PrintingPolicy &PrintPolicy)
        : OS(OS), Traits(Traits), SM(SM), PrintPolicy(PrintPolicy),
          ShowColors(ShowColors) {}

    void setDeserialize(bool D) { Deserialize = D; }

    void dumpDecl(const Decl *D);
    void dumpStmt(const Stmt *S);
    void dumpFullComment(const FullComment *C);

    // Utilities
    void dumpPointer(const void *Ptr);
    void dumpSourceRange(SourceRange R);
    void dumpLocation(SourceLocation Loc);
    void dumpBareType(QualType T, bool Desugar = true);
    void dumpType(QualType T);
    void dumpTypeAsChild(QualType T);
    void dumpTypeAsChild(const Type *T);
    void dumpBareDeclRef(const Decl *Node);
    void dumpDeclRef(const Decl *Node, const char *Label = nullptr);
    void dumpName(const NamedDecl *D);
    bool hasNodes(const DeclContext *DC);
    void dumpDeclContext(const DeclContext *DC);
    void dumpLookups(const DeclContext *DC, bool DumpDecls);
    void dumpAttr(const Attr *A);

    // C++ Utilities
    void dumpAccessSpecifier(AccessSpecifier AS);
    void dumpCXXCtorInitializer(const CXXCtorInitializer *Init);
    void dumpTemplateParameters(const TemplateParameterList *TPL);
    void dumpTemplateArgumentListInfo(const TemplateArgumentListInfo &TALI);
    void dumpTemplateArgumentLoc(const TemplateArgumentLoc &A);
    void dumpTemplateArgumentList(const TemplateArgumentList &TAL);
    void dumpTemplateArgument(const TemplateArgument &A,
                              SourceRange R = SourceRange());

    // Objective-C utilities.
    void dumpObjCTypeParamList(const ObjCTypeParamList *typeParams);

    // Types
    void VisitComplexType(const ComplexType *T) {
      dumpTypeAsChild(T->getElementType());
    }
    void VisitPointerType(const PointerType *T) {
      dumpTypeAsChild(T->getPointeeType());
    }
    void VisitBlockPointerType(const BlockPointerType *T) {
      dumpTypeAsChild(T->getPointeeType());
    }
    void VisitReferenceType(const ReferenceType *T) {
      dumpTypeAsChild(T->getPointeeType());
    }
    void VisitRValueReferenceType(const ReferenceType *T) {
      if (T->isSpelledAsLValue())
        OS << " written as lvalue reference";
      VisitReferenceType(T);
    }
    void VisitMemberPointerType(const MemberPointerType *T) {
      dumpTypeAsChild(T->getClass());
      dumpTypeAsChild(T->getPointeeType());
    }
    void VisitArrayType(const ArrayType *T) {
      switch (T->getSizeModifier()) {
        case ArrayType::Normal: break;
        case ArrayType::Static: OS << " static"; break;
        case ArrayType::Star: OS << " *"; break;
      }
      OS << " " << T->getIndexTypeQualifiers().getAsString();
      dumpTypeAsChild(T->getElementType());
    }
    void VisitConstantArrayType(const ConstantArrayType *T) {
      OS << " " << T->getSize();
      VisitArrayType(T);
    }
    void VisitVariableArrayType(const VariableArrayType *T) {
      OS << " ";
      dumpSourceRange(T->getBracketsRange());
      VisitArrayType(T);
      dumpStmt(T->getSizeExpr());
    }
    void VisitDependentSizedArrayType(const DependentSizedArrayType *T) {
      VisitArrayType(T);
      OS << " ";
      dumpSourceRange(T->getBracketsRange());
      dumpStmt(T->getSizeExpr());
    }
    void VisitDependentSizedExtVectorType(
        const DependentSizedExtVectorType *T) {
      OS << " ";
      dumpLocation(T->getAttributeLoc());
      dumpTypeAsChild(T->getElementType());
      dumpStmt(T->getSizeExpr());
    }
    void VisitVectorType(const VectorType *T) {
      switch (T->getVectorKind()) {
        case VectorType::GenericVector: break;
        case VectorType::AltiVecVector: OS << " altivec"; break;
        case VectorType::AltiVecPixel: OS << " altivec pixel"; break;
        case VectorType::AltiVecBool: OS << " altivec bool"; break;
        case VectorType::NeonVector: OS << " neon"; break;
        case VectorType::NeonPolyVector: OS << " neon poly"; break;
      }
      OS << " " << T->getNumElements();
      dumpTypeAsChild(T->getElementType());
    }
    void VisitFunctionType(const FunctionType *T) {
      auto EI = T->getExtInfo();
      if (EI.getNoReturn()) OS << " noreturn";
      if (EI.getProducesResult()) OS << " produces_result";
      if (EI.getHasRegParm()) OS << " regparm " << EI.getRegParm();
      OS << " " << FunctionType::getNameForCallConv(EI.getCC());
      dumpTypeAsChild(T->getReturnType());
    }
    void VisitFunctionProtoType(const FunctionProtoType *T) {
      auto EPI = T->getExtProtoInfo();
      if (EPI.HasTrailingReturn) OS << " trailing_return";
      if (T->isConst()) OS << " const";
      if (T->isVolatile()) OS << " volatile";
      if (T->isRestrict()) OS << " restrict";
      switch (EPI.RefQualifier) {
        case RQ_None: break;
        case RQ_LValue: OS << " &"; break;
        case RQ_RValue: OS << " &&"; break;
      }
      // FIXME: Exception specification.
      // FIXME: Consumed parameters.
      VisitFunctionType(T);
      for (QualType PT : T->getParamTypes())
        dumpTypeAsChild(PT);
      if (EPI.Variadic)
        dumpChild([=] { OS << "..."; });
    }
    void VisitUnresolvedUsingType(const UnresolvedUsingType *T) {
      dumpDeclRef(T->getDecl());
    }
    void VisitTypedefType(const TypedefType *T) {
      dumpDeclRef(T->getDecl());
    }
    void VisitTypeOfExprType(const TypeOfExprType *T) {
      dumpStmt(T->getUnderlyingExpr());
    }
    void VisitDecltypeType(const DecltypeType *T) {
      dumpStmt(T->getUnderlyingExpr());
    }
    void VisitUnaryTransformType(const UnaryTransformType *T) {
      switch (T->getUTTKind()) {
      case UnaryTransformType::EnumUnderlyingType:
        OS << " underlying_type";
        break;
      }
      dumpTypeAsChild(T->getBaseType());
    }
    void VisitTagType(const TagType *T) {
      dumpDeclRef(T->getDecl());
    }
    void VisitAttributedType(const AttributedType *T) {
      // FIXME: AttrKind
      dumpTypeAsChild(T->getModifiedType());
    }
    void VisitTemplateTypeParmType(const TemplateTypeParmType *T) {
      OS << " depth " << T->getDepth() << " index " << T->getIndex();
      if (T->isParameterPack()) OS << " pack";
      dumpDeclRef(T->getDecl());
    }
    void VisitSubstTemplateTypeParmType(const SubstTemplateTypeParmType *T) {
      dumpTypeAsChild(T->getReplacedParameter());
    }
    void VisitSubstTemplateTypeParmPackType(
        const SubstTemplateTypeParmPackType *T) {
      dumpTypeAsChild(T->getReplacedParameter());
      dumpTemplateArgument(T->getArgumentPack());
    }
    void VisitAutoType(const AutoType *T) {
      if (T->isDecltypeAuto()) OS << " decltype(auto)";
      if (!T->isDeduced())
        OS << " undeduced";
    }
    void VisitTemplateSpecializationType(const TemplateSpecializationType *T) {
      if (T->isTypeAlias()) OS << " alias";
      OS << " "; T->getTemplateName().dump(OS);
      for (auto &Arg : *T)
        dumpTemplateArgument(Arg);
      if (T->isTypeAlias())
        dumpTypeAsChild(T->getAliasedType());
    }
    void VisitInjectedClassNameType(const InjectedClassNameType *T) {
      dumpDeclRef(T->getDecl());
    }
    void VisitObjCInterfaceType(const ObjCInterfaceType *T) {
      dumpDeclRef(T->getDecl());
    }
    void VisitObjCObjectPointerType(const ObjCObjectPointerType *T) {
      dumpTypeAsChild(T->getPointeeType());
    }
    void VisitAtomicType(const AtomicType *T) {
      dumpTypeAsChild(T->getValueType());
    }
    void VisitPipeType(const PipeType *T) {
      dumpTypeAsChild(T->getElementType());
    }
    void VisitAdjustedType(const AdjustedType *T) {
      dumpTypeAsChild(T->getOriginalType());
    }
    void VisitPackExpansionType(const PackExpansionType *T) {
      if (auto N = T->getNumExpansions()) OS << " expansions " << *N;
      if (!T->isSugared())
        dumpTypeAsChild(T->getPattern());
    }
    // FIXME: ElaboratedType, DependentNameType,
    // DependentTemplateSpecializationType, ObjCObjectType

    // Decls
    void VisitLabelDecl(const LabelDecl *D);
    void VisitTypedefDecl(const TypedefDecl *D);
    void VisitEnumDecl(const EnumDecl *D);
    void VisitRecordDecl(const RecordDecl *D);
    void VisitEnumConstantDecl(const EnumConstantDecl *D);
    void VisitIndirectFieldDecl(const IndirectFieldDecl *D);
    void VisitFunctionDecl(const FunctionDecl *D);
    void VisitFieldDecl(const FieldDecl *D);
    void VisitVarDecl(const VarDecl *D);
    void VisitDecompositionDecl(const DecompositionDecl *D);
    void VisitBindingDecl(const BindingDecl *D);
    void VisitFileScopeAsmDecl(const FileScopeAsmDecl *D);
    void VisitImportDecl(const ImportDecl *D);
    void VisitPragmaCommentDecl(const PragmaCommentDecl *D);
    void VisitPragmaDetectMismatchDecl(const PragmaDetectMismatchDecl *D);
    void VisitCapturedDecl(const CapturedDecl *D);

    // OpenMP decls
    void VisitOMPThreadPrivateDecl(const OMPThreadPrivateDecl *D);
    void VisitOMPDeclareReductionDecl(const OMPDeclareReductionDecl *D);
    void VisitOMPRequiresDecl(const OMPRequiresDecl *D);
    void VisitOMPCapturedExprDecl(const OMPCapturedExprDecl *D);

    // C++ Decls
    void VisitNamespaceDecl(const NamespaceDecl *D);
    void VisitUsingDirectiveDecl(const UsingDirectiveDecl *D);
    void VisitNamespaceAliasDecl(const NamespaceAliasDecl *D);
    void VisitTypeAliasDecl(const TypeAliasDecl *D);
    void VisitTypeAliasTemplateDecl(const TypeAliasTemplateDecl *D);
    void VisitCXXRecordDecl(const CXXRecordDecl *D);
    void VisitStaticAssertDecl(const StaticAssertDecl *D);
    template<typename SpecializationDecl>
    void VisitTemplateDeclSpecialization(const SpecializationDecl *D,
                                         bool DumpExplicitInst,
                                         bool DumpRefOnly);
    template<typename TemplateDecl>
    void VisitTemplateDecl(const TemplateDecl *D, bool DumpExplicitInst);
    void VisitFunctionTemplateDecl(const FunctionTemplateDecl *D);
    void VisitClassTemplateDecl(const ClassTemplateDecl *D);
    void VisitClassTemplateSpecializationDecl(
        const ClassTemplateSpecializationDecl *D);
    void VisitClassTemplatePartialSpecializationDecl(
        const ClassTemplatePartialSpecializationDecl *D);
    void VisitClassScopeFunctionSpecializationDecl(
        const ClassScopeFunctionSpecializationDecl *D);
    void VisitBuiltinTemplateDecl(const BuiltinTemplateDecl *D);
    void VisitVarTemplateDecl(const VarTemplateDecl *D);
    void VisitVarTemplateSpecializationDecl(
        const VarTemplateSpecializationDecl *D);
    void VisitVarTemplatePartialSpecializationDecl(
        const VarTemplatePartialSpecializationDecl *D);
    void VisitTemplateTypeParmDecl(const TemplateTypeParmDecl *D);
    void VisitNonTypeTemplateParmDecl(const NonTypeTemplateParmDecl *D);
    void VisitTemplateTemplateParmDecl(const TemplateTemplateParmDecl *D);
    void VisitUsingDecl(const UsingDecl *D);
    void VisitUnresolvedUsingTypenameDecl(const UnresolvedUsingTypenameDecl *D);
    void VisitUnresolvedUsingValueDecl(const UnresolvedUsingValueDecl *D);
    void VisitUsingShadowDecl(const UsingShadowDecl *D);
    void VisitConstructorUsingShadowDecl(const ConstructorUsingShadowDecl *D);
    void VisitLinkageSpecDecl(const LinkageSpecDecl *D);
    void VisitAccessSpecDecl(const AccessSpecDecl *D);
    void VisitFriendDecl(const FriendDecl *D);

    // ObjC Decls
    void VisitObjCIvarDecl(const ObjCIvarDecl *D);
    void VisitObjCMethodDecl(const ObjCMethodDecl *D);
    void VisitObjCTypeParamDecl(const ObjCTypeParamDecl *D);
    void VisitObjCCategoryDecl(const ObjCCategoryDecl *D);
    void VisitObjCCategoryImplDecl(const ObjCCategoryImplDecl *D);
    void VisitObjCProtocolDecl(const ObjCProtocolDecl *D);
    void VisitObjCInterfaceDecl(const ObjCInterfaceDecl *D);
    void VisitObjCImplementationDecl(const ObjCImplementationDecl *D);
    void VisitObjCCompatibleAliasDecl(const ObjCCompatibleAliasDecl *D);
    void VisitObjCPropertyDecl(const ObjCPropertyDecl *D);
    void VisitObjCPropertyImplDecl(const ObjCPropertyImplDecl *D);
    void VisitBlockDecl(const BlockDecl *D);

    // Stmts.
    void VisitStmt(const Stmt *Node);
    void VisitDeclStmt(const DeclStmt *Node);
    void VisitAttributedStmt(const AttributedStmt *Node);
    void VisitIfStmt(const IfStmt *Node);
    void VisitSwitchStmt(const SwitchStmt *Node);
    void VisitWhileStmt(const WhileStmt *Node);
    void VisitLabelStmt(const LabelStmt *Node);
    void VisitGotoStmt(const GotoStmt *Node);
    void VisitCXXCatchStmt(const CXXCatchStmt *Node);
    void VisitCaseStmt(const CaseStmt *Node);
    void VisitCapturedStmt(const CapturedStmt *Node);
    void VisitCXXTupleExpansionStmt(const CXXTupleExpansionStmt *Node);
    void VisitCXXConstexprExpansionStmt(const CXXConstexprExpansionStmt *Node);

    // OpenMP
    void VisitOMPExecutableDirective(const OMPExecutableDirective *Node);

    // Exprs
    void VisitExpr(const Expr *Node);
    void VisitCastExpr(const CastExpr *Node);
    void VisitImplicitCastExpr(const ImplicitCastExpr *Node);
    void VisitDeclRefExpr(const DeclRefExpr *Node);
    void VisitPredefinedExpr(const PredefinedExpr *Node);
    void VisitCharacterLiteral(const CharacterLiteral *Node);
    void VisitIntegerLiteral(const IntegerLiteral *Node);
    void VisitFixedPointLiteral(const FixedPointLiteral *Node);
    void VisitFloatingLiteral(const FloatingLiteral *Node);
    void VisitStringLiteral(const StringLiteral *Str);
    void VisitInitListExpr(const InitListExpr *ILE);
    void VisitArrayInitLoopExpr(const ArrayInitLoopExpr *ILE);
    void VisitArrayInitIndexExpr(const ArrayInitIndexExpr *ILE);
    void VisitUnaryOperator(const UnaryOperator *Node);
    void VisitUnaryExprOrTypeTraitExpr(const UnaryExprOrTypeTraitExpr *Node);
    void VisitMemberExpr(const MemberExpr *Node);
    void VisitExtVectorElementExpr(const ExtVectorElementExpr *Node);
    void VisitBinaryOperator(const BinaryOperator *Node);
    void VisitCompoundAssignOperator(const CompoundAssignOperator *Node);
    void VisitAddrLabelExpr(const AddrLabelExpr *Node);
    void VisitBlockExpr(const BlockExpr *Node);
    void VisitOpaqueValueExpr(const OpaqueValueExpr *Node);
    void VisitGenericSelectionExpr(const GenericSelectionExpr *E);

    // C++
    void VisitCXXNamedCastExpr(const CXXNamedCastExpr *Node);
    void VisitCXXBoolLiteralExpr(const CXXBoolLiteralExpr *Node);
    void VisitCXXThisExpr(const CXXThisExpr *Node);
    void VisitCXXFunctionalCastExpr(const CXXFunctionalCastExpr *Node);
    void VisitCXXUnresolvedConstructExpr(const CXXUnresolvedConstructExpr *Node);
    void VisitCXXConstructExpr(const CXXConstructExpr *Node);
    void VisitCXXBindTemporaryExpr(const CXXBindTemporaryExpr *Node);
    void VisitCXXNewExpr(const CXXNewExpr *Node);
    void VisitCXXDeleteExpr(const CXXDeleteExpr *Node);
    void VisitMaterializeTemporaryExpr(const MaterializeTemporaryExpr *Node);
    void VisitExprWithCleanups(const ExprWithCleanups *Node);
    void VisitUnresolvedLookupExpr(const UnresolvedLookupExpr *Node);
    void dumpCXXTemporary(const CXXTemporary *Temporary);
    void VisitLambdaExpr(const LambdaExpr *Node) {
      VisitExpr(Node);
      dumpDecl(Node->getLambdaClass());
    }
    void VisitSizeOfPackExpr(const SizeOfPackExpr *Node);
    void
    VisitCXXDependentScopeMemberExpr(const CXXDependentScopeMemberExpr *Node);
    void VisitCXXReflectExpr(const CXXReflectExpr *Node);
    void VisitCXXReflectionTraitExpr(const CXXReflectionTraitExpr *Node);
    void VisitCXXUnreflexprExpr(const CXXUnreflexprExpr *Node);
    void VisitCXXIdExprExpr(const CXXIdExprExpr *Node);
    void VisitCXXValueOfExpr(const CXXValueOfExpr *Node);

    // ObjC
    void VisitObjCAtCatchStmt(const ObjCAtCatchStmt *Node);
    void VisitObjCEncodeExpr(const ObjCEncodeExpr *Node);
    void VisitObjCMessageExpr(const ObjCMessageExpr *Node);
    void VisitObjCBoxedExpr(const ObjCBoxedExpr *Node);
    void VisitObjCSelectorExpr(const ObjCSelectorExpr *Node);
    void VisitObjCProtocolExpr(const ObjCProtocolExpr *Node);
    void VisitObjCPropertyRefExpr(const ObjCPropertyRefExpr *Node);
    void VisitObjCSubscriptRefExpr(const ObjCSubscriptRefExpr *Node);
    void VisitObjCIvarRefExpr(const ObjCIvarRefExpr *Node);
    void VisitObjCBoolLiteralExpr(const ObjCBoolLiteralExpr *Node);

    // Comments.
    const char *getCommandName(unsigned CommandID);
    void dumpComment(const Comment *C);

    // Inline comments.
    void visitTextComment(const TextComment *C);
    void visitInlineCommandComment(const InlineCommandComment *C);
    void visitHTMLStartTagComment(const HTMLStartTagComment *C);
    void visitHTMLEndTagComment(const HTMLEndTagComment *C);

    // Block comments.
    void visitBlockCommandComment(const BlockCommandComment *C);
    void visitParamCommandComment(const ParamCommandComment *C);
    void visitTParamCommandComment(const TParamCommandComment *C);
    void visitVerbatimBlockComment(const VerbatimBlockComment *C);
    void visitVerbatimBlockLineComment(const VerbatimBlockLineComment *C);
    void visitVerbatimLineComment(const VerbatimLineComment *C);
  };
}

//===----------------------------------------------------------------------===//
//  Utilities
//===----------------------------------------------------------------------===//

void ASTDumper::dumpPointer(const void *Ptr) {
  ColorScope Color(*this, AddressColor);
  OS << ' ' << Ptr;
}

void ASTDumper::dumpLocation(SourceLocation Loc) {
  if (!SM)
    return;

  ColorScope Color(*this, LocationColor);
  SourceLocation SpellingLoc = SM->getSpellingLoc(Loc);

  // The general format we print out is filename:line:col, but we drop pieces
  // that haven't changed since the last loc printed.
  PresumedLoc PLoc = SM->getPresumedLoc(SpellingLoc);

  if (PLoc.isInvalid()) {
    OS << "<invalid sloc>";
    return;
  }

  if (strcmp(PLoc.getFilename(), LastLocFilename) != 0) {
    OS << PLoc.getFilename() << ':' << PLoc.getLine()
       << ':' << PLoc.getColumn();
    LastLocFilename = PLoc.getFilename();
    LastLocLine = PLoc.getLine();
  } else if (PLoc.getLine() != LastLocLine) {
    OS << "line" << ':' << PLoc.getLine()
       << ':' << PLoc.getColumn();
    LastLocLine = PLoc.getLine();
  } else {
    OS << "col" << ':' << PLoc.getColumn();
  }
}

void ASTDumper::dumpSourceRange(SourceRange R) {
  // Can't translate locations if a SourceManager isn't available.
  if (!SM)
    return;

  OS << " <";
  dumpLocation(R.getBegin());
  if (R.getBegin() != R.getEnd()) {
    OS << ", ";
    dumpLocation(R.getEnd());
  }
  OS << ">";

  // <t2.c:123:421[blah], t2.c:412:321>

}

void ASTDumper::dumpBareType(QualType T, bool Desugar) {
  ColorScope Color(*this, TypeColor);

  SplitQualType T_split = T.split();
  OS << "'" << QualType::getAsString(T_split, PrintPolicy) << "'";

  if (Desugar && !T.isNull()) {
    // If the type is sugared, also dump a (shallow) desugared type.
    SplitQualType D_split = T.getSplitDesugaredType();
    if (T_split != D_split)
      OS << ":'" << QualType::getAsString(D_split, PrintPolicy) << "'";
  }
}

void ASTDumper::dumpType(QualType T) {
  OS << ' ';
  dumpBareType(T);
}

void ASTDumper::dumpTypeAsChild(QualType T) {
  SplitQualType SQT = T.split();
  if (!SQT.Quals.hasQualifiers())
    return dumpTypeAsChild(SQT.Ty);

  dumpChild([=] {
    OS << "QualType";
    dumpPointer(T.getAsOpaquePtr());
    OS << " ";
    dumpBareType(T, false);
    OS << " " << T.split().Quals.getAsString();
    dumpTypeAsChild(T.split().Ty);
  });
}

void ASTDumper::dumpTypeAsChild(const Type *T) {
  dumpChild([=] {
    if (!T) {
      ColorScope Color(*this, NullColor);
      OS << "<<<NULL>>>";
      return;
    }
    if (const LocInfoType *LIT = llvm::dyn_cast<LocInfoType>(T)) {
      {
        ColorScope Color(*this, TypeColor);
        OS << "LocInfo Type";
      }
      dumpPointer(T);
      dumpTypeAsChild(LIT->getTypeSourceInfo()->getType());
      return;
    }

    {
      ColorScope Color(*this, TypeColor);
      OS << T->getTypeClassName() << "Type";
    }
    dumpPointer(T);
    OS << " ";
    dumpBareType(QualType(T, 0), false);

    QualType SingleStepDesugar =
        T->getLocallyUnqualifiedSingleStepDesugaredType();
    if (SingleStepDesugar != QualType(T, 0))
      OS << " sugar";
    if (T->isDependentType())
      OS << " dependent";
    else if (T->isInstantiationDependentType())
      OS << " instantiation_dependent";
    if (T->isVariablyModifiedType())
      OS << " variably_modified";
    if (T->containsUnexpandedParameterPack())
      OS << " contains_unexpanded_pack";
    if (T->isFromAST())
      OS << " imported";

    TypeVisitor<ASTDumper>::Visit(T);

    if (SingleStepDesugar != QualType(T, 0))
      dumpTypeAsChild(SingleStepDesugar);
  });
}

void ASTDumper::dumpBareDeclRef(const Decl *D) {
  if (!D) {
    ColorScope Color(*this, NullColor);
    OS << "<<<NULL>>>";
    return;
  }

  {
    ColorScope Color(*this, DeclKindNameColor);
    OS << D->getDeclKindName();
  }
  dumpPointer(D);

  if (const NamedDecl *ND = dyn_cast<NamedDecl>(D)) {
    ColorScope Color(*this, DeclNameColor);
    OS << " '" << ND->getDeclName() << '\'';
  }

  if (const ValueDecl *VD = dyn_cast<ValueDecl>(D))
    dumpType(VD->getType());
}

void ASTDumper::dumpDeclRef(const Decl *D, const char *Label) {
  if (!D)
    return;

  dumpChild([=]{
    if (Label)
      OS << Label << ' ';
    dumpBareDeclRef(D);
  });
}

void ASTDumper::dumpName(const NamedDecl *ND) {
  if (ND->getDeclName()) {
    ColorScope Color(*this, DeclNameColor);
    OS << ' ' << ND->getNameAsString();
  }
}

bool ASTDumper::hasNodes(const DeclContext *DC) {
  if (!DC)
    return false;

  return DC->hasExternalLexicalStorage() ||
         (Deserialize ? DC->decls_begin() != DC->decls_end()
                      : DC->noload_decls_begin() != DC->noload_decls_end());
}

void ASTDumper::dumpDeclContext(const DeclContext *DC) {
  if (!DC)
    return;

  for (auto *D : (Deserialize ? DC->decls() : DC->noload_decls()))
    dumpDecl(D);

  if (DC->hasExternalLexicalStorage()) {
    dumpChild([=]{
      ColorScope Color(*this, UndeserializedColor);
      OS << "<undeserialized declarations>";
    });
  }
}

void ASTDumper::dumpLookups(const DeclContext *DC, bool DumpDecls) {
  dumpChild([=] {
    OS << "StoredDeclsMap ";
    dumpBareDeclRef(cast<Decl>(DC));

    const DeclContext *Primary = DC->getPrimaryContext();
    if (Primary != DC) {
      OS << " primary";
      dumpPointer(cast<Decl>(Primary));
    }

    bool HasUndeserializedLookups = Primary->hasExternalVisibleStorage();

    auto Range = Deserialize
                     ? Primary->lookups()
                     : Primary->noload_lookups(/*PreserveInternalState=*/true);
    for (auto I = Range.begin(), E = Range.end(); I != E; ++I) {
      DeclarationName Name = I.getLookupName();
      DeclContextLookupResult R = *I;

      dumpChild([=] {
        OS << "DeclarationName ";
        {
          ColorScope Color(*this, DeclNameColor);
          OS << '\'' << Name << '\'';
        }

        for (DeclContextLookupResult::iterator RI = R.begin(), RE = R.end();
             RI != RE; ++RI) {
          dumpChild([=] {
            dumpBareDeclRef(*RI);

            if ((*RI)->isHidden())
              OS << " hidden";

            // If requested, dump the redecl chain for this lookup.
            if (DumpDecls) {
              // Dump earliest decl first.
              std::function<void(Decl *)> DumpWithPrev = [&](Decl *D) {
                if (Decl *Prev = D->getPreviousDecl())
                  DumpWithPrev(Prev);
                dumpDecl(D);
              };
              DumpWithPrev(*RI);
            }
          });
        }
      });
    }

    if (HasUndeserializedLookups) {
      dumpChild([=] {
        ColorScope Color(*this, UndeserializedColor);
        OS << "<undeserialized lookups>";
      });
    }
  });
}

void ASTDumper::dumpAttr(const Attr *A) {
  dumpChild([=] {
    {
      ColorScope Color(*this, AttrColor);

      switch (A->getKind()) {
#define ATTR(X) case attr::X: OS << #X; break;
#include "clang/Basic/AttrList.inc"
      }
      OS << "Attr";
    }
    dumpPointer(A);
    dumpSourceRange(A->getRange());
    if (A->isInherited())
      OS << " Inherited";
    if (A->isImplicit())
      OS << " Implicit";
#include "clang/AST/AttrDump.inc"
  });
}

static void dumpPreviousDeclImpl(raw_ostream &OS, ...) {}

template<typename T>
static void dumpPreviousDeclImpl(raw_ostream &OS, const Mergeable<T> *D) {
  const T *First = D->getFirstDecl();
  if (First != D)
    OS << " first " << First;
}

template<typename T>
static void dumpPreviousDeclImpl(raw_ostream &OS, const Redeclarable<T> *D) {
  const T *Prev = D->getPreviousDecl();
  if (Prev)
    OS << " prev " << Prev;
}

/// Dump the previous declaration in the redeclaration chain for a declaration,
/// if any.
static void dumpPreviousDecl(raw_ostream &OS, const Decl *D) {
  switch (D->getKind()) {
#define DECL(DERIVED, BASE) \
  case Decl::DERIVED: \
    return dumpPreviousDeclImpl(OS, cast<DERIVED##Decl>(D));
#define ABSTRACT_DECL(DECL)
#include "clang/AST/DeclNodes.inc"
  }
  llvm_unreachable("Decl that isn't part of DeclNodes.inc!");
}

//===----------------------------------------------------------------------===//
//  C++ Utilities
//===----------------------------------------------------------------------===//

void ASTDumper::dumpAccessSpecifier(AccessSpecifier AS) {
  switch (AS) {
  case AS_none:
    break;
  case AS_public:
    OS << "public";
    break;
  case AS_protected:
    OS << "protected";
    break;
  case AS_private:
    OS << "private";
    break;
  }
}

void ASTDumper::dumpCXXCtorInitializer(const CXXCtorInitializer *Init) {
  dumpChild([=] {
    OS << "CXXCtorInitializer";
    if (Init->isAnyMemberInitializer()) {
      OS << ' ';
      dumpBareDeclRef(Init->getAnyMember());
    } else if (Init->isBaseInitializer()) {
      dumpType(QualType(Init->getBaseClass(), 0));
    } else if (Init->isDelegatingInitializer()) {
      dumpType(Init->getTypeSourceInfo()->getType());
    } else {
      llvm_unreachable("Unknown initializer type");
    }
    dumpStmt(Init->getInit());
  });
}

void ASTDumper::dumpTemplateParameters(const TemplateParameterList *TPL) {
  if (!TPL)
    return;

  for (TemplateParameterList::const_iterator I = TPL->begin(), E = TPL->end();
       I != E; ++I)
    dumpDecl(*I);
}

void ASTDumper::dumpTemplateArgumentListInfo(
    const TemplateArgumentListInfo &TALI) {
  for (unsigned i = 0, e = TALI.size(); i < e; ++i)
    dumpTemplateArgumentLoc(TALI[i]);
}

void ASTDumper::dumpTemplateArgumentLoc(const TemplateArgumentLoc &A) {
  dumpTemplateArgument(A.getArgument(), A.getSourceRange());
}

void ASTDumper::dumpTemplateArgumentList(const TemplateArgumentList &TAL) {
  for (unsigned i = 0, e = TAL.size(); i < e; ++i)
    dumpTemplateArgument(TAL[i]);
}

void ASTDumper::dumpTemplateArgument(const TemplateArgument &A, SourceRange R) {
  dumpChild([=] {
    OS << "TemplateArgument";
    if (R.isValid())
      dumpSourceRange(R);

    switch (A.getKind()) {
    case TemplateArgument::Null:
      OS << " null";
      break;
    case TemplateArgument::Type:
      OS << " type";
      dumpType(A.getAsType());
      break;
    case TemplateArgument::Declaration:
      OS << " decl";
      dumpDeclRef(A.getAsDecl());
      break;
    case TemplateArgument::NullPtr:
      OS << " nullptr";
      break;
    case TemplateArgument::Integral:
      OS << " integral " << A.getAsIntegral();
      break;
    case TemplateArgument::Template:
      OS << " template ";
      A.getAsTemplate().dump(OS);
      break;
    case TemplateArgument::TemplateExpansion:
      OS << " template expansion ";
      A.getAsTemplateOrTemplatePattern().dump(OS);
      break;
    case TemplateArgument::Reflected:
      OS << " reflected";
      dumpStmt(A.getAsExpr());
      break;
    case TemplateArgument::Expression:
      OS << " expr";
      dumpStmt(A.getAsExpr());
      break;
    case TemplateArgument::Pack:
      OS << " pack";
      for (TemplateArgument::pack_iterator I = A.pack_begin(), E = A.pack_end();
           I != E; ++I)
        dumpTemplateArgument(*I);
      break;
    }
  });
}

//===----------------------------------------------------------------------===//
//  Objective-C Utilities
//===----------------------------------------------------------------------===//
void ASTDumper::dumpObjCTypeParamList(const ObjCTypeParamList *typeParams) {
  if (!typeParams)
    return;

  for (auto typeParam : *typeParams) {
    dumpDecl(typeParam);
  }
}

//===----------------------------------------------------------------------===//
//  Decl dumping methods.
//===----------------------------------------------------------------------===//

void ASTDumper::dumpDecl(const Decl *D) {
  dumpChild([=] {
    if (!D) {
      ColorScope Color(*this, NullColor);
      OS << "<<<NULL>>>";
      return;
    }

    {
      ColorScope Color(*this, DeclKindNameColor);
      OS << D->getDeclKindName() << "Decl";
    }
    dumpPointer(D);
    if (D->getLexicalDeclContext() != D->getDeclContext())
      OS << " parent " << cast<Decl>(D->getDeclContext());
    dumpPreviousDecl(OS, D);
    dumpSourceRange(D->getSourceRange());
    OS << ' ';
    dumpLocation(D->getLocation());
    if (D->isFromASTFile())
      OS << " imported";
    if (Module *M = D->getOwningModule())
      OS << " in " << M->getFullModuleName();
    if (auto *ND = dyn_cast<NamedDecl>(D))
      for (Module *M : D->getASTContext().getModulesWithMergedDefinition(
               const_cast<NamedDecl *>(ND)))
        dumpChild([=] { OS << "also in " << M->getFullModuleName(); });
    if (const NamedDecl *ND = dyn_cast<NamedDecl>(D))
      if (ND->isHidden())
        OS << " hidden";
    if (D->isImplicit())
      OS << " implicit";
    if (D->isUsed())
      OS << " used";
    else if (D->isThisDeclarationReferenced())
      OS << " referenced";
    if (D->isInvalidDecl())
      OS << " invalid";
    if (const FunctionDecl *FD = dyn_cast<FunctionDecl>(D))
      if (FD->isConstexpr()) {
	if (FD->isImmediate())
          OS << " consteval";
        else
          OS << " constexpr";
      }


    ConstDeclVisitor<ASTDumper>::Visit(D);

    for (Decl::attr_iterator I = D->attr_begin(), E = D->attr_end(); I != E;
         ++I)
      dumpAttr(*I);

    if (const FullComment *Comment =
            D->getASTContext().getLocalCommentForDeclUncached(D))
      dumpFullComment(Comment);

    // Decls within functions are visited by the body.
    if (!isa<FunctionDecl>(*D) && !isa<ObjCMethodDecl>(*D) &&
        hasNodes(dyn_cast<DeclContext>(D)))
      dumpDeclContext(cast<DeclContext>(D));
  });
}

void ASTDumper::VisitLabelDecl(const LabelDecl *D) {
  dumpName(D);
}

void ASTDumper::VisitTypedefDecl(const TypedefDecl *D) {
  dumpName(D);
  dumpType(D->getUnderlyingType());
  if (D->isModulePrivate())
    OS << " __module_private__";
  dumpTypeAsChild(D->getUnderlyingType());
}

void ASTDumper::VisitEnumDecl(const EnumDecl *D) {
  if (D->isScoped()) {
    if (D->isScopedUsingClassTag())
      OS << " class";
    else
      OS << " struct";
  }
  dumpName(D);
  if (D->isModulePrivate())
    OS << " __module_private__";
  if (D->isFixed())
    dumpType(D->getIntegerType());
}

void ASTDumper::VisitRecordDecl(const RecordDecl *D) {
  OS << ' ' << D->getKindName();
  dumpName(D);
  if (D->isModulePrivate())
    OS << " __module_private__";
  if (D->isCompleteDefinition())
    OS << " definition";
}

void ASTDumper::VisitEnumConstantDecl(const EnumConstantDecl *D) {
  dumpName(D);
  dumpType(D->getType());
  if (const Expr *Init = D->getInitExpr())
    dumpStmt(Init);
}

void ASTDumper::VisitIndirectFieldDecl(const IndirectFieldDecl *D) {
  dumpName(D);
  dumpType(D->getType());

  for (auto *Child : D->chain())
    dumpDeclRef(Child);
}

void ASTDumper::VisitFunctionDecl(const FunctionDecl *D) {
  dumpName(D);
  dumpType(D->getType());

  StorageClass SC = D->getStorageClass();
  if (SC != SC_None)
    OS << ' ' << VarDecl::getStorageClassSpecifierString(SC);
  if (D->isInlineSpecified())
    OS << " inline";
  if (D->isVirtualAsWritten())
    OS << " virtual";
  if (D->isModulePrivate())
    OS << " __module_private__";

  if (D->isPure())
    OS << " pure";
  if (D->isDefaulted()) {
    OS << " default";
    if (D->isDeleted())
      OS << "_delete";
  }
  if (D->isDeletedAsWritten())
    OS << " delete";
  if (D->isTrivial())
    OS << " trivial";

  if (const FunctionProtoType *FPT = D->getType()->getAs<FunctionProtoType>()) {
    FunctionProtoType::ExtProtoInfo EPI = FPT->getExtProtoInfo();
    switch (EPI.ExceptionSpec.Type) {
    default: break;
    case EST_Unevaluated:
      OS << " noexcept-unevaluated " << EPI.ExceptionSpec.SourceDecl;
      break;
    case EST_Uninstantiated:
      OS << " noexcept-uninstantiated " << EPI.ExceptionSpec.SourceTemplate;
      break;
    }
  }

  if (const FunctionTemplateSpecializationInfo *FTSI =
          D->getTemplateSpecializationInfo())
    dumpTemplateArgumentList(*FTSI->TemplateArguments);

  if (!D->param_begin() && D->getNumParams())
    dumpChild([=] { OS << "<<NULL params x " << D->getNumParams() << ">>"; });
  else
    for (const ParmVarDecl *Parameter : D->parameters())
      dumpDecl(Parameter);

  if (const CXXConstructorDecl *C = dyn_cast<CXXConstructorDecl>(D))
    for (CXXConstructorDecl::init_const_iterator I = C->init_begin(),
                                                 E = C->init_end();
         I != E; ++I)
      dumpCXXCtorInitializer(*I);

  if (const CXXMethodDecl *MD = dyn_cast<CXXMethodDecl>(D)) {
    if (MD->size_overridden_methods() != 0) {
      auto dumpOverride = [=](const CXXMethodDecl *D) {
        SplitQualType T_split = D->getType().split();
        OS << D << " " << D->getParent()->getName()
           << "::" << D->getNameAsString() << " '"
           << QualType::getAsString(T_split, PrintPolicy) << "'";
      };

      dumpChild([=] {
        auto Overrides = MD->overridden_methods();
        OS << "Overrides: [ ";
        dumpOverride(*Overrides.begin());
        for (const auto *Override :
             llvm::make_range(Overrides.begin() + 1, Overrides.end())) {
          OS << ", ";
          dumpOverride(Override);
        }
        OS << " ]";
      });
    }
  }

  if (D->doesThisDeclarationHaveABody())
    dumpStmt(D->getBody());
}

void ASTDumper::VisitFieldDecl(const FieldDecl *D) {
  dumpName(D);
  dumpType(D->getType());
  if (D->isMutable())
    OS << " mutable";
  if (D->isModulePrivate())
    OS << " __module_private__";

  if (D->isBitField())
    dumpStmt(D->getBitWidth());
  if (Expr *Init = D->getInClassInitializer())
    dumpStmt(Init);
}

void ASTDumper::VisitVarDecl(const VarDecl *D) {
  dumpName(D);
  dumpType(D->getType());
  StorageClass SC = D->getStorageClass();
  if (SC != SC_None)
    OS << ' ' << VarDecl::getStorageClassSpecifierString(SC);
  switch (D->getTLSKind()) {
  case VarDecl::TLS_None: break;
  case VarDecl::TLS_Static: OS << " tls"; break;
  case VarDecl::TLS_Dynamic: OS << " tls_dynamic"; break;
  }
  if (D->isModulePrivate())
    OS << " __module_private__";
  if (D->isNRVOVariable())
    OS << " nrvo";
  if (D->isInline())
    OS << " inline";
  if (D->isConstexpr())
    OS << " constexpr";
  if (D->hasInit()) {
    switch (D->getInitStyle()) {
    case VarDecl::CInit: OS << " cinit"; break;
    case VarDecl::CallInit: OS << " callinit"; break;
    case VarDecl::ListInit: OS << " listinit"; break;
    }
    dumpStmt(D->getInit());
  }
}

void ASTDumper::VisitDecompositionDecl(const DecompositionDecl *D) {
  VisitVarDecl(D);
  for (auto *B : D->bindings())
    dumpDecl(B);
}

void ASTDumper::VisitBindingDecl(const BindingDecl *D) {
  dumpName(D);
  dumpType(D->getType());
  if (auto *E = D->getBinding())
    dumpStmt(E);
}

void ASTDumper::VisitFileScopeAsmDecl(const FileScopeAsmDecl *D) {
  dumpStmt(D->getAsmString());
}

void ASTDumper::VisitImportDecl(const ImportDecl *D) {
  OS << ' ' << D->getImportedModule()->getFullModuleName();
}

void ASTDumper::VisitPragmaCommentDecl(const PragmaCommentDecl *D) {
  OS << ' ';
  switch (D->getCommentKind()) {
  case PCK_Unknown:  llvm_unreachable("unexpected pragma comment kind");
  case PCK_Compiler: OS << "compiler"; break;
  case PCK_ExeStr:   OS << "exestr"; break;
  case PCK_Lib:      OS << "lib"; break;
  case PCK_Linker:   OS << "linker"; break;
  case PCK_User:     OS << "user"; break;
  }
  StringRef Arg = D->getArg();
  if (!Arg.empty())
    OS << " \"" << Arg << "\"";
}

void ASTDumper::VisitPragmaDetectMismatchDecl(
    const PragmaDetectMismatchDecl *D) {
  OS << " \"" << D->getName() << "\" \"" << D->getValue() << "\"";
}

void ASTDumper::VisitCapturedDecl(const CapturedDecl *D) {
  dumpStmt(D->getBody());
}

void ASTDumper::VisitCXXTupleExpansionStmt(const CXXTupleExpansionStmt *Node) {
  // NOTE: It's possible that the number of statements has been set,
  // but the instantiated statements not added.
  if (Stmt **Iter = Node->begin_instantiated_statements())
    for (; Iter != Node->end_instantiated_statements(); ++Iter)
      dumpStmt(*Iter);
}

void ASTDumper::VisitCXXConstexprExpansionStmt(const CXXConstexprExpansionStmt *Node) {
  // NOTE: It's possible that the number of statements has been set,
  // but the instantiated statements not added.
  if (Stmt **Iter = Node->begin_instantiated_statements())
    for (; Iter != Node->end_instantiated_statements(); ++Iter)
      dumpStmt(*Iter);
}

//===----------------------------------------------------------------------===//
// OpenMP Declarations
//===----------------------------------------------------------------------===//

void ASTDumper::VisitOMPThreadPrivateDecl(const OMPThreadPrivateDecl *D) {
  for (auto *E : D->varlists())
    dumpStmt(E);
}

void ASTDumper::VisitOMPDeclareReductionDecl(const OMPDeclareReductionDecl *D) {
  dumpName(D);
  dumpType(D->getType());
  OS << " combiner";
  dumpStmt(D->getCombiner());
  if (auto *Initializer = D->getInitializer()) {
    OS << " initializer";
    switch (D->getInitializerKind()) {
    case OMPDeclareReductionDecl::DirectInit:
      OS << " omp_priv = ";
      break;
    case OMPDeclareReductionDecl::CopyInit:
      OS << " omp_priv ()";
      break;
    case OMPDeclareReductionDecl::CallInit:
      break;
    }
    dumpStmt(Initializer);
  }
}

void ASTDumper::VisitOMPRequiresDecl(const OMPRequiresDecl *D) {
  for (auto *C : D->clauselists()) {
    dumpChild([=] {
      if (!C) {
        ColorScope Color(*this, NullColor);
        OS << "<<<NULL>>> OMPClause";
        return;
      }
      {
        ColorScope Color(*this, AttrColor);
        StringRef ClauseName(getOpenMPClauseName(C->getClauseKind()));
        OS << "OMP" << ClauseName.substr(/*Start=*/0, /*N=*/1).upper()
           << ClauseName.drop_front() << "Clause";
      }
      dumpPointer(C);
      dumpSourceRange(SourceRange(C->getBeginLoc(), C->getEndLoc()));
    });
  }
}

void ASTDumper::VisitOMPCapturedExprDecl(const OMPCapturedExprDecl *D) {
  dumpName(D);
  dumpType(D->getType());
  dumpStmt(D->getInit());
}

//===----------------------------------------------------------------------===//
// C++ Declarations
//===----------------------------------------------------------------------===//

void ASTDumper::VisitNamespaceDecl(const NamespaceDecl *D) {
  dumpName(D);
  if (D->isInline())
    OS << " inline";
  if (!D->isOriginalNamespace())
    dumpDeclRef(D->getOriginalNamespace(), "original");
}

void ASTDumper::VisitUsingDirectiveDecl(const UsingDirectiveDecl *D) {
  OS << ' ';
  dumpBareDeclRef(D->getNominatedNamespace());
}

void ASTDumper::VisitNamespaceAliasDecl(const NamespaceAliasDecl *D) {
  dumpName(D);
  dumpDeclRef(D->getAliasedNamespace());
}

void ASTDumper::VisitTypeAliasDecl(const TypeAliasDecl *D) {
  dumpName(D);
  dumpType(D->getUnderlyingType());
  dumpTypeAsChild(D->getUnderlyingType());
}

void ASTDumper::VisitTypeAliasTemplateDecl(const TypeAliasTemplateDecl *D) {
  dumpName(D);
  dumpTemplateParameters(D->getTemplateParameters());
  dumpDecl(D->getTemplatedDecl());
}

void ASTDumper::VisitCXXRecordDecl(const CXXRecordDecl *D) {
  VisitRecordDecl(D);
  if (!D->isCompleteDefinition())
    return;

  dumpChild([=] {
    {
      ColorScope Color(*this, DeclKindNameColor);
      OS << "DefinitionData";
    }
#define FLAG(fn, name) if (D->fn()) OS << " " #name;
    FLAG(isParsingBaseSpecifiers, parsing_base_specifiers);

    FLAG(isGenericLambda, generic);
    FLAG(isLambda, lambda);

    FLAG(canPassInRegisters, pass_in_registers);
    FLAG(isEmpty, empty);
    FLAG(isAggregate, aggregate);
    FLAG(isStandardLayout, standard_layout);
    FLAG(isTriviallyCopyable, trivially_copyable);
    FLAG(isPOD, pod);
    FLAG(isTrivial, trivial);
    FLAG(isPolymorphic, polymorphic);
    FLAG(isAbstract, abstract);
    FLAG(isLiteral, literal);

    FLAG(hasUserDeclaredConstructor, has_user_declared_ctor);
    FLAG(hasConstexprNonCopyMoveConstructor, has_constexpr_non_copy_move_ctor);
    FLAG(hasMutableFields, has_mutable_fields);
    FLAG(hasVariantMembers, has_variant_members);
    FLAG(allowConstDefaultInit, can_const_default_init);

    dumpChild([=] {
      {
        ColorScope Color(*this, DeclKindNameColor);
        OS << "DefaultConstructor";
      }
      FLAG(hasDefaultConstructor, exists);
      FLAG(hasTrivialDefaultConstructor, trivial);
      FLAG(hasNonTrivialDefaultConstructor, non_trivial);
      FLAG(hasUserProvidedDefaultConstructor, user_provided);
      FLAG(hasConstexprDefaultConstructor, constexpr);
      FLAG(needsImplicitDefaultConstructor, needs_implicit);
      FLAG(defaultedDefaultConstructorIsConstexpr, defaulted_is_constexpr);
    });

    dumpChild([=] {
      {
        ColorScope Color(*this, DeclKindNameColor);
        OS << "CopyConstructor";
      }
      FLAG(hasSimpleCopyConstructor, simple);
      FLAG(hasTrivialCopyConstructor, trivial);
      FLAG(hasNonTrivialCopyConstructor, non_trivial);
      FLAG(hasUserDeclaredCopyConstructor, user_declared);
      FLAG(hasCopyConstructorWithConstParam, has_const_param);
      FLAG(needsImplicitCopyConstructor, needs_implicit);
      FLAG(needsOverloadResolutionForCopyConstructor,
           needs_overload_resolution);
      if (!D->needsOverloadResolutionForCopyConstructor())
        FLAG(defaultedCopyConstructorIsDeleted, defaulted_is_deleted);
      FLAG(implicitCopyConstructorHasConstParam, implicit_has_const_param);
    });

    dumpChild([=] {
      {
        ColorScope Color(*this, DeclKindNameColor);
        OS << "MoveConstructor";
      }
      FLAG(hasMoveConstructor, exists);
      FLAG(hasSimpleMoveConstructor, simple);
      FLAG(hasTrivialMoveConstructor, trivial);
      FLAG(hasNonTrivialMoveConstructor, non_trivial);
      FLAG(hasUserDeclaredMoveConstructor, user_declared);
      FLAG(needsImplicitMoveConstructor, needs_implicit);
      FLAG(needsOverloadResolutionForMoveConstructor,
           needs_overload_resolution);
      if (!D->needsOverloadResolutionForMoveConstructor())
        FLAG(defaultedMoveConstructorIsDeleted, defaulted_is_deleted);
    });

    dumpChild([=] {
      {
        ColorScope Color(*this, DeclKindNameColor);
        OS << "CopyAssignment";
      }
      FLAG(hasTrivialCopyAssignment, trivial);
      FLAG(hasNonTrivialCopyAssignment, non_trivial);
      FLAG(hasCopyAssignmentWithConstParam, has_const_param);
      FLAG(hasUserDeclaredCopyAssignment, user_declared);
      FLAG(needsImplicitCopyAssignment, needs_implicit);
      FLAG(needsOverloadResolutionForCopyAssignment, needs_overload_resolution);
      FLAG(implicitCopyAssignmentHasConstParam, implicit_has_const_param);
    });

    dumpChild([=] {
      {
        ColorScope Color(*this, DeclKindNameColor);
        OS << "MoveAssignment";
      }
      FLAG(hasMoveAssignment, exists);
      FLAG(hasSimpleMoveAssignment, simple);
      FLAG(hasTrivialMoveAssignment, trivial);
      FLAG(hasNonTrivialMoveAssignment, non_trivial);
      FLAG(hasUserDeclaredMoveAssignment, user_declared);
      FLAG(needsImplicitMoveAssignment, needs_implicit);
      FLAG(needsOverloadResolutionForMoveAssignment, needs_overload_resolution);
    });

    dumpChild([=] {
      {
        ColorScope Color(*this, DeclKindNameColor);
        OS << "Destructor";
      }
      FLAG(hasSimpleDestructor, simple);
      FLAG(hasIrrelevantDestructor, irrelevant);
      FLAG(hasTrivialDestructor, trivial);
      FLAG(hasNonTrivialDestructor, non_trivial);
      FLAG(hasUserDeclaredDestructor, user_declared);
      FLAG(needsImplicitDestructor, needs_implicit);
      FLAG(needsOverloadResolutionForDestructor, needs_overload_resolution);
      if (!D->needsOverloadResolutionForDestructor())
        FLAG(defaultedDestructorIsDeleted, defaulted_is_deleted);
    });
  });

  for (const auto &I : D->bases()) {
    dumpChild([=] {
      if (I.isVirtual())
        OS << "virtual ";
      dumpAccessSpecifier(I.getAccessSpecifier());
      dumpType(I.getType());
      if (I.isPackExpansion())
        OS << "...";
    });
  }
}

void ASTDumper::VisitStaticAssertDecl(const StaticAssertDecl *D) {
  dumpStmt(D->getAssertExpr());
  dumpStmt(D->getMessage());
}

template<typename SpecializationDecl>
void ASTDumper::VisitTemplateDeclSpecialization(const SpecializationDecl *D,
                                                bool DumpExplicitInst,
                                                bool DumpRefOnly) {
  bool DumpedAny = false;
  for (auto *RedeclWithBadType : D->redecls()) {
    // FIXME: The redecls() range sometimes has elements of a less-specific
    // type. (In particular, ClassTemplateSpecializationDecl::redecls() gives
    // us TagDecls, and should give CXXRecordDecls).
    auto *Redecl = dyn_cast<SpecializationDecl>(RedeclWithBadType);
    if (!Redecl) {
      // Found the injected-class-name for a class template. This will be dumped
      // as part of its surrounding class so we don't need to dump it here.
      assert(isa<CXXRecordDecl>(RedeclWithBadType) &&
             "expected an injected-class-name");
      continue;
    }

    switch (Redecl->getTemplateSpecializationKind()) {
    case TSK_ExplicitInstantiationDeclaration:
    case TSK_ExplicitInstantiationDefinition:
      if (!DumpExplicitInst)
        break;
      LLVM_FALLTHROUGH;
    case TSK_Undeclared:
    case TSK_ImplicitInstantiation:
      if (DumpRefOnly)
        dumpDeclRef(Redecl);
      else
        dumpDecl(Redecl);
      DumpedAny = true;
      break;
    case TSK_ExplicitSpecialization:
      break;
    }
  }

  // Ensure we dump at least one decl for each specialization.
  if (!DumpedAny)
    dumpDeclRef(D);
}

template<typename TemplateDecl>
void ASTDumper::VisitTemplateDecl(const TemplateDecl *D,
                                  bool DumpExplicitInst) {
  dumpName(D);
  dumpTemplateParameters(D->getTemplateParameters());

  dumpDecl(D->getTemplatedDecl());

  for (auto *Child : D->specializations())
    VisitTemplateDeclSpecialization(Child, DumpExplicitInst,
                                    !D->isCanonicalDecl());
}

void ASTDumper::VisitFunctionTemplateDecl(const FunctionTemplateDecl *D) {
  // FIXME: We don't add a declaration of a function template specialization
  // to its context when it's explicitly instantiated, so dump explicit
  // instantiations when we dump the template itself.
  VisitTemplateDecl(D, true);
}

void ASTDumper::VisitClassTemplateDecl(const ClassTemplateDecl *D) {
  VisitTemplateDecl(D, false);
}

void ASTDumper::VisitClassTemplateSpecializationDecl(
    const ClassTemplateSpecializationDecl *D) {
  VisitCXXRecordDecl(D);
  dumpTemplateArgumentList(D->getTemplateArgs());
}

void ASTDumper::VisitClassTemplatePartialSpecializationDecl(
    const ClassTemplatePartialSpecializationDecl *D) {
  VisitClassTemplateSpecializationDecl(D);
  dumpTemplateParameters(D->getTemplateParameters());
}

void ASTDumper::VisitClassScopeFunctionSpecializationDecl(
    const ClassScopeFunctionSpecializationDecl *D) {
  dumpDecl(D->getSpecialization());
  if (D->hasExplicitTemplateArgs())
    dumpTemplateArgumentListInfo(D->templateArgs());
}

void ASTDumper::VisitVarTemplateDecl(const VarTemplateDecl *D) {
  VisitTemplateDecl(D, false);
}

void ASTDumper::VisitBuiltinTemplateDecl(const BuiltinTemplateDecl *D) {
  dumpName(D);
  dumpTemplateParameters(D->getTemplateParameters());
}

void ASTDumper::VisitVarTemplateSpecializationDecl(
    const VarTemplateSpecializationDecl *D) {
  dumpTemplateArgumentList(D->getTemplateArgs());
  VisitVarDecl(D);
}

void ASTDumper::VisitVarTemplatePartialSpecializationDecl(
    const VarTemplatePartialSpecializationDecl *D) {
  dumpTemplateParameters(D->getTemplateParameters());
  VisitVarTemplateSpecializationDecl(D);
}

void ASTDumper::VisitTemplateTypeParmDecl(const TemplateTypeParmDecl *D) {
  if (D->wasDeclaredWithTypename())
    OS << " typename";
  else
    OS << " class";
  OS << " depth " << D->getDepth() << " index " << D->getIndex();
  if (D->isParameterPack())
    OS << " ...";
  dumpName(D);
  if (D->hasDefaultArgument())
    dumpTemplateArgument(D->getDefaultArgument());
  if (auto *From = D->getDefaultArgStorage().getInheritedFrom())
    dumpDeclRef(From, D->defaultArgumentWasInherited() ? "inherited from"
                                                       : "previous");
}

void ASTDumper::VisitNonTypeTemplateParmDecl(const NonTypeTemplateParmDecl *D) {
  dumpType(D->getType());
  OS << " depth " << D->getDepth() << " index " << D->getIndex();
  if (D->isParameterPack())
    OS << " ...";
  dumpName(D);
  if (D->hasDefaultArgument())
<<<<<<< HEAD
    dumpTemplateArgument(TemplateArgument(D->getDefaultArgument(),
                                          TemplateArgument::Expression));
=======
    dumpTemplateArgument(D->getDefaultArgument());
  if (auto *From = D->getDefaultArgStorage().getInheritedFrom())
    dumpDeclRef(From, D->defaultArgumentWasInherited() ? "inherited from"
                                                       : "previous");
>>>>>>> 58546904
}

void ASTDumper::VisitTemplateTemplateParmDecl(
    const TemplateTemplateParmDecl *D) {
  OS << " depth " << D->getDepth() << " index " << D->getIndex();
  if (D->isParameterPack())
    OS << " ...";
  dumpName(D);
  dumpTemplateParameters(D->getTemplateParameters());
  if (D->hasDefaultArgument())
    dumpTemplateArgumentLoc(D->getDefaultArgument());
  if (auto *From = D->getDefaultArgStorage().getInheritedFrom())
    dumpDeclRef(From, D->defaultArgumentWasInherited() ? "inherited from"
                                                       : "previous");
}

void ASTDumper::VisitUsingDecl(const UsingDecl *D) {
  OS << ' ';
  if (D->getQualifier())
    D->getQualifier()->print(OS, D->getASTContext().getPrintingPolicy());
  OS << D->getNameAsString();
}

void ASTDumper::VisitUnresolvedUsingTypenameDecl(
    const UnresolvedUsingTypenameDecl *D) {
  OS << ' ';
  if (D->getQualifier())
    D->getQualifier()->print(OS, D->getASTContext().getPrintingPolicy());
  OS << D->getNameAsString();
}

void ASTDumper::VisitUnresolvedUsingValueDecl(const UnresolvedUsingValueDecl *D) {
  OS << ' ';
  if (D->getQualifier())
    D->getQualifier()->print(OS, D->getASTContext().getPrintingPolicy());
  OS << D->getNameAsString();
  dumpType(D->getType());
}

void ASTDumper::VisitUsingShadowDecl(const UsingShadowDecl *D) {
  OS << ' ';
  dumpBareDeclRef(D->getTargetDecl());
  if (auto *TD = dyn_cast<TypeDecl>(D->getUnderlyingDecl()))
    dumpTypeAsChild(TD->getTypeForDecl());
}

void ASTDumper::VisitConstructorUsingShadowDecl(
    const ConstructorUsingShadowDecl *D) {
  if (D->constructsVirtualBase())
    OS << " virtual";

  dumpChild([=] {
    OS << "target ";
    dumpBareDeclRef(D->getTargetDecl());
  });

  dumpChild([=] {
    OS << "nominated ";
    dumpBareDeclRef(D->getNominatedBaseClass());
    OS << ' ';
    dumpBareDeclRef(D->getNominatedBaseClassShadowDecl());
  });

  dumpChild([=] {
    OS << "constructed ";
    dumpBareDeclRef(D->getConstructedBaseClass());
    OS << ' ';
    dumpBareDeclRef(D->getConstructedBaseClassShadowDecl());
  });
}

void ASTDumper::VisitLinkageSpecDecl(const LinkageSpecDecl *D) {
  switch (D->getLanguage()) {
  case LinkageSpecDecl::lang_c: OS << " C"; break;
  case LinkageSpecDecl::lang_cxx: OS << " C++"; break;
  }
}

void ASTDumper::VisitAccessSpecDecl(const AccessSpecDecl *D) {
  OS << ' ';
  dumpAccessSpecifier(D->getAccess());
}

void ASTDumper::VisitFriendDecl(const FriendDecl *D) {
  if (TypeSourceInfo *T = D->getFriendType())
    dumpType(T->getType());
  else
    dumpDecl(D->getFriendDecl());
}

//===----------------------------------------------------------------------===//
// Obj-C Declarations
//===----------------------------------------------------------------------===//

void ASTDumper::VisitObjCIvarDecl(const ObjCIvarDecl *D) {
  dumpName(D);
  dumpType(D->getType());
  if (D->getSynthesize())
    OS << " synthesize";

  switch (D->getAccessControl()) {
  case ObjCIvarDecl::None:
    OS << " none";
    break;
  case ObjCIvarDecl::Private:
    OS << " private";
    break;
  case ObjCIvarDecl::Protected:
    OS << " protected";
    break;
  case ObjCIvarDecl::Public:
    OS << " public";
    break;
  case ObjCIvarDecl::Package:
    OS << " package";
    break;
  }
}

void ASTDumper::VisitObjCMethodDecl(const ObjCMethodDecl *D) {
  if (D->isInstanceMethod())
    OS << " -";
  else
    OS << " +";
  dumpName(D);
  dumpType(D->getReturnType());

  if (D->isThisDeclarationADefinition()) {
    dumpDeclContext(D);
  } else {
    for (const ParmVarDecl *Parameter : D->parameters())
      dumpDecl(Parameter);
  }

  if (D->isVariadic())
    dumpChild([=] { OS << "..."; });

  if (D->hasBody())
    dumpStmt(D->getBody());
}

void ASTDumper::VisitObjCTypeParamDecl(const ObjCTypeParamDecl *D) {
  dumpName(D);
  switch (D->getVariance()) {
  case ObjCTypeParamVariance::Invariant:
    break;

  case ObjCTypeParamVariance::Covariant:
    OS << " covariant";
    break;

  case ObjCTypeParamVariance::Contravariant:
    OS << " contravariant";
    break;
  }

  if (D->hasExplicitBound())
    OS << " bounded";
  dumpType(D->getUnderlyingType());
}

void ASTDumper::VisitObjCCategoryDecl(const ObjCCategoryDecl *D) {
  dumpName(D);
  dumpDeclRef(D->getClassInterface());
  dumpObjCTypeParamList(D->getTypeParamList());
  dumpDeclRef(D->getImplementation());
  for (ObjCCategoryDecl::protocol_iterator I = D->protocol_begin(),
                                           E = D->protocol_end();
       I != E; ++I)
    dumpDeclRef(*I);
}

void ASTDumper::VisitObjCCategoryImplDecl(const ObjCCategoryImplDecl *D) {
  dumpName(D);
  dumpDeclRef(D->getClassInterface());
  dumpDeclRef(D->getCategoryDecl());
}

void ASTDumper::VisitObjCProtocolDecl(const ObjCProtocolDecl *D) {
  dumpName(D);

  for (auto *Child : D->protocols())
    dumpDeclRef(Child);
}

void ASTDumper::VisitObjCInterfaceDecl(const ObjCInterfaceDecl *D) {
  dumpName(D);
  dumpObjCTypeParamList(D->getTypeParamListAsWritten());
  dumpDeclRef(D->getSuperClass(), "super");

  dumpDeclRef(D->getImplementation());
  for (auto *Child : D->protocols())
    dumpDeclRef(Child);
}

void ASTDumper::VisitObjCImplementationDecl(const ObjCImplementationDecl *D) {
  dumpName(D);
  dumpDeclRef(D->getSuperClass(), "super");
  dumpDeclRef(D->getClassInterface());
  for (ObjCImplementationDecl::init_const_iterator I = D->init_begin(),
                                                   E = D->init_end();
       I != E; ++I)
    dumpCXXCtorInitializer(*I);
}

void ASTDumper::VisitObjCCompatibleAliasDecl(const ObjCCompatibleAliasDecl *D) {
  dumpName(D);
  dumpDeclRef(D->getClassInterface());
}

void ASTDumper::VisitObjCPropertyDecl(const ObjCPropertyDecl *D) {
  dumpName(D);
  dumpType(D->getType());

  if (D->getPropertyImplementation() == ObjCPropertyDecl::Required)
    OS << " required";
  else if (D->getPropertyImplementation() == ObjCPropertyDecl::Optional)
    OS << " optional";

  ObjCPropertyDecl::PropertyAttributeKind Attrs = D->getPropertyAttributes();
  if (Attrs != ObjCPropertyDecl::OBJC_PR_noattr) {
    if (Attrs & ObjCPropertyDecl::OBJC_PR_readonly)
      OS << " readonly";
    if (Attrs & ObjCPropertyDecl::OBJC_PR_assign)
      OS << " assign";
    if (Attrs & ObjCPropertyDecl::OBJC_PR_readwrite)
      OS << " readwrite";
    if (Attrs & ObjCPropertyDecl::OBJC_PR_retain)
      OS << " retain";
    if (Attrs & ObjCPropertyDecl::OBJC_PR_copy)
      OS << " copy";
    if (Attrs & ObjCPropertyDecl::OBJC_PR_nonatomic)
      OS << " nonatomic";
    if (Attrs & ObjCPropertyDecl::OBJC_PR_atomic)
      OS << " atomic";
    if (Attrs & ObjCPropertyDecl::OBJC_PR_weak)
      OS << " weak";
    if (Attrs & ObjCPropertyDecl::OBJC_PR_strong)
      OS << " strong";
    if (Attrs & ObjCPropertyDecl::OBJC_PR_unsafe_unretained)
      OS << " unsafe_unretained";
    if (Attrs & ObjCPropertyDecl::OBJC_PR_class)
      OS << " class";
    if (Attrs & ObjCPropertyDecl::OBJC_PR_getter)
      dumpDeclRef(D->getGetterMethodDecl(), "getter");
    if (Attrs & ObjCPropertyDecl::OBJC_PR_setter)
      dumpDeclRef(D->getSetterMethodDecl(), "setter");
  }
}

void ASTDumper::VisitObjCPropertyImplDecl(const ObjCPropertyImplDecl *D) {
  dumpName(D->getPropertyDecl());
  if (D->getPropertyImplementation() == ObjCPropertyImplDecl::Synthesize)
    OS << " synthesize";
  else
    OS << " dynamic";
  dumpDeclRef(D->getPropertyDecl());
  dumpDeclRef(D->getPropertyIvarDecl());
}

void ASTDumper::VisitBlockDecl(const BlockDecl *D) {
  for (auto I : D->parameters())
    dumpDecl(I);

  if (D->isVariadic())
    dumpChild([=]{ OS << "..."; });

  if (D->capturesCXXThis())
    dumpChild([=]{ OS << "capture this"; });

  for (const auto &I : D->captures()) {
    dumpChild([=] {
      OS << "capture";
      if (I.isByRef())
        OS << " byref";
      if (I.isNested())
        OS << " nested";
      if (I.getVariable()) {
        OS << ' ';
        dumpBareDeclRef(I.getVariable());
      }
      if (I.hasCopyExpr())
        dumpStmt(I.getCopyExpr());
    });
  }
  dumpStmt(D->getBody());
}

//===----------------------------------------------------------------------===//
//  Stmt dumping methods.
//===----------------------------------------------------------------------===//

void ASTDumper::dumpStmt(const Stmt *S) {
  dumpChild([=] {
    if (!S) {
      ColorScope Color(*this, NullColor);
      OS << "<<<NULL>>>";
      return;
    }

    // Some statements have custom mechanisms for dumping their children.
    if (const DeclStmt *DS = dyn_cast<DeclStmt>(S)) {
      VisitDeclStmt(DS);
      return;
    }
    if (const GenericSelectionExpr *GSE = dyn_cast<GenericSelectionExpr>(S)) {
      VisitGenericSelectionExpr(GSE);
      return;
    }

    ConstStmtVisitor<ASTDumper>::Visit(S);

    for (const Stmt *SubStmt : S->children())
      dumpStmt(SubStmt);
  });
}

void ASTDumper::VisitStmt(const Stmt *Node) {
  {
    ColorScope Color(*this, StmtColor);
    OS << Node->getStmtClassName();
  }
  dumpPointer(Node);
  dumpSourceRange(Node->getSourceRange());
}

void ASTDumper::VisitDeclStmt(const DeclStmt *Node) {
  VisitStmt(Node);
  for (DeclStmt::const_decl_iterator I = Node->decl_begin(),
                                     E = Node->decl_end();
       I != E; ++I)
    dumpDecl(*I);
}

void ASTDumper::VisitAttributedStmt(const AttributedStmt *Node) {
  VisitStmt(Node);
  for (ArrayRef<const Attr *>::iterator I = Node->getAttrs().begin(),
                                        E = Node->getAttrs().end();
       I != E; ++I)
    dumpAttr(*I);
}

void ASTDumper::VisitIfStmt(const IfStmt *Node) {
  VisitStmt(Node);
  if (Node->hasInitStorage())
    OS << " has_init";
  if (Node->hasVarStorage())
    OS << " has_var";
  if (Node->hasElseStorage())
    OS << " has_else";
}

void ASTDumper::VisitSwitchStmt(const SwitchStmt *Node) {
  VisitStmt(Node);
  if (Node->hasInitStorage())
    OS << " has_init";
  if (Node->hasVarStorage())
    OS << " has_var";
}

void ASTDumper::VisitWhileStmt(const WhileStmt *Node) {
  VisitStmt(Node);
  if (Node->hasVarStorage())
    OS << " has_var";
}

void ASTDumper::VisitLabelStmt(const LabelStmt *Node) {
  VisitStmt(Node);
  OS << " '" << Node->getName() << "'";
}

void ASTDumper::VisitGotoStmt(const GotoStmt *Node) {
  VisitStmt(Node);
  OS << " '" << Node->getLabel()->getName() << "'";
  dumpPointer(Node->getLabel());
}

void ASTDumper::VisitCXXCatchStmt(const CXXCatchStmt *Node) {
  VisitStmt(Node);
  dumpDecl(Node->getExceptionDecl());
}

void ASTDumper::VisitCaseStmt(const CaseStmt *Node) {
  VisitStmt(Node);
  if (Node->caseStmtIsGNURange())
    OS << " gnu_range";
}

void ASTDumper::VisitCapturedStmt(const CapturedStmt *Node) {
  VisitStmt(Node);
  dumpDecl(Node->getCapturedDecl());
}

//===----------------------------------------------------------------------===//
//  OpenMP dumping methods.
//===----------------------------------------------------------------------===//

void ASTDumper::VisitOMPExecutableDirective(
    const OMPExecutableDirective *Node) {
  VisitStmt(Node);
  for (auto *C : Node->clauses()) {
    dumpChild([=] {
      if (!C) {
        ColorScope Color(*this, NullColor);
        OS << "<<<NULL>>> OMPClause";
        return;
      }
      {
        ColorScope Color(*this, AttrColor);
        StringRef ClauseName(getOpenMPClauseName(C->getClauseKind()));
        OS << "OMP" << ClauseName.substr(/*Start=*/0, /*N=*/1).upper()
           << ClauseName.drop_front() << "Clause";
      }
      dumpPointer(C);
      dumpSourceRange(SourceRange(C->getBeginLoc(), C->getEndLoc()));
      if (C->isImplicit())
        OS << " <implicit>";
      for (auto *S : C->children())
        dumpStmt(S);
    });
  }
}

//===----------------------------------------------------------------------===//
//  Expr dumping methods.
//===----------------------------------------------------------------------===//

void ASTDumper::VisitExpr(const Expr *Node) {
  VisitStmt(Node);
  dumpType(Node->getType());

  {
    ColorScope Color(*this, ValueKindColor);
    switch (Node->getValueKind()) {
    case VK_RValue:
      break;
    case VK_LValue:
      OS << " lvalue";
      break;
    case VK_XValue:
      OS << " xvalue";
      break;
    }
  }

  {
    ColorScope Color(*this, ObjectKindColor);
    switch (Node->getObjectKind()) {
    case OK_Ordinary:
      break;
    case OK_BitField:
      OS << " bitfield";
      break;
    case OK_ObjCProperty:
      OS << " objcproperty";
      break;
    case OK_ObjCSubscript:
      OS << " objcsubscript";
      break;
    case OK_VectorComponent:
      OS << " vectorcomponent";
      break;
    }
  }
}

static void dumpBasePath(raw_ostream &OS, const CastExpr *Node) {
  if (Node->path_empty())
    return;

  OS << " (";
  bool First = true;
  for (CastExpr::path_const_iterator I = Node->path_begin(),
                                     E = Node->path_end();
       I != E; ++I) {
    const CXXBaseSpecifier *Base = *I;
    if (!First)
      OS << " -> ";

    const CXXRecordDecl *RD =
    cast<CXXRecordDecl>(Base->getType()->getAs<RecordType>()->getDecl());

    if (Base->isVirtual())
      OS << "virtual ";
    OS << RD->getName();
    First = false;
  }

  OS << ')';
}

void ASTDumper::VisitCastExpr(const CastExpr *Node) {
  VisitExpr(Node);
  OS << " <";
  {
    ColorScope Color(*this, CastColor);
    OS << Node->getCastKindName();
  }
  dumpBasePath(OS, Node);
  OS << ">";
}

void ASTDumper::VisitImplicitCastExpr(const ImplicitCastExpr *Node) {
  VisitCastExpr(Node);
  if (Node->isPartOfExplicitCast())
    OS << " part_of_explicit_cast";
}

void ASTDumper::VisitDeclRefExpr(const DeclRefExpr *Node) {
  VisitExpr(Node);

  OS << " ";
  dumpBareDeclRef(Node->getDecl());
  if (Node->getDecl() != Node->getFoundDecl()) {
    OS << " (";
    dumpBareDeclRef(Node->getFoundDecl());
    OS << ")";
  }
}

void ASTDumper::VisitUnresolvedLookupExpr(const UnresolvedLookupExpr *Node) {
  VisitExpr(Node);
  OS << " (";
  if (!Node->requiresADL())
    OS << "no ";
  OS << "ADL) = '" << Node->getName() << '\'';

  UnresolvedLookupExpr::decls_iterator
    I = Node->decls_begin(), E = Node->decls_end();
  if (I == E)
    OS << " empty";
  for (; I != E; ++I)
    dumpPointer(*I);
}

void ASTDumper::VisitObjCIvarRefExpr(const ObjCIvarRefExpr *Node) {
  VisitExpr(Node);

  {
    ColorScope Color(*this, DeclKindNameColor);
    OS << " " << Node->getDecl()->getDeclKindName() << "Decl";
  }
  OS << "='" << *Node->getDecl() << "'";
  dumpPointer(Node->getDecl());
  if (Node->isFreeIvar())
    OS << " isFreeIvar";
}

void ASTDumper::VisitPredefinedExpr(const PredefinedExpr *Node) {
  VisitExpr(Node);
  OS << " " << PredefinedExpr::getIdentKindName(Node->getIdentKind());
}

void ASTDumper::VisitCharacterLiteral(const CharacterLiteral *Node) {
  VisitExpr(Node);
  ColorScope Color(*this, ValueColor);
  OS << " " << Node->getValue();
}

void ASTDumper::VisitIntegerLiteral(const IntegerLiteral *Node) {
  VisitExpr(Node);

  bool isSigned = Node->getType()->isSignedIntegerType();
  ColorScope Color(*this, ValueColor);
  OS << " " << Node->getValue().toString(10, isSigned);
}

void ASTDumper::VisitFixedPointLiteral(const FixedPointLiteral *Node) {
  VisitExpr(Node);

  ColorScope Color(*this, ValueColor);
  OS << " " << Node->getValueAsString(/*Radix=*/10);
}

void ASTDumper::VisitFloatingLiteral(const FloatingLiteral *Node) {
  VisitExpr(Node);
  ColorScope Color(*this, ValueColor);
  OS << " " << Node->getValueAsApproximateDouble();
}

void ASTDumper::VisitStringLiteral(const StringLiteral *Str) {
  VisitExpr(Str);
  ColorScope Color(*this, ValueColor);
  OS << " ";
  Str->outputString(OS);
}

void ASTDumper::VisitInitListExpr(const InitListExpr *ILE) {
  VisitExpr(ILE);
  if (auto *Filler = ILE->getArrayFiller()) {
    dumpChild([=] {
      OS << "array filler";
      dumpStmt(Filler);
    });
  }
  if (auto *Field = ILE->getInitializedFieldInUnion()) {
    OS << " field ";
    dumpBareDeclRef(Field);
  }
}

void ASTDumper::VisitArrayInitLoopExpr(const ArrayInitLoopExpr *E) {
  VisitExpr(E);
}

void ASTDumper::VisitArrayInitIndexExpr(const ArrayInitIndexExpr *E) {
  VisitExpr(E);
}

void ASTDumper::VisitUnaryOperator(const UnaryOperator *Node) {
  VisitExpr(Node);
  OS << " " << (Node->isPostfix() ? "postfix" : "prefix")
     << " '" << UnaryOperator::getOpcodeStr(Node->getOpcode()) << "'";
  if (!Node->canOverflow())
    OS << " cannot overflow";
}

void ASTDumper::VisitUnaryExprOrTypeTraitExpr(
    const UnaryExprOrTypeTraitExpr *Node) {
  VisitExpr(Node);
  switch(Node->getKind()) {
  case UETT_SizeOf:
    OS << " sizeof";
    break;
  case UETT_AlignOf:
    OS << " alignof";
    break;
  case UETT_VecStep:
    OS << " vec_step";
    break;
  case UETT_OpenMPRequiredSimdAlign:
    OS << " __builtin_omp_required_simd_align";
    break;
  case UETT_PreferredAlignOf:
    OS << " __alignof";
    break;
  }
  if (Node->isArgumentType())
    dumpType(Node->getArgumentType());
}

void ASTDumper::VisitMemberExpr(const MemberExpr *Node) {
  VisitExpr(Node);
  OS << " " << (Node->isArrow() ? "->" : ".") << *Node->getMemberDecl();
  dumpPointer(Node->getMemberDecl());
}

void ASTDumper::VisitExtVectorElementExpr(const ExtVectorElementExpr *Node) {
  VisitExpr(Node);
  OS << " " << Node->getAccessor().getNameStart();
}

void ASTDumper::VisitBinaryOperator(const BinaryOperator *Node) {
  VisitExpr(Node);
  OS << " '" << BinaryOperator::getOpcodeStr(Node->getOpcode()) << "'";
}

void ASTDumper::VisitCompoundAssignOperator(
    const CompoundAssignOperator *Node) {
  VisitExpr(Node);
  OS << " '" << BinaryOperator::getOpcodeStr(Node->getOpcode())
     << "' ComputeLHSTy=";
  dumpBareType(Node->getComputationLHSType());
  OS << " ComputeResultTy=";
  dumpBareType(Node->getComputationResultType());
}

void ASTDumper::VisitBlockExpr(const BlockExpr *Node) {
  VisitExpr(Node);
  dumpDecl(Node->getBlockDecl());
}

void ASTDumper::VisitOpaqueValueExpr(const OpaqueValueExpr *Node) {
  VisitExpr(Node);

  if (Expr *Source = Node->getSourceExpr())
    dumpStmt(Source);
}

void ASTDumper::VisitGenericSelectionExpr(const GenericSelectionExpr *E) {
  VisitExpr(E);
  if (E->isResultDependent())
    OS << " result_dependent";
  dumpStmt(E->getControllingExpr());
  dumpTypeAsChild(E->getControllingExpr()->getType()); // FIXME: remove

  for (unsigned I = 0, N = E->getNumAssocs(); I != N; ++I) {
    dumpChild([=] {
      if (const TypeSourceInfo *TSI = E->getAssocTypeSourceInfo(I)) {
        OS << "case ";
        dumpType(TSI->getType());
      } else {
        OS << "default";
      }

      if (!E->isResultDependent() && E->getResultIndex() == I)
        OS << " selected";

      if (const TypeSourceInfo *TSI = E->getAssocTypeSourceInfo(I))
        dumpTypeAsChild(TSI->getType());
      dumpStmt(E->getAssocExpr(I));
    });
  }
}

// GNU extensions.

void ASTDumper::VisitAddrLabelExpr(const AddrLabelExpr *Node) {
  VisitExpr(Node);
  OS << " " << Node->getLabel()->getName();
  dumpPointer(Node->getLabel());
}

//===----------------------------------------------------------------------===//
// C++ Expressions
//===----------------------------------------------------------------------===//

void ASTDumper::VisitCXXNamedCastExpr(const CXXNamedCastExpr *Node) {
  VisitExpr(Node);
  OS << " " << Node->getCastName()
     << "<" << Node->getTypeAsWritten().getAsString() << ">"
     << " <" << Node->getCastKindName();
  dumpBasePath(OS, Node);
  OS << ">";
}

void ASTDumper::VisitCXXBoolLiteralExpr(const CXXBoolLiteralExpr *Node) {
  VisitExpr(Node);
  OS << " " << (Node->getValue() ? "true" : "false");
}

void ASTDumper::VisitCXXThisExpr(const CXXThisExpr *Node) {
  VisitExpr(Node);
  OS << " this";
}

void ASTDumper::VisitCXXFunctionalCastExpr(const CXXFunctionalCastExpr *Node) {
  VisitExpr(Node);
  OS << " functional cast to " << Node->getTypeAsWritten().getAsString()
     << " <" << Node->getCastKindName() << ">";
}

void ASTDumper::VisitCXXUnresolvedConstructExpr(
    const CXXUnresolvedConstructExpr *Node) {
  VisitExpr(Node);
  dumpType(Node->getTypeAsWritten());
  if (Node->isListInitialization())
    OS << " list";
}

void ASTDumper::VisitCXXConstructExpr(const CXXConstructExpr *Node) {
  VisitExpr(Node);
  CXXConstructorDecl *Ctor = Node->getConstructor();
  dumpType(Ctor->getType());
  if (Node->isElidable())
    OS << " elidable";
  if (Node->isListInitialization())
    OS << " list";
  if (Node->isStdInitListInitialization())
    OS << " std::initializer_list";
  if (Node->requiresZeroInitialization())
    OS << " zeroing";
}

void ASTDumper::VisitCXXBindTemporaryExpr(const CXXBindTemporaryExpr *Node) {
  VisitExpr(Node);
  OS << " ";
  dumpCXXTemporary(Node->getTemporary());
}

void ASTDumper::VisitCXXNewExpr(const CXXNewExpr *Node) {
  VisitExpr(Node);
  if (Node->isGlobalNew())
    OS << " global";
  if (Node->isArray())
    OS << " array";
  if (Node->getOperatorNew()) {
    OS << ' ';
    dumpBareDeclRef(Node->getOperatorNew());
  }
  // We could dump the deallocation function used in case of error, but it's
  // usually not that interesting.
}

void ASTDumper::VisitCXXDeleteExpr(const CXXDeleteExpr *Node) {
  VisitExpr(Node);
  if (Node->isGlobalDelete())
    OS << " global";
  if (Node->isArrayForm())
    OS << " array";
  if (Node->getOperatorDelete()) {
    OS << ' ';
    dumpBareDeclRef(Node->getOperatorDelete());
  }
}

void
ASTDumper::VisitMaterializeTemporaryExpr(const MaterializeTemporaryExpr *Node) {
  VisitExpr(Node);
  if (const ValueDecl *VD = Node->getExtendingDecl()) {
    OS << " extended by ";
    dumpBareDeclRef(VD);
  }
}

void ASTDumper::VisitExprWithCleanups(const ExprWithCleanups *Node) {
  VisitExpr(Node);
  for (unsigned i = 0, e = Node->getNumObjects(); i != e; ++i)
    dumpDeclRef(Node->getObject(i), "cleanup");
}

void ASTDumper::dumpCXXTemporary(const CXXTemporary *Temporary) {
  OS << "(CXXTemporary";
  dumpPointer(Temporary);
  OS << ")";
}

void ASTDumper::VisitSizeOfPackExpr(const SizeOfPackExpr *Node) {
  VisitExpr(Node);
  dumpPointer(Node->getPack());
  dumpName(Node->getPack());
  if (Node->isPartiallySubstituted())
    for (const auto &A : Node->getPartialArguments())
      dumpTemplateArgument(A);
}

void ASTDumper::VisitCXXDependentScopeMemberExpr(
    const CXXDependentScopeMemberExpr *Node) {
  VisitExpr(Node);
  OS << " " << (Node->isArrow() ? "->" : ".") << Node->getMember();
}

void ASTDumper::VisitCXXReflectExpr(const CXXReflectExpr *Node) {
  VisitExpr(Node);
  // FIXME: Re-implement this.
}

void ASTDumper::VisitCXXReflectionTraitExpr(
    const CXXReflectionTraitExpr *Node) {
  VisitExpr(Node);
  // FIXME: Emit a string for the name?
}

void ASTDumper::VisitCXXUnreflexprExpr(const CXXUnreflexprExpr *Node) {
  VisitExpr(Node);
}

void ASTDumper::VisitCXXIdExprExpr(const CXXIdExprExpr *Node) {
  VisitExpr(Node);
}

void ASTDumper::VisitCXXValueOfExpr(const CXXValueOfExpr *Node) {
  VisitExpr(Node);
}

//===----------------------------------------------------------------------===//
// Obj-C Expressions
//===----------------------------------------------------------------------===//

void ASTDumper::VisitObjCMessageExpr(const ObjCMessageExpr *Node) {
  VisitExpr(Node);
  OS << " selector=";
  Node->getSelector().print(OS);
  switch (Node->getReceiverKind()) {
  case ObjCMessageExpr::Instance:
    break;

  case ObjCMessageExpr::Class:
    OS << " class=";
    dumpBareType(Node->getClassReceiver());
    break;

  case ObjCMessageExpr::SuperInstance:
    OS << " super (instance)";
    break;

  case ObjCMessageExpr::SuperClass:
    OS << " super (class)";
    break;
  }
}

void ASTDumper::VisitObjCBoxedExpr(const ObjCBoxedExpr *Node) {
  VisitExpr(Node);
  if (auto *BoxingMethod = Node->getBoxingMethod()) {
    OS << " selector=";
    BoxingMethod->getSelector().print(OS);
  }
}

void ASTDumper::VisitObjCAtCatchStmt(const ObjCAtCatchStmt *Node) {
  VisitStmt(Node);
  if (const VarDecl *CatchParam = Node->getCatchParamDecl())
    dumpDecl(CatchParam);
  else
    OS << " catch all";
}

void ASTDumper::VisitObjCEncodeExpr(const ObjCEncodeExpr *Node) {
  VisitExpr(Node);
  dumpType(Node->getEncodedType());
}

void ASTDumper::VisitObjCSelectorExpr(const ObjCSelectorExpr *Node) {
  VisitExpr(Node);

  OS << " ";
  Node->getSelector().print(OS);
}

void ASTDumper::VisitObjCProtocolExpr(const ObjCProtocolExpr *Node) {
  VisitExpr(Node);

  OS << ' ' << *Node->getProtocol();
}

void ASTDumper::VisitObjCPropertyRefExpr(const ObjCPropertyRefExpr *Node) {
  VisitExpr(Node);
  if (Node->isImplicitProperty()) {
    OS << " Kind=MethodRef Getter=\"";
    if (Node->getImplicitPropertyGetter())
      Node->getImplicitPropertyGetter()->getSelector().print(OS);
    else
      OS << "(null)";

    OS << "\" Setter=\"";
    if (ObjCMethodDecl *Setter = Node->getImplicitPropertySetter())
      Setter->getSelector().print(OS);
    else
      OS << "(null)";
    OS << "\"";
  } else {
    OS << " Kind=PropertyRef Property=\"" << *Node->getExplicitProperty() <<'"';
  }

  if (Node->isSuperReceiver())
    OS << " super";

  OS << " Messaging=";
  if (Node->isMessagingGetter() && Node->isMessagingSetter())
    OS << "Getter&Setter";
  else if (Node->isMessagingGetter())
    OS << "Getter";
  else if (Node->isMessagingSetter())
    OS << "Setter";
}

void ASTDumper::VisitObjCSubscriptRefExpr(const ObjCSubscriptRefExpr *Node) {
  VisitExpr(Node);
  if (Node->isArraySubscriptRefExpr())
    OS << " Kind=ArraySubscript GetterForArray=\"";
  else
    OS << " Kind=DictionarySubscript GetterForDictionary=\"";
  if (Node->getAtIndexMethodDecl())
    Node->getAtIndexMethodDecl()->getSelector().print(OS);
  else
    OS << "(null)";

  if (Node->isArraySubscriptRefExpr())
    OS << "\" SetterForArray=\"";
  else
    OS << "\" SetterForDictionary=\"";
  if (Node->setAtIndexMethodDecl())
    Node->setAtIndexMethodDecl()->getSelector().print(OS);
  else
    OS << "(null)";
}

void ASTDumper::VisitObjCBoolLiteralExpr(const ObjCBoolLiteralExpr *Node) {
  VisitExpr(Node);
  OS << " " << (Node->getValue() ? "__objc_yes" : "__objc_no");
}

//===----------------------------------------------------------------------===//
// Comments
//===----------------------------------------------------------------------===//

const char *ASTDumper::getCommandName(unsigned CommandID) {
  if (Traits)
    return Traits->getCommandInfo(CommandID)->Name;
  const CommandInfo *Info = CommandTraits::getBuiltinCommandInfo(CommandID);
  if (Info)
    return Info->Name;
  return "<not a builtin command>";
}

void ASTDumper::dumpFullComment(const FullComment *C) {
  if (!C)
    return;

  FC = C;
  dumpComment(C);
  FC = nullptr;
}

void ASTDumper::dumpComment(const Comment *C) {
  dumpChild([=] {
    if (!C) {
      ColorScope Color(*this, NullColor);
      OS << "<<<NULL>>>";
      return;
    }

    {
      ColorScope Color(*this, CommentColor);
      OS << C->getCommentKindName();
    }
    dumpPointer(C);
    dumpSourceRange(C->getSourceRange());
    ConstCommentVisitor<ASTDumper>::visit(C);
    for (Comment::child_iterator I = C->child_begin(), E = C->child_end();
         I != E; ++I)
      dumpComment(*I);
  });
}

void ASTDumper::visitTextComment(const TextComment *C) {
  OS << " Text=\"" << C->getText() << "\"";
}

void ASTDumper::visitInlineCommandComment(const InlineCommandComment *C) {
  OS << " Name=\"" << getCommandName(C->getCommandID()) << "\"";
  switch (C->getRenderKind()) {
  case InlineCommandComment::RenderNormal:
    OS << " RenderNormal";
    break;
  case InlineCommandComment::RenderBold:
    OS << " RenderBold";
    break;
  case InlineCommandComment::RenderMonospaced:
    OS << " RenderMonospaced";
    break;
  case InlineCommandComment::RenderEmphasized:
    OS << " RenderEmphasized";
    break;
  }

  for (unsigned i = 0, e = C->getNumArgs(); i != e; ++i)
    OS << " Arg[" << i << "]=\"" << C->getArgText(i) << "\"";
}

void ASTDumper::visitHTMLStartTagComment(const HTMLStartTagComment *C) {
  OS << " Name=\"" << C->getTagName() << "\"";
  if (C->getNumAttrs() != 0) {
    OS << " Attrs: ";
    for (unsigned i = 0, e = C->getNumAttrs(); i != e; ++i) {
      const HTMLStartTagComment::Attribute &Attr = C->getAttr(i);
      OS << " \"" << Attr.Name << "=\"" << Attr.Value << "\"";
    }
  }
  if (C->isSelfClosing())
    OS << " SelfClosing";
}

void ASTDumper::visitHTMLEndTagComment(const HTMLEndTagComment *C) {
  OS << " Name=\"" << C->getTagName() << "\"";
}

void ASTDumper::visitBlockCommandComment(const BlockCommandComment *C) {
  OS << " Name=\"" << getCommandName(C->getCommandID()) << "\"";
  for (unsigned i = 0, e = C->getNumArgs(); i != e; ++i)
    OS << " Arg[" << i << "]=\"" << C->getArgText(i) << "\"";
}

void ASTDumper::visitParamCommandComment(const ParamCommandComment *C) {
  OS << " " << ParamCommandComment::getDirectionAsString(C->getDirection());

  if (C->isDirectionExplicit())
    OS << " explicitly";
  else
    OS << " implicitly";

  if (C->hasParamName()) {
    if (C->isParamIndexValid())
      OS << " Param=\"" << C->getParamName(FC) << "\"";
    else
      OS << " Param=\"" << C->getParamNameAsWritten() << "\"";
  }

  if (C->isParamIndexValid() && !C->isVarArgParam())
    OS << " ParamIndex=" << C->getParamIndex();
}

void ASTDumper::visitTParamCommandComment(const TParamCommandComment *C) {
  if (C->hasParamName()) {
    if (C->isPositionValid())
      OS << " Param=\"" << C->getParamName(FC) << "\"";
    else
      OS << " Param=\"" << C->getParamNameAsWritten() << "\"";
  }

  if (C->isPositionValid()) {
    OS << " Position=<";
    for (unsigned i = 0, e = C->getDepth(); i != e; ++i) {
      OS << C->getIndex(i);
      if (i != e - 1)
        OS << ", ";
    }
    OS << ">";
  }
}

void ASTDumper::visitVerbatimBlockComment(const VerbatimBlockComment *C) {
  OS << " Name=\"" << getCommandName(C->getCommandID()) << "\""
        " CloseName=\"" << C->getCloseName() << "\"";
}

void ASTDumper::visitVerbatimBlockLineComment(
    const VerbatimBlockLineComment *C) {
  OS << " Text=\"" << C->getText() << "\"";
}

void ASTDumper::visitVerbatimLineComment(const VerbatimLineComment *C) {
  OS << " Text=\"" << C->getText() << "\"";
}

//===----------------------------------------------------------------------===//
// Type method implementations
//===----------------------------------------------------------------------===//

void QualType::dump(const char *msg) const {
  if (msg)
    llvm::errs() << msg << ": ";
  dump();
}

LLVM_DUMP_METHOD void QualType::dump() const { dump(llvm::errs()); }

LLVM_DUMP_METHOD void QualType::dump(llvm::raw_ostream &OS) const {
  ASTDumper Dumper(OS, nullptr, nullptr);
  Dumper.dumpTypeAsChild(*this);
}

LLVM_DUMP_METHOD void Type::dump() const { dump(llvm::errs()); }

LLVM_DUMP_METHOD void Type::dump(llvm::raw_ostream &OS) const {
  QualType(this, 0).dump(OS);
}

//===----------------------------------------------------------------------===//
// Decl method implementations
//===----------------------------------------------------------------------===//

LLVM_DUMP_METHOD void Decl::dump() const { dump(llvm::errs()); }

LLVM_DUMP_METHOD void Decl::dump(raw_ostream &OS, bool Deserialize) const {
  const ASTContext &Ctx = getASTContext();
  const SourceManager &SM = Ctx.getSourceManager();
  ASTDumper P(OS, &Ctx.getCommentCommandTraits(), &SM,
              SM.getDiagnostics().getShowColors(), Ctx.getPrintingPolicy());
  P.setDeserialize(Deserialize);
  P.dumpDecl(this);
}

LLVM_DUMP_METHOD void Decl::dumpColor() const {
  const ASTContext &Ctx = getASTContext();
  ASTDumper P(llvm::errs(), &Ctx.getCommentCommandTraits(),
              &Ctx.getSourceManager(), /*ShowColors*/ true,
              Ctx.getPrintingPolicy());
  P.dumpDecl(this);
}

LLVM_DUMP_METHOD void DeclContext::dumpLookups() const {
  dumpLookups(llvm::errs());
}

LLVM_DUMP_METHOD void DeclContext::dumpLookups(raw_ostream &OS,
                                               bool DumpDecls,
                                               bool Deserialize) const {
  const DeclContext *DC = this;
  while (!DC->isTranslationUnit())
    DC = DC->getParent();
  ASTContext &Ctx = cast<TranslationUnitDecl>(DC)->getASTContext();
  const SourceManager &SM = Ctx.getSourceManager();
  ASTDumper P(OS, &Ctx.getCommentCommandTraits(), &Ctx.getSourceManager(),
              SM.getDiagnostics().getShowColors(), Ctx.getPrintingPolicy());
  P.setDeserialize(Deserialize);
  P.dumpLookups(this, DumpDecls);
}

//===----------------------------------------------------------------------===//
// Stmt method implementations
//===----------------------------------------------------------------------===//

LLVM_DUMP_METHOD void Stmt::dump(SourceManager &SM) const {
  dump(llvm::errs(), SM);
}

LLVM_DUMP_METHOD void Stmt::dump(raw_ostream &OS, SourceManager &SM) const {
  ASTDumper P(OS, nullptr, &SM);
  P.dumpStmt(this);
}

LLVM_DUMP_METHOD void Stmt::dump(raw_ostream &OS) const {
  ASTDumper P(OS, nullptr, nullptr);
  P.dumpStmt(this);
}

LLVM_DUMP_METHOD void Stmt::dump() const {
  ASTDumper P(llvm::errs(), nullptr, nullptr);
  P.dumpStmt(this);
}

LLVM_DUMP_METHOD void Stmt::dumpColor() const {
  ASTDumper P(llvm::errs(), nullptr, nullptr, /*ShowColors*/true);
  P.dumpStmt(this);
}

//===----------------------------------------------------------------------===//
// Comment method implementations
//===----------------------------------------------------------------------===//

LLVM_DUMP_METHOD void Comment::dump() const {
  dump(llvm::errs(), nullptr, nullptr);
}

LLVM_DUMP_METHOD void Comment::dump(const ASTContext &Context) const {
  dump(llvm::errs(), &Context.getCommentCommandTraits(),
       &Context.getSourceManager());
}

void Comment::dump(raw_ostream &OS, const CommandTraits *Traits,
                   const SourceManager *SM) const {
  const FullComment *FC = dyn_cast<FullComment>(this);
  ASTDumper D(OS, Traits, SM);
  D.dumpFullComment(FC);
}

LLVM_DUMP_METHOD void Comment::dumpColor() const {
  const FullComment *FC = dyn_cast<FullComment>(this);
  ASTDumper D(llvm::errs(), nullptr, nullptr, /*ShowColors*/true);
  D.dumpFullComment(FC);
}<|MERGE_RESOLUTION|>--- conflicted
+++ resolved
@@ -1709,15 +1709,11 @@
     OS << " ...";
   dumpName(D);
   if (D->hasDefaultArgument())
-<<<<<<< HEAD
     dumpTemplateArgument(TemplateArgument(D->getDefaultArgument(),
                                           TemplateArgument::Expression));
-=======
-    dumpTemplateArgument(D->getDefaultArgument());
   if (auto *From = D->getDefaultArgStorage().getInheritedFrom())
     dumpDeclRef(From, D->defaultArgumentWasInherited() ? "inherited from"
                                                        : "previous");
->>>>>>> 58546904
 }
 
 void ASTDumper::VisitTemplateTemplateParmDecl(
