//===- StmtPrinter.cpp - Printing implementation for Stmt ASTs ------------===//
//
//                     The LLVM Compiler Infrastructure
//
// This file is distributed under the University of Illinois Open Source
// License. See LICENSE.TXT for details.
//
//===----------------------------------------------------------------------===//
//
// This file implements the Stmt::dumpPretty/Stmt::printPretty methods, which
// pretty print the AST back out to C code.
//
//===----------------------------------------------------------------------===//

#include "clang/AST/ASTContext.h"
#include "clang/AST/Attr.h"
#include "clang/AST/Decl.h"
#include "clang/AST/DeclBase.h"
#include "clang/AST/DeclCXX.h"
#include "clang/AST/DeclObjC.h"
#include "clang/AST/DeclOpenMP.h"
#include "clang/AST/DeclTemplate.h"
#include "clang/AST/Expr.h"
#include "clang/AST/ExprCXX.h"
#include "clang/AST/ExprObjC.h"
#include "clang/AST/ExprOpenMP.h"
#include "clang/AST/NestedNameSpecifier.h"
#include "clang/AST/OpenMPClause.h"
#include "clang/AST/PrettyPrinter.h"
#include "clang/AST/Stmt.h"
#include "clang/AST/StmtCXX.h"
#include "clang/AST/StmtObjC.h"
#include "clang/AST/StmtOpenMP.h"
#include "clang/AST/StmtVisitor.h"
#include "clang/AST/TemplateBase.h"
#include "clang/AST/Type.h"
#include "clang/Basic/CharInfo.h"
#include "clang/Basic/ExpressionTraits.h"
#include "clang/Basic/IdentifierTable.h"
#include "clang/Basic/LLVM.h"
#include "clang/Basic/Lambda.h"
#include "clang/Basic/OpenMPKinds.h"
#include "clang/Basic/OperatorKinds.h"
#include "clang/Basic/SourceLocation.h"
#include "clang/Basic/TypeTraits.h"
#include "clang/Lex/Lexer.h"
#include "llvm/ADT/ArrayRef.h"
#include "llvm/ADT/SmallString.h"
#include "llvm/ADT/SmallVector.h"
#include "llvm/ADT/StringRef.h"
#include "llvm/Support/Casting.h"
#include "llvm/Support/Compiler.h"
#include "llvm/Support/ErrorHandling.h"
#include "llvm/Support/Format.h"
#include "llvm/Support/raw_ostream.h"
#include <cassert>
#include <string>

using namespace clang;

//===----------------------------------------------------------------------===//
// StmtPrinter Visitor
//===----------------------------------------------------------------------===//

namespace {

  class StmtPrinter : public StmtVisitor<StmtPrinter> {
    raw_ostream &OS;
    unsigned IndentLevel;
    PrinterHelper* Helper;
    PrintingPolicy Policy;
    std::string NL;
    const ASTContext *Context;

  public:
    StmtPrinter(raw_ostream &os, PrinterHelper *helper,
                const PrintingPolicy &Policy, unsigned Indentation = 0,
                StringRef NL = "\n",
                const ASTContext *Context = nullptr)
        : OS(os), IndentLevel(Indentation), Helper(helper), Policy(Policy),
          NL(NL), Context(Context) {}

    void PrintStmt(Stmt *S) {
      PrintStmt(S, Policy.Indentation);
    }

    void PrintStmt(Stmt *S, int SubIndent) {
      IndentLevel += SubIndent;
      if (S && isa<Expr>(S)) {
        // If this is an expr used in a stmt context, indent and newline it.
        Indent();
        Visit(S);
        OS << ";" << NL;
      } else if (S) {
        Visit(S);
      } else {
        Indent() << "<<<NULL STATEMENT>>>" << NL;
      }
      IndentLevel -= SubIndent;
    }

    void PrintInitStmt(Stmt *S, unsigned PrefixWidth) {
      // FIXME: Cope better with odd prefix widths.
      IndentLevel += (PrefixWidth + 1) / 2;
      if (auto *DS = dyn_cast<DeclStmt>(S))
        PrintRawDeclStmt(DS);
      else
        PrintExpr(cast<Expr>(S));
      OS << "; ";
      IndentLevel -= (PrefixWidth + 1) / 2;
    }

    void PrintControlledStmt(Stmt *S) {
      if (auto *CS = dyn_cast<CompoundStmt>(S)) {
        OS << " ";
        PrintRawCompoundStmt(CS);
        OS << NL;
      } else {
        OS << NL;
        PrintStmt(S);
      }
    }

    void PrintRawCompoundStmt(CompoundStmt *S);
    void PrintRawDecl(Decl *D);
    void PrintRawDeclStmt(const DeclStmt *S);
    void PrintRawIfStmt(IfStmt *If);
    void PrintRawCXXCatchStmt(CXXCatchStmt *Catch);
    void PrintCallArgs(CallExpr *E);
    void PrintRawSEHExceptHandler(SEHExceptStmt *S);
    void PrintRawSEHFinallyStmt(SEHFinallyStmt *S);
    void PrintOMPExecutableDirective(OMPExecutableDirective *S,
                                     bool ForceNoStmt = false);

    void PrintExpr(Expr *E) {
      if (E)
        Visit(E);
      else
        OS << "<null expr>";
    }

    raw_ostream &Indent(int Delta = 0) {
      for (int i = 0, e = IndentLevel+Delta; i < e; ++i)
        OS << "  ";
      return OS;
    }

    void Visit(Stmt* S) {
      if (Helper && Helper->handledStmt(S,OS))
          return;
      else StmtVisitor<StmtPrinter>::Visit(S);
    }

    void VisitStmt(Stmt *Node) LLVM_ATTRIBUTE_UNUSED {
      Indent() << "<<unknown stmt type>>" << NL;
    }

    void VisitExpr(Expr *Node) LLVM_ATTRIBUTE_UNUSED {
      OS << "<<unknown expr type>>";
    }

    void VisitCXXNamedCastExpr(CXXNamedCastExpr *Node);

#define ABSTRACT_STMT(CLASS)
#define STMT(CLASS, PARENT) \
    void Visit##CLASS(CLASS *Node);
#include "clang/AST/StmtNodes.inc"
  };

} // namespace

//===----------------------------------------------------------------------===//
//  Stmt printing methods.
//===----------------------------------------------------------------------===//

/// PrintRawCompoundStmt - Print a compound stmt without indenting the {, and
/// with no newline after the }.
void StmtPrinter::PrintRawCompoundStmt(CompoundStmt *Node) {
  OS << "{" << NL;
  for (auto *I : Node->body())
    PrintStmt(I);

  Indent() << "}";
}

void StmtPrinter::PrintRawDecl(Decl *D) {
  D->print(OS, Policy, IndentLevel);
}

void StmtPrinter::PrintRawDeclStmt(const DeclStmt *S) {
  SmallVector<Decl *, 2> Decls(S->decls());
  Decl::printGroup(Decls.data(), Decls.size(), OS, Policy, IndentLevel);
}

void StmtPrinter::VisitNullStmt(NullStmt *Node) {
  Indent() << ";" << NL;
}

void StmtPrinter::VisitDeclStmt(DeclStmt *Node) {
  Indent();
  PrintRawDeclStmt(Node);
  OS << ";" << NL;
}

void StmtPrinter::VisitCompoundStmt(CompoundStmt *Node) {
  Indent();
  PrintRawCompoundStmt(Node);
  OS << "" << NL;
}

void StmtPrinter::VisitCaseStmt(CaseStmt *Node) {
  Indent(-1) << "case ";
  PrintExpr(Node->getLHS());
  if (Node->getRHS()) {
    OS << " ... ";
    PrintExpr(Node->getRHS());
  }
  OS << ":" << NL;

  PrintStmt(Node->getSubStmt(), 0);
}

void StmtPrinter::VisitDefaultStmt(DefaultStmt *Node) {
  Indent(-1) << "default:" << NL;
  PrintStmt(Node->getSubStmt(), 0);
}

void StmtPrinter::VisitLabelStmt(LabelStmt *Node) {
  Indent(-1) << Node->getName() << ":" << NL;
  PrintStmt(Node->getSubStmt(), 0);
}

void StmtPrinter::VisitAttributedStmt(AttributedStmt *Node) {
  for (const auto *Attr : Node->getAttrs()) {
    Attr->printPretty(OS, Policy);
  }

  PrintStmt(Node->getSubStmt(), 0);
}

void StmtPrinter::PrintRawIfStmt(IfStmt *If) {
  OS << "if (";
  if (If->getInit())
    PrintInitStmt(If->getInit(), 4);
  if (const DeclStmt *DS = If->getConditionVariableDeclStmt())
    PrintRawDeclStmt(DS);
  else
    PrintExpr(If->getCond());
  OS << ')';

  if (auto *CS = dyn_cast<CompoundStmt>(If->getThen())) {
    OS << ' ';
    PrintRawCompoundStmt(CS);
    OS << (If->getElse() ? " " : NL);
  } else {
    OS << NL;
    PrintStmt(If->getThen());
    if (If->getElse()) Indent();
  }

  if (Stmt *Else = If->getElse()) {
    OS << "else";

    if (auto *CS = dyn_cast<CompoundStmt>(Else)) {
      OS << ' ';
      PrintRawCompoundStmt(CS);
      OS << NL;
    } else if (auto *ElseIf = dyn_cast<IfStmt>(Else)) {
      OS << ' ';
      PrintRawIfStmt(ElseIf);
    } else {
      OS << NL;
      PrintStmt(If->getElse());
    }
  }
}

void StmtPrinter::VisitIfStmt(IfStmt *If) {
  Indent();
  PrintRawIfStmt(If);
}

void StmtPrinter::VisitSwitchStmt(SwitchStmt *Node) {
  Indent() << "switch (";
  if (Node->getInit())
    PrintInitStmt(Node->getInit(), 8);
  if (const DeclStmt *DS = Node->getConditionVariableDeclStmt())
    PrintRawDeclStmt(DS);
  else
    PrintExpr(Node->getCond());
  OS << ")";
  PrintControlledStmt(Node->getBody());
}

void StmtPrinter::VisitWhileStmt(WhileStmt *Node) {
  Indent() << "while (";
  if (const DeclStmt *DS = Node->getConditionVariableDeclStmt())
    PrintRawDeclStmt(DS);
  else
    PrintExpr(Node->getCond());
  OS << ")" << NL;
  PrintStmt(Node->getBody());
}

void StmtPrinter::VisitDoStmt(DoStmt *Node) {
  Indent() << "do ";
  if (auto *CS = dyn_cast<CompoundStmt>(Node->getBody())) {
    PrintRawCompoundStmt(CS);
    OS << " ";
  } else {
    OS << NL;
    PrintStmt(Node->getBody());
    Indent();
  }

  OS << "while (";
  PrintExpr(Node->getCond());
  OS << ");" << NL;
}

void StmtPrinter::VisitForStmt(ForStmt *Node) {
  Indent() << "for (";
  if (Node->getInit())
    PrintInitStmt(Node->getInit(), 5);
  else
    OS << (Node->getCond() ? "; " : ";");
  if (Node->getCond())
    PrintExpr(Node->getCond());
  OS << ";";
  if (Node->getInc()) {
    OS << " ";
    PrintExpr(Node->getInc());
  }
  OS << ")";
  PrintControlledStmt(Node->getBody());
}

void StmtPrinter::VisitObjCForCollectionStmt(ObjCForCollectionStmt *Node) {
  Indent() << "for (";
  if (auto *DS = dyn_cast<DeclStmt>(Node->getElement()))
    PrintRawDeclStmt(DS);
  else
    PrintExpr(cast<Expr>(Node->getElement()));
  OS << " in ";
  PrintExpr(Node->getCollection());
  OS << ")";
  PrintControlledStmt(Node->getBody());
}

void StmtPrinter::VisitCXXForRangeStmt(CXXForRangeStmt *Node) {
  Indent() << "for (";
  if (Node->getInit())
    PrintInitStmt(Node->getInit(), 5);
  PrintingPolicy SubPolicy(Policy);
  SubPolicy.SuppressInitializers = true;
  Node->getLoopVariable()->print(OS, SubPolicy, IndentLevel);
  OS << " : ";
  PrintExpr(Node->getRangeInit());
  OS << ")";
  PrintControlledStmt(Node->getBody());
}

void StmtPrinter::VisitCXXExpansionStmt(CXXExpansionStmt *Node) {
  Indent() << "for... (";
  PrintingPolicy SubPolicy(Policy);
  SubPolicy.SuppressInitializers = true;
  Node->getLoopVariable()->print(OS, SubPolicy, IndentLevel);
  OS << " : ";
  PrintExpr(Node->getRangeInit());
  OS << ") {\n";
  PrintStmt(Node->getBody());
  Indent() << "}";
  if (Policy.IncludeNewlines)
    OS << "\n";
}

void StmtPrinter::VisitCXXInjectionStmt(CXXInjectionStmt *Node) {
  // FIXME: Actually print something meaningful.
  Indent() << "-> { ... }";
  if (Policy.IncludeNewlines) OS << "\n";
}

void StmtPrinter::VisitMSDependentExistsStmt(MSDependentExistsStmt *Node) {
  Indent();
  if (Node->isIfExists())
    OS << "__if_exists (";
  else
    OS << "__if_not_exists (";

  if (NestedNameSpecifier *Qualifier
        = Node->getQualifierLoc().getNestedNameSpecifier())
    Qualifier->print(OS, Policy);

  OS << Node->getNameInfo() << ") ";

  PrintRawCompoundStmt(Node->getSubStmt());
}

void StmtPrinter::VisitGotoStmt(GotoStmt *Node) {
  Indent() << "goto " << Node->getLabel()->getName() << ";";
  if (Policy.IncludeNewlines) OS << NL;
}

void StmtPrinter::VisitIndirectGotoStmt(IndirectGotoStmt *Node) {
  Indent() << "goto *";
  PrintExpr(Node->getTarget());
  OS << ";";
  if (Policy.IncludeNewlines) OS << NL;
}

void StmtPrinter::VisitContinueStmt(ContinueStmt *Node) {
  Indent() << "continue;";
  if (Policy.IncludeNewlines) OS << NL;
}

void StmtPrinter::VisitBreakStmt(BreakStmt *Node) {
  Indent() << "break;";
  if (Policy.IncludeNewlines) OS << NL;
}

void StmtPrinter::VisitReturnStmt(ReturnStmt *Node) {
  Indent() << "return";
  if (Node->getRetValue()) {
    OS << " ";
    PrintExpr(Node->getRetValue());
  }
  OS << ";";
  if (Policy.IncludeNewlines) OS << NL;
}

void StmtPrinter::VisitGCCAsmStmt(GCCAsmStmt *Node) {
  Indent() << "asm ";

  if (Node->isVolatile())
    OS << "volatile ";

  OS << "(";
  VisitStringLiteral(Node->getAsmString());

  // Outputs
  if (Node->getNumOutputs() != 0 || Node->getNumInputs() != 0 ||
      Node->getNumClobbers() != 0)
    OS << " : ";

  for (unsigned i = 0, e = Node->getNumOutputs(); i != e; ++i) {
    if (i != 0)
      OS << ", ";

    if (!Node->getOutputName(i).empty()) {
      OS << '[';
      OS << Node->getOutputName(i);
      OS << "] ";
    }

    VisitStringLiteral(Node->getOutputConstraintLiteral(i));
    OS << " (";
    Visit(Node->getOutputExpr(i));
    OS << ")";
  }

  // Inputs
  if (Node->getNumInputs() != 0 || Node->getNumClobbers() != 0)
    OS << " : ";

  for (unsigned i = 0, e = Node->getNumInputs(); i != e; ++i) {
    if (i != 0)
      OS << ", ";

    if (!Node->getInputName(i).empty()) {
      OS << '[';
      OS << Node->getInputName(i);
      OS << "] ";
    }

    VisitStringLiteral(Node->getInputConstraintLiteral(i));
    OS << " (";
    Visit(Node->getInputExpr(i));
    OS << ")";
  }

  // Clobbers
  if (Node->getNumClobbers() != 0)
    OS << " : ";

  for (unsigned i = 0, e = Node->getNumClobbers(); i != e; ++i) {
    if (i != 0)
      OS << ", ";

    VisitStringLiteral(Node->getClobberStringLiteral(i));
  }

  OS << ");";
  if (Policy.IncludeNewlines) OS << NL;
}

void StmtPrinter::VisitMSAsmStmt(MSAsmStmt *Node) {
  // FIXME: Implement MS style inline asm statement printer.
  Indent() << "__asm ";
  if (Node->hasBraces())
    OS << "{" << NL;
  OS << Node->getAsmString() << NL;
  if (Node->hasBraces())
    Indent() << "}" << NL;
}

void StmtPrinter::VisitCapturedStmt(CapturedStmt *Node) {
  PrintStmt(Node->getCapturedDecl()->getBody());
}

void StmtPrinter::VisitObjCAtTryStmt(ObjCAtTryStmt *Node) {
  Indent() << "@try";
  if (auto *TS = dyn_cast<CompoundStmt>(Node->getTryBody())) {
    PrintRawCompoundStmt(TS);
    OS << NL;
  }

  for (unsigned I = 0, N = Node->getNumCatchStmts(); I != N; ++I) {
    ObjCAtCatchStmt *catchStmt = Node->getCatchStmt(I);
    Indent() << "@catch(";
    if (catchStmt->getCatchParamDecl()) {
      if (Decl *DS = catchStmt->getCatchParamDecl())
        PrintRawDecl(DS);
    }
    OS << ")";
    if (auto *CS = dyn_cast<CompoundStmt>(catchStmt->getCatchBody())) {
      PrintRawCompoundStmt(CS);
      OS << NL;
    }
  }

  if (auto *FS = static_cast<ObjCAtFinallyStmt *>(Node->getFinallyStmt())) {
    Indent() << "@finally";
    PrintRawCompoundStmt(dyn_cast<CompoundStmt>(FS->getFinallyBody()));
    OS << NL;
  }
}

void StmtPrinter::VisitObjCAtFinallyStmt(ObjCAtFinallyStmt *Node) {
}

void StmtPrinter::VisitObjCAtCatchStmt (ObjCAtCatchStmt *Node) {
  Indent() << "@catch (...) { /* todo */ } " << NL;
}

void StmtPrinter::VisitObjCAtThrowStmt(ObjCAtThrowStmt *Node) {
  Indent() << "@throw";
  if (Node->getThrowExpr()) {
    OS << " ";
    PrintExpr(Node->getThrowExpr());
  }
  OS << ";" << NL;
}

void StmtPrinter::VisitObjCAvailabilityCheckExpr(
    ObjCAvailabilityCheckExpr *Node) {
  OS << "@available(...)";
}

void StmtPrinter::VisitObjCAtSynchronizedStmt(ObjCAtSynchronizedStmt *Node) {
  Indent() << "@synchronized (";
  PrintExpr(Node->getSynchExpr());
  OS << ")";
  PrintRawCompoundStmt(Node->getSynchBody());
  OS << NL;
}

void StmtPrinter::VisitObjCAutoreleasePoolStmt(ObjCAutoreleasePoolStmt *Node) {
  Indent() << "@autoreleasepool";
  PrintRawCompoundStmt(dyn_cast<CompoundStmt>(Node->getSubStmt()));
  OS << NL;
}

void StmtPrinter::PrintRawCXXCatchStmt(CXXCatchStmt *Node) {
  OS << "catch (";
  if (Decl *ExDecl = Node->getExceptionDecl())
    PrintRawDecl(ExDecl);
  else
    OS << "...";
  OS << ") ";
  PrintRawCompoundStmt(cast<CompoundStmt>(Node->getHandlerBlock()));
}

void StmtPrinter::VisitCXXCatchStmt(CXXCatchStmt *Node) {
  Indent();
  PrintRawCXXCatchStmt(Node);
  OS << NL;
}

void StmtPrinter::VisitCXXTryStmt(CXXTryStmt *Node) {
  Indent() << "try ";
  PrintRawCompoundStmt(Node->getTryBlock());
  for (unsigned i = 0, e = Node->getNumHandlers(); i < e; ++i) {
    OS << " ";
    PrintRawCXXCatchStmt(Node->getHandler(i));
  }
  OS << NL;
}

void StmtPrinter::VisitSEHTryStmt(SEHTryStmt *Node) {
  Indent() << (Node->getIsCXXTry() ? "try " : "__try ");
  PrintRawCompoundStmt(Node->getTryBlock());
  SEHExceptStmt *E = Node->getExceptHandler();
  SEHFinallyStmt *F = Node->getFinallyHandler();
  if(E)
    PrintRawSEHExceptHandler(E);
  else {
    assert(F && "Must have a finally block...");
    PrintRawSEHFinallyStmt(F);
  }
  OS << NL;
}

void StmtPrinter::PrintRawSEHFinallyStmt(SEHFinallyStmt *Node) {
  OS << "__finally ";
  PrintRawCompoundStmt(Node->getBlock());
  OS << NL;
}

void StmtPrinter::PrintRawSEHExceptHandler(SEHExceptStmt *Node) {
  OS << "__except (";
  VisitExpr(Node->getFilterExpr());
  OS << ")" << NL;
  PrintRawCompoundStmt(Node->getBlock());
  OS << NL;
}

void StmtPrinter::VisitSEHExceptStmt(SEHExceptStmt *Node) {
  Indent();
  PrintRawSEHExceptHandler(Node);
  OS << NL;
}

void StmtPrinter::VisitSEHFinallyStmt(SEHFinallyStmt *Node) {
  Indent();
  PrintRawSEHFinallyStmt(Node);
  OS << NL;
}

void StmtPrinter::VisitSEHLeaveStmt(SEHLeaveStmt *Node) {
  Indent() << "__leave;";
  if (Policy.IncludeNewlines) OS << NL;
}

//===----------------------------------------------------------------------===//
//  OpenMP directives printing methods
//===----------------------------------------------------------------------===//

void StmtPrinter::PrintOMPExecutableDirective(OMPExecutableDirective *S,
                                              bool ForceNoStmt) {
  OMPClausePrinter Printer(OS, Policy);
  ArrayRef<OMPClause *> Clauses = S->clauses();
  for (auto *Clause : Clauses)
    if (Clause && !Clause->isImplicit()) {
      OS << ' ';
      Printer.Visit(Clause);
    }
  OS << NL;
  if (!ForceNoStmt && S->hasAssociatedStmt())
    PrintStmt(S->getInnermostCapturedStmt()->getCapturedStmt());
}

void StmtPrinter::VisitOMPParallelDirective(OMPParallelDirective *Node) {
  Indent() << "#pragma omp parallel";
  PrintOMPExecutableDirective(Node);
}

void StmtPrinter::VisitOMPSimdDirective(OMPSimdDirective *Node) {
  Indent() << "#pragma omp simd";
  PrintOMPExecutableDirective(Node);
}

void StmtPrinter::VisitOMPForDirective(OMPForDirective *Node) {
  Indent() << "#pragma omp for";
  PrintOMPExecutableDirective(Node);
}

void StmtPrinter::VisitOMPForSimdDirective(OMPForSimdDirective *Node) {
  Indent() << "#pragma omp for simd";
  PrintOMPExecutableDirective(Node);
}

void StmtPrinter::VisitOMPSectionsDirective(OMPSectionsDirective *Node) {
  Indent() << "#pragma omp sections";
  PrintOMPExecutableDirective(Node);
}

void StmtPrinter::VisitOMPSectionDirective(OMPSectionDirective *Node) {
  Indent() << "#pragma omp section";
  PrintOMPExecutableDirective(Node);
}

void StmtPrinter::VisitOMPSingleDirective(OMPSingleDirective *Node) {
  Indent() << "#pragma omp single";
  PrintOMPExecutableDirective(Node);
}

void StmtPrinter::VisitOMPMasterDirective(OMPMasterDirective *Node) {
  Indent() << "#pragma omp master";
  PrintOMPExecutableDirective(Node);
}

void StmtPrinter::VisitOMPCriticalDirective(OMPCriticalDirective *Node) {
  Indent() << "#pragma omp critical";
  if (Node->getDirectiveName().getName()) {
    OS << " (";
    Node->getDirectiveName().printName(OS);
    OS << ")";
  }
  PrintOMPExecutableDirective(Node);
}

void StmtPrinter::VisitOMPParallelForDirective(OMPParallelForDirective *Node) {
  Indent() << "#pragma omp parallel for";
  PrintOMPExecutableDirective(Node);
}

void StmtPrinter::VisitOMPParallelForSimdDirective(
    OMPParallelForSimdDirective *Node) {
  Indent() << "#pragma omp parallel for simd";
  PrintOMPExecutableDirective(Node);
}

void StmtPrinter::VisitOMPParallelSectionsDirective(
    OMPParallelSectionsDirective *Node) {
  Indent() << "#pragma omp parallel sections";
  PrintOMPExecutableDirective(Node);
}

void StmtPrinter::VisitOMPTaskDirective(OMPTaskDirective *Node) {
  Indent() << "#pragma omp task";
  PrintOMPExecutableDirective(Node);
}

void StmtPrinter::VisitOMPTaskyieldDirective(OMPTaskyieldDirective *Node) {
  Indent() << "#pragma omp taskyield";
  PrintOMPExecutableDirective(Node);
}

void StmtPrinter::VisitOMPBarrierDirective(OMPBarrierDirective *Node) {
  Indent() << "#pragma omp barrier";
  PrintOMPExecutableDirective(Node);
}

void StmtPrinter::VisitOMPTaskwaitDirective(OMPTaskwaitDirective *Node) {
  Indent() << "#pragma omp taskwait";
  PrintOMPExecutableDirective(Node);
}

void StmtPrinter::VisitOMPTaskgroupDirective(OMPTaskgroupDirective *Node) {
  Indent() << "#pragma omp taskgroup";
  PrintOMPExecutableDirective(Node);
}

void StmtPrinter::VisitOMPFlushDirective(OMPFlushDirective *Node) {
  Indent() << "#pragma omp flush";
  PrintOMPExecutableDirective(Node);
}

void StmtPrinter::VisitOMPOrderedDirective(OMPOrderedDirective *Node) {
  Indent() << "#pragma omp ordered";
  PrintOMPExecutableDirective(Node, Node->hasClausesOfKind<OMPDependClause>());
}

void StmtPrinter::VisitOMPAtomicDirective(OMPAtomicDirective *Node) {
  Indent() << "#pragma omp atomic";
  PrintOMPExecutableDirective(Node);
}

void StmtPrinter::VisitOMPTargetDirective(OMPTargetDirective *Node) {
  Indent() << "#pragma omp target";
  PrintOMPExecutableDirective(Node);
}

void StmtPrinter::VisitOMPTargetDataDirective(OMPTargetDataDirective *Node) {
  Indent() << "#pragma omp target data";
  PrintOMPExecutableDirective(Node);
}

void StmtPrinter::VisitOMPTargetEnterDataDirective(
    OMPTargetEnterDataDirective *Node) {
  Indent() << "#pragma omp target enter data";
  PrintOMPExecutableDirective(Node, /*ForceNoStmt=*/true);
}

void StmtPrinter::VisitOMPTargetExitDataDirective(
    OMPTargetExitDataDirective *Node) {
  Indent() << "#pragma omp target exit data";
  PrintOMPExecutableDirective(Node, /*ForceNoStmt=*/true);
}

void StmtPrinter::VisitOMPTargetParallelDirective(
    OMPTargetParallelDirective *Node) {
  Indent() << "#pragma omp target parallel";
  PrintOMPExecutableDirective(Node);
}

void StmtPrinter::VisitOMPTargetParallelForDirective(
    OMPTargetParallelForDirective *Node) {
  Indent() << "#pragma omp target parallel for";
  PrintOMPExecutableDirective(Node);
}

void StmtPrinter::VisitOMPTeamsDirective(OMPTeamsDirective *Node) {
  Indent() << "#pragma omp teams";
  PrintOMPExecutableDirective(Node);
}

void StmtPrinter::VisitOMPCancellationPointDirective(
    OMPCancellationPointDirective *Node) {
  Indent() << "#pragma omp cancellation point "
           << getOpenMPDirectiveName(Node->getCancelRegion());
  PrintOMPExecutableDirective(Node);
}

void StmtPrinter::VisitOMPCancelDirective(OMPCancelDirective *Node) {
  Indent() << "#pragma omp cancel "
           << getOpenMPDirectiveName(Node->getCancelRegion());
  PrintOMPExecutableDirective(Node);
}

void StmtPrinter::VisitOMPTaskLoopDirective(OMPTaskLoopDirective *Node) {
  Indent() << "#pragma omp taskloop";
  PrintOMPExecutableDirective(Node);
}

void StmtPrinter::VisitOMPTaskLoopSimdDirective(
    OMPTaskLoopSimdDirective *Node) {
  Indent() << "#pragma omp taskloop simd";
  PrintOMPExecutableDirective(Node);
}

void StmtPrinter::VisitOMPDistributeDirective(OMPDistributeDirective *Node) {
  Indent() << "#pragma omp distribute";
  PrintOMPExecutableDirective(Node);
}

void StmtPrinter::VisitOMPTargetUpdateDirective(
    OMPTargetUpdateDirective *Node) {
  Indent() << "#pragma omp target update";
  PrintOMPExecutableDirective(Node, /*ForceNoStmt=*/true);
}

void StmtPrinter::VisitOMPDistributeParallelForDirective(
    OMPDistributeParallelForDirective *Node) {
  Indent() << "#pragma omp distribute parallel for";
  PrintOMPExecutableDirective(Node);
}

void StmtPrinter::VisitOMPDistributeParallelForSimdDirective(
    OMPDistributeParallelForSimdDirective *Node) {
  Indent() << "#pragma omp distribute parallel for simd";
  PrintOMPExecutableDirective(Node);
}

void StmtPrinter::VisitOMPDistributeSimdDirective(
    OMPDistributeSimdDirective *Node) {
  Indent() << "#pragma omp distribute simd";
  PrintOMPExecutableDirective(Node);
}

void StmtPrinter::VisitOMPTargetParallelForSimdDirective(
    OMPTargetParallelForSimdDirective *Node) {
  Indent() << "#pragma omp target parallel for simd";
  PrintOMPExecutableDirective(Node);
}

void StmtPrinter::VisitOMPTargetSimdDirective(OMPTargetSimdDirective *Node) {
  Indent() << "#pragma omp target simd";
  PrintOMPExecutableDirective(Node);
}

void StmtPrinter::VisitOMPTeamsDistributeDirective(
    OMPTeamsDistributeDirective *Node) {
  Indent() << "#pragma omp teams distribute";
  PrintOMPExecutableDirective(Node);
}

void StmtPrinter::VisitOMPTeamsDistributeSimdDirective(
    OMPTeamsDistributeSimdDirective *Node) {
  Indent() << "#pragma omp teams distribute simd";
  PrintOMPExecutableDirective(Node);
}

void StmtPrinter::VisitOMPTeamsDistributeParallelForSimdDirective(
    OMPTeamsDistributeParallelForSimdDirective *Node) {
  Indent() << "#pragma omp teams distribute parallel for simd";
  PrintOMPExecutableDirective(Node);
}

void StmtPrinter::VisitOMPTeamsDistributeParallelForDirective(
    OMPTeamsDistributeParallelForDirective *Node) {
  Indent() << "#pragma omp teams distribute parallel for";
  PrintOMPExecutableDirective(Node);
}

void StmtPrinter::VisitOMPTargetTeamsDirective(OMPTargetTeamsDirective *Node) {
  Indent() << "#pragma omp target teams";
  PrintOMPExecutableDirective(Node);
}

void StmtPrinter::VisitOMPTargetTeamsDistributeDirective(
    OMPTargetTeamsDistributeDirective *Node) {
  Indent() << "#pragma omp target teams distribute";
  PrintOMPExecutableDirective(Node);
}

void StmtPrinter::VisitOMPTargetTeamsDistributeParallelForDirective(
    OMPTargetTeamsDistributeParallelForDirective *Node) {
  Indent() << "#pragma omp target teams distribute parallel for";
  PrintOMPExecutableDirective(Node);
}

void StmtPrinter::VisitOMPTargetTeamsDistributeParallelForSimdDirective(
    OMPTargetTeamsDistributeParallelForSimdDirective *Node) {
  Indent() << "#pragma omp target teams distribute parallel for simd";
  PrintOMPExecutableDirective(Node);
}

void StmtPrinter::VisitOMPTargetTeamsDistributeSimdDirective(
    OMPTargetTeamsDistributeSimdDirective *Node) {
  Indent() << "#pragma omp target teams distribute simd";
  PrintOMPExecutableDirective(Node);
}

//===----------------------------------------------------------------------===//
//  Expr printing methods.
//===----------------------------------------------------------------------===//

void StmtPrinter::VisitConstantExpr(ConstantExpr *Node) {
  PrintExpr(Node->getSubExpr());
}

void StmtPrinter::VisitDeclRefExpr(DeclRefExpr *Node) {
  if (const auto *OCED = dyn_cast<OMPCapturedExprDecl>(Node->getDecl())) {
    OCED->getInit()->IgnoreImpCasts()->printPretty(OS, nullptr, Policy);
    return;
  }
  if (NestedNameSpecifier *Qualifier = Node->getQualifier())
    Qualifier->print(OS, Policy);
  if (Node->hasTemplateKeyword())
    OS << "template ";
  OS << Node->getNameInfo();
  if (Node->hasExplicitTemplateArgs())
    printTemplateArgumentList(OS, Node->template_arguments(), Policy);
}

void StmtPrinter::VisitDependentScopeDeclRefExpr(
                                           DependentScopeDeclRefExpr *Node) {
  if (NestedNameSpecifier *Qualifier = Node->getQualifier())
    Qualifier->print(OS, Policy);
  if (Node->hasTemplateKeyword())
    OS << "template ";
  OS << Node->getNameInfo();
  if (Node->hasExplicitTemplateArgs())
    printTemplateArgumentList(OS, Node->template_arguments(), Policy);
}

void StmtPrinter::VisitUnresolvedLookupExpr(UnresolvedLookupExpr *Node) {
  if (Node->getQualifier())
    Node->getQualifier()->print(OS, Policy);
  if (Node->hasTemplateKeyword())
    OS << "template ";
  OS << Node->getNameInfo();
  if (Node->hasExplicitTemplateArgs())
    printTemplateArgumentList(OS, Node->template_arguments(), Policy);
}

static bool isImplicitSelf(const Expr *E) {
  if (const auto *DRE = dyn_cast<DeclRefExpr>(E)) {
    if (const auto *PD = dyn_cast<ImplicitParamDecl>(DRE->getDecl())) {
      if (PD->getParameterKind() == ImplicitParamDecl::ObjCSelf &&
          DRE->getBeginLoc().isInvalid())
        return true;
    }
  }
  return false;
}

void StmtPrinter::VisitObjCIvarRefExpr(ObjCIvarRefExpr *Node) {
  if (Node->getBase()) {
    if (!Policy.SuppressImplicitBase ||
        !isImplicitSelf(Node->getBase()->IgnoreImpCasts())) {
      PrintExpr(Node->getBase());
      OS << (Node->isArrow() ? "->" : ".");
    }
  }
  OS << *Node->getDecl();
}

void StmtPrinter::VisitObjCPropertyRefExpr(ObjCPropertyRefExpr *Node) {
  if (Node->isSuperReceiver())
    OS << "super.";
  else if (Node->isObjectReceiver() && Node->getBase()) {
    PrintExpr(Node->getBase());
    OS << ".";
  } else if (Node->isClassReceiver() && Node->getClassReceiver()) {
    OS << Node->getClassReceiver()->getName() << ".";
  }

  if (Node->isImplicitProperty()) {
    if (const auto *Getter = Node->getImplicitPropertyGetter())
      Getter->getSelector().print(OS);
    else
      OS << SelectorTable::getPropertyNameFromSetterSelector(
          Node->getImplicitPropertySetter()->getSelector());
  } else
    OS << Node->getExplicitProperty()->getName();
}

void StmtPrinter::VisitObjCSubscriptRefExpr(ObjCSubscriptRefExpr *Node) {
  PrintExpr(Node->getBaseExpr());
  OS << "[";
  PrintExpr(Node->getKeyExpr());
  OS << "]";
}

void StmtPrinter::VisitPredefinedExpr(PredefinedExpr *Node) {
  OS << PredefinedExpr::getIdentKindName(Node->getIdentKind());
}

void StmtPrinter::VisitCharacterLiteral(CharacterLiteral *Node) {
  unsigned value = Node->getValue();

  switch (Node->getKind()) {
  case CharacterLiteral::Ascii: break; // no prefix.
  case CharacterLiteral::Wide:  OS << 'L'; break;
  case CharacterLiteral::UTF8:  OS << "u8"; break;
  case CharacterLiteral::UTF16: OS << 'u'; break;
  case CharacterLiteral::UTF32: OS << 'U'; break;
  }

  switch (value) {
  case '\\':
    OS << "'\\\\'";
    break;
  case '\'':
    OS << "'\\''";
    break;
  case '\a':
    // TODO: K&R: the meaning of '\\a' is different in traditional C
    OS << "'\\a'";
    break;
  case '\b':
    OS << "'\\b'";
    break;
  // Nonstandard escape sequence.
  /*case '\e':
    OS << "'\\e'";
    break;*/
  case '\f':
    OS << "'\\f'";
    break;
  case '\n':
    OS << "'\\n'";
    break;
  case '\r':
    OS << "'\\r'";
    break;
  case '\t':
    OS << "'\\t'";
    break;
  case '\v':
    OS << "'\\v'";
    break;
  default:
    // A character literal might be sign-extended, which
    // would result in an invalid \U escape sequence.
    // FIXME: multicharacter literals such as '\xFF\xFF\xFF\xFF'
    // are not correctly handled.
    if ((value & ~0xFFu) == ~0xFFu && Node->getKind() == CharacterLiteral::Ascii)
      value &= 0xFFu;
    if (value < 256 && isPrintable((unsigned char)value))
      OS << "'" << (char)value << "'";
    else if (value < 256)
      OS << "'\\x" << llvm::format("%02x", value) << "'";
    else if (value <= 0xFFFF)
      OS << "'\\u" << llvm::format("%04x", value) << "'";
    else
      OS << "'\\U" << llvm::format("%08x", value) << "'";
  }
}

/// Prints the given expression using the original source text. Returns true on
/// success, false otherwise.
static bool printExprAsWritten(raw_ostream &OS, Expr *E,
                               const ASTContext *Context) {
  if (!Context)
    return false;
  bool Invalid = false;
  StringRef Source = Lexer::getSourceText(
      CharSourceRange::getTokenRange(E->getSourceRange()),
      Context->getSourceManager(), Context->getLangOpts(), &Invalid);
  if (!Invalid) {
    OS << Source;
    return true;
  }
  return false;
}

void StmtPrinter::VisitIntegerLiteral(IntegerLiteral *Node) {
  if (Policy.ConstantsAsWritten && printExprAsWritten(OS, Node, Context))
    return;
  bool isSigned = Node->getType()->isSignedIntegerType();
  OS << Node->getValue().toString(10, isSigned);

  // Emit suffixes.  Integer literals are always a builtin integer type.
  switch (Node->getType()->getAs<BuiltinType>()->getKind()) {
  default: llvm_unreachable("Unexpected type for integer literal!");
  case BuiltinType::Char_S:
  case BuiltinType::Char_U:    OS << "i8"; break;
  case BuiltinType::UChar:     OS << "Ui8"; break;
  case BuiltinType::Short:     OS << "i16"; break;
  case BuiltinType::UShort:    OS << "Ui16"; break;
  case BuiltinType::Int:       break; // no suffix.
  case BuiltinType::UInt:      OS << 'U'; break;
  case BuiltinType::Long:      OS << 'L'; break;
  case BuiltinType::ULong:     OS << "UL"; break;
  case BuiltinType::LongLong:  OS << "LL"; break;
  case BuiltinType::ULongLong: OS << "ULL"; break;
  }
}

void StmtPrinter::VisitFixedPointLiteral(FixedPointLiteral *Node) {
  if (Policy.ConstantsAsWritten && printExprAsWritten(OS, Node, Context))
    return;
  OS << Node->getValueAsString(/*Radix=*/10);

  switch (Node->getType()->getAs<BuiltinType>()->getKind()) {
    default: llvm_unreachable("Unexpected type for fixed point literal!");
    case BuiltinType::ShortFract:   OS << "hr"; break;
    case BuiltinType::ShortAccum:   OS << "hk"; break;
    case BuiltinType::UShortFract:  OS << "uhr"; break;
    case BuiltinType::UShortAccum:  OS << "uhk"; break;
    case BuiltinType::Fract:        OS << "r"; break;
    case BuiltinType::Accum:        OS << "k"; break;
    case BuiltinType::UFract:       OS << "ur"; break;
    case BuiltinType::UAccum:       OS << "uk"; break;
    case BuiltinType::LongFract:    OS << "lr"; break;
    case BuiltinType::LongAccum:    OS << "lk"; break;
    case BuiltinType::ULongFract:   OS << "ulr"; break;
    case BuiltinType::ULongAccum:   OS << "ulk"; break;
  }
}

static void PrintFloatingLiteral(raw_ostream &OS, FloatingLiteral *Node,
                                 bool PrintSuffix) {
  SmallString<16> Str;
  Node->getValue().toString(Str);
  OS << Str;
  if (Str.find_first_not_of("-0123456789") == StringRef::npos)
    OS << '.'; // Trailing dot in order to separate from ints.

  if (!PrintSuffix)
    return;

  // Emit suffixes.  Float literals are always a builtin float type.
  switch (Node->getType()->getAs<BuiltinType>()->getKind()) {
  default: llvm_unreachable("Unexpected type for float literal!");
  case BuiltinType::Half:       break; // FIXME: suffix?
  case BuiltinType::Double:     break; // no suffix.
  case BuiltinType::Float16:    OS << "F16"; break;
  case BuiltinType::Float:      OS << 'F'; break;
  case BuiltinType::LongDouble: OS << 'L'; break;
  case BuiltinType::Float128:   OS << 'Q'; break;
  }
}

void StmtPrinter::VisitFloatingLiteral(FloatingLiteral *Node) {
  if (Policy.ConstantsAsWritten && printExprAsWritten(OS, Node, Context))
    return;
  PrintFloatingLiteral(OS, Node, /*PrintSuffix=*/true);
}

void StmtPrinter::VisitImaginaryLiteral(ImaginaryLiteral *Node) {
  PrintExpr(Node->getSubExpr());
  OS << "i";
}

void StmtPrinter::VisitStringLiteral(StringLiteral *Str) {
  Str->outputString(OS);
}

void StmtPrinter::VisitParenExpr(ParenExpr *Node) {
  OS << "(";
  PrintExpr(Node->getSubExpr());
  OS << ")";
}

void StmtPrinter::VisitUnaryOperator(UnaryOperator *Node) {
  if (!Node->isPostfix()) {
    OS << UnaryOperator::getOpcodeStr(Node->getOpcode());

    // Print a space if this is an "identifier operator" like __real, or if
    // it might be concatenated incorrectly like '+'.
    switch (Node->getOpcode()) {
    default: break;
    case UO_Real:
    case UO_Imag:
    case UO_Extension:
      OS << ' ';
      break;
    case UO_Plus:
    case UO_Minus:
      if (isa<UnaryOperator>(Node->getSubExpr()))
        OS << ' ';
      break;
    }
  }
  PrintExpr(Node->getSubExpr());

  if (Node->isPostfix())
    OS << UnaryOperator::getOpcodeStr(Node->getOpcode());
}

void StmtPrinter::VisitOffsetOfExpr(OffsetOfExpr *Node) {
  OS << "__builtin_offsetof(";
  Node->getTypeSourceInfo()->getType().print(OS, Policy);
  OS << ", ";
  bool PrintedSomething = false;
  for (unsigned i = 0, n = Node->getNumComponents(); i < n; ++i) {
    OffsetOfNode ON = Node->getComponent(i);
    if (ON.getKind() == OffsetOfNode::Array) {
      // Array node
      OS << "[";
      PrintExpr(Node->getIndexExpr(ON.getArrayExprIndex()));
      OS << "]";
      PrintedSomething = true;
      continue;
    }

    // Skip implicit base indirections.
    if (ON.getKind() == OffsetOfNode::Base)
      continue;

    // Field or identifier node.
    IdentifierInfo *Id = ON.getFieldName();
    if (!Id)
      continue;

    if (PrintedSomething)
      OS << ".";
    else
      PrintedSomething = true;
    OS << Id->getName();
  }
  OS << ")";
}

void StmtPrinter::VisitUnaryExprOrTypeTraitExpr(UnaryExprOrTypeTraitExpr *Node){
  switch(Node->getKind()) {
  case UETT_SizeOf:
    OS << "sizeof";
    break;
  case UETT_AlignOf:
    if (Policy.Alignof)
      OS << "alignof";
    else if (Policy.UnderscoreAlignof)
      OS << "_Alignof";
    else
      OS << "__alignof";
    break;
  case UETT_PreferredAlignOf:
    OS << "__alignof";
    break;
  case UETT_VecStep:
    OS << "vec_step";
    break;
  case UETT_OpenMPRequiredSimdAlign:
    OS << "__builtin_omp_required_simd_align";
    break;
  }
  if (Node->isArgumentType()) {
    OS << '(';
    Node->getArgumentType().print(OS, Policy);
    OS << ')';
  } else {
    OS << " ";
    PrintExpr(Node->getArgumentExpr());
  }
}

void StmtPrinter::VisitGenericSelectionExpr(GenericSelectionExpr *Node) {
  OS << "_Generic(";
  PrintExpr(Node->getControllingExpr());
  for (unsigned i = 0; i != Node->getNumAssocs(); ++i) {
    OS << ", ";
    QualType T = Node->getAssocType(i);
    if (T.isNull())
      OS << "default";
    else
      T.print(OS, Policy);
    OS << ": ";
    PrintExpr(Node->getAssocExpr(i));
  }
  OS << ")";
}

void StmtPrinter::VisitArraySubscriptExpr(ArraySubscriptExpr *Node) {
  PrintExpr(Node->getLHS());
  OS << "[";
  PrintExpr(Node->getRHS());
  OS << "]";
}

void StmtPrinter::VisitOMPArraySectionExpr(OMPArraySectionExpr *Node) {
  PrintExpr(Node->getBase());
  OS << "[";
  if (Node->getLowerBound())
    PrintExpr(Node->getLowerBound());
  if (Node->getColonLoc().isValid()) {
    OS << ":";
    if (Node->getLength())
      PrintExpr(Node->getLength());
  }
  OS << "]";
}

void StmtPrinter::PrintCallArgs(CallExpr *Call) {
  for (unsigned i = 0, e = Call->getNumArgs(); i != e; ++i) {
    if (isa<CXXDefaultArgExpr>(Call->getArg(i))) {
      // Don't print any defaulted arguments
      break;
    }

    if (i) OS << ", ";
    PrintExpr(Call->getArg(i));
  }
}

void StmtPrinter::VisitCallExpr(CallExpr *Call) {
  PrintExpr(Call->getCallee());
  OS << "(";
  PrintCallArgs(Call);
  OS << ")";
}

static bool isImplicitThis(const Expr *E) {
  if (const auto *TE = dyn_cast<CXXThisExpr>(E))
    return TE->isImplicit();
  return false;
}

void StmtPrinter::VisitMemberExpr(MemberExpr *Node) {
  if (!Policy.SuppressImplicitBase || !isImplicitThis(Node->getBase())) {
    PrintExpr(Node->getBase());

    auto *ParentMember = dyn_cast<MemberExpr>(Node->getBase());
    FieldDecl *ParentDecl =
        ParentMember ? dyn_cast<FieldDecl>(ParentMember->getMemberDecl())
                     : nullptr;

    if (!ParentDecl || !ParentDecl->isAnonymousStructOrUnion())
      OS << (Node->isArrow() ? "->" : ".");
  }

  if (auto *FD = dyn_cast<FieldDecl>(Node->getMemberDecl()))
    if (FD->isAnonymousStructOrUnion())
      return;

  if (NestedNameSpecifier *Qualifier = Node->getQualifier())
    Qualifier->print(OS, Policy);
  if (Node->hasTemplateKeyword())
    OS << "template ";
  OS << Node->getMemberNameInfo();
  if (Node->hasExplicitTemplateArgs())
    printTemplateArgumentList(OS, Node->template_arguments(), Policy);
}

void StmtPrinter::VisitObjCIsaExpr(ObjCIsaExpr *Node) {
  PrintExpr(Node->getBase());
  OS << (Node->isArrow() ? "->isa" : ".isa");
}

void StmtPrinter::VisitExtVectorElementExpr(ExtVectorElementExpr *Node) {
  PrintExpr(Node->getBase());
  OS << ".";
  OS << Node->getAccessor().getName();
}

void StmtPrinter::VisitCStyleCastExpr(CStyleCastExpr *Node) {
  OS << '(';
  Node->getTypeAsWritten().print(OS, Policy);
  OS << ')';
  PrintExpr(Node->getSubExpr());
}

void StmtPrinter::VisitCompoundLiteralExpr(CompoundLiteralExpr *Node) {
  OS << '(';
  Node->getType().print(OS, Policy);
  OS << ')';
  PrintExpr(Node->getInitializer());
}

void StmtPrinter::VisitImplicitCastExpr(ImplicitCastExpr *Node) {
  // No need to print anything, simply forward to the subexpression.
  PrintExpr(Node->getSubExpr());
}

void StmtPrinter::VisitBinaryOperator(BinaryOperator *Node) {
  PrintExpr(Node->getLHS());
  OS << " " << BinaryOperator::getOpcodeStr(Node->getOpcode()) << " ";
  PrintExpr(Node->getRHS());
}

void StmtPrinter::VisitCompoundAssignOperator(CompoundAssignOperator *Node) {
  PrintExpr(Node->getLHS());
  OS << " " << BinaryOperator::getOpcodeStr(Node->getOpcode()) << " ";
  PrintExpr(Node->getRHS());
}

void StmtPrinter::VisitConditionalOperator(ConditionalOperator *Node) {
  PrintExpr(Node->getCond());
  OS << " ? ";
  PrintExpr(Node->getLHS());
  OS << " : ";
  PrintExpr(Node->getRHS());
}

// GNU extensions.

void
StmtPrinter::VisitBinaryConditionalOperator(BinaryConditionalOperator *Node) {
  PrintExpr(Node->getCommon());
  OS << " ?: ";
  PrintExpr(Node->getFalseExpr());
}

void StmtPrinter::VisitAddrLabelExpr(AddrLabelExpr *Node) {
  OS << "&&" << Node->getLabel()->getName();
}

void StmtPrinter::VisitStmtExpr(StmtExpr *E) {
  OS << "(";
  PrintRawCompoundStmt(E->getSubStmt());
  OS << ")";
}

void StmtPrinter::VisitChooseExpr(ChooseExpr *Node) {
  OS << "__builtin_choose_expr(";
  PrintExpr(Node->getCond());
  OS << ", ";
  PrintExpr(Node->getLHS());
  OS << ", ";
  PrintExpr(Node->getRHS());
  OS << ")";
}

void StmtPrinter::VisitGNUNullExpr(GNUNullExpr *) {
  OS << "__null";
}

void StmtPrinter::VisitShuffleVectorExpr(ShuffleVectorExpr *Node) {
  OS << "__builtin_shufflevector(";
  for (unsigned i = 0, e = Node->getNumSubExprs(); i != e; ++i) {
    if (i) OS << ", ";
    PrintExpr(Node->getExpr(i));
  }
  OS << ")";
}

void StmtPrinter::VisitConvertVectorExpr(ConvertVectorExpr *Node) {
  OS << "__builtin_convertvector(";
  PrintExpr(Node->getSrcExpr());
  OS << ", ";
  Node->getType().print(OS, Policy);
  OS << ")";
}

void StmtPrinter::VisitInitListExpr(InitListExpr* Node) {
  if (Node->getSyntacticForm()) {
    Visit(Node->getSyntacticForm());
    return;
  }

  OS << "{";
  for (unsigned i = 0, e = Node->getNumInits(); i != e; ++i) {
    if (i) OS << ", ";
    if (Node->getInit(i))
      PrintExpr(Node->getInit(i));
    else
      OS << "{}";
  }
  OS << "}";
}

void StmtPrinter::VisitArrayInitLoopExpr(ArrayInitLoopExpr *Node) {
  // There's no way to express this expression in any of our supported
  // languages, so just emit something terse and (hopefully) clear.
  OS << "{";
  PrintExpr(Node->getSubExpr());
  OS << "}";
}

void StmtPrinter::VisitArrayInitIndexExpr(ArrayInitIndexExpr *Node) {
  OS << "*";
}

void StmtPrinter::VisitParenListExpr(ParenListExpr* Node) {
  OS << "(";
  for (unsigned i = 0, e = Node->getNumExprs(); i != e; ++i) {
    if (i) OS << ", ";
    PrintExpr(Node->getExpr(i));
  }
  OS << ")";
}

void StmtPrinter::VisitDesignatedInitExpr(DesignatedInitExpr *Node) {
  bool NeedsEquals = true;
  for (const DesignatedInitExpr::Designator &D : Node->designators()) {
    if (D.isFieldDesignator()) {
      if (D.getDotLoc().isInvalid()) {
        if (IdentifierInfo *II = D.getFieldName()) {
          OS << II->getName() << ":";
          NeedsEquals = false;
        }
      } else {
        OS << "." << D.getFieldName()->getName();
      }
    } else {
      OS << "[";
      if (D.isArrayDesignator()) {
        PrintExpr(Node->getArrayIndex(D));
      } else {
        PrintExpr(Node->getArrayRangeStart(D));
        OS << " ... ";
        PrintExpr(Node->getArrayRangeEnd(D));
      }
      OS << "]";
    }
  }

  if (NeedsEquals)
    OS << " = ";
  else
    OS << " ";
  PrintExpr(Node->getInit());
}

void StmtPrinter::VisitDesignatedInitUpdateExpr(
    DesignatedInitUpdateExpr *Node) {
  OS << "{";
  OS << "/*base*/";
  PrintExpr(Node->getBase());
  OS << ", ";

  OS << "/*updater*/";
  PrintExpr(Node->getUpdater());
  OS << "}";
}

void StmtPrinter::VisitNoInitExpr(NoInitExpr *Node) {
  OS << "/*no init*/";
}

void StmtPrinter::VisitImplicitValueInitExpr(ImplicitValueInitExpr *Node) {
  if (Node->getType()->getAsCXXRecordDecl()) {
    OS << "/*implicit*/";
    Node->getType().print(OS, Policy);
    OS << "()";
  } else {
    OS << "/*implicit*/(";
    Node->getType().print(OS, Policy);
    OS << ')';
    if (Node->getType()->isRecordType())
      OS << "{}";
    else
      OS << 0;
  }
}

void StmtPrinter::VisitVAArgExpr(VAArgExpr *Node) {
  OS << "__builtin_va_arg(";
  PrintExpr(Node->getSubExpr());
  OS << ", ";
  Node->getType().print(OS, Policy);
  OS << ")";
}

void StmtPrinter::VisitPseudoObjectExpr(PseudoObjectExpr *Node) {
  PrintExpr(Node->getSyntacticForm());
}

void StmtPrinter::VisitAtomicExpr(AtomicExpr *Node) {
  const char *Name = nullptr;
  switch (Node->getOp()) {
#define BUILTIN(ID, TYPE, ATTRS)
#define ATOMIC_BUILTIN(ID, TYPE, ATTRS) \
  case AtomicExpr::AO ## ID: \
    Name = #ID "("; \
    break;
#include "clang/Basic/Builtins.def"
  }
  OS << Name;

  // AtomicExpr stores its subexpressions in a permuted order.
  PrintExpr(Node->getPtr());
  if (Node->getOp() != AtomicExpr::AO__c11_atomic_load &&
      Node->getOp() != AtomicExpr::AO__atomic_load_n &&
      Node->getOp() != AtomicExpr::AO__opencl_atomic_load) {
    OS << ", ";
    PrintExpr(Node->getVal1());
  }
  if (Node->getOp() == AtomicExpr::AO__atomic_exchange ||
      Node->isCmpXChg()) {
    OS << ", ";
    PrintExpr(Node->getVal2());
  }
  if (Node->getOp() == AtomicExpr::AO__atomic_compare_exchange ||
      Node->getOp() == AtomicExpr::AO__atomic_compare_exchange_n) {
    OS << ", ";
    PrintExpr(Node->getWeak());
  }
  if (Node->getOp() != AtomicExpr::AO__c11_atomic_init &&
      Node->getOp() != AtomicExpr::AO__opencl_atomic_init) {
    OS << ", ";
    PrintExpr(Node->getOrder());
  }
  if (Node->isCmpXChg()) {
    OS << ", ";
    PrintExpr(Node->getOrderFail());
  }
  OS << ")";
}

// C++
void StmtPrinter::VisitCXXOperatorCallExpr(CXXOperatorCallExpr *Node) {
  const char *OpStrings[NUM_OVERLOADED_OPERATORS] = {
    "",
#define OVERLOADED_OPERATOR(Name,Spelling,Token,Unary,Binary,MemberOnly) \
    Spelling,
#include "clang/Basic/OperatorKinds.def"
  };

  OverloadedOperatorKind Kind = Node->getOperator();
  if (Kind == OO_PlusPlus || Kind == OO_MinusMinus) {
    if (Node->getNumArgs() == 1) {
      OS << OpStrings[Kind] << ' ';
      PrintExpr(Node->getArg(0));
    } else {
      PrintExpr(Node->getArg(0));
      OS << ' ' << OpStrings[Kind];
    }
  } else if (Kind == OO_Arrow) {
    PrintExpr(Node->getArg(0));
  } else if (Kind == OO_Call) {
    PrintExpr(Node->getArg(0));
    OS << '(';
    for (unsigned ArgIdx = 1; ArgIdx < Node->getNumArgs(); ++ArgIdx) {
      if (ArgIdx > 1)
        OS << ", ";
      if (!isa<CXXDefaultArgExpr>(Node->getArg(ArgIdx)))
        PrintExpr(Node->getArg(ArgIdx));
    }
    OS << ')';
  } else if (Kind == OO_Subscript) {
    PrintExpr(Node->getArg(0));
    OS << '[';
    PrintExpr(Node->getArg(1));
    OS << ']';
  } else if (Node->getNumArgs() == 1) {
    OS << OpStrings[Kind] << ' ';
    PrintExpr(Node->getArg(0));
  } else if (Node->getNumArgs() == 2) {
    PrintExpr(Node->getArg(0));
    OS << ' ' << OpStrings[Kind] << ' ';
    PrintExpr(Node->getArg(1));
  } else {
    llvm_unreachable("unknown overloaded operator");
  }
}

void StmtPrinter::VisitCXXMemberCallExpr(CXXMemberCallExpr *Node) {
  // If we have a conversion operator call only print the argument.
  CXXMethodDecl *MD = Node->getMethodDecl();
  if (MD && isa<CXXConversionDecl>(MD)) {
    PrintExpr(Node->getImplicitObjectArgument());
    return;
  }
  VisitCallExpr(cast<CallExpr>(Node));
}

void StmtPrinter::VisitCUDAKernelCallExpr(CUDAKernelCallExpr *Node) {
  PrintExpr(Node->getCallee());
  OS << "<<<";
  PrintCallArgs(Node->getConfig());
  OS << ">>>(";
  PrintCallArgs(Node);
  OS << ")";
}

void StmtPrinter::VisitCXXNamedCastExpr(CXXNamedCastExpr *Node) {
  OS << Node->getCastName() << '<';
  Node->getTypeAsWritten().print(OS, Policy);
  OS << ">(";
  PrintExpr(Node->getSubExpr());
  OS << ")";
}

void StmtPrinter::VisitCXXStaticCastExpr(CXXStaticCastExpr *Node) {
  VisitCXXNamedCastExpr(Node);
}

void StmtPrinter::VisitCXXDynamicCastExpr(CXXDynamicCastExpr *Node) {
  VisitCXXNamedCastExpr(Node);
}

void StmtPrinter::VisitCXXReinterpretCastExpr(CXXReinterpretCastExpr *Node) {
  VisitCXXNamedCastExpr(Node);
}

void StmtPrinter::VisitCXXConstCastExpr(CXXConstCastExpr *Node) {
  VisitCXXNamedCastExpr(Node);
}

void StmtPrinter::VisitCXXTypeidExpr(CXXTypeidExpr *Node) {
  OS << "typeid(";
  if (Node->isTypeOperand()) {
    Node->getTypeOperandSourceInfo()->getType().print(OS, Policy);
  } else {
    PrintExpr(Node->getExprOperand());
  }
  OS << ")";
}

void StmtPrinter::VisitCXXUuidofExpr(CXXUuidofExpr *Node) {
  OS << "__uuidof(";
  if (Node->isTypeOperand()) {
    Node->getTypeOperandSourceInfo()->getType().print(OS, Policy);
  } else {
    PrintExpr(Node->getExprOperand());
  }
  OS << ")";
}

void StmtPrinter::VisitMSPropertyRefExpr(MSPropertyRefExpr *Node) {
  PrintExpr(Node->getBaseExpr());
  if (Node->isArrow())
    OS << "->";
  else
    OS << ".";
  if (NestedNameSpecifier *Qualifier =
      Node->getQualifierLoc().getNestedNameSpecifier())
    Qualifier->print(OS, Policy);
  OS << Node->getPropertyDecl()->getDeclName();
}

void StmtPrinter::VisitMSPropertySubscriptExpr(MSPropertySubscriptExpr *Node) {
  PrintExpr(Node->getBase());
  OS << "[";
  PrintExpr(Node->getIdx());
  OS << "]";
}

void StmtPrinter::VisitUserDefinedLiteral(UserDefinedLiteral *Node) {
  switch (Node->getLiteralOperatorKind()) {
  case UserDefinedLiteral::LOK_Raw:
    OS << cast<StringLiteral>(Node->getArg(0)->IgnoreImpCasts())->getString();
    break;
  case UserDefinedLiteral::LOK_Template: {
    const auto *DRE = cast<DeclRefExpr>(Node->getCallee()->IgnoreImpCasts());
    const TemplateArgumentList *Args =
      cast<FunctionDecl>(DRE->getDecl())->getTemplateSpecializationArgs();
    assert(Args);

    if (Args->size() != 1) {
      OS << "operator\"\"" << Node->getUDSuffix()->getName();
      printTemplateArgumentList(OS, Args->asArray(), Policy);
      OS << "()";
      return;
    }

    const TemplateArgument &Pack = Args->get(0);
    for (const auto &P : Pack.pack_elements()) {
      char C = (char)P.getAsIntegral().getZExtValue();
      OS << C;
    }
    break;
  }
  case UserDefinedLiteral::LOK_Integer: {
    // Print integer literal without suffix.
    const auto *Int = cast<IntegerLiteral>(Node->getCookedLiteral());
    OS << Int->getValue().toString(10, /*isSigned*/false);
    break;
  }
  case UserDefinedLiteral::LOK_Floating: {
    // Print floating literal without suffix.
    auto *Float = cast<FloatingLiteral>(Node->getCookedLiteral());
    PrintFloatingLiteral(OS, Float, /*PrintSuffix=*/false);
    break;
  }
  case UserDefinedLiteral::LOK_String:
  case UserDefinedLiteral::LOK_Character:
    PrintExpr(Node->getCookedLiteral());
    break;
  }
  OS << Node->getUDSuffix()->getName();
}

void StmtPrinter::VisitCXXBoolLiteralExpr(CXXBoolLiteralExpr *Node) {
  OS << (Node->getValue() ? "true" : "false");
}

void StmtPrinter::VisitCXXNullPtrLiteralExpr(CXXNullPtrLiteralExpr *Node) {
  OS << "nullptr";
}

void StmtPrinter::VisitCXXThisExpr(CXXThisExpr *Node) {
  OS << "this";
}

void StmtPrinter::VisitCXXThrowExpr(CXXThrowExpr *Node) {
  if (!Node->getSubExpr())
    OS << "throw";
  else {
    OS << "throw ";
    PrintExpr(Node->getSubExpr());
  }
}

void StmtPrinter::VisitCXXDefaultArgExpr(CXXDefaultArgExpr *Node) {
  // Nothing to print: we picked up the default argument.
}

void StmtPrinter::VisitCXXDefaultInitExpr(CXXDefaultInitExpr *Node) {
  // Nothing to print: we picked up the default initializer.
}

void StmtPrinter::VisitCXXFunctionalCastExpr(CXXFunctionalCastExpr *Node) {
  Node->getType().print(OS, Policy);
  // If there are no parens, this is list-initialization, and the braces are
  // part of the syntax of the inner construct.
  if (Node->getLParenLoc().isValid())
    OS << "(";
  PrintExpr(Node->getSubExpr());
  if (Node->getLParenLoc().isValid())
    OS << ")";
}

void StmtPrinter::VisitCXXBindTemporaryExpr(CXXBindTemporaryExpr *Node) {
  PrintExpr(Node->getSubExpr());
}

void StmtPrinter::VisitCXXTemporaryObjectExpr(CXXTemporaryObjectExpr *Node) {
  Node->getType().print(OS, Policy);
  if (Node->isStdInitListInitialization())
    /* Nothing to do; braces are part of creating the std::initializer_list. */;
  else if (Node->isListInitialization())
    OS << "{";
  else
    OS << "(";
  for (CXXTemporaryObjectExpr::arg_iterator Arg = Node->arg_begin(),
                                         ArgEnd = Node->arg_end();
       Arg != ArgEnd; ++Arg) {
    if ((*Arg)->isDefaultArgument())
      break;
    if (Arg != Node->arg_begin())
      OS << ", ";
    PrintExpr(*Arg);
  }
  if (Node->isStdInitListInitialization())
    /* See above. */;
  else if (Node->isListInitialization())
    OS << "}";
  else
    OS << ")";
}

void StmtPrinter::VisitLambdaExpr(LambdaExpr *Node) {
  OS << '[';
  bool NeedComma = false;
  switch (Node->getCaptureDefault()) {
  case LCD_None:
    break;

  case LCD_ByCopy:
    OS << '=';
    NeedComma = true;
    break;

  case LCD_ByRef:
    OS << '&';
    NeedComma = true;
    break;
  }
  for (LambdaExpr::capture_iterator C = Node->explicit_capture_begin(),
                                 CEnd = Node->explicit_capture_end();
       C != CEnd;
       ++C) {
    if (C->capturesVLAType())
      continue;

    if (NeedComma)
      OS << ", ";
    NeedComma = true;

    switch (C->getCaptureKind()) {
    case LCK_This:
      OS << "this";
      break;

    case LCK_StarThis:
      OS << "*this";
      break;

    case LCK_ByRef:
      if (Node->getCaptureDefault() != LCD_ByRef || Node->isInitCapture(C))
        OS << '&';
      OS << C->getCapturedVar()->getName();
      break;

    case LCK_ByCopy:
      OS << C->getCapturedVar()->getName();
      break;

    case LCK_VLAType:
      llvm_unreachable("VLA type in explicit captures.");
    }

    if (Node->isInitCapture(C))
      PrintExpr(C->getCapturedVar()->getInit());
  }
  OS << ']';

  if (Node->hasExplicitParameters()) {
    OS << " (";
    CXXMethodDecl *Method = Node->getCallOperator();
    NeedComma = false;
    for (const auto *P : Method->parameters()) {
      if (NeedComma) {
        OS << ", ";
      } else {
        NeedComma = true;
      }
      std::string ParamStr = P->getNameAsString();
      P->getOriginalType().print(OS, Policy, ParamStr);
    }
    if (Method->isVariadic()) {
      if (NeedComma)
        OS << ", ";
      OS << "...";
    }
    OS << ')';

    if (Node->isMutable())
      OS << " mutable";

    auto *Proto = Method->getType()->getAs<FunctionProtoType>();
    Proto->printExceptionSpecification(OS, Policy);

    // FIXME: Attributes

    // Print the trailing return type if it was specified in the source.
    if (Node->hasExplicitResultType()) {
      OS << " -> ";
      Proto->getReturnType().print(OS, Policy);
    }
  }

  // Print the body.
  CompoundStmt *Body = Node->getBody();
  OS << ' ';
  PrintStmt(Body);
}

void StmtPrinter::VisitCXXScalarValueInitExpr(CXXScalarValueInitExpr *Node) {
  if (TypeSourceInfo *TSInfo = Node->getTypeSourceInfo())
    TSInfo->getType().print(OS, Policy);
  else
    Node->getType().print(OS, Policy);
  OS << "()";
}

void StmtPrinter::VisitCXXNewExpr(CXXNewExpr *E) {
  if (E->isGlobalNew())
    OS << "::";
  OS << "new ";
  unsigned NumPlace = E->getNumPlacementArgs();
  if (NumPlace > 0 && !isa<CXXDefaultArgExpr>(E->getPlacementArg(0))) {
    OS << "(";
    PrintExpr(E->getPlacementArg(0));
    for (unsigned i = 1; i < NumPlace; ++i) {
      if (isa<CXXDefaultArgExpr>(E->getPlacementArg(i)))
        break;
      OS << ", ";
      PrintExpr(E->getPlacementArg(i));
    }
    OS << ") ";
  }
  if (E->isParenTypeId())
    OS << "(";
  std::string TypeS;
  if (Expr *Size = E->getArraySize()) {
    llvm::raw_string_ostream s(TypeS);
    s << '[';
    Size->printPretty(s, Helper, Policy);
    s << ']';
  }
  E->getAllocatedType().print(OS, Policy, TypeS);
  if (E->isParenTypeId())
    OS << ")";

  CXXNewExpr::InitializationStyle InitStyle = E->getInitializationStyle();
  if (InitStyle) {
    if (InitStyle == CXXNewExpr::CallInit)
      OS << "(";
    PrintExpr(E->getInitializer());
    if (InitStyle == CXXNewExpr::CallInit)
      OS << ")";
  }
}

void StmtPrinter::VisitCXXDeleteExpr(CXXDeleteExpr *E) {
  if (E->isGlobalDelete())
    OS << "::";
  OS << "delete ";
  if (E->isArrayForm())
    OS << "[] ";
  PrintExpr(E->getArgument());
}

void StmtPrinter::VisitCXXPseudoDestructorExpr(CXXPseudoDestructorExpr *E) {
  PrintExpr(E->getBase());
  if (E->isArrow())
    OS << "->";
  else
    OS << '.';
  if (E->getQualifier())
    E->getQualifier()->print(OS, Policy);
  OS << "~";

  if (IdentifierInfo *II = E->getDestroyedTypeIdentifier())
    OS << II->getName();
  else
    E->getDestroyedType().print(OS, Policy);
}

void StmtPrinter::VisitCXXConstructExpr(CXXConstructExpr *E) {
  if (E->isListInitialization() && !E->isStdInitListInitialization())
    OS << "{";

  for (unsigned i = 0, e = E->getNumArgs(); i != e; ++i) {
    if (isa<CXXDefaultArgExpr>(E->getArg(i))) {
      // Don't print any defaulted arguments
      break;
    }

    if (i) OS << ", ";
    PrintExpr(E->getArg(i));
  }

  if (E->isListInitialization() && !E->isStdInitListInitialization())
    OS << "}";
}

void StmtPrinter::VisitCXXInheritedCtorInitExpr(CXXInheritedCtorInitExpr *E) {
  // Parens are printed by the surrounding context.
  OS << "<forwarded>";
}

void StmtPrinter::VisitCXXStdInitializerListExpr(CXXStdInitializerListExpr *E) {
  PrintExpr(E->getSubExpr());
}

void StmtPrinter::VisitExprWithCleanups(ExprWithCleanups *E) {
  // Just forward to the subexpression.
  PrintExpr(E->getSubExpr());
}

void
StmtPrinter::VisitCXXUnresolvedConstructExpr(
                                           CXXUnresolvedConstructExpr *Node) {
  Node->getTypeAsWritten().print(OS, Policy);
  OS << "(";
  for (CXXUnresolvedConstructExpr::arg_iterator Arg = Node->arg_begin(),
                                             ArgEnd = Node->arg_end();
       Arg != ArgEnd; ++Arg) {
    if (Arg != Node->arg_begin())
      OS << ", ";
    PrintExpr(*Arg);
  }
  OS << ")";
}

void StmtPrinter::VisitCXXDependentScopeMemberExpr(
                                         CXXDependentScopeMemberExpr *Node) {
  if (!Node->isImplicitAccess()) {
    PrintExpr(Node->getBase());
    OS << (Node->isArrow() ? "->" : ".");
  }
  if (NestedNameSpecifier *Qualifier = Node->getQualifier())
    Qualifier->print(OS, Policy);
  if (Node->hasTemplateKeyword())
    OS << "template ";
  OS << Node->getMemberNameInfo();
  if (Node->hasExplicitTemplateArgs())
    printTemplateArgumentList(OS, Node->template_arguments(), Policy);
}

void StmtPrinter::VisitUnresolvedMemberExpr(UnresolvedMemberExpr *Node) {
  if (!Node->isImplicitAccess()) {
    PrintExpr(Node->getBase());
    OS << (Node->isArrow() ? "->" : ".");
  }
  if (NestedNameSpecifier *Qualifier = Node->getQualifier())
    Qualifier->print(OS, Policy);
  if (Node->hasTemplateKeyword())
    OS << "template ";
  OS << Node->getMemberNameInfo();
  if (Node->hasExplicitTemplateArgs())
    printTemplateArgumentList(OS, Node->template_arguments(), Policy);
}

static const char *getTypeTraitName(TypeTrait TT) {
  switch (TT) {
#define TYPE_TRAIT_1(Spelling, Name, Key) \
case clang::UTT_##Name: return #Spelling;
#define TYPE_TRAIT_2(Spelling, Name, Key) \
case clang::BTT_##Name: return #Spelling;
#define TYPE_TRAIT_N(Spelling, Name, Key) \
  case clang::TT_##Name: return #Spelling;
#include "clang/Basic/TokenKinds.def"
  }
  llvm_unreachable("Type trait not covered by switch");
}

static const char *getTypeTraitName(ArrayTypeTrait ATT) {
  switch (ATT) {
  case ATT_ArrayRank:        return "__array_rank";
  case ATT_ArrayExtent:      return "__array_extent";
  }
  llvm_unreachable("Array type trait not covered by switch");
}

static const char *getExpressionTraitName(ExpressionTrait ET) {
  switch (ET) {
  case ET_IsLValueExpr:      return "__is_lvalue_expr";
  case ET_IsRValueExpr:      return "__is_rvalue_expr";
  }
  llvm_unreachable("Expression type trait not covered by switch");
}

void StmtPrinter::VisitTypeTraitExpr(TypeTraitExpr *E) {
  OS << getTypeTraitName(E->getTrait()) << "(";
  for (unsigned I = 0, N = E->getNumArgs(); I != N; ++I) {
    if (I > 0)
      OS << ", ";
    E->getArg(I)->getType().print(OS, Policy);
  }
  OS << ")";
}

void StmtPrinter::VisitArrayTypeTraitExpr(ArrayTypeTraitExpr *E) {
  OS << getTypeTraitName(E->getTrait()) << '(';
  E->getQueriedType().print(OS, Policy);
  OS << ')';
}

void StmtPrinter::VisitExpressionTraitExpr(ExpressionTraitExpr *E) {
  OS << getExpressionTraitName(E->getTrait()) << '(';
  PrintExpr(E->getQueriedExpression());
  OS << ')';
}

void StmtPrinter::VisitCXXNoexceptExpr(CXXNoexceptExpr *E) {
  OS << "noexcept(";
  PrintExpr(E->getOperand());
  OS << ")";
}

void StmtPrinter::VisitPackExpansionExpr(PackExpansionExpr *E) {
  PrintExpr(E->getPattern());
  OS << "...";
}

void StmtPrinter::VisitPackSelectionExpr(PackSelectionExpr *E) {
  OS << "__select(";
  PrintExpr(E->getPack());
  OS << ", ";
  PrintExpr(E->getSelector());
  OS << ")";
}

void StmtPrinter::VisitSizeOfPackExpr(SizeOfPackExpr *E) {
  OS << "sizeof...(" << *E->getPack() << ")";
}

void StmtPrinter::VisitSubstNonTypeTemplateParmPackExpr(
                                       SubstNonTypeTemplateParmPackExpr *Node) {
  OS << *Node->getParameterPack();
}

void StmtPrinter::VisitSubstNonTypeTemplateParmExpr(
                                       SubstNonTypeTemplateParmExpr *Node) {
  Visit(Node->getReplacement());
}

void StmtPrinter::VisitFunctionParmPackExpr(FunctionParmPackExpr *E) {
  OS << *E->getParameterPack();
}

void StmtPrinter::VisitMaterializeTemporaryExpr(MaterializeTemporaryExpr *Node){
  PrintExpr(Node->GetTemporaryExpr());
}

void StmtPrinter::VisitCXXFoldExpr(CXXFoldExpr *E) {
  OS << "(";
  if (E->getLHS()) {
    PrintExpr(E->getLHS());
    OS << " " << BinaryOperator::getOpcodeStr(E->getOperator()) << " ";
  }
  OS << "...";
  if (E->getRHS()) {
    OS << " " << BinaryOperator::getOpcodeStr(E->getOperator()) << " ";
    PrintExpr(E->getRHS());
  }
  OS << ")";
}

// C++ Coroutines TS

void StmtPrinter::VisitCoroutineBodyStmt(CoroutineBodyStmt *S) {
  Visit(S->getBody());
}

void StmtPrinter::VisitCoreturnStmt(CoreturnStmt *S) {
  OS << "co_return";
  if (S->getOperand()) {
    OS << " ";
    Visit(S->getOperand());
  }
  OS << ";";
}

void StmtPrinter::VisitCoawaitExpr(CoawaitExpr *S) {
  OS << "co_await ";
  PrintExpr(S->getOperand());
}

void StmtPrinter::VisitDependentCoawaitExpr(DependentCoawaitExpr *S) {
  OS << "co_await ";
  PrintExpr(S->getOperand());
}

void StmtPrinter::VisitCoyieldExpr(CoyieldExpr *S) {
  OS << "co_yield ";
  PrintExpr(S->getOperand());
}

void StmtPrinter::VisitCXXConstantExpr(CXXConstantExpr *S) {
  PrintExpr(S->getExpression());
}

void StmtPrinter::VisitCXXReflectExpr(CXXReflectExpr *S) {
  OS << "reflexpr(...)";
  #if 0
  OS << "reflexpr(";
  APValue Reflection = S->getValue();
  if (const Decl *D = getAsReflectedDeclaration(Reflection)) {
    if (const NamedDecl *ND = dyn_cast<NamedDecl>(D))
      OS << ND->getDeclName();
    else
      OS << "<non-printable>"; // FIXME: ???
  } else if (const Type *T = getAsReflectedType(Reflection)) {
    QualType(T, 0).print(OS, Policy);
  } else {
    llvm_unreachable("invalid reflection");
  }
  OS << ")";
  #endif
}

void StmtPrinter::VisitCXXReflectionReadQueryExpr(
                                                CXXReflectionReadQueryExpr *E) {
  OS << "__reflect(";
  for (unsigned i = 0; i < E->getNumArgs(); ++i) {
    PrintExpr(E->getArg(i));
    if (i + 1 != E->getNumArgs())
      OS << ", ";
  }
  OS << ')';
}

void StmtPrinter::VisitCXXReflectionWriteQueryExpr(
                                               CXXReflectionWriteQueryExpr *E) {
  OS << "__reflect_mod(";
  for (unsigned i = 0; i < E->getNumArgs(); ++i) {
    PrintExpr(E->getArg(i));
    if (i + 1 != E->getNumArgs())
      OS << ", ";
  }
  OS << ')';
}

void StmtPrinter::VisitCXXReflectPrintLiteralExpr(
                                                CXXReflectPrintLiteralExpr *E) {
  OS << "__reflect_print(";
  for (unsigned i = 0; i < E->getNumArgs(); ++i) {
    PrintExpr(E->getArg(i));
    if (i + 1 != E->getNumArgs())
      OS << ", ";
  }
  OS << ')';
}

void StmtPrinter::VisitCXXReflectPrintReflectionExpr(
                                             CXXReflectPrintReflectionExpr *E) {
  OS << "__reflect_pretty_print(";
  PrintExpr(E->getReflection());
  OS << ')';
}

void StmtPrinter::VisitCXXReflectDumpReflectionExpr(
                                              CXXReflectDumpReflectionExpr *E) {
  OS << "__reflect_dump(";
  PrintExpr(E->getReflection());
  OS << ')';
}

void StmtPrinter::VisitCXXCompilerErrorExpr(CXXCompilerErrorExpr *E) {
  OS << "__compiler_error(";
  PrintExpr(E->getMessage());
  OS << ')';
}

void StmtPrinter::VisitCXXUnreflexprExpr(CXXUnreflexprExpr *E) {
  OS << "unreflexpr(reflexpr(";
  PrintExpr(E->getReflectedDeclExpr());
  OS << "))";
}

void StmtPrinter::VisitCXXIdExprExpr(CXXIdExprExpr *E) {
  OS << "idexpr(...)"; // TODO Finish this
}

void StmtPrinter::VisitCXXReflectedIdExpr(CXXReflectedIdExpr *Node) {
  OS << "(. " << Node->getNameInfo() << " .)";
}

void StmtPrinter::VisitCXXValueOfExpr(CXXValueOfExpr *E) {
  OS << "valueof(...)"; // TODO Finish this
}

void StmtPrinter::VisitCXXConcatenateExpr(CXXConcatenateExpr *Node) {
  OS << "__concatenate" << '(';
  CXXConcatenateExpr::child_range Ch = Node->children();
  for (auto I = Ch.begin(); I != Ch.end(); ++I) {
    if (I != Ch.begin())
      OS << ", ";
    PrintStmt(*I);
  }
  OS << ')';
}

<<<<<<< HEAD
void StmtPrinter::VisitCXXFragmentExpr(CXXFragmentExpr *Node) {
 OS << "__fragment ";
 Node->getFragment()->getContent()->print(OS, Policy);
=======
void StmtPrinter::VisitCXXDependentVariadicReifierExpr(
  CXXDependentVariadicReifierExpr *E) {
  // TODO Finish this
  switch(E->getKeywordId()) {
  case tok::kw_valueof:
    OS << "valueof(...)";
    break;
  case tok::kw_idexpr:
    OS << "idexpr(...)";
    break;
  case tok::kw_unqualid:
    OS << "unqualid(...)";
    break;
  case tok::kw_typename:
    OS << "typename(...)";
    break;
  default:
    break;
  }
>>>>>>> 577c0ebf
}

// Obj-C

void StmtPrinter::VisitObjCStringLiteral(ObjCStringLiteral *Node) {
  OS << "@";
  VisitStringLiteral(Node->getString());
}

void StmtPrinter::VisitObjCBoxedExpr(ObjCBoxedExpr *E) {
  OS << "@";
  Visit(E->getSubExpr());
}

void StmtPrinter::VisitObjCArrayLiteral(ObjCArrayLiteral *E) {
  OS << "@[ ";
  ObjCArrayLiteral::child_range Ch = E->children();
  for (auto I = Ch.begin(), E = Ch.end(); I != E; ++I) {
    if (I != Ch.begin())
      OS << ", ";
    Visit(*I);
  }
  OS << " ]";
}

void StmtPrinter::VisitObjCDictionaryLiteral(ObjCDictionaryLiteral *E) {
  OS << "@{ ";
  for (unsigned I = 0, N = E->getNumElements(); I != N; ++I) {
    if (I > 0)
      OS << ", ";

    ObjCDictionaryElement Element = E->getKeyValueElement(I);
    Visit(Element.Key);
    OS << " : ";
    Visit(Element.Value);
    if (Element.isPackExpansion())
      OS << "...";
  }
  OS << " }";
}

void StmtPrinter::VisitObjCEncodeExpr(ObjCEncodeExpr *Node) {
  OS << "@encode(";
  Node->getEncodedType().print(OS, Policy);
  OS << ')';
}

void StmtPrinter::VisitObjCSelectorExpr(ObjCSelectorExpr *Node) {
  OS << "@selector(";
  Node->getSelector().print(OS);
  OS << ')';
}

void StmtPrinter::VisitObjCProtocolExpr(ObjCProtocolExpr *Node) {
  OS << "@protocol(" << *Node->getProtocol() << ')';
}

void StmtPrinter::VisitObjCMessageExpr(ObjCMessageExpr *Mess) {
  OS << "[";
  switch (Mess->getReceiverKind()) {
  case ObjCMessageExpr::Instance:
    PrintExpr(Mess->getInstanceReceiver());
    break;

  case ObjCMessageExpr::Class:
    Mess->getClassReceiver().print(OS, Policy);
    break;

  case ObjCMessageExpr::SuperInstance:
  case ObjCMessageExpr::SuperClass:
    OS << "Super";
    break;
  }

  OS << ' ';
  Selector selector = Mess->getSelector();
  if (selector.isUnarySelector()) {
    OS << selector.getNameForSlot(0);
  } else {
    for (unsigned i = 0, e = Mess->getNumArgs(); i != e; ++i) {
      if (i < selector.getNumArgs()) {
        if (i > 0) OS << ' ';
        if (selector.getIdentifierInfoForSlot(i))
          OS << selector.getIdentifierInfoForSlot(i)->getName() << ':';
        else
           OS << ":";
      }
      else OS << ", "; // Handle variadic methods.

      PrintExpr(Mess->getArg(i));
    }
  }
  OS << "]";
}

void StmtPrinter::VisitObjCBoolLiteralExpr(ObjCBoolLiteralExpr *Node) {
  OS << (Node->getValue() ? "__objc_yes" : "__objc_no");
}

void
StmtPrinter::VisitObjCIndirectCopyRestoreExpr(ObjCIndirectCopyRestoreExpr *E) {
  PrintExpr(E->getSubExpr());
}

void
StmtPrinter::VisitObjCBridgedCastExpr(ObjCBridgedCastExpr *E) {
  OS << '(' << E->getBridgeKindName();
  E->getType().print(OS, Policy);
  OS << ')';
  PrintExpr(E->getSubExpr());
}

void StmtPrinter::VisitBlockExpr(BlockExpr *Node) {
  BlockDecl *BD = Node->getBlockDecl();
  OS << "^";

  const FunctionType *AFT = Node->getFunctionType();

  if (isa<FunctionNoProtoType>(AFT)) {
    OS << "()";
  } else if (!BD->param_empty() || cast<FunctionProtoType>(AFT)->isVariadic()) {
    OS << '(';
    for (BlockDecl::param_iterator AI = BD->param_begin(),
         E = BD->param_end(); AI != E; ++AI) {
      if (AI != BD->param_begin()) OS << ", ";
      std::string ParamStr = (*AI)->getNameAsString();
      (*AI)->getType().print(OS, Policy, ParamStr);
    }

    const auto *FT = cast<FunctionProtoType>(AFT);
    if (FT->isVariadic()) {
      if (!BD->param_empty()) OS << ", ";
      OS << "...";
    }
    OS << ')';
  }
  OS << "{ }";
}

void StmtPrinter::VisitOpaqueValueExpr(OpaqueValueExpr *Node) {
  PrintExpr(Node->getSourceExpr());
}

void StmtPrinter::VisitTypoExpr(TypoExpr *Node) {
  // TODO: Print something reasonable for a TypoExpr, if necessary.
  llvm_unreachable("Cannot print TypoExpr nodes");
}

void StmtPrinter::VisitAsTypeExpr(AsTypeExpr *Node) {
  OS << "__builtin_astype(";
  PrintExpr(Node->getSrcExpr());
  OS << ", ";
  Node->getType().print(OS, Policy);
  OS << ")";
}

//===----------------------------------------------------------------------===//
// Stmt method implementations
//===----------------------------------------------------------------------===//

void Stmt::dumpPretty(const ASTContext &Context) const {
  printPretty(llvm::errs(), nullptr, PrintingPolicy(Context.getLangOpts()));
}

void Stmt::printPretty(raw_ostream &OS, PrinterHelper *Helper,
                       const PrintingPolicy &Policy, unsigned Indentation,
                       StringRef NL,
                       const ASTContext *Context) const {
  StmtPrinter P(OS, Helper, Policy, Indentation, NL, Context);
  P.Visit(const_cast<Stmt*>(this));
}

//===----------------------------------------------------------------------===//
// PrinterHelper
//===----------------------------------------------------------------------===//

// Implement virtual destructor.
PrinterHelper::~PrinterHelper() = default;<|MERGE_RESOLUTION|>--- conflicted
+++ resolved
@@ -2351,13 +2351,8 @@
   OS << ')';
 }
 
-<<<<<<< HEAD
-void StmtPrinter::VisitCXXFragmentExpr(CXXFragmentExpr *Node) {
- OS << "__fragment ";
- Node->getFragment()->getContent()->print(OS, Policy);
-=======
 void StmtPrinter::VisitCXXDependentVariadicReifierExpr(
-  CXXDependentVariadicReifierExpr *E) {
+    CXXDependentVariadicReifierExpr *E) {
   // TODO Finish this
   switch(E->getKeywordId()) {
   case tok::kw_valueof:
@@ -2375,7 +2370,11 @@
   default:
     break;
   }
->>>>>>> 577c0ebf
+}
+
+void StmtPrinter::VisitCXXFragmentExpr(CXXFragmentExpr *Node) {
+ OS << "__fragment ";
+ Node->getFragment()->getContent()->print(OS, Policy);
 }
 
 // Obj-C
