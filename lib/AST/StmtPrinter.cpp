--- conflicted
+++ resolved
@@ -395,37 +395,6 @@
     OS << "\n";
 }
 
-<<<<<<< HEAD
-void StmtPrinter::VisitCXXInjectionStmt(CXXInjectionStmt *Node) {
-  // FIXME: Actually print something meaningful.
-  Indent() << "-> ";
-  CXXInjectionContextSpecifier ContextSpecifier = Node->getContextSpecifier();
-  switch (ContextSpecifier.getContextKind()) {
-  case CXXInjectionContextSpecifier::CurrentContext:
-    break;
-
-  case CXXInjectionContextSpecifier::ParentNamespace:
-    OS << "namespace ";
-    break;
-
-  case CXXInjectionContextSpecifier::SpecifiedNamespace:
-    OS << "namespace(";
-    OS << *cast<NamespaceDecl>(ContextSpecifier.getSpecifiedNamespace());
-    OS << ") ";
-    break;
-  }
-
-  Visit(Node->getOperand());
-
-  if (Policy.IncludeNewlines) OS << "\n";
-}
-
-void StmtPrinter::VisitCXXBaseInjectionStmt(CXXBaseInjectionStmt *Node) {
-  // FIXME: Actually print something meaningful.
-  Indent() << "__inject_base( ... )";
-  if (Policy.IncludeNewlines) OS << "\n";
-}
-=======
 void StmtPrinter::VisitCXXPackExpansionStmt(CXXPackExpansionStmt *Node) {
   Indent() << "for... (";
   PrintingPolicy SubPolicy(Policy);
@@ -440,7 +409,35 @@
     OS << "\n";
 }
 
->>>>>>> 1f0c4897
+void StmtPrinter::VisitCXXInjectionStmt(CXXInjectionStmt *Node) {
+  // FIXME: Actually print something meaningful.
+  Indent() << "-> ";
+  CXXInjectionContextSpecifier ContextSpecifier = Node->getContextSpecifier();
+  switch (ContextSpecifier.getContextKind()) {
+  case CXXInjectionContextSpecifier::CurrentContext:
+    break;
+
+  case CXXInjectionContextSpecifier::ParentNamespace:
+    OS << "namespace ";
+    break;
+
+  case CXXInjectionContextSpecifier::SpecifiedNamespace:
+    OS << "namespace(";
+    OS << *cast<NamespaceDecl>(ContextSpecifier.getSpecifiedNamespace());
+    OS << ") ";
+    break;
+  }
+
+  Visit(Node->getOperand());
+
+  if (Policy.IncludeNewlines) OS << "\n";
+}
+
+void StmtPrinter::VisitCXXBaseInjectionStmt(CXXBaseInjectionStmt *Node) {
+  // FIXME: Actually print something meaningful.
+  Indent() << "__inject_base( ... )";
+  if (Policy.IncludeNewlines) OS << "\n";
+}
 
 void StmtPrinter::VisitMSDependentExistsStmt(MSDependentExistsStmt *Node) {
   Indent();
