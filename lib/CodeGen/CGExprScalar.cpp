--- conflicted
+++ resolved
@@ -469,7 +469,6 @@
     return CGF.getOrCreateOpaqueRValueMapping(E).getScalarVal();
   }
 
-<<<<<<< HEAD
   Value *emitConstant(const CodeGenFunction::ConstantEmission &Constant,
                       Expr *E) {
     assert(Constant && "not a constant");
@@ -485,8 +484,6 @@
     return CGF.EmitConstantValue(E->getValue(), E->getType());
   }
 
-=======
->>>>>>> 58546904
   // l-values.
   Value *VisitDeclRefExpr(DeclRefExpr *E) {
     if (CodeGenFunction::ConstantEmission Constant = CGF.tryEmitAsConstant(E))
@@ -2259,23 +2256,13 @@
                                          CE->getExprLoc());
   }
 
-<<<<<<< HEAD
   case CK_ReflectionToBoolean:
     llvm_unreachable("reflection emitted as runtime value");
 
-  case CK_ZeroToOCLEvent: {
-    assert(DestTy->isEventT() && "CK_ZeroToOCLEvent cast on non-event type");
-    return llvm::Constant::getNullValue(ConvertType(DestTy));
-  }
-
-  case CK_ZeroToOCLQueue: {
-    assert(DestTy->isQueueT() && "CK_ZeroToOCLQueue cast on non queue_t type");
-=======
   case CK_ZeroToOCLOpaqueType: {
     assert((DestTy->isEventT() || DestTy->isQueueT() ||
             DestTy->isOCLIntelSubgroupAVCType()) &&
            "CK_ZeroToOCLEvent cast on non-event type");
->>>>>>> 58546904
     return llvm::Constant::getNullValue(ConvertType(DestTy));
   }
 
