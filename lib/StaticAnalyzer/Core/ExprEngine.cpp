//===- ExprEngine.cpp - Path-Sensitive Expression-Level Dataflow ----------===//
//
// Part of the LLVM Project, under the Apache License v2.0 with LLVM Exceptions.
// See https://llvm.org/LICENSE.txt for license information.
// SPDX-License-Identifier: Apache-2.0 WITH LLVM-exception
//
//===----------------------------------------------------------------------===//
//
//  This file defines a meta-engine for path-sensitive dataflow analysis that
//  is built on GREngine, but provides the boilerplate to execute transfer
//  functions and build the ExplodedGraph at the expression level.
//
//===----------------------------------------------------------------------===//

#include "clang/StaticAnalyzer/Core/PathSensitive/ExprEngine.h"
#include "PrettyStackTraceLocationContext.h"
#include "clang/AST/ASTContext.h"
#include "clang/AST/Decl.h"
#include "clang/AST/DeclBase.h"
#include "clang/AST/DeclCXX.h"
#include "clang/AST/DeclObjC.h"
#include "clang/AST/Expr.h"
#include "clang/AST/ExprCXX.h"
#include "clang/AST/ExprObjC.h"
#include "clang/AST/ParentMap.h"
#include "clang/AST/PrettyPrinter.h"
#include "clang/AST/Stmt.h"
#include "clang/AST/StmtCXX.h"
#include "clang/AST/StmtObjC.h"
#include "clang/AST/Type.h"
#include "clang/Analysis/AnalysisDeclContext.h"
#include "clang/Analysis/CFG.h"
#include "clang/Analysis/ConstructionContext.h"
#include "clang/Analysis/ProgramPoint.h"
#include "clang/Basic/IdentifierTable.h"
#include "clang/Basic/LLVM.h"
#include "clang/Basic/LangOptions.h"
#include "clang/Basic/PrettyStackTrace.h"
#include "clang/Basic/SourceLocation.h"
#include "clang/Basic/SourceManager.h"
#include "clang/Basic/Specifiers.h"
#include "clang/StaticAnalyzer/Core/AnalyzerOptions.h"
#include "clang/StaticAnalyzer/Core/BugReporter/BugReporter.h"
#include "clang/StaticAnalyzer/Core/BugReporter/BugType.h"
#include "clang/StaticAnalyzer/Core/CheckerManager.h"
#include "clang/StaticAnalyzer/Core/PathSensitive/AnalysisManager.h"
#include "clang/StaticAnalyzer/Core/PathSensitive/CallEvent.h"
#include "clang/StaticAnalyzer/Core/PathSensitive/ConstraintManager.h"
#include "clang/StaticAnalyzer/Core/PathSensitive/CoreEngine.h"
#include "clang/StaticAnalyzer/Core/PathSensitive/ExplodedGraph.h"
#include "clang/StaticAnalyzer/Core/PathSensitive/LoopUnrolling.h"
#include "clang/StaticAnalyzer/Core/PathSensitive/LoopWidening.h"
#include "clang/StaticAnalyzer/Core/PathSensitive/MemRegion.h"
#include "clang/StaticAnalyzer/Core/PathSensitive/ProgramState.h"
#include "clang/StaticAnalyzer/Core/PathSensitive/ProgramStateTrait.h"
#include "clang/StaticAnalyzer/Core/PathSensitive/ProgramState_Fwd.h"
#include "clang/StaticAnalyzer/Core/PathSensitive/SValBuilder.h"
#include "clang/StaticAnalyzer/Core/PathSensitive/SVals.h"
#include "clang/StaticAnalyzer/Core/PathSensitive/Store.h"
#include "clang/StaticAnalyzer/Core/PathSensitive/SymExpr.h"
#include "clang/StaticAnalyzer/Core/PathSensitive/SymbolManager.h"
#include "llvm/ADT/APSInt.h"
#include "llvm/ADT/DenseMap.h"
#include "llvm/ADT/ImmutableMap.h"
#include "llvm/ADT/ImmutableSet.h"
#include "llvm/ADT/Optional.h"
#include "llvm/ADT/SmallVector.h"
#include "llvm/ADT/Statistic.h"
#include "llvm/Support/Casting.h"
#include "llvm/Support/Compiler.h"
#include "llvm/Support/DOTGraphTraits.h"
#include "llvm/Support/ErrorHandling.h"
#include "llvm/Support/GraphWriter.h"
#include "llvm/Support/SaveAndRestore.h"
#include "llvm/Support/raw_ostream.h"
#include <cassert>
#include <cstdint>
#include <memory>
#include <string>
#include <tuple>
#include <utility>
#include <vector>

using namespace clang;
using namespace ento;

#define DEBUG_TYPE "ExprEngine"

STATISTIC(NumRemoveDeadBindings,
            "The # of times RemoveDeadBindings is called");
STATISTIC(NumMaxBlockCountReached,
            "The # of aborted paths due to reaching the maximum block count in "
            "a top level function");
STATISTIC(NumMaxBlockCountReachedInInlined,
            "The # of aborted paths due to reaching the maximum block count in "
            "an inlined function");
STATISTIC(NumTimesRetriedWithoutInlining,
            "The # of times we re-evaluated a call without inlining");

//===----------------------------------------------------------------------===//
// Internal program state traits.
//===----------------------------------------------------------------------===//

namespace {

// When modeling a C++ constructor, for a variety of reasons we need to track
// the location of the object for the duration of its ConstructionContext.
// ObjectsUnderConstruction maps statements within the construction context
// to the object's location, so that on every such statement the location
// could have been retrieved.

/// ConstructedObjectKey is used for being able to find the path-sensitive
/// memory region of a freshly constructed object while modeling the AST node
/// that syntactically represents the object that is being constructed.
/// Semantics of such nodes may sometimes require access to the region that's
/// not otherwise present in the program state, or to the very fact that
/// the construction context was present and contained references to these
/// AST nodes.
class ConstructedObjectKey {
  typedef std::pair<ConstructionContextItem, const LocationContext *>
      ConstructedObjectKeyImpl;

  const ConstructedObjectKeyImpl Impl;

  const void *getAnyASTNodePtr() const {
    if (const Stmt *S = getItem().getStmtOrNull())
      return S;
    else
      return getItem().getCXXCtorInitializer();
  }

public:
  explicit ConstructedObjectKey(const ConstructionContextItem &Item,
                       const LocationContext *LC)
      : Impl(Item, LC) {}

  const ConstructionContextItem &getItem() const { return Impl.first; }
  const LocationContext *getLocationContext() const { return Impl.second; }

  ASTContext &getASTContext() const {
    return getLocationContext()->getDecl()->getASTContext();
  }

  void print(llvm::raw_ostream &OS, PrinterHelper *Helper, PrintingPolicy &PP) {
    OS << "(LC" << getLocationContext()->getID() << ',';
    if (const Stmt *S = getItem().getStmtOrNull())
      OS << 'S' << S->getID(getASTContext());
    else
      OS << 'I' << getItem().getCXXCtorInitializer()->getID(getASTContext());
    OS << ',' << getItem().getKindAsString();
    if (getItem().getKind() == ConstructionContextItem::ArgumentKind)
      OS << " #" << getItem().getIndex();
    OS << ") ";
    if (const Stmt *S = getItem().getStmtOrNull()) {
      S->printPretty(OS, Helper, PP);
    } else {
      const CXXCtorInitializer *I = getItem().getCXXCtorInitializer();
      OS << I->getAnyMember()->getNameAsString();
    }
  }

  void Profile(llvm::FoldingSetNodeID &ID) const {
    ID.Add(Impl.first);
    ID.AddPointer(Impl.second);
  }

  bool operator==(const ConstructedObjectKey &RHS) const {
    return Impl == RHS.Impl;
  }

  bool operator<(const ConstructedObjectKey &RHS) const {
    return Impl < RHS.Impl;
  }
};
} // namespace

typedef llvm::ImmutableMap<ConstructedObjectKey, SVal>
    ObjectsUnderConstructionMap;
REGISTER_TRAIT_WITH_PROGRAMSTATE(ObjectsUnderConstruction,
                                 ObjectsUnderConstructionMap)

//===----------------------------------------------------------------------===//
// Engine construction and deletion.
//===----------------------------------------------------------------------===//

static const char* TagProviderName = "ExprEngine";

ExprEngine::ExprEngine(cross_tu::CrossTranslationUnitContext &CTU,
                       AnalysisManager &mgr,
                       SetOfConstDecls *VisitedCalleesIn,
                       FunctionSummariesTy *FS,
                       InliningModes HowToInlineIn)
    : CTU(CTU), AMgr(mgr),
      AnalysisDeclContexts(mgr.getAnalysisDeclContextManager()),
      Engine(*this, FS, mgr.getAnalyzerOptions()), G(Engine.getGraph()),
      StateMgr(getContext(), mgr.getStoreManagerCreator(),
               mgr.getConstraintManagerCreator(), G.getAllocator(),
               this),
      SymMgr(StateMgr.getSymbolManager()),
      MRMgr(StateMgr.getRegionManager()),
      svalBuilder(StateMgr.getSValBuilder()),
      ObjCNoRet(mgr.getASTContext()),
      BR(mgr, *this),
      VisitedCallees(VisitedCalleesIn),
      HowToInline(HowToInlineIn)
  {
  unsigned TrimInterval = mgr.options.GraphTrimInterval;
  if (TrimInterval != 0) {
    // Enable eager node reclamation when constructing the ExplodedGraph.
    G.enableNodeReclamation(TrimInterval);
  }
}

ExprEngine::~ExprEngine() {
  BR.FlushReports();
}

//===----------------------------------------------------------------------===//
// Utility methods.
//===----------------------------------------------------------------------===//

ProgramStateRef ExprEngine::getInitialState(const LocationContext *InitLoc) {
  ProgramStateRef state = StateMgr.getInitialState(InitLoc);
  const Decl *D = InitLoc->getDecl();

  // Preconditions.
  // FIXME: It would be nice if we had a more general mechanism to add
  // such preconditions.  Some day.
  do {
    if (const auto *FD = dyn_cast<FunctionDecl>(D)) {
      // Precondition: the first argument of 'main' is an integer guaranteed
      //  to be > 0.
      const IdentifierInfo *II = FD->getIdentifier();
      if (!II || !(II->getName() == "main" && FD->getNumParams() > 0))
        break;

      const ParmVarDecl *PD = FD->getParamDecl(0);
      QualType T = PD->getType();
      const auto *BT = dyn_cast<BuiltinType>(T);
      if (!BT || !BT->isInteger())
        break;

      const MemRegion *R = state->getRegion(PD, InitLoc);
      if (!R)
        break;

      SVal V = state->getSVal(loc::MemRegionVal(R));
      SVal Constraint_untested = evalBinOp(state, BO_GT, V,
                                           svalBuilder.makeZeroVal(T),
                                           svalBuilder.getConditionType());

      Optional<DefinedOrUnknownSVal> Constraint =
          Constraint_untested.getAs<DefinedOrUnknownSVal>();

      if (!Constraint)
        break;

      if (ProgramStateRef newState = state->assume(*Constraint, true))
        state = newState;
    }
    break;
  }
  while (false);

  if (const auto *MD = dyn_cast<ObjCMethodDecl>(D)) {
    // Precondition: 'self' is always non-null upon entry to an Objective-C
    // method.
    const ImplicitParamDecl *SelfD = MD->getSelfDecl();
    const MemRegion *R = state->getRegion(SelfD, InitLoc);
    SVal V = state->getSVal(loc::MemRegionVal(R));

    if (Optional<Loc> LV = V.getAs<Loc>()) {
      // Assume that the pointer value in 'self' is non-null.
      state = state->assume(*LV, true);
      assert(state && "'self' cannot be null");
    }
  }

  if (const auto *MD = dyn_cast<CXXMethodDecl>(D)) {
    if (!MD->isStatic()) {
      // Precondition: 'this' is always non-null upon entry to the
      // top-level function.  This is our starting assumption for
      // analyzing an "open" program.
      const StackFrameContext *SFC = InitLoc->getStackFrame();
      if (SFC->getParent() == nullptr) {
        loc::MemRegionVal L = svalBuilder.getCXXThis(MD, SFC);
        SVal V = state->getSVal(L);
        if (Optional<Loc> LV = V.getAs<Loc>()) {
          state = state->assume(*LV, true);
          assert(state && "'this' cannot be null");
        }
      }
    }
  }

  return state;
}

ProgramStateRef ExprEngine::createTemporaryRegionIfNeeded(
    ProgramStateRef State, const LocationContext *LC,
    const Expr *InitWithAdjustments, const Expr *Result,
    const SubRegion **OutRegionWithAdjustments) {
  // FIXME: This function is a hack that works around the quirky AST
  // we're often having with respect to C++ temporaries. If only we modelled
  // the actual execution order of statements properly in the CFG,
  // all the hassle with adjustments would not be necessary,
  // and perhaps the whole function would be removed.
  SVal InitValWithAdjustments = State->getSVal(InitWithAdjustments, LC);
  if (!Result) {
    // If we don't have an explicit result expression, we're in "if needed"
    // mode. Only create a region if the current value is a NonLoc.
    if (!InitValWithAdjustments.getAs<NonLoc>()) {
      if (OutRegionWithAdjustments)
        *OutRegionWithAdjustments = nullptr;
      return State;
    }
    Result = InitWithAdjustments;
  } else {
    // We need to create a region no matter what. For sanity, make sure we don't
    // try to stuff a Loc into a non-pointer temporary region.
    assert(!InitValWithAdjustments.getAs<Loc>() ||
           Loc::isLocType(Result->getType()) ||
           Result->getType()->isMemberPointerType());
  }

  ProgramStateManager &StateMgr = State->getStateManager();
  MemRegionManager &MRMgr = StateMgr.getRegionManager();
  StoreManager &StoreMgr = StateMgr.getStoreManager();

  // MaterializeTemporaryExpr may appear out of place, after a few field and
  // base-class accesses have been made to the object, even though semantically
  // it is the whole object that gets materialized and lifetime-extended.
  //
  // For example:
  //
  //   `-MaterializeTemporaryExpr
  //     `-MemberExpr
  //       `-CXXTemporaryObjectExpr
  //
  // instead of the more natural
  //
  //   `-MemberExpr
  //     `-MaterializeTemporaryExpr
  //       `-CXXTemporaryObjectExpr
  //
  // Use the usual methods for obtaining the expression of the base object,
  // and record the adjustments that we need to make to obtain the sub-object
  // that the whole expression 'Ex' refers to. This trick is usual,
  // in the sense that CodeGen takes a similar route.

  SmallVector<const Expr *, 2> CommaLHSs;
  SmallVector<SubobjectAdjustment, 2> Adjustments;

  const Expr *Init = InitWithAdjustments->skipRValueSubobjectAdjustments(
      CommaLHSs, Adjustments);

  // Take the region for Init, i.e. for the whole object. If we do not remember
  // the region in which the object originally was constructed, come up with
  // a new temporary region out of thin air and copy the contents of the object
  // (which are currently present in the Environment, because Init is an rvalue)
  // into that region. This is not correct, but it is better than nothing.
  const TypedValueRegion *TR = nullptr;
  if (const auto *MT = dyn_cast<MaterializeTemporaryExpr>(Result)) {
    if (Optional<SVal> V = getObjectUnderConstruction(State, MT, LC)) {
      State = finishObjectConstruction(State, MT, LC);
      State = State->BindExpr(Result, LC, *V);
      return State;
    } else {
      StorageDuration SD = MT->getStorageDuration();
      // If this object is bound to a reference with static storage duration, we
      // put it in a different region to prevent "address leakage" warnings.
      if (SD == SD_Static || SD == SD_Thread) {
        TR = MRMgr.getCXXStaticTempObjectRegion(Init);
      } else {
        TR = MRMgr.getCXXTempObjectRegion(Init, LC);
      }
    }
  } else {
    TR = MRMgr.getCXXTempObjectRegion(Init, LC);
  }

  SVal Reg = loc::MemRegionVal(TR);
  SVal BaseReg = Reg;

  // Make the necessary adjustments to obtain the sub-object.
  for (auto I = Adjustments.rbegin(), E = Adjustments.rend(); I != E; ++I) {
    const SubobjectAdjustment &Adj = *I;
    switch (Adj.Kind) {
    case SubobjectAdjustment::DerivedToBaseAdjustment:
      Reg = StoreMgr.evalDerivedToBase(Reg, Adj.DerivedToBase.BasePath);
      break;
    case SubobjectAdjustment::FieldAdjustment:
      Reg = StoreMgr.getLValueField(Adj.Field, Reg);
      break;
    case SubobjectAdjustment::MemberPointerAdjustment:
      // FIXME: Unimplemented.
      State = State->invalidateRegions(Reg, InitWithAdjustments,
                                       currBldrCtx->blockCount(), LC, true,
                                       nullptr, nullptr, nullptr);
      return State;
    }
  }

  // What remains is to copy the value of the object to the new region.
  // FIXME: In other words, what we should always do is copy value of the
  // Init expression (which corresponds to the bigger object) to the whole
  // temporary region TR. However, this value is often no longer present
  // in the Environment. If it has disappeared, we instead invalidate TR.
  // Still, what we can do is assign the value of expression Ex (which
  // corresponds to the sub-object) to the TR's sub-region Reg. At least,
  // values inside Reg would be correct.
  SVal InitVal = State->getSVal(Init, LC);
  if (InitVal.isUnknown()) {
    InitVal = getSValBuilder().conjureSymbolVal(Result, LC, Init->getType(),
                                                currBldrCtx->blockCount());
    State = State->bindLoc(BaseReg.castAs<Loc>(), InitVal, LC, false);

    // Then we'd need to take the value that certainly exists and bind it
    // over.
    if (InitValWithAdjustments.isUnknown()) {
      // Try to recover some path sensitivity in case we couldn't
      // compute the value.
      InitValWithAdjustments = getSValBuilder().conjureSymbolVal(
          Result, LC, InitWithAdjustments->getType(),
          currBldrCtx->blockCount());
    }
    State =
        State->bindLoc(Reg.castAs<Loc>(), InitValWithAdjustments, LC, false);
  } else {
    State = State->bindLoc(BaseReg.castAs<Loc>(), InitVal, LC, false);
  }

  // The result expression would now point to the correct sub-region of the
  // newly created temporary region. Do this last in order to getSVal of Init
  // correctly in case (Result == Init).
  if (Result->isGLValue()) {
    State = State->BindExpr(Result, LC, Reg);
  } else {
    State = State->BindExpr(Result, LC, InitValWithAdjustments);
  }

  // Notify checkers once for two bindLoc()s.
  State = processRegionChange(State, TR, LC);

  if (OutRegionWithAdjustments)
    *OutRegionWithAdjustments = cast<SubRegion>(Reg.getAsRegion());
  return State;
}

ProgramStateRef
ExprEngine::addObjectUnderConstruction(ProgramStateRef State,
                                       const ConstructionContextItem &Item,
                                       const LocationContext *LC, SVal V) {
  ConstructedObjectKey Key(Item, LC->getStackFrame());
  // FIXME: Currently the state might already contain the marker due to
  // incorrect handling of temporaries bound to default parameters.
  assert(!State->get<ObjectsUnderConstruction>(Key) ||
         Key.getItem().getKind() ==
             ConstructionContextItem::TemporaryDestructorKind);
  return State->set<ObjectsUnderConstruction>(Key, V);
}

Optional<SVal>
ExprEngine::getObjectUnderConstruction(ProgramStateRef State,
                                       const ConstructionContextItem &Item,
                                       const LocationContext *LC) {
  ConstructedObjectKey Key(Item, LC->getStackFrame());
  return Optional<SVal>::create(State->get<ObjectsUnderConstruction>(Key));
}

ProgramStateRef
ExprEngine::finishObjectConstruction(ProgramStateRef State,
                                     const ConstructionContextItem &Item,
                                     const LocationContext *LC) {
  ConstructedObjectKey Key(Item, LC->getStackFrame());
  assert(State->contains<ObjectsUnderConstruction>(Key));
  return State->remove<ObjectsUnderConstruction>(Key);
}

ProgramStateRef ExprEngine::elideDestructor(ProgramStateRef State,
                                            const CXXBindTemporaryExpr *BTE,
                                            const LocationContext *LC) {
  ConstructedObjectKey Key({BTE, /*IsElided=*/true}, LC);
  // FIXME: Currently the state might already contain the marker due to
  // incorrect handling of temporaries bound to default parameters.
  return State->set<ObjectsUnderConstruction>(Key, UnknownVal());
}

ProgramStateRef
ExprEngine::cleanupElidedDestructor(ProgramStateRef State,
                                    const CXXBindTemporaryExpr *BTE,
                                    const LocationContext *LC) {
  ConstructedObjectKey Key({BTE, /*IsElided=*/true}, LC);
  assert(State->contains<ObjectsUnderConstruction>(Key));
  return State->remove<ObjectsUnderConstruction>(Key);
}

bool ExprEngine::isDestructorElided(ProgramStateRef State,
                                    const CXXBindTemporaryExpr *BTE,
                                    const LocationContext *LC) {
  ConstructedObjectKey Key({BTE, /*IsElided=*/true}, LC);
  return State->contains<ObjectsUnderConstruction>(Key);
}

bool ExprEngine::areAllObjectsFullyConstructed(ProgramStateRef State,
                                               const LocationContext *FromLC,
                                               const LocationContext *ToLC) {
  const LocationContext *LC = FromLC;
  while (LC != ToLC) {
    assert(LC && "ToLC must be a parent of FromLC!");
    for (auto I : State->get<ObjectsUnderConstruction>())
      if (I.first.getLocationContext() == LC)
        return false;

    LC = LC->getParent();
  }
  return true;
}


//===----------------------------------------------------------------------===//
// Top-level transfer function logic (Dispatcher).
//===----------------------------------------------------------------------===//

/// evalAssume - Called by ConstraintManager. Used to call checker-specific
///  logic for handling assumptions on symbolic values.
ProgramStateRef ExprEngine::processAssume(ProgramStateRef state,
                                              SVal cond, bool assumption) {
  return getCheckerManager().runCheckersForEvalAssume(state, cond, assumption);
}

ProgramStateRef
ExprEngine::processRegionChanges(ProgramStateRef state,
                                 const InvalidatedSymbols *invalidated,
                                 ArrayRef<const MemRegion *> Explicits,
                                 ArrayRef<const MemRegion *> Regions,
                                 const LocationContext *LCtx,
                                 const CallEvent *Call) {
  return getCheckerManager().runCheckersForRegionChanges(state, invalidated,
                                                         Explicits, Regions,
                                                         LCtx, Call);
}

static void printObjectsUnderConstructionForContext(raw_ostream &Out,
                                                    ProgramStateRef State,
                                                    const char *NL,
                                                    const LocationContext *LC) {
  PrintingPolicy PP =
      LC->getAnalysisDeclContext()->getASTContext().getPrintingPolicy();
  for (auto I : State->get<ObjectsUnderConstruction>()) {
    ConstructedObjectKey Key = I.first;
    SVal Value = I.second;
    if (Key.getLocationContext() != LC)
      continue;
    Key.print(Out, nullptr, PP);
    Out << " : " << Value << NL;
  }
}

void ExprEngine::printState(raw_ostream &Out, ProgramStateRef State,
                            const char *NL, const char *Sep,
                            const LocationContext *LCtx) {
  if (LCtx) {
    if (!State->get<ObjectsUnderConstruction>().isEmpty()) {
      Out << Sep << "Objects under construction:" << NL;

      LCtx->dumpStack(Out, "", NL, Sep, [&](const LocationContext *LC) {
        printObjectsUnderConstructionForContext(Out, State, NL, LC);
      });
    }
  }

  getCheckerManager().runCheckersForPrintState(Out, State, NL, Sep);
}

void ExprEngine::processEndWorklist() {
  getCheckerManager().runCheckersForEndAnalysis(G, BR, *this);
}

void ExprEngine::processCFGElement(const CFGElement E, ExplodedNode *Pred,
                                   unsigned StmtIdx, NodeBuilderContext *Ctx) {
  PrettyStackTraceLocationContext CrashInfo(Pred->getLocationContext());
  currStmtIdx = StmtIdx;
  currBldrCtx = Ctx;

  switch (E.getKind()) {
    case CFGElement::Statement:
    case CFGElement::Constructor:
    case CFGElement::CXXRecordTypedCall:
      ProcessStmt(E.castAs<CFGStmt>().getStmt(), Pred);
      return;
    case CFGElement::Initializer:
      ProcessInitializer(E.castAs<CFGInitializer>(), Pred);
      return;
    case CFGElement::NewAllocator:
      ProcessNewAllocator(E.castAs<CFGNewAllocator>().getAllocatorExpr(),
                          Pred);
      return;
    case CFGElement::AutomaticObjectDtor:
    case CFGElement::DeleteDtor:
    case CFGElement::BaseDtor:
    case CFGElement::MemberDtor:
    case CFGElement::TemporaryDtor:
      ProcessImplicitDtor(E.castAs<CFGImplicitDtor>(), Pred);
      return;
    case CFGElement::LoopExit:
      ProcessLoopExit(E.castAs<CFGLoopExit>().getLoopStmt(), Pred);
      return;
    case CFGElement::LifetimeEnds:
    case CFGElement::ScopeBegin:
    case CFGElement::ScopeEnd:
      return;
  }
}

static bool shouldRemoveDeadBindings(AnalysisManager &AMgr,
                                     const Stmt *S,
                                     const ExplodedNode *Pred,
                                     const LocationContext *LC) {
  // Are we never purging state values?
  if (AMgr.options.AnalysisPurgeOpt == PurgeNone)
    return false;

  // Is this the beginning of a basic block?
  if (Pred->getLocation().getAs<BlockEntrance>())
    return true;

  // Is this on a non-expression?
  if (!isa<Expr>(S))
    return true;

  // Run before processing a call.
  if (CallEvent::isCallStmt(S))
    return true;

  // Is this an expression that is consumed by another expression?  If so,
  // postpone cleaning out the state.
  ParentMap &PM = LC->getAnalysisDeclContext()->getParentMap();
  return !PM.isConsumedExpr(cast<Expr>(S));
}

void ExprEngine::removeDead(ExplodedNode *Pred, ExplodedNodeSet &Out,
                            const Stmt *ReferenceStmt,
                            const LocationContext *LC,
                            const Stmt *DiagnosticStmt,
                            ProgramPoint::Kind K) {
  assert((K == ProgramPoint::PreStmtPurgeDeadSymbolsKind ||
          ReferenceStmt == nullptr || isa<ReturnStmt>(ReferenceStmt))
          && "PostStmt is not generally supported by the SymbolReaper yet");
  assert(LC && "Must pass the current (or expiring) LocationContext");

  if (!DiagnosticStmt) {
    DiagnosticStmt = ReferenceStmt;
    assert(DiagnosticStmt && "Required for clearing a LocationContext");
  }

  NumRemoveDeadBindings++;
  ProgramStateRef CleanedState = Pred->getState();

  // LC is the location context being destroyed, but SymbolReaper wants a
  // location context that is still live. (If this is the top-level stack
  // frame, this will be null.)
  if (!ReferenceStmt) {
    assert(K == ProgramPoint::PostStmtPurgeDeadSymbolsKind &&
           "Use PostStmtPurgeDeadSymbolsKind for clearing a LocationContext");
    LC = LC->getParent();
  }

  const StackFrameContext *SFC = LC ? LC->getStackFrame() : nullptr;
  SymbolReaper SymReaper(SFC, ReferenceStmt, SymMgr, getStoreManager());

  for (auto I : CleanedState->get<ObjectsUnderConstruction>()) {
    if (SymbolRef Sym = I.second.getAsSymbol())
      SymReaper.markLive(Sym);
    if (const MemRegion *MR = I.second.getAsRegion())
      SymReaper.markLive(MR);
  }

  getCheckerManager().runCheckersForLiveSymbols(CleanedState, SymReaper);

  // Create a state in which dead bindings are removed from the environment
  // and the store. TODO: The function should just return new env and store,
  // not a new state.
  CleanedState = StateMgr.removeDeadBindings(CleanedState, SFC, SymReaper);

  // Process any special transfer function for dead symbols.
  // A tag to track convenience transitions, which can be removed at cleanup.
  static SimpleProgramPointTag cleanupTag(TagProviderName, "Clean Node");
  // Call checkers with the non-cleaned state so that they could query the
  // values of the soon to be dead symbols.
  ExplodedNodeSet CheckedSet;
  getCheckerManager().runCheckersForDeadSymbols(CheckedSet, Pred, SymReaper,
                                                DiagnosticStmt, *this, K);

  // For each node in CheckedSet, generate CleanedNodes that have the
  // environment, the store, and the constraints cleaned up but have the
  // user-supplied states as the predecessors.
  StmtNodeBuilder Bldr(CheckedSet, Out, *currBldrCtx);
  for (const auto I : CheckedSet) {
    ProgramStateRef CheckerState = I->getState();

    // The constraint manager has not been cleaned up yet, so clean up now.
    CheckerState =
        getConstraintManager().removeDeadBindings(CheckerState, SymReaper);

    assert(StateMgr.haveEqualEnvironments(CheckerState, Pred->getState()) &&
           "Checkers are not allowed to modify the Environment as a part of "
           "checkDeadSymbols processing.");
    assert(StateMgr.haveEqualStores(CheckerState, Pred->getState()) &&
           "Checkers are not allowed to modify the Store as a part of "
           "checkDeadSymbols processing.");

    // Create a state based on CleanedState with CheckerState GDM and
    // generate a transition to that state.
    ProgramStateRef CleanedCheckerSt =
        StateMgr.getPersistentStateWithGDM(CleanedState, CheckerState);
    Bldr.generateNode(DiagnosticStmt, I, CleanedCheckerSt, &cleanupTag, K);
  }
}

void ExprEngine::ProcessStmt(const Stmt *currStmt, ExplodedNode *Pred) {
  // Reclaim any unnecessary nodes in the ExplodedGraph.
  G.reclaimRecentlyAllocatedNodes();

  PrettyStackTraceLoc CrashInfo(getContext().getSourceManager(),
                                currStmt->getBeginLoc(),
                                "Error evaluating statement");

  // Remove dead bindings and symbols.
  ExplodedNodeSet CleanedStates;
  if (shouldRemoveDeadBindings(AMgr, currStmt, Pred,
                               Pred->getLocationContext())) {
    removeDead(Pred, CleanedStates, currStmt,
                                    Pred->getLocationContext());
  } else
    CleanedStates.Add(Pred);

  // Visit the statement.
  ExplodedNodeSet Dst;
  for (const auto I : CleanedStates) {
    ExplodedNodeSet DstI;
    // Visit the statement.
    Visit(currStmt, I, DstI);
    Dst.insert(DstI);
  }

  // Enqueue the new nodes onto the work list.
  Engine.enqueue(Dst, currBldrCtx->getBlock(), currStmtIdx);
}

void ExprEngine::ProcessLoopExit(const Stmt* S, ExplodedNode *Pred) {
  PrettyStackTraceLoc CrashInfo(getContext().getSourceManager(),
                                S->getBeginLoc(),
                                "Error evaluating end of the loop");
  ExplodedNodeSet Dst;
  Dst.Add(Pred);
  NodeBuilder Bldr(Pred, Dst, *currBldrCtx);
  ProgramStateRef NewState = Pred->getState();

  if(AMgr.options.ShouldUnrollLoops)
    NewState = processLoopEnd(S, NewState);

  LoopExit PP(S, Pred->getLocationContext());
  Bldr.generateNode(PP, NewState, Pred);
  // Enqueue the new nodes onto the work list.
  Engine.enqueue(Dst, currBldrCtx->getBlock(), currStmtIdx);
}

void ExprEngine::ProcessInitializer(const CFGInitializer CFGInit,
                                    ExplodedNode *Pred) {
  const CXXCtorInitializer *BMI = CFGInit.getInitializer();
  const Expr *Init = BMI->getInit()->IgnoreImplicit();
  const LocationContext *LC = Pred->getLocationContext();

  PrettyStackTraceLoc CrashInfo(getContext().getSourceManager(),
                                BMI->getSourceLocation(),
                                "Error evaluating initializer");

  // We don't clean up dead bindings here.
  const auto *stackFrame = cast<StackFrameContext>(Pred->getLocationContext());
  const auto *decl = cast<CXXConstructorDecl>(stackFrame->getDecl());

  ProgramStateRef State = Pred->getState();
  SVal thisVal = State->getSVal(svalBuilder.getCXXThis(decl, stackFrame));

  ExplodedNodeSet Tmp;
  SVal FieldLoc;

  // Evaluate the initializer, if necessary
  if (BMI->isAnyMemberInitializer()) {
    // Constructors build the object directly in the field,
    // but non-objects must be copied in from the initializer.
    if (getObjectUnderConstruction(State, BMI, LC)) {
      // The field was directly constructed, so there is no need to bind.
      // But we still need to stop tracking the object under construction.
      State = finishObjectConstruction(State, BMI, LC);
      NodeBuilder Bldr(Pred, Tmp, *currBldrCtx);
      PostStore PS(Init, LC, /*Loc*/ nullptr, /*tag*/ nullptr);
      Bldr.generateNode(PS, State, Pred);
    } else {
      const ValueDecl *Field;
      if (BMI->isIndirectMemberInitializer()) {
        Field = BMI->getIndirectMember();
        FieldLoc = State->getLValue(BMI->getIndirectMember(), thisVal);
      } else {
        Field = BMI->getMember();
        FieldLoc = State->getLValue(BMI->getMember(), thisVal);
      }

      SVal InitVal;
      if (Init->getType()->isArrayType()) {
        // Handle arrays of trivial type. We can represent this with a
        // primitive load/copy from the base array region.
        const ArraySubscriptExpr *ASE;
        while ((ASE = dyn_cast<ArraySubscriptExpr>(Init)))
          Init = ASE->getBase()->IgnoreImplicit();

        SVal LValue = State->getSVal(Init, stackFrame);
        if (!Field->getType()->isReferenceType())
          if (Optional<Loc> LValueLoc = LValue.getAs<Loc>())
            InitVal = State->getSVal(*LValueLoc);

        // If we fail to get the value for some reason, use a symbolic value.
        if (InitVal.isUnknownOrUndef()) {
          SValBuilder &SVB = getSValBuilder();
          InitVal = SVB.conjureSymbolVal(BMI->getInit(), stackFrame,
                                         Field->getType(),
                                         currBldrCtx->blockCount());
        }
      } else {
        InitVal = State->getSVal(BMI->getInit(), stackFrame);
      }

      PostInitializer PP(BMI, FieldLoc.getAsRegion(), stackFrame);
      evalBind(Tmp, Init, Pred, FieldLoc, InitVal, /*isInit=*/true, &PP);
    }
  } else {
    assert(BMI->isBaseInitializer() || BMI->isDelegatingInitializer());
    Tmp.insert(Pred);
    // We already did all the work when visiting the CXXConstructExpr.
  }

  // Construct PostInitializer nodes whether the state changed or not,
  // so that the diagnostics don't get confused.
  PostInitializer PP(BMI, FieldLoc.getAsRegion(), stackFrame);
  ExplodedNodeSet Dst;
  NodeBuilder Bldr(Tmp, Dst, *currBldrCtx);
  for (const auto I : Tmp) {
    ProgramStateRef State = I->getState();
    Bldr.generateNode(PP, State, I);
  }

  // Enqueue the new nodes onto the work list.
  Engine.enqueue(Dst, currBldrCtx->getBlock(), currStmtIdx);
}

void ExprEngine::ProcessImplicitDtor(const CFGImplicitDtor D,
                                     ExplodedNode *Pred) {
  ExplodedNodeSet Dst;
  switch (D.getKind()) {
  case CFGElement::AutomaticObjectDtor:
    ProcessAutomaticObjDtor(D.castAs<CFGAutomaticObjDtor>(), Pred, Dst);
    break;
  case CFGElement::BaseDtor:
    ProcessBaseDtor(D.castAs<CFGBaseDtor>(), Pred, Dst);
    break;
  case CFGElement::MemberDtor:
    ProcessMemberDtor(D.castAs<CFGMemberDtor>(), Pred, Dst);
    break;
  case CFGElement::TemporaryDtor:
    ProcessTemporaryDtor(D.castAs<CFGTemporaryDtor>(), Pred, Dst);
    break;
  case CFGElement::DeleteDtor:
    ProcessDeleteDtor(D.castAs<CFGDeleteDtor>(), Pred, Dst);
    break;
  default:
    llvm_unreachable("Unexpected dtor kind.");
  }

  // Enqueue the new nodes onto the work list.
  Engine.enqueue(Dst, currBldrCtx->getBlock(), currStmtIdx);
}

void ExprEngine::ProcessNewAllocator(const CXXNewExpr *NE,
                                     ExplodedNode *Pred) {
  ExplodedNodeSet Dst;
  AnalysisManager &AMgr = getAnalysisManager();
  AnalyzerOptions &Opts = AMgr.options;
  // TODO: We're not evaluating allocators for all cases just yet as
  // we're not handling the return value correctly, which causes false
  // positives when the alpha.cplusplus.NewDeleteLeaks check is on.
  if (Opts.MayInlineCXXAllocator)
    VisitCXXNewAllocatorCall(NE, Pred, Dst);
  else {
    NodeBuilder Bldr(Pred, Dst, *currBldrCtx);
    const LocationContext *LCtx = Pred->getLocationContext();
    PostImplicitCall PP(NE->getOperatorNew(), NE->getBeginLoc(), LCtx);
    Bldr.generateNode(PP, Pred->getState(), Pred);
  }
  Engine.enqueue(Dst, currBldrCtx->getBlock(), currStmtIdx);
}

void ExprEngine::ProcessAutomaticObjDtor(const CFGAutomaticObjDtor Dtor,
                                         ExplodedNode *Pred,
                                         ExplodedNodeSet &Dst) {
  const VarDecl *varDecl = Dtor.getVarDecl();
  QualType varType = varDecl->getType();

  ProgramStateRef state = Pred->getState();
  SVal dest = state->getLValue(varDecl, Pred->getLocationContext());
  const MemRegion *Region = dest.castAs<loc::MemRegionVal>().getRegion();

  if (varType->isReferenceType()) {
    const MemRegion *ValueRegion = state->getSVal(Region).getAsRegion();
    if (!ValueRegion) {
      // FIXME: This should not happen. The language guarantees a presence
      // of a valid initializer here, so the reference shall not be undefined.
      // It seems that we're calling destructors over variables that
      // were not initialized yet.
      return;
    }
    Region = ValueRegion->getBaseRegion();
    varType = cast<TypedValueRegion>(Region)->getValueType();
  }

  // FIXME: We need to run the same destructor on every element of the array.
  // This workaround will just run the first destructor (which will still
  // invalidate the entire array).
  EvalCallOptions CallOpts;
  Region = makeZeroElementRegion(state, loc::MemRegionVal(Region), varType,
                                 CallOpts.IsArrayCtorOrDtor).getAsRegion();

  VisitCXXDestructor(varType, Region, Dtor.getTriggerStmt(), /*IsBase=*/ false,
                     Pred, Dst, CallOpts);
}

void ExprEngine::ProcessDeleteDtor(const CFGDeleteDtor Dtor,
                                   ExplodedNode *Pred,
                                   ExplodedNodeSet &Dst) {
  ProgramStateRef State = Pred->getState();
  const LocationContext *LCtx = Pred->getLocationContext();
  const CXXDeleteExpr *DE = Dtor.getDeleteExpr();
  const Stmt *Arg = DE->getArgument();
  QualType DTy = DE->getDestroyedType();
  SVal ArgVal = State->getSVal(Arg, LCtx);

  // If the argument to delete is known to be a null value,
  // don't run destructor.
  if (State->isNull(ArgVal).isConstrainedTrue()) {
    QualType BTy = getContext().getBaseElementType(DTy);
    const CXXRecordDecl *RD = BTy->getAsCXXRecordDecl();
    const CXXDestructorDecl *Dtor = RD->getDestructor();

    PostImplicitCall PP(Dtor, DE->getBeginLoc(), LCtx);
    NodeBuilder Bldr(Pred, Dst, *currBldrCtx);
    Bldr.generateNode(PP, Pred->getState(), Pred);
    return;
  }

  EvalCallOptions CallOpts;
  const MemRegion *ArgR = ArgVal.getAsRegion();
  if (DE->isArrayForm()) {
    // FIXME: We need to run the same destructor on every element of the array.
    // This workaround will just run the first destructor (which will still
    // invalidate the entire array).
    CallOpts.IsArrayCtorOrDtor = true;
    // Yes, it may even be a multi-dimensional array.
    while (const auto *AT = getContext().getAsArrayType(DTy))
      DTy = AT->getElementType();
    if (ArgR)
      ArgR = getStoreManager().GetElementZeroRegion(cast<SubRegion>(ArgR), DTy);
  }

  VisitCXXDestructor(DTy, ArgR, DE, /*IsBase=*/false, Pred, Dst, CallOpts);
}

void ExprEngine::ProcessBaseDtor(const CFGBaseDtor D,
                                 ExplodedNode *Pred, ExplodedNodeSet &Dst) {
  const LocationContext *LCtx = Pred->getLocationContext();

  const auto *CurDtor = cast<CXXDestructorDecl>(LCtx->getDecl());
  Loc ThisPtr = getSValBuilder().getCXXThis(CurDtor,
                                            LCtx->getStackFrame());
  SVal ThisVal = Pred->getState()->getSVal(ThisPtr);

  // Create the base object region.
  const CXXBaseSpecifier *Base = D.getBaseSpecifier();
  QualType BaseTy = Base->getType();
  SVal BaseVal = getStoreManager().evalDerivedToBase(ThisVal, BaseTy,
                                                     Base->isVirtual());

  VisitCXXDestructor(BaseTy, BaseVal.castAs<loc::MemRegionVal>().getRegion(),
                     CurDtor->getBody(), /*IsBase=*/ true, Pred, Dst, {});
}

void ExprEngine::ProcessMemberDtor(const CFGMemberDtor D,
                                   ExplodedNode *Pred, ExplodedNodeSet &Dst) {
  const FieldDecl *Member = D.getFieldDecl();
  QualType T = Member->getType();
  ProgramStateRef State = Pred->getState();
  const LocationContext *LCtx = Pred->getLocationContext();

  const auto *CurDtor = cast<CXXDestructorDecl>(LCtx->getDecl());
  Loc ThisVal = getSValBuilder().getCXXThis(CurDtor,
                                            LCtx->getStackFrame());
  SVal FieldVal =
      State->getLValue(Member, State->getSVal(ThisVal).castAs<Loc>());

  // FIXME: We need to run the same destructor on every element of the array.
  // This workaround will just run the first destructor (which will still
  // invalidate the entire array).
  EvalCallOptions CallOpts;
  FieldVal = makeZeroElementRegion(State, FieldVal, T,
                                   CallOpts.IsArrayCtorOrDtor);

  VisitCXXDestructor(T, FieldVal.castAs<loc::MemRegionVal>().getRegion(),
                     CurDtor->getBody(), /*IsBase=*/false, Pred, Dst, CallOpts);
}

void ExprEngine::ProcessTemporaryDtor(const CFGTemporaryDtor D,
                                      ExplodedNode *Pred,
                                      ExplodedNodeSet &Dst) {
  const CXXBindTemporaryExpr *BTE = D.getBindTemporaryExpr();
  ProgramStateRef State = Pred->getState();
  const LocationContext *LC = Pred->getLocationContext();
  const MemRegion *MR = nullptr;

  if (Optional<SVal> V =
          getObjectUnderConstruction(State, D.getBindTemporaryExpr(),
                                     Pred->getLocationContext())) {
    // FIXME: Currently we insert temporary destructors for default parameters,
    // but we don't insert the constructors, so the entry in
    // ObjectsUnderConstruction may be missing.
    State = finishObjectConstruction(State, D.getBindTemporaryExpr(),
                                     Pred->getLocationContext());
    MR = V->getAsRegion();
  }

  // If copy elision has occurred, and the constructor corresponding to the
  // destructor was elided, we need to skip the destructor as well.
  if (isDestructorElided(State, BTE, LC)) {
    State = cleanupElidedDestructor(State, BTE, LC);
    NodeBuilder Bldr(Pred, Dst, *currBldrCtx);
    PostImplicitCall PP(D.getDestructorDecl(getContext()),
                        D.getBindTemporaryExpr()->getBeginLoc(),
                        Pred->getLocationContext());
    Bldr.generateNode(PP, State, Pred);
    return;
  }

  ExplodedNodeSet CleanDtorState;
  StmtNodeBuilder StmtBldr(Pred, CleanDtorState, *currBldrCtx);
  StmtBldr.generateNode(D.getBindTemporaryExpr(), Pred, State);

  QualType T = D.getBindTemporaryExpr()->getSubExpr()->getType();
  // FIXME: Currently CleanDtorState can be empty here due to temporaries being
  // bound to default parameters.
  assert(CleanDtorState.size() <= 1);
  ExplodedNode *CleanPred =
      CleanDtorState.empty() ? Pred : *CleanDtorState.begin();

  EvalCallOptions CallOpts;
  CallOpts.IsTemporaryCtorOrDtor = true;
  if (!MR) {
    CallOpts.IsCtorOrDtorWithImproperlyModeledTargetRegion = true;

    // If we have no MR, we still need to unwrap the array to avoid destroying
    // the whole array at once. Regardless, we'd eventually need to model array
    // destructors properly, element-by-element.
    while (const ArrayType *AT = getContext().getAsArrayType(T)) {
      T = AT->getElementType();
      CallOpts.IsArrayCtorOrDtor = true;
    }
  } else {
    // We'd eventually need to makeZeroElementRegion() trick here,
    // but for now we don't have the respective construction contexts,
    // so MR would always be null in this case. Do nothing for now.
  }
  VisitCXXDestructor(T, MR, D.getBindTemporaryExpr(),
                     /*IsBase=*/false, CleanPred, Dst, CallOpts);
}

void ExprEngine::processCleanupTemporaryBranch(const CXXBindTemporaryExpr *BTE,
                                               NodeBuilderContext &BldCtx,
                                               ExplodedNode *Pred,
                                               ExplodedNodeSet &Dst,
                                               const CFGBlock *DstT,
                                               const CFGBlock *DstF) {
  BranchNodeBuilder TempDtorBuilder(Pred, Dst, BldCtx, DstT, DstF);
  ProgramStateRef State = Pred->getState();
  const LocationContext *LC = Pred->getLocationContext();
  if (getObjectUnderConstruction(State, BTE, LC)) {
    TempDtorBuilder.markInfeasible(false);
    TempDtorBuilder.generateNode(State, true, Pred);
  } else {
    TempDtorBuilder.markInfeasible(true);
    TempDtorBuilder.generateNode(State, false, Pred);
  }
}

void ExprEngine::VisitCXXBindTemporaryExpr(const CXXBindTemporaryExpr *BTE,
                                           ExplodedNodeSet &PreVisit,
                                           ExplodedNodeSet &Dst) {
  // This is a fallback solution in case we didn't have a construction
  // context when we were constructing the temporary. Otherwise the map should
  // have been populated there.
  if (!getAnalysisManager().options.ShouldIncludeTemporaryDtorsInCFG) {
    // In case we don't have temporary destructors in the CFG, do not mark
    // the initialization - we would otherwise never clean it up.
    Dst = PreVisit;
    return;
  }
  StmtNodeBuilder StmtBldr(PreVisit, Dst, *currBldrCtx);
  for (ExplodedNode *Node : PreVisit) {
    ProgramStateRef State = Node->getState();
    const LocationContext *LC = Node->getLocationContext();
    if (!getObjectUnderConstruction(State, BTE, LC)) {
      // FIXME: Currently the state might also already contain the marker due to
      // incorrect handling of temporaries bound to default parameters; for
      // those, we currently skip the CXXBindTemporaryExpr but rely on adding
      // temporary destructor nodes.
      State = addObjectUnderConstruction(State, BTE, LC, UnknownVal());
    }
    StmtBldr.generateNode(BTE, Node, State);
  }
}

ProgramStateRef ExprEngine::escapeValue(ProgramStateRef State, SVal V,
                                        PointerEscapeKind K) const {
  class CollectReachableSymbolsCallback final : public SymbolVisitor {
    InvalidatedSymbols Symbols;

  public:
    explicit CollectReachableSymbolsCallback(ProgramStateRef) {}

    const InvalidatedSymbols &getSymbols() const { return Symbols; }

    bool VisitSymbol(SymbolRef Sym) override {
      Symbols.insert(Sym);
      return true;
    }
  };

  const CollectReachableSymbolsCallback &Scanner =
      State->scanReachableSymbols<CollectReachableSymbolsCallback>(V);
  return getCheckerManager().runCheckersForPointerEscape(
      State, Scanner.getSymbols(), /*CallEvent*/ nullptr, K, nullptr);
}

void ExprEngine::Visit(const Stmt *S, ExplodedNode *Pred,
                       ExplodedNodeSet &DstTop) {
  PrettyStackTraceLoc CrashInfo(getContext().getSourceManager(),
                                S->getBeginLoc(), "Error evaluating statement");
  ExplodedNodeSet Dst;
  StmtNodeBuilder Bldr(Pred, DstTop, *currBldrCtx);

  assert(!isa<Expr>(S) || S == cast<Expr>(S)->IgnoreParens());

  switch (S->getStmtClass()) {
    // C++, OpenMP and ARC stuff we don't support yet.
    case Expr::ObjCIndirectCopyRestoreExprClass:
    case Stmt::CXXDependentScopeMemberExprClass:
    case Stmt::CXXInheritedCtorInitExprClass:
    case Stmt::CXXTryStmtClass:
    case Stmt::CXXTypeidExprClass:
    case Stmt::CXXUuidofExprClass:
    case Stmt::CXXFoldExprClass:
    case Stmt::CXXConstantExprClass:
    case Stmt::CXXReflectExprClass:
    case Stmt::CXXInvalidReflectionExprClass:
    case Stmt::CXXReflectionReadQueryExprClass:
<<<<<<< HEAD
    case Stmt::CXXReflectionWriteQueryExprClass:
=======
>>>>>>> d22092a2
    case Stmt::CXXReflectPrintLiteralExprClass:
    case Stmt::CXXReflectPrintReflectionExprClass:
    case Stmt::CXXReflectDumpReflectionExprClass:
    case Stmt::CXXCompilerErrorExprClass:
    case Stmt::CXXIdExprExprClass:
    case Stmt::CXXReflectedIdExprClass:
    case Stmt::CXXValueOfExprClass:
    case Stmt::CXXConcatenateExprClass:
    case Stmt::CXXDependentVariadicReifierExprClass:
    case Stmt::CXXExpansionStmtClass:
    case Stmt::MSPropertyRefExprClass:
    case Stmt::MSPropertySubscriptExprClass:
    case Stmt::CXXUnresolvedConstructExprClass:
    case Stmt::DependentScopeDeclRefExprClass:
    case Stmt::ArrayTypeTraitExprClass:
    case Stmt::ExpressionTraitExprClass:
    case Stmt::UnresolvedLookupExprClass:
    case Stmt::UnresolvedMemberExprClass:
    case Stmt::TypoExprClass:
    case Stmt::CXXNoexceptExprClass:
    case Stmt::PackExpansionExprClass:
    case Stmt::PackSelectionExprClass:
    case Stmt::SubstNonTypeTemplateParmPackExprClass:
    case Stmt::FunctionParmPackExprClass:
    case Stmt::CoroutineBodyStmtClass:
    case Stmt::CoawaitExprClass:
    case Stmt::DependentCoawaitExprClass:
    case Stmt::CoreturnStmtClass:
    case Stmt::CoyieldExprClass:
    case Stmt::SEHTryStmtClass:
    case Stmt::SEHExceptStmtClass:
    case Stmt::SEHLeaveStmtClass:
    case Stmt::SEHFinallyStmtClass:
    case Stmt::OMPParallelDirectiveClass:
    case Stmt::OMPSimdDirectiveClass:
    case Stmt::OMPForDirectiveClass:
    case Stmt::OMPForSimdDirectiveClass:
    case Stmt::OMPSectionsDirectiveClass:
    case Stmt::OMPSectionDirectiveClass:
    case Stmt::OMPSingleDirectiveClass:
    case Stmt::OMPMasterDirectiveClass:
    case Stmt::OMPCriticalDirectiveClass:
    case Stmt::OMPParallelForDirectiveClass:
    case Stmt::OMPParallelForSimdDirectiveClass:
    case Stmt::OMPParallelSectionsDirectiveClass:
    case Stmt::OMPTaskDirectiveClass:
    case Stmt::OMPTaskyieldDirectiveClass:
    case Stmt::OMPBarrierDirectiveClass:
    case Stmt::OMPTaskwaitDirectiveClass:
    case Stmt::OMPTaskgroupDirectiveClass:
    case Stmt::OMPFlushDirectiveClass:
    case Stmt::OMPOrderedDirectiveClass:
    case Stmt::OMPAtomicDirectiveClass:
    case Stmt::OMPTargetDirectiveClass:
    case Stmt::OMPTargetDataDirectiveClass:
    case Stmt::OMPTargetEnterDataDirectiveClass:
    case Stmt::OMPTargetExitDataDirectiveClass:
    case Stmt::OMPTargetParallelDirectiveClass:
    case Stmt::OMPTargetParallelForDirectiveClass:
    case Stmt::OMPTargetUpdateDirectiveClass:
    case Stmt::OMPTeamsDirectiveClass:
    case Stmt::OMPCancellationPointDirectiveClass:
    case Stmt::OMPCancelDirectiveClass:
    case Stmt::OMPTaskLoopDirectiveClass:
    case Stmt::OMPTaskLoopSimdDirectiveClass:
    case Stmt::OMPDistributeDirectiveClass:
    case Stmt::OMPDistributeParallelForDirectiveClass:
    case Stmt::OMPDistributeParallelForSimdDirectiveClass:
    case Stmt::OMPDistributeSimdDirectiveClass:
    case Stmt::OMPTargetParallelForSimdDirectiveClass:
    case Stmt::OMPTargetSimdDirectiveClass:
    case Stmt::OMPTeamsDistributeDirectiveClass:
    case Stmt::OMPTeamsDistributeSimdDirectiveClass:
    case Stmt::OMPTeamsDistributeParallelForSimdDirectiveClass:
    case Stmt::OMPTeamsDistributeParallelForDirectiveClass:
    case Stmt::OMPTargetTeamsDirectiveClass:
    case Stmt::OMPTargetTeamsDistributeDirectiveClass:
    case Stmt::OMPTargetTeamsDistributeParallelForDirectiveClass:
    case Stmt::OMPTargetTeamsDistributeParallelForSimdDirectiveClass:
    case Stmt::OMPTargetTeamsDistributeSimdDirectiveClass:
    case Stmt::CapturedStmtClass:
    case Stmt::CXXFragmentExprClass:
    case Stmt::CXXInjectionStmtClass:
    case Stmt::CXXBaseInjectionStmtClass:
    {
      const ExplodedNode *node = Bldr.generateSink(S, Pred, Pred->getState());
      Engine.addAbortedBlock(node, currBldrCtx->getBlock());
      break;
    }

    case Stmt::ParenExprClass:
      llvm_unreachable("ParenExprs already handled.");
    case Stmt::GenericSelectionExprClass:
      llvm_unreachable("GenericSelectionExprs already handled.");
    // Cases that should never be evaluated simply because they shouldn't
    // appear in the CFG.
    case Stmt::BreakStmtClass:
    case Stmt::CaseStmtClass:
    case Stmt::CompoundStmtClass:
    case Stmt::ContinueStmtClass:
    case Stmt::CXXForRangeStmtClass:
    case Stmt::DefaultStmtClass:
    case Stmt::DoStmtClass:
    case Stmt::ForStmtClass:
    case Stmt::GotoStmtClass:
    case Stmt::IfStmtClass:
    case Stmt::IndirectGotoStmtClass:
    case Stmt::LabelStmtClass:
    case Stmt::NoStmtClass:
    case Stmt::NullStmtClass:
    case Stmt::SwitchStmtClass:
    case Stmt::WhileStmtClass:
    case Expr::MSDependentExistsStmtClass:
      llvm_unreachable("Stmt should not be in analyzer evaluation loop");

    case Stmt::ObjCSubscriptRefExprClass:
    case Stmt::ObjCPropertyRefExprClass:
      llvm_unreachable("These are handled by PseudoObjectExpr");

    case Stmt::GNUNullExprClass: {
      // GNU __null is a pointer-width integer, not an actual pointer.
      ProgramStateRef state = Pred->getState();
      state = state->BindExpr(S, Pred->getLocationContext(),
                              svalBuilder.makeIntValWithPtrWidth(0, false));
      Bldr.generateNode(S, Pred, state);
      break;
    }

    case Stmt::ObjCAtSynchronizedStmtClass:
      Bldr.takeNodes(Pred);
      VisitObjCAtSynchronizedStmt(cast<ObjCAtSynchronizedStmt>(S), Pred, Dst);
      Bldr.addNodes(Dst);
      break;

    case Expr::ConstantExprClass:
    case Stmt::ExprWithCleanupsClass:
      // Handled due to fully linearised CFG.
      break;

    case Stmt::CXXBindTemporaryExprClass: {
      Bldr.takeNodes(Pred);
      ExplodedNodeSet PreVisit;
      getCheckerManager().runCheckersForPreStmt(PreVisit, Pred, S, *this);
      ExplodedNodeSet Next;
      VisitCXXBindTemporaryExpr(cast<CXXBindTemporaryExpr>(S), PreVisit, Next);
      getCheckerManager().runCheckersForPostStmt(Dst, Next, S, *this);
      Bldr.addNodes(Dst);
      break;
    }

    // Cases not handled yet; but will handle some day.
    case Stmt::DesignatedInitExprClass:
    case Stmt::DesignatedInitUpdateExprClass:
    case Stmt::ArrayInitLoopExprClass:
    case Stmt::ArrayInitIndexExprClass:
    case Stmt::ExtVectorElementExprClass:
    case Stmt::ImaginaryLiteralClass:
    case Stmt::ObjCAtCatchStmtClass:
    case Stmt::ObjCAtFinallyStmtClass:
    case Stmt::ObjCAtTryStmtClass:
    case Stmt::ObjCAutoreleasePoolStmtClass:
    case Stmt::ObjCEncodeExprClass:
    case Stmt::ObjCIsaExprClass:
    case Stmt::ObjCProtocolExprClass:
    case Stmt::ObjCSelectorExprClass:
    case Stmt::ParenListExprClass:
    case Stmt::ShuffleVectorExprClass:
    case Stmt::ConvertVectorExprClass:
    case Stmt::VAArgExprClass:
    case Stmt::CUDAKernelCallExprClass:
    case Stmt::OpaqueValueExprClass:
    case Stmt::AsTypeExprClass:
      // Fall through.

    // Cases we intentionally don't evaluate, since they don't need
    // to be explicitly evaluated.
    case Stmt::PredefinedExprClass:
    case Stmt::AddrLabelExprClass:
    case Stmt::AttributedStmtClass:
    case Stmt::IntegerLiteralClass:
    case Stmt::FixedPointLiteralClass:
    case Stmt::CharacterLiteralClass:
    case Stmt::ImplicitValueInitExprClass:
    case Stmt::CXXScalarValueInitExprClass:
    case Stmt::CXXBoolLiteralExprClass:
    case Stmt::ObjCBoolLiteralExprClass:
    case Stmt::ObjCAvailabilityCheckExprClass:
    case Stmt::FloatingLiteralClass:
    case Stmt::NoInitExprClass:
    case Stmt::SizeOfPackExprClass:
    case Stmt::StringLiteralClass:
    case Stmt::ObjCStringLiteralClass:
    case Stmt::CXXPseudoDestructorExprClass:
    case Stmt::SubstNonTypeTemplateParmExprClass:
    case Stmt::CXXNullPtrLiteralExprClass:
    case Stmt::OMPArraySectionExprClass:
    case Stmt::TypeTraitExprClass: {
      Bldr.takeNodes(Pred);
      ExplodedNodeSet preVisit;
      getCheckerManager().runCheckersForPreStmt(preVisit, Pred, S, *this);
      getCheckerManager().runCheckersForPostStmt(Dst, preVisit, S, *this);
      Bldr.addNodes(Dst);
      break;
    }

    case Stmt::CXXDefaultArgExprClass:
    case Stmt::CXXDefaultInitExprClass: {
      Bldr.takeNodes(Pred);
      ExplodedNodeSet PreVisit;
      getCheckerManager().runCheckersForPreStmt(PreVisit, Pred, S, *this);

      ExplodedNodeSet Tmp;
      StmtNodeBuilder Bldr2(PreVisit, Tmp, *currBldrCtx);

      const Expr *ArgE;
      if (const auto *DefE = dyn_cast<CXXDefaultArgExpr>(S))
        ArgE = DefE->getExpr();
      else if (const auto *DefE = dyn_cast<CXXDefaultInitExpr>(S))
        ArgE = DefE->getExpr();
      else
        llvm_unreachable("unknown constant wrapper kind");

      bool IsTemporary = false;
      if (const auto *MTE = dyn_cast<MaterializeTemporaryExpr>(ArgE)) {
        ArgE = MTE->GetTemporaryExpr();
        IsTemporary = true;
      }

      Optional<SVal> ConstantVal = svalBuilder.getConstantVal(ArgE);
      if (!ConstantVal)
        ConstantVal = UnknownVal();

      const LocationContext *LCtx = Pred->getLocationContext();
      for (const auto I : PreVisit) {
        ProgramStateRef State = I->getState();
        State = State->BindExpr(S, LCtx, *ConstantVal);
        if (IsTemporary)
          State = createTemporaryRegionIfNeeded(State, LCtx,
                                                cast<Expr>(S),
                                                cast<Expr>(S));
        Bldr2.generateNode(S, I, State);
      }

      getCheckerManager().runCheckersForPostStmt(Dst, Tmp, S, *this);
      Bldr.addNodes(Dst);
      break;
    }

    // Cases we evaluate as opaque expressions, conjuring a symbol.
    case Stmt::CXXStdInitializerListExprClass:
    case Expr::ObjCArrayLiteralClass:
    case Expr::ObjCDictionaryLiteralClass:
    case Expr::ObjCBoxedExprClass: {
      Bldr.takeNodes(Pred);

      ExplodedNodeSet preVisit;
      getCheckerManager().runCheckersForPreStmt(preVisit, Pred, S, *this);

      ExplodedNodeSet Tmp;
      StmtNodeBuilder Bldr2(preVisit, Tmp, *currBldrCtx);

      const auto *Ex = cast<Expr>(S);
      QualType resultType = Ex->getType();

      for (const auto N : preVisit) {
        const LocationContext *LCtx = N->getLocationContext();
        SVal result = svalBuilder.conjureSymbolVal(nullptr, Ex, LCtx,
                                                   resultType,
                                                   currBldrCtx->blockCount());
        ProgramStateRef State = N->getState()->BindExpr(Ex, LCtx, result);

        // Escape pointers passed into the list, unless it's an ObjC boxed
        // expression which is not a boxable C structure.
        if (!(isa<ObjCBoxedExpr>(Ex) &&
              !cast<ObjCBoxedExpr>(Ex)->getSubExpr()
                                      ->getType()->isRecordType()))
          for (auto Child : Ex->children()) {
            assert(Child);
            SVal Val = State->getSVal(Child, LCtx);
            State = escapeValue(State, Val, PSK_EscapeOther);
          }

        Bldr2.generateNode(S, N, State);
      }

      getCheckerManager().runCheckersForPostStmt(Dst, Tmp, S, *this);
      Bldr.addNodes(Dst);
      break;
    }

    case Stmt::ArraySubscriptExprClass:
      Bldr.takeNodes(Pred);
      VisitArraySubscriptExpr(cast<ArraySubscriptExpr>(S), Pred, Dst);
      Bldr.addNodes(Dst);
      break;

    case Stmt::GCCAsmStmtClass:
      Bldr.takeNodes(Pred);
      VisitGCCAsmStmt(cast<GCCAsmStmt>(S), Pred, Dst);
      Bldr.addNodes(Dst);
      break;

    case Stmt::MSAsmStmtClass:
      Bldr.takeNodes(Pred);
      VisitMSAsmStmt(cast<MSAsmStmt>(S), Pred, Dst);
      Bldr.addNodes(Dst);
      break;

    case Stmt::BlockExprClass:
      Bldr.takeNodes(Pred);
      VisitBlockExpr(cast<BlockExpr>(S), Pred, Dst);
      Bldr.addNodes(Dst);
      break;

    case Stmt::LambdaExprClass:
      if (AMgr.options.ShouldInlineLambdas) {
        Bldr.takeNodes(Pred);
        VisitLambdaExpr(cast<LambdaExpr>(S), Pred, Dst);
        Bldr.addNodes(Dst);
      } else {
        const ExplodedNode *node = Bldr.generateSink(S, Pred, Pred->getState());
        Engine.addAbortedBlock(node, currBldrCtx->getBlock());
      }
      break;

    case Stmt::BinaryOperatorClass: {
      const auto *B = cast<BinaryOperator>(S);
      if (B->isLogicalOp()) {
        Bldr.takeNodes(Pred);
        VisitLogicalExpr(B, Pred, Dst);
        Bldr.addNodes(Dst);
        break;
      }
      else if (B->getOpcode() == BO_Comma) {
        ProgramStateRef state = Pred->getState();
        Bldr.generateNode(B, Pred,
                          state->BindExpr(B, Pred->getLocationContext(),
                                          state->getSVal(B->getRHS(),
                                                  Pred->getLocationContext())));
        break;
      }

      Bldr.takeNodes(Pred);

      if (AMgr.options.ShouldEagerlyAssume &&
          (B->isRelationalOp() || B->isEqualityOp())) {
        ExplodedNodeSet Tmp;
        VisitBinaryOperator(cast<BinaryOperator>(S), Pred, Tmp);
        evalEagerlyAssumeBinOpBifurcation(Dst, Tmp, cast<Expr>(S));
      }
      else
        VisitBinaryOperator(cast<BinaryOperator>(S), Pred, Dst);

      Bldr.addNodes(Dst);
      break;
    }

    case Stmt::CXXOperatorCallExprClass: {
      const auto *OCE = cast<CXXOperatorCallExpr>(S);

      // For instance method operators, make sure the 'this' argument has a
      // valid region.
      const Decl *Callee = OCE->getCalleeDecl();
      if (const auto *MD = dyn_cast_or_null<CXXMethodDecl>(Callee)) {
        if (MD->isInstance()) {
          ProgramStateRef State = Pred->getState();
          const LocationContext *LCtx = Pred->getLocationContext();
          ProgramStateRef NewState =
            createTemporaryRegionIfNeeded(State, LCtx, OCE->getArg(0));
          if (NewState != State) {
            Pred = Bldr.generateNode(OCE, Pred, NewState, /*Tag=*/nullptr,
                                     ProgramPoint::PreStmtKind);
            // Did we cache out?
            if (!Pred)
              break;
          }
        }
      }
      // FALLTHROUGH
      LLVM_FALLTHROUGH;
    }

    case Stmt::CallExprClass:
    case Stmt::CXXMemberCallExprClass:
    case Stmt::UserDefinedLiteralClass:
      Bldr.takeNodes(Pred);
      VisitCallExpr(cast<CallExpr>(S), Pred, Dst);
      Bldr.addNodes(Dst);
      break;

    case Stmt::CXXCatchStmtClass:
      Bldr.takeNodes(Pred);
      VisitCXXCatchStmt(cast<CXXCatchStmt>(S), Pred, Dst);
      Bldr.addNodes(Dst);
      break;

    case Stmt::CXXTemporaryObjectExprClass:
    case Stmt::CXXConstructExprClass:
      Bldr.takeNodes(Pred);
      VisitCXXConstructExpr(cast<CXXConstructExpr>(S), Pred, Dst);
      Bldr.addNodes(Dst);
      break;

    case Stmt::CXXNewExprClass: {
      Bldr.takeNodes(Pred);

      ExplodedNodeSet PreVisit;
      getCheckerManager().runCheckersForPreStmt(PreVisit, Pred, S, *this);

      ExplodedNodeSet PostVisit;
      for (const auto i : PreVisit)
        VisitCXXNewExpr(cast<CXXNewExpr>(S), i, PostVisit);

      getCheckerManager().runCheckersForPostStmt(Dst, PostVisit, S, *this);
      Bldr.addNodes(Dst);
      break;
    }

    case Stmt::CXXDeleteExprClass: {
      Bldr.takeNodes(Pred);
      ExplodedNodeSet PreVisit;
      const auto *CDE = cast<CXXDeleteExpr>(S);
      getCheckerManager().runCheckersForPreStmt(PreVisit, Pred, S, *this);

      for (const auto i : PreVisit)
        VisitCXXDeleteExpr(CDE, i, Dst);

      Bldr.addNodes(Dst);
      break;
    }
      // FIXME: ChooseExpr is really a constant.  We need to fix
      //        the CFG do not model them as explicit control-flow.

    case Stmt::ChooseExprClass: { // __builtin_choose_expr
      Bldr.takeNodes(Pred);
      const auto *C = cast<ChooseExpr>(S);
      VisitGuardedExpr(C, C->getLHS(), C->getRHS(), Pred, Dst);
      Bldr.addNodes(Dst);
      break;
    }

    case Stmt::CompoundAssignOperatorClass:
      Bldr.takeNodes(Pred);
      VisitBinaryOperator(cast<BinaryOperator>(S), Pred, Dst);
      Bldr.addNodes(Dst);
      break;

    case Stmt::CompoundLiteralExprClass:
      Bldr.takeNodes(Pred);
      VisitCompoundLiteralExpr(cast<CompoundLiteralExpr>(S), Pred, Dst);
      Bldr.addNodes(Dst);
      break;

    case Stmt::BinaryConditionalOperatorClass:
    case Stmt::ConditionalOperatorClass: { // '?' operator
      Bldr.takeNodes(Pred);
      const auto *C = cast<AbstractConditionalOperator>(S);
      VisitGuardedExpr(C, C->getTrueExpr(), C->getFalseExpr(), Pred, Dst);
      Bldr.addNodes(Dst);
      break;
    }

    case Stmt::CXXThisExprClass:
      Bldr.takeNodes(Pred);
      VisitCXXThisExpr(cast<CXXThisExpr>(S), Pred, Dst);
      Bldr.addNodes(Dst);
      break;

    case Stmt::DeclRefExprClass: {
      Bldr.takeNodes(Pred);
      const auto *DE = cast<DeclRefExpr>(S);
      VisitCommonDeclRefExpr(DE, DE->getDecl(), Pred, Dst);
      Bldr.addNodes(Dst);
      break;
    }

    case Stmt::DeclStmtClass:
      Bldr.takeNodes(Pred);
      VisitDeclStmt(cast<DeclStmt>(S), Pred, Dst);
      Bldr.addNodes(Dst);
      break;

    case Stmt::ImplicitCastExprClass:
    case Stmt::CStyleCastExprClass:
    case Stmt::CXXStaticCastExprClass:
    case Stmt::CXXDynamicCastExprClass:
    case Stmt::CXXReinterpretCastExprClass:
    case Stmt::CXXConstCastExprClass:
    case Stmt::CXXFunctionalCastExprClass:
    case Stmt::ObjCBridgedCastExprClass: {
      Bldr.takeNodes(Pred);
      const auto *C = cast<CastExpr>(S);
      ExplodedNodeSet dstExpr;
      VisitCast(C, C->getSubExpr(), Pred, dstExpr);

      // Handle the postvisit checks.
      getCheckerManager().runCheckersForPostStmt(Dst, dstExpr, C, *this);
      Bldr.addNodes(Dst);
      break;
    }

    case Expr::MaterializeTemporaryExprClass: {
      Bldr.takeNodes(Pred);
      const auto *MTE = cast<MaterializeTemporaryExpr>(S);
      ExplodedNodeSet dstPrevisit;
      getCheckerManager().runCheckersForPreStmt(dstPrevisit, Pred, MTE, *this);
      ExplodedNodeSet dstExpr;
      for (const auto i : dstPrevisit)
        CreateCXXTemporaryObject(MTE, i, dstExpr);
      getCheckerManager().runCheckersForPostStmt(Dst, dstExpr, MTE, *this);
      Bldr.addNodes(Dst);
      break;
    }

    case Stmt::InitListExprClass:
      Bldr.takeNodes(Pred);
      VisitInitListExpr(cast<InitListExpr>(S), Pred, Dst);
      Bldr.addNodes(Dst);
      break;

    case Stmt::MemberExprClass:
      Bldr.takeNodes(Pred);
      VisitMemberExpr(cast<MemberExpr>(S), Pred, Dst);
      Bldr.addNodes(Dst);
      break;

    case Stmt::AtomicExprClass:
      Bldr.takeNodes(Pred);
      VisitAtomicExpr(cast<AtomicExpr>(S), Pred, Dst);
      Bldr.addNodes(Dst);
      break;

    case Stmt::ObjCIvarRefExprClass:
      Bldr.takeNodes(Pred);
      VisitLvalObjCIvarRefExpr(cast<ObjCIvarRefExpr>(S), Pred, Dst);
      Bldr.addNodes(Dst);
      break;

    case Stmt::ObjCForCollectionStmtClass:
      Bldr.takeNodes(Pred);
      VisitObjCForCollectionStmt(cast<ObjCForCollectionStmt>(S), Pred, Dst);
      Bldr.addNodes(Dst);
      break;

    case Stmt::ObjCMessageExprClass:
      Bldr.takeNodes(Pred);
      VisitObjCMessage(cast<ObjCMessageExpr>(S), Pred, Dst);
      Bldr.addNodes(Dst);
      break;

    case Stmt::ObjCAtThrowStmtClass:
    case Stmt::CXXThrowExprClass:
      // FIXME: This is not complete.  We basically treat @throw as
      // an abort.
      Bldr.generateSink(S, Pred, Pred->getState());
      break;

    case Stmt::ReturnStmtClass:
      Bldr.takeNodes(Pred);
      VisitReturnStmt(cast<ReturnStmt>(S), Pred, Dst);
      Bldr.addNodes(Dst);
      break;

    case Stmt::OffsetOfExprClass: {
      Bldr.takeNodes(Pred);
      ExplodedNodeSet PreVisit;
      getCheckerManager().runCheckersForPreStmt(PreVisit, Pred, S, *this);

      ExplodedNodeSet PostVisit;
      for (const auto Node : PreVisit)
        VisitOffsetOfExpr(cast<OffsetOfExpr>(S), Node, PostVisit);

      getCheckerManager().runCheckersForPostStmt(Dst, PostVisit, S, *this);
      Bldr.addNodes(Dst);
      break;
    }

    case Stmt::UnaryExprOrTypeTraitExprClass:
      Bldr.takeNodes(Pred);
      VisitUnaryExprOrTypeTraitExpr(cast<UnaryExprOrTypeTraitExpr>(S),
                                    Pred, Dst);
      Bldr.addNodes(Dst);
      break;

    case Stmt::StmtExprClass: {
      const auto *SE = cast<StmtExpr>(S);

      if (SE->getSubStmt()->body_empty()) {
        // Empty statement expression.
        assert(SE->getType() == getContext().VoidTy
               && "Empty statement expression must have void type.");
        break;
      }

      if (const auto *LastExpr =
              dyn_cast<Expr>(*SE->getSubStmt()->body_rbegin())) {
        ProgramStateRef state = Pred->getState();
        Bldr.generateNode(SE, Pred,
                          state->BindExpr(SE, Pred->getLocationContext(),
                                          state->getSVal(LastExpr,
                                                  Pred->getLocationContext())));
      }
      break;
    }

    case Stmt::UnaryOperatorClass: {
      Bldr.takeNodes(Pred);
      const auto *U = cast<UnaryOperator>(S);
      if (AMgr.options.ShouldEagerlyAssume && (U->getOpcode() == UO_LNot)) {
        ExplodedNodeSet Tmp;
        VisitUnaryOperator(U, Pred, Tmp);
        evalEagerlyAssumeBinOpBifurcation(Dst, Tmp, U);
      }
      else
        VisitUnaryOperator(U, Pred, Dst);
      Bldr.addNodes(Dst);
      break;
    }

    case Stmt::PseudoObjectExprClass: {
      Bldr.takeNodes(Pred);
      ProgramStateRef state = Pred->getState();
      const auto *PE = cast<PseudoObjectExpr>(S);
      if (const Expr *Result = PE->getResultExpr()) {
        SVal V = state->getSVal(Result, Pred->getLocationContext());
        Bldr.generateNode(S, Pred,
                          state->BindExpr(S, Pred->getLocationContext(), V));
      }
      else
        Bldr.generateNode(S, Pred,
                          state->BindExpr(S, Pred->getLocationContext(),
                                                   UnknownVal()));

      Bldr.addNodes(Dst);
      break;
    }
  }
}

bool ExprEngine::replayWithoutInlining(ExplodedNode *N,
                                       const LocationContext *CalleeLC) {
  const StackFrameContext *CalleeSF = CalleeLC->getStackFrame();
  const StackFrameContext *CallerSF = CalleeSF->getParent()->getStackFrame();
  assert(CalleeSF && CallerSF);
  ExplodedNode *BeforeProcessingCall = nullptr;
  const Stmt *CE = CalleeSF->getCallSite();

  // Find the first node before we started processing the call expression.
  while (N) {
    ProgramPoint L = N->getLocation();
    BeforeProcessingCall = N;
    N = N->pred_empty() ? nullptr : *(N->pred_begin());

    // Skip the nodes corresponding to the inlined code.
    if (L.getStackFrame() != CallerSF)
      continue;
    // We reached the caller. Find the node right before we started
    // processing the call.
    if (L.isPurgeKind())
      continue;
    if (L.getAs<PreImplicitCall>())
      continue;
    if (L.getAs<CallEnter>())
      continue;
    if (Optional<StmtPoint> SP = L.getAs<StmtPoint>())
      if (SP->getStmt() == CE)
        continue;
    break;
  }

  if (!BeforeProcessingCall)
    return false;

  // TODO: Clean up the unneeded nodes.

  // Build an Epsilon node from which we will restart the analyzes.
  // Note that CE is permitted to be NULL!
  ProgramPoint NewNodeLoc =
               EpsilonPoint(BeforeProcessingCall->getLocationContext(), CE);
  // Add the special flag to GDM to signal retrying with no inlining.
  // Note, changing the state ensures that we are not going to cache out.
  ProgramStateRef NewNodeState = BeforeProcessingCall->getState();
  NewNodeState =
    NewNodeState->set<ReplayWithoutInlining>(const_cast<Stmt *>(CE));

  // Make the new node a successor of BeforeProcessingCall.
  bool IsNew = false;
  ExplodedNode *NewNode = G.getNode(NewNodeLoc, NewNodeState, false, &IsNew);
  // We cached out at this point. Caching out is common due to us backtracking
  // from the inlined function, which might spawn several paths.
  if (!IsNew)
    return true;

  NewNode->addPredecessor(BeforeProcessingCall, G);

  // Add the new node to the work list.
  Engine.enqueueStmtNode(NewNode, CalleeSF->getCallSiteBlock(),
                                  CalleeSF->getIndex());
  NumTimesRetriedWithoutInlining++;
  return true;
}

/// Block entrance.  (Update counters).
void ExprEngine::processCFGBlockEntrance(const BlockEdge &L,
                                         NodeBuilderWithSinks &nodeBuilder,
                                         ExplodedNode *Pred) {
  PrettyStackTraceLocationContext CrashInfo(Pred->getLocationContext());
  // If we reach a loop which has a known bound (and meets
  // other constraints) then consider completely unrolling it.
  if(AMgr.options.ShouldUnrollLoops) {
    unsigned maxBlockVisitOnPath = AMgr.options.maxBlockVisitOnPath;
    const Stmt *Term = nodeBuilder.getContext().getBlock()->getTerminator();
    if (Term) {
      ProgramStateRef NewState = updateLoopStack(Term, AMgr.getASTContext(),
                                                 Pred, maxBlockVisitOnPath);
      if (NewState != Pred->getState()) {
        ExplodedNode *UpdatedNode = nodeBuilder.generateNode(NewState, Pred);
        if (!UpdatedNode)
          return;
        Pred = UpdatedNode;
      }
    }
    // Is we are inside an unrolled loop then no need the check the counters.
    if(isUnrolledState(Pred->getState()))
      return;
  }

  // If this block is terminated by a loop and it has already been visited the
  // maximum number of times, widen the loop.
  unsigned int BlockCount = nodeBuilder.getContext().blockCount();
  if (BlockCount == AMgr.options.maxBlockVisitOnPath - 1 &&
      AMgr.options.ShouldWidenLoops) {
    const Stmt *Term = nodeBuilder.getContext().getBlock()->getTerminator();
    if (!(Term &&
          (isa<ForStmt>(Term) || isa<WhileStmt>(Term) || isa<DoStmt>(Term))))
      return;
    // Widen.
    const LocationContext *LCtx = Pred->getLocationContext();
    ProgramStateRef WidenedState =
        getWidenedLoopState(Pred->getState(), LCtx, BlockCount, Term);
    nodeBuilder.generateNode(WidenedState, Pred);
    return;
  }

  // FIXME: Refactor this into a checker.
  if (BlockCount >= AMgr.options.maxBlockVisitOnPath) {
    static SimpleProgramPointTag tag(TagProviderName, "Block count exceeded");
    const ExplodedNode *Sink =
                   nodeBuilder.generateSink(Pred->getState(), Pred, &tag);

    // Check if we stopped at the top level function or not.
    // Root node should have the location context of the top most function.
    const LocationContext *CalleeLC = Pred->getLocation().getLocationContext();
    const LocationContext *CalleeSF = CalleeLC->getStackFrame();
    const LocationContext *RootLC =
                        (*G.roots_begin())->getLocation().getLocationContext();
    if (RootLC->getStackFrame() != CalleeSF) {
      Engine.FunctionSummaries->markReachedMaxBlockCount(CalleeSF->getDecl());

      // Re-run the call evaluation without inlining it, by storing the
      // no-inlining policy in the state and enqueuing the new work item on
      // the list. Replay should almost never fail. Use the stats to catch it
      // if it does.
      if ((!AMgr.options.NoRetryExhausted &&
           replayWithoutInlining(Pred, CalleeLC)))
        return;
      NumMaxBlockCountReachedInInlined++;
    } else
      NumMaxBlockCountReached++;

    // Make sink nodes as exhausted(for stats) only if retry failed.
    Engine.blocksExhausted.push_back(std::make_pair(L, Sink));
  }
}

//===----------------------------------------------------------------------===//
// Branch processing.
//===----------------------------------------------------------------------===//

/// RecoverCastedSymbol - A helper function for ProcessBranch that is used
/// to try to recover some path-sensitivity for casts of symbolic
/// integers that promote their values (which are currently not tracked well).
/// This function returns the SVal bound to Condition->IgnoreCasts if all the
//  cast(s) did was sign-extend the original value.
static SVal RecoverCastedSymbol(ProgramStateRef state,
                                const Stmt *Condition,
                                const LocationContext *LCtx,
                                ASTContext &Ctx) {

  const auto *Ex = dyn_cast<Expr>(Condition);
  if (!Ex)
    return UnknownVal();

  uint64_t bits = 0;
  bool bitsInit = false;

  while (const auto *CE = dyn_cast<CastExpr>(Ex)) {
    QualType T = CE->getType();

    if (!T->isIntegralOrEnumerationType())
      return UnknownVal();

    uint64_t newBits = Ctx.getTypeSize(T);
    if (!bitsInit || newBits < bits) {
      bitsInit = true;
      bits = newBits;
    }

    Ex = CE->getSubExpr();
  }

  // We reached a non-cast.  Is it a symbolic value?
  QualType T = Ex->getType();

  if (!bitsInit || !T->isIntegralOrEnumerationType() ||
      Ctx.getTypeSize(T) > bits)
    return UnknownVal();

  return state->getSVal(Ex, LCtx);
}

#ifndef NDEBUG
static const Stmt *getRightmostLeaf(const Stmt *Condition) {
  while (Condition) {
    const auto *BO = dyn_cast<BinaryOperator>(Condition);
    if (!BO || !BO->isLogicalOp()) {
      return Condition;
    }
    Condition = BO->getRHS()->IgnoreParens();
  }
  return nullptr;
}
#endif

// Returns the condition the branch at the end of 'B' depends on and whose value
// has been evaluated within 'B'.
// In most cases, the terminator condition of 'B' will be evaluated fully in
// the last statement of 'B'; in those cases, the resolved condition is the
// given 'Condition'.
// If the condition of the branch is a logical binary operator tree, the CFG is
// optimized: in that case, we know that the expression formed by all but the
// rightmost leaf of the logical binary operator tree must be true, and thus
// the branch condition is at this point equivalent to the truth value of that
// rightmost leaf; the CFG block thus only evaluates this rightmost leaf
// expression in its final statement. As the full condition in that case was
// not evaluated, and is thus not in the SVal cache, we need to use that leaf
// expression to evaluate the truth value of the condition in the current state
// space.
static const Stmt *ResolveCondition(const Stmt *Condition,
                                    const CFGBlock *B) {
  if (const auto *Ex = dyn_cast<Expr>(Condition))
    Condition = Ex->IgnoreParens();

  const auto *BO = dyn_cast<BinaryOperator>(Condition);
  if (!BO || !BO->isLogicalOp())
    return Condition;

  assert(!B->getTerminator().isTemporaryDtorsBranch() &&
         "Temporary destructor branches handled by processBindTemporary.");

  // For logical operations, we still have the case where some branches
  // use the traditional "merge" approach and others sink the branch
  // directly into the basic blocks representing the logical operation.
  // We need to distinguish between those two cases here.

  // The invariants are still shifting, but it is possible that the
  // last element in a CFGBlock is not a CFGStmt.  Look for the last
  // CFGStmt as the value of the condition.
  CFGBlock::const_reverse_iterator I = B->rbegin(), E = B->rend();
  for (; I != E; ++I) {
    CFGElement Elem = *I;
    Optional<CFGStmt> CS = Elem.getAs<CFGStmt>();
    if (!CS)
      continue;
    const Stmt *LastStmt = CS->getStmt();
    assert(LastStmt == Condition || LastStmt == getRightmostLeaf(Condition));
    return LastStmt;
  }
  llvm_unreachable("could not resolve condition");
}

void ExprEngine::processBranch(const Stmt *Condition,
                               NodeBuilderContext& BldCtx,
                               ExplodedNode *Pred,
                               ExplodedNodeSet &Dst,
                               const CFGBlock *DstT,
                               const CFGBlock *DstF) {
  assert((!Condition || !isa<CXXBindTemporaryExpr>(Condition)) &&
         "CXXBindTemporaryExprs are handled by processBindTemporary.");
  const LocationContext *LCtx = Pred->getLocationContext();
  PrettyStackTraceLocationContext StackCrashInfo(LCtx);
  currBldrCtx = &BldCtx;

  // Check for NULL conditions; e.g. "for(;;)"
  if (!Condition) {
    BranchNodeBuilder NullCondBldr(Pred, Dst, BldCtx, DstT, DstF);
    NullCondBldr.markInfeasible(false);
    NullCondBldr.generateNode(Pred->getState(), true, Pred);
    return;
  }

  if (const auto *Ex = dyn_cast<Expr>(Condition))
    Condition = Ex->IgnoreParens();

  Condition = ResolveCondition(Condition, BldCtx.getBlock());
  PrettyStackTraceLoc CrashInfo(getContext().getSourceManager(),
                                Condition->getBeginLoc(),
                                "Error evaluating branch");

  ExplodedNodeSet CheckersOutSet;
  getCheckerManager().runCheckersForBranchCondition(Condition, CheckersOutSet,
                                                    Pred, *this);
  // We generated only sinks.
  if (CheckersOutSet.empty())
    return;

  BranchNodeBuilder builder(CheckersOutSet, Dst, BldCtx, DstT, DstF);
  for (const auto PredI : CheckersOutSet) {
    if (PredI->isSink())
      continue;

    ProgramStateRef PrevState = PredI->getState();
    SVal X = PrevState->getSVal(Condition, PredI->getLocationContext());

    if (X.isUnknownOrUndef()) {
      // Give it a chance to recover from unknown.
      if (const auto *Ex = dyn_cast<Expr>(Condition)) {
        if (Ex->getType()->isIntegralOrEnumerationType()) {
          // Try to recover some path-sensitivity.  Right now casts of symbolic
          // integers that promote their values are currently not tracked well.
          // If 'Condition' is such an expression, try and recover the
          // underlying value and use that instead.
          SVal recovered = RecoverCastedSymbol(PrevState, Condition,
                                               PredI->getLocationContext(),
                                               getContext());

          if (!recovered.isUnknown()) {
            X = recovered;
          }
        }
      }
    }

    // If the condition is still unknown, give up.
    if (X.isUnknownOrUndef()) {
      builder.generateNode(PrevState, true, PredI);
      builder.generateNode(PrevState, false, PredI);
      continue;
    }

    DefinedSVal V = X.castAs<DefinedSVal>();

    ProgramStateRef StTrue, StFalse;
    std::tie(StTrue, StFalse) = PrevState->assume(V);

    // Process the true branch.
    if (builder.isFeasible(true)) {
      if (StTrue)
        builder.generateNode(StTrue, true, PredI);
      else
        builder.markInfeasible(true);
    }

    // Process the false branch.
    if (builder.isFeasible(false)) {
      if (StFalse)
        builder.generateNode(StFalse, false, PredI);
      else
        builder.markInfeasible(false);
    }
  }
  currBldrCtx = nullptr;
}

/// The GDM component containing the set of global variables which have been
/// previously initialized with explicit initializers.
REGISTER_TRAIT_WITH_PROGRAMSTATE(InitializedGlobalsSet,
                                 llvm::ImmutableSet<const VarDecl *>)

void ExprEngine::processStaticInitializer(const DeclStmt *DS,
                                          NodeBuilderContext &BuilderCtx,
                                          ExplodedNode *Pred,
                                          ExplodedNodeSet &Dst,
                                          const CFGBlock *DstT,
                                          const CFGBlock *DstF) {
  PrettyStackTraceLocationContext CrashInfo(Pred->getLocationContext());
  currBldrCtx = &BuilderCtx;

  const auto *VD = cast<VarDecl>(DS->getSingleDecl());
  ProgramStateRef state = Pred->getState();
  bool initHasRun = state->contains<InitializedGlobalsSet>(VD);
  BranchNodeBuilder builder(Pred, Dst, BuilderCtx, DstT, DstF);

  if (!initHasRun) {
    state = state->add<InitializedGlobalsSet>(VD);
  }

  builder.generateNode(state, initHasRun, Pred);
  builder.markInfeasible(!initHasRun);

  currBldrCtx = nullptr;
}

/// processIndirectGoto - Called by CoreEngine.  Used to generate successor
///  nodes by processing the 'effects' of a computed goto jump.
void ExprEngine::processIndirectGoto(IndirectGotoNodeBuilder &builder) {
  ProgramStateRef state = builder.getState();
  SVal V = state->getSVal(builder.getTarget(), builder.getLocationContext());

  // Three possibilities:
  //
  //   (1) We know the computed label.
  //   (2) The label is NULL (or some other constant), or Undefined.
  //   (3) We have no clue about the label.  Dispatch to all targets.
  //

  using iterator = IndirectGotoNodeBuilder::iterator;

  if (Optional<loc::GotoLabel> LV = V.getAs<loc::GotoLabel>()) {
    const LabelDecl *L = LV->getLabel();

    for (iterator I = builder.begin(), E = builder.end(); I != E; ++I) {
      if (I.getLabel() == L) {
        builder.generateNode(I, state);
        return;
      }
    }

    llvm_unreachable("No block with label.");
  }

  if (V.getAs<loc::ConcreteInt>() || V.getAs<UndefinedVal>()) {
    // Dispatch to the first target and mark it as a sink.
    //ExplodedNode* N = builder.generateNode(builder.begin(), state, true);
    // FIXME: add checker visit.
    //    UndefBranches.insert(N);
    return;
  }

  // This is really a catch-all.  We don't support symbolics yet.
  // FIXME: Implement dispatch for symbolic pointers.

  for (iterator I = builder.begin(), E = builder.end(); I != E; ++I)
    builder.generateNode(I, state);
}

void ExprEngine::processBeginOfFunction(NodeBuilderContext &BC,
                                        ExplodedNode *Pred,
                                        ExplodedNodeSet &Dst,
                                        const BlockEdge &L) {
  SaveAndRestore<const NodeBuilderContext *> NodeContextRAII(currBldrCtx, &BC);
  getCheckerManager().runCheckersForBeginFunction(Dst, L, Pred, *this);
}

/// ProcessEndPath - Called by CoreEngine.  Used to generate end-of-path
///  nodes when the control reaches the end of a function.
void ExprEngine::processEndOfFunction(NodeBuilderContext& BC,
                                      ExplodedNode *Pred,
                                      const ReturnStmt *RS) {
  ProgramStateRef State = Pred->getState();

  if (!Pred->getStackFrame()->inTopFrame())
    State = finishArgumentConstruction(
        State, *getStateManager().getCallEventManager().getCaller(
                   Pred->getStackFrame(), Pred->getState()));

  // FIXME: We currently cannot assert that temporaries are clear, because
  // lifetime extended temporaries are not always modelled correctly. In some
  // cases when we materialize the temporary, we do
  // createTemporaryRegionIfNeeded(), and the region changes, and also the
  // respective destructor becomes automatic from temporary. So for now clean up
  // the state manually before asserting. Ideally, this braced block of code
  // should go away.
  {
    const LocationContext *FromLC = Pred->getLocationContext();
    const LocationContext *ToLC = FromLC->getStackFrame()->getParent();
    const LocationContext *LC = FromLC;
    while (LC != ToLC) {
      assert(LC && "ToLC must be a parent of FromLC!");
      for (auto I : State->get<ObjectsUnderConstruction>())
        if (I.first.getLocationContext() == LC) {
          // The comment above only pardons us for not cleaning up a
          // temporary destructor. If any other statements are found here,
          // it must be a separate problem.
          assert(I.first.getItem().getKind() ==
                     ConstructionContextItem::TemporaryDestructorKind ||
                 I.first.getItem().getKind() ==
                     ConstructionContextItem::ElidedDestructorKind);
          State = State->remove<ObjectsUnderConstruction>(I.first);
        }
      LC = LC->getParent();
    }
  }

  // Perform the transition with cleanups.
  if (State != Pred->getState()) {
    ExplodedNodeSet PostCleanup;
    NodeBuilder Bldr(Pred, PostCleanup, BC);
    Pred = Bldr.generateNode(Pred->getLocation(), State, Pred);
    if (!Pred) {
      // The node with clean temporaries already exists. We might have reached
      // it on a path on which we initialize different temporaries.
      return;
    }
  }

  assert(areAllObjectsFullyConstructed(Pred->getState(),
                                       Pred->getLocationContext(),
                                       Pred->getStackFrame()->getParent()));

  PrettyStackTraceLocationContext CrashInfo(Pred->getLocationContext());
  StateMgr.EndPath(Pred->getState());

  ExplodedNodeSet Dst;
  if (Pred->getLocationContext()->inTopFrame()) {
    // Remove dead symbols.
    ExplodedNodeSet AfterRemovedDead;
    removeDeadOnEndOfFunction(BC, Pred, AfterRemovedDead);

    // Notify checkers.
    for (const auto I : AfterRemovedDead)
      getCheckerManager().runCheckersForEndFunction(BC, Dst, I, *this, RS);
  } else {
    getCheckerManager().runCheckersForEndFunction(BC, Dst, Pred, *this, RS);
  }

  Engine.enqueueEndOfFunction(Dst, RS);
}

/// ProcessSwitch - Called by CoreEngine.  Used to generate successor
///  nodes by processing the 'effects' of a switch statement.
void ExprEngine::processSwitch(SwitchNodeBuilder& builder) {
  using iterator = SwitchNodeBuilder::iterator;

  ProgramStateRef state = builder.getState();
  const Expr *CondE = builder.getCondition();
  SVal  CondV_untested = state->getSVal(CondE, builder.getLocationContext());

  if (CondV_untested.isUndef()) {
    //ExplodedNode* N = builder.generateDefaultCaseNode(state, true);
    // FIXME: add checker
    //UndefBranches.insert(N);

    return;
  }
  DefinedOrUnknownSVal CondV = CondV_untested.castAs<DefinedOrUnknownSVal>();

  ProgramStateRef DefaultSt = state;

  iterator I = builder.begin(), EI = builder.end();
  bool defaultIsFeasible = I == EI;

  for ( ; I != EI; ++I) {
    // Successor may be pruned out during CFG construction.
    if (!I.getBlock())
      continue;

    const CaseStmt *Case = I.getCase();

    // Evaluate the LHS of the case value.
    Expr::EvalContext EvalCtx(getContext(), nullptr);
    llvm::APSInt V1 = Case->getLHS()->EvaluateKnownConstInt(EvalCtx);
    assert(V1.getBitWidth() == getContext().getIntWidth(CondE->getType()));

    // Get the RHS of the case, if it exists.
    llvm::APSInt V2;
    if (const Expr *E = Case->getRHS())
      V2 = E->EvaluateKnownConstInt(EvalCtx);
    else
      V2 = V1;

    ProgramStateRef StateCase;
    if (Optional<NonLoc> NL = CondV.getAs<NonLoc>())
      std::tie(StateCase, DefaultSt) =
          DefaultSt->assumeInclusiveRange(*NL, V1, V2);
    else // UnknownVal
      StateCase = DefaultSt;

    if (StateCase)
      builder.generateCaseStmtNode(I, StateCase);

    // Now "assume" that the case doesn't match.  Add this state
    // to the default state (if it is feasible).
    if (DefaultSt)
      defaultIsFeasible = true;
    else {
      defaultIsFeasible = false;
      break;
    }
  }

  if (!defaultIsFeasible)
    return;

  // If we have switch(enum value), the default branch is not
  // feasible if all of the enum constants not covered by 'case:' statements
  // are not feasible values for the switch condition.
  //
  // Note that this isn't as accurate as it could be.  Even if there isn't
  // a case for a particular enum value as long as that enum value isn't
  // feasible then it shouldn't be considered for making 'default:' reachable.
  const SwitchStmt *SS = builder.getSwitch();
  const Expr *CondExpr = SS->getCond()->IgnoreParenImpCasts();
  if (CondExpr->getType()->getAs<EnumType>()) {
    if (SS->isAllEnumCasesCovered())
      return;
  }

  builder.generateDefaultCaseNode(DefaultSt);
}

//===----------------------------------------------------------------------===//
// Transfer functions: Loads and stores.
//===----------------------------------------------------------------------===//

void ExprEngine::VisitCommonDeclRefExpr(const Expr *Ex, const NamedDecl *D,
                                        ExplodedNode *Pred,
                                        ExplodedNodeSet &Dst) {
  StmtNodeBuilder Bldr(Pred, Dst, *currBldrCtx);

  ProgramStateRef state = Pred->getState();
  const LocationContext *LCtx = Pred->getLocationContext();

  if (const auto *VD = dyn_cast<VarDecl>(D)) {
    // C permits "extern void v", and if you cast the address to a valid type,
    // you can even do things with it. We simply pretend
    assert(Ex->isGLValue() || VD->getType()->isVoidType());
    const LocationContext *LocCtxt = Pred->getLocationContext();
    const Decl *D = LocCtxt->getDecl();
    const auto *MD = dyn_cast_or_null<CXXMethodDecl>(D);
    const auto *DeclRefEx = dyn_cast<DeclRefExpr>(Ex);
    Optional<std::pair<SVal, QualType>> VInfo;

    if (AMgr.options.ShouldInlineLambdas && DeclRefEx &&
        DeclRefEx->refersToEnclosingVariableOrCapture() && MD &&
        MD->getParent()->isLambda()) {
      // Lookup the field of the lambda.
      const CXXRecordDecl *CXXRec = MD->getParent();
      llvm::DenseMap<const VarDecl *, FieldDecl *> LambdaCaptureFields;
      FieldDecl *LambdaThisCaptureField;
      CXXRec->getCaptureFields(LambdaCaptureFields, LambdaThisCaptureField);

      // Sema follows a sequence of complex rules to determine whether the
      // variable should be captured.
      if (const FieldDecl *FD = LambdaCaptureFields[VD]) {
        Loc CXXThis =
            svalBuilder.getCXXThis(MD, LocCtxt->getStackFrame());
        SVal CXXThisVal = state->getSVal(CXXThis);
        VInfo = std::make_pair(state->getLValue(FD, CXXThisVal), FD->getType());
      }
    }

    if (!VInfo)
      VInfo = std::make_pair(state->getLValue(VD, LocCtxt), VD->getType());

    SVal V = VInfo->first;
    bool IsReference = VInfo->second->isReferenceType();

    // For references, the 'lvalue' is the pointer address stored in the
    // reference region.
    if (IsReference) {
      if (const MemRegion *R = V.getAsRegion())
        V = state->getSVal(R);
      else
        V = UnknownVal();
    }

    Bldr.generateNode(Ex, Pred, state->BindExpr(Ex, LCtx, V), nullptr,
                      ProgramPoint::PostLValueKind);
    return;
  }
  if (const auto *ED = dyn_cast<EnumConstantDecl>(D)) {
    assert(!Ex->isGLValue());
    SVal V = svalBuilder.makeIntVal(ED->getInitVal());
    Bldr.generateNode(Ex, Pred, state->BindExpr(Ex, LCtx, V));
    return;
  }
  if (const auto *FD = dyn_cast<FunctionDecl>(D)) {
    SVal V = svalBuilder.getFunctionPointer(FD);
    Bldr.generateNode(Ex, Pred, state->BindExpr(Ex, LCtx, V), nullptr,
                      ProgramPoint::PostLValueKind);
    return;
  }
  if (isa<FieldDecl>(D) || isa<IndirectFieldDecl>(D)) {
    // FIXME: Compute lvalue of field pointers-to-member.
    // Right now we just use a non-null void pointer, so that it gives proper
    // results in boolean contexts.
    // FIXME: Maybe delegate this to the surrounding operator&.
    // Note how this expression is lvalue, however pointer-to-member is NonLoc.
    SVal V = svalBuilder.conjureSymbolVal(Ex, LCtx, getContext().VoidPtrTy,
                                          currBldrCtx->blockCount());
    state = state->assume(V.castAs<DefinedOrUnknownSVal>(), true);
    Bldr.generateNode(Ex, Pred, state->BindExpr(Ex, LCtx, V), nullptr,
                      ProgramPoint::PostLValueKind);
    return;
  }
  if (isa<BindingDecl>(D)) {
    // FIXME: proper support for bound declarations.
    // For now, let's just prevent crashing.
    return;
  }

  llvm_unreachable("Support for this Decl not implemented.");
}

/// VisitArraySubscriptExpr - Transfer function for array accesses
void ExprEngine::VisitArraySubscriptExpr(const ArraySubscriptExpr *A,
                                             ExplodedNode *Pred,
                                             ExplodedNodeSet &Dst){
  const Expr *Base = A->getBase()->IgnoreParens();
  const Expr *Idx  = A->getIdx()->IgnoreParens();

  ExplodedNodeSet CheckerPreStmt;
  getCheckerManager().runCheckersForPreStmt(CheckerPreStmt, Pred, A, *this);

  ExplodedNodeSet EvalSet;
  StmtNodeBuilder Bldr(CheckerPreStmt, EvalSet, *currBldrCtx);

  bool IsVectorType = A->getBase()->getType()->isVectorType();

  // The "like" case is for situations where C standard prohibits the type to
  // be an lvalue, e.g. taking the address of a subscript of an expression of
  // type "void *".
  bool IsGLValueLike = A->isGLValue() ||
    (A->getType().isCForbiddenLValueType() && !AMgr.getLangOpts().CPlusPlus);

  for (auto *Node : CheckerPreStmt) {
    const LocationContext *LCtx = Node->getLocationContext();
    ProgramStateRef state = Node->getState();

    if (IsGLValueLike) {
      QualType T = A->getType();

      // One of the forbidden LValue types! We still need to have sensible
      // symbolic locations to represent this stuff. Note that arithmetic on
      // void pointers is a GCC extension.
      if (T->isVoidType())
        T = getContext().CharTy;

      SVal V = state->getLValue(T,
                                state->getSVal(Idx, LCtx),
                                state->getSVal(Base, LCtx));
      Bldr.generateNode(A, Node, state->BindExpr(A, LCtx, V), nullptr,
          ProgramPoint::PostLValueKind);
    } else if (IsVectorType) {
      // FIXME: non-glvalue vector reads are not modelled.
      Bldr.generateNode(A, Node, state, nullptr);
    } else {
      llvm_unreachable("Array subscript should be an lValue when not \
a vector and not a forbidden lvalue type");
    }
  }

  getCheckerManager().runCheckersForPostStmt(Dst, EvalSet, A, *this);
}

/// VisitMemberExpr - Transfer function for member expressions.
void ExprEngine::VisitMemberExpr(const MemberExpr *M, ExplodedNode *Pred,
                                 ExplodedNodeSet &Dst) {
  // FIXME: Prechecks eventually go in ::Visit().
  ExplodedNodeSet CheckedSet;
  getCheckerManager().runCheckersForPreStmt(CheckedSet, Pred, M, *this);

  ExplodedNodeSet EvalSet;
  ValueDecl *Member = M->getMemberDecl();

  // Handle static member variables and enum constants accessed via
  // member syntax.
  if (isa<VarDecl>(Member) || isa<EnumConstantDecl>(Member)) {
    for (const auto I : CheckedSet)
      VisitCommonDeclRefExpr(M, Member, I, EvalSet);
  } else {
    StmtNodeBuilder Bldr(CheckedSet, EvalSet, *currBldrCtx);
    ExplodedNodeSet Tmp;

    for (const auto I : CheckedSet) {
      ProgramStateRef state = I->getState();
      const LocationContext *LCtx = I->getLocationContext();
      Expr *BaseExpr = M->getBase();

      // Handle C++ method calls.
      if (const auto *MD = dyn_cast<CXXMethodDecl>(Member)) {
        if (MD->isInstance())
          state = createTemporaryRegionIfNeeded(state, LCtx, BaseExpr);

        SVal MDVal = svalBuilder.getFunctionPointer(MD);
        state = state->BindExpr(M, LCtx, MDVal);

        Bldr.generateNode(M, I, state);
        continue;
      }

      // Handle regular struct fields / member variables.
      const SubRegion *MR = nullptr;
      state = createTemporaryRegionIfNeeded(state, LCtx, BaseExpr,
                                            /*Result=*/nullptr,
                                            /*OutRegionWithAdjustments=*/&MR);
      SVal baseExprVal =
          MR ? loc::MemRegionVal(MR) : state->getSVal(BaseExpr, LCtx);

      const auto *field = cast<FieldDecl>(Member);
      SVal L = state->getLValue(field, baseExprVal);

      if (M->isGLValue() || M->getType()->isArrayType()) {
        // We special-case rvalues of array type because the analyzer cannot
        // reason about them, since we expect all regions to be wrapped in Locs.
        // We instead treat these as lvalues and assume that they will decay to
        // pointers as soon as they are used.
        if (!M->isGLValue()) {
          assert(M->getType()->isArrayType());
          const auto *PE =
            dyn_cast<ImplicitCastExpr>(I->getParentMap().getParentIgnoreParens(M));
          if (!PE || PE->getCastKind() != CK_ArrayToPointerDecay) {
            llvm_unreachable("should always be wrapped in ArrayToPointerDecay");
          }
        }

        if (field->getType()->isReferenceType()) {
          if (const MemRegion *R = L.getAsRegion())
            L = state->getSVal(R);
          else
            L = UnknownVal();
        }

        Bldr.generateNode(M, I, state->BindExpr(M, LCtx, L), nullptr,
                          ProgramPoint::PostLValueKind);
      } else {
        Bldr.takeNodes(I);
        evalLoad(Tmp, M, M, I, state, L);
        Bldr.addNodes(Tmp);
      }
    }
  }

  getCheckerManager().runCheckersForPostStmt(Dst, EvalSet, M, *this);
}

void ExprEngine::VisitAtomicExpr(const AtomicExpr *AE, ExplodedNode *Pred,
                                 ExplodedNodeSet &Dst) {
  ExplodedNodeSet AfterPreSet;
  getCheckerManager().runCheckersForPreStmt(AfterPreSet, Pred, AE, *this);

  // For now, treat all the arguments to C11 atomics as escaping.
  // FIXME: Ideally we should model the behavior of the atomics precisely here.

  ExplodedNodeSet AfterInvalidateSet;
  StmtNodeBuilder Bldr(AfterPreSet, AfterInvalidateSet, *currBldrCtx);

  for (const auto I : AfterPreSet) {
    ProgramStateRef State = I->getState();
    const LocationContext *LCtx = I->getLocationContext();

    SmallVector<SVal, 8> ValuesToInvalidate;
    for (unsigned SI = 0, Count = AE->getNumSubExprs(); SI != Count; SI++) {
      const Expr *SubExpr = AE->getSubExprs()[SI];
      SVal SubExprVal = State->getSVal(SubExpr, LCtx);
      ValuesToInvalidate.push_back(SubExprVal);
    }

    State = State->invalidateRegions(ValuesToInvalidate, AE,
                                    currBldrCtx->blockCount(),
                                    LCtx,
                                    /*CausedByPointerEscape*/true,
                                    /*Symbols=*/nullptr);

    SVal ResultVal = UnknownVal();
    State = State->BindExpr(AE, LCtx, ResultVal);
    Bldr.generateNode(AE, I, State, nullptr,
                      ProgramPoint::PostStmtKind);
  }

  getCheckerManager().runCheckersForPostStmt(Dst, AfterInvalidateSet, AE, *this);
}

// A value escapes in four possible cases:
// (1) We are binding to something that is not a memory region.
// (2) We are binding to a MemRegion that does not have stack storage.
// (3) We are binding to a top-level parameter region with a non-trivial
//     destructor. We won't see the destructor during analysis, but it's there.
// (4) We are binding to a MemRegion with stack storage that the store
//     does not understand.
ProgramStateRef
ExprEngine::processPointerEscapedOnBind(ProgramStateRef State, SVal Loc,
                                        SVal Val, const LocationContext *LCtx) {

  // Cases (1) and (2).
  const MemRegion *MR = Loc.getAsRegion();
  if (!MR || !MR->hasStackStorage())
    return escapeValue(State, Val, PSK_EscapeOnBind);

  // Case (3).
  if (const auto *VR = dyn_cast<VarRegion>(MR->getBaseRegion()))
    if (VR->hasStackParametersStorage() && VR->getStackFrame()->inTopFrame())
      if (const auto *RD = VR->getValueType()->getAsCXXRecordDecl())
        if (!RD->hasTrivialDestructor())
          return escapeValue(State, Val, PSK_EscapeOnBind);

  // Case (4): in order to test that, generate a new state with the binding
  // added. If it is the same state, then it escapes (since the store cannot
  // represent the binding).
  // Do this only if we know that the store is not supposed to generate the
  // same state.
  SVal StoredVal = State->getSVal(MR);
  if (StoredVal != Val)
    if (State == (State->bindLoc(loc::MemRegionVal(MR), Val, LCtx)))
      return escapeValue(State, Val, PSK_EscapeOnBind);

  return State;
}

ProgramStateRef
ExprEngine::notifyCheckersOfPointerEscape(ProgramStateRef State,
    const InvalidatedSymbols *Invalidated,
    ArrayRef<const MemRegion *> ExplicitRegions,
    const CallEvent *Call,
    RegionAndSymbolInvalidationTraits &ITraits) {
  if (!Invalidated || Invalidated->empty())
    return State;

  if (!Call)
    return getCheckerManager().runCheckersForPointerEscape(State,
                                                           *Invalidated,
                                                           nullptr,
                                                           PSK_EscapeOther,
                                                           &ITraits);

  // If the symbols were invalidated by a call, we want to find out which ones
  // were invalidated directly due to being arguments to the call.
  InvalidatedSymbols SymbolsDirectlyInvalidated;
  for (const auto I : ExplicitRegions) {
    if (const SymbolicRegion *R = I->StripCasts()->getAs<SymbolicRegion>())
      SymbolsDirectlyInvalidated.insert(R->getSymbol());
  }

  InvalidatedSymbols SymbolsIndirectlyInvalidated;
  for (const auto &sym : *Invalidated) {
    if (SymbolsDirectlyInvalidated.count(sym))
      continue;
    SymbolsIndirectlyInvalidated.insert(sym);
  }

  if (!SymbolsDirectlyInvalidated.empty())
    State = getCheckerManager().runCheckersForPointerEscape(State,
        SymbolsDirectlyInvalidated, Call, PSK_DirectEscapeOnCall, &ITraits);

  // Notify about the symbols that get indirectly invalidated by the call.
  if (!SymbolsIndirectlyInvalidated.empty())
    State = getCheckerManager().runCheckersForPointerEscape(State,
        SymbolsIndirectlyInvalidated, Call, PSK_IndirectEscapeOnCall, &ITraits);

  return State;
}

/// evalBind - Handle the semantics of binding a value to a specific location.
///  This method is used by evalStore and (soon) VisitDeclStmt, and others.
void ExprEngine::evalBind(ExplodedNodeSet &Dst, const Stmt *StoreE,
                          ExplodedNode *Pred,
                          SVal location, SVal Val,
                          bool atDeclInit, const ProgramPoint *PP) {
  const LocationContext *LC = Pred->getLocationContext();
  PostStmt PS(StoreE, LC);
  if (!PP)
    PP = &PS;

  // Do a previsit of the bind.
  ExplodedNodeSet CheckedSet;
  getCheckerManager().runCheckersForBind(CheckedSet, Pred, location, Val,
                                         StoreE, *this, *PP);

  StmtNodeBuilder Bldr(CheckedSet, Dst, *currBldrCtx);

  // If the location is not a 'Loc', it will already be handled by
  // the checkers.  There is nothing left to do.
  if (!location.getAs<Loc>()) {
    const ProgramPoint L = PostStore(StoreE, LC, /*Loc*/nullptr,
                                     /*tag*/nullptr);
    ProgramStateRef state = Pred->getState();
    state = processPointerEscapedOnBind(state, location, Val, LC);
    Bldr.generateNode(L, state, Pred);
    return;
  }

  for (const auto PredI : CheckedSet) {
    ProgramStateRef state = PredI->getState();

    state = processPointerEscapedOnBind(state, location, Val, LC);

    // When binding the value, pass on the hint that this is a initialization.
    // For initializations, we do not need to inform clients of region
    // changes.
    state = state->bindLoc(location.castAs<Loc>(),
                           Val, LC, /* notifyChanges = */ !atDeclInit);

    const MemRegion *LocReg = nullptr;
    if (Optional<loc::MemRegionVal> LocRegVal =
            location.getAs<loc::MemRegionVal>()) {
      LocReg = LocRegVal->getRegion();
    }

    const ProgramPoint L = PostStore(StoreE, LC, LocReg, nullptr);
    Bldr.generateNode(L, state, PredI);
  }
}

/// evalStore - Handle the semantics of a store via an assignment.
///  @param Dst The node set to store generated state nodes
///  @param AssignE The assignment expression if the store happens in an
///         assignment.
///  @param LocationE The location expression that is stored to.
///  @param state The current simulation state
///  @param location The location to store the value
///  @param Val The value to be stored
void ExprEngine::evalStore(ExplodedNodeSet &Dst, const Expr *AssignE,
                             const Expr *LocationE,
                             ExplodedNode *Pred,
                             ProgramStateRef state, SVal location, SVal Val,
                             const ProgramPointTag *tag) {
  // Proceed with the store.  We use AssignE as the anchor for the PostStore
  // ProgramPoint if it is non-NULL, and LocationE otherwise.
  const Expr *StoreE = AssignE ? AssignE : LocationE;

  // Evaluate the location (checks for bad dereferences).
  ExplodedNodeSet Tmp;
  evalLocation(Tmp, AssignE, LocationE, Pred, state, location, false);

  if (Tmp.empty())
    return;

  if (location.isUndef())
    return;

  for (const auto I : Tmp)
    evalBind(Dst, StoreE, I, location, Val, false);
}

void ExprEngine::evalLoad(ExplodedNodeSet &Dst,
                          const Expr *NodeEx,
                          const Expr *BoundEx,
                          ExplodedNode *Pred,
                          ProgramStateRef state,
                          SVal location,
                          const ProgramPointTag *tag,
                          QualType LoadTy) {
  assert(!location.getAs<NonLoc>() && "location cannot be a NonLoc.");
  assert(NodeEx);
  assert(BoundEx);
  // Evaluate the location (checks for bad dereferences).
  ExplodedNodeSet Tmp;
  evalLocation(Tmp, NodeEx, BoundEx, Pred, state, location, true);
  if (Tmp.empty())
    return;

  StmtNodeBuilder Bldr(Tmp, Dst, *currBldrCtx);
  if (location.isUndef())
    return;

  // Proceed with the load.
  for (const auto I : Tmp) {
    state = I->getState();
    const LocationContext *LCtx = I->getLocationContext();

    SVal V = UnknownVal();
    if (location.isValid()) {
      if (LoadTy.isNull())
        LoadTy = BoundEx->getType();
      V = state->getSVal(location.castAs<Loc>(), LoadTy);
    }

    Bldr.generateNode(NodeEx, I, state->BindExpr(BoundEx, LCtx, V), tag,
                      ProgramPoint::PostLoadKind);
  }
}

void ExprEngine::evalLocation(ExplodedNodeSet &Dst,
                              const Stmt *NodeEx,
                              const Stmt *BoundEx,
                              ExplodedNode *Pred,
                              ProgramStateRef state,
                              SVal location,
                              bool isLoad) {
  StmtNodeBuilder BldrTop(Pred, Dst, *currBldrCtx);
  // Early checks for performance reason.
  if (location.isUnknown()) {
    return;
  }

  ExplodedNodeSet Src;
  BldrTop.takeNodes(Pred);
  StmtNodeBuilder Bldr(Pred, Src, *currBldrCtx);
  if (Pred->getState() != state) {
    // Associate this new state with an ExplodedNode.
    // FIXME: If I pass null tag, the graph is incorrect, e.g for
    //   int *p;
    //   p = 0;
    //   *p = 0xDEADBEEF;
    // "p = 0" is not noted as "Null pointer value stored to 'p'" but
    // instead "int *p" is noted as
    // "Variable 'p' initialized to a null pointer value"

    static SimpleProgramPointTag tag(TagProviderName, "Location");
    Bldr.generateNode(NodeEx, Pred, state, &tag);
  }
  ExplodedNodeSet Tmp;
  getCheckerManager().runCheckersForLocation(Tmp, Src, location, isLoad,
                                             NodeEx, BoundEx, *this);
  BldrTop.addNodes(Tmp);
}

std::pair<const ProgramPointTag *, const ProgramPointTag*>
ExprEngine::geteagerlyAssumeBinOpBifurcationTags() {
  static SimpleProgramPointTag
         eagerlyAssumeBinOpBifurcationTrue(TagProviderName,
                                           "Eagerly Assume True"),
         eagerlyAssumeBinOpBifurcationFalse(TagProviderName,
                                            "Eagerly Assume False");
  return std::make_pair(&eagerlyAssumeBinOpBifurcationTrue,
                        &eagerlyAssumeBinOpBifurcationFalse);
}

void ExprEngine::evalEagerlyAssumeBinOpBifurcation(ExplodedNodeSet &Dst,
                                                   ExplodedNodeSet &Src,
                                                   const Expr *Ex) {
  StmtNodeBuilder Bldr(Src, Dst, *currBldrCtx);

  for (const auto Pred : Src) {
    // Test if the previous node was as the same expression.  This can happen
    // when the expression fails to evaluate to anything meaningful and
    // (as an optimization) we don't generate a node.
    ProgramPoint P = Pred->getLocation();
    if (!P.getAs<PostStmt>() || P.castAs<PostStmt>().getStmt() != Ex) {
      continue;
    }

    ProgramStateRef state = Pred->getState();
    SVal V = state->getSVal(Ex, Pred->getLocationContext());
    Optional<nonloc::SymbolVal> SEV = V.getAs<nonloc::SymbolVal>();
    if (SEV && SEV->isExpression()) {
      const std::pair<const ProgramPointTag *, const ProgramPointTag*> &tags =
        geteagerlyAssumeBinOpBifurcationTags();

      ProgramStateRef StateTrue, StateFalse;
      std::tie(StateTrue, StateFalse) = state->assume(*SEV);

      // First assume that the condition is true.
      if (StateTrue) {
        SVal Val = svalBuilder.makeIntVal(1U, Ex->getType());
        StateTrue = StateTrue->BindExpr(Ex, Pred->getLocationContext(), Val);
        Bldr.generateNode(Ex, Pred, StateTrue, tags.first);
      }

      // Next, assume that the condition is false.
      if (StateFalse) {
        SVal Val = svalBuilder.makeIntVal(0U, Ex->getType());
        StateFalse = StateFalse->BindExpr(Ex, Pred->getLocationContext(), Val);
        Bldr.generateNode(Ex, Pred, StateFalse, tags.second);
      }
    }
  }
}

void ExprEngine::VisitGCCAsmStmt(const GCCAsmStmt *A, ExplodedNode *Pred,
                                 ExplodedNodeSet &Dst) {
  StmtNodeBuilder Bldr(Pred, Dst, *currBldrCtx);
  // We have processed both the inputs and the outputs.  All of the outputs
  // should evaluate to Locs.  Nuke all of their values.

  // FIXME: Some day in the future it would be nice to allow a "plug-in"
  // which interprets the inline asm and stores proper results in the
  // outputs.

  ProgramStateRef state = Pred->getState();

  for (const Expr *O : A->outputs()) {
    SVal X = state->getSVal(O, Pred->getLocationContext());
    assert(!X.getAs<NonLoc>());  // Should be an Lval, or unknown, undef.

    if (Optional<Loc> LV = X.getAs<Loc>())
      state = state->bindLoc(*LV, UnknownVal(), Pred->getLocationContext());
  }

  Bldr.generateNode(A, Pred, state);
}

void ExprEngine::VisitMSAsmStmt(const MSAsmStmt *A, ExplodedNode *Pred,
                                ExplodedNodeSet &Dst) {
  StmtNodeBuilder Bldr(Pred, Dst, *currBldrCtx);
  Bldr.generateNode(A, Pred, Pred->getState());
}

//===----------------------------------------------------------------------===//
// Visualization.
//===----------------------------------------------------------------------===//

#ifndef NDEBUG
namespace llvm {

template<>
struct DOTGraphTraits<ExplodedGraph*> : public DefaultDOTGraphTraits {
  DOTGraphTraits (bool isSimple = false) : DefaultDOTGraphTraits(isSimple) {}

  static bool nodeHasBugReport(const ExplodedNode *N) {
    BugReporter &BR = static_cast<ExprEngine &>(
      N->getState()->getStateManager().getOwningEngine()).getBugReporter();

    const auto EQClasses =
        llvm::make_range(BR.EQClasses_begin(), BR.EQClasses_end());

    for (const auto &EQ : EQClasses) {
      for (const BugReport &Report : EQ) {
        if (Report.getErrorNode() == N)
          return true;
      }
    }
    return false;
  }

  /// \p PreCallback: callback before break.
  /// \p PostCallback: callback after break.
  /// \p Stop: stop iteration if returns {@code true}
  /// \return Whether {@code Stop} ever returned {@code true}.
  static bool traverseHiddenNodes(
      const ExplodedNode *N,
      llvm::function_ref<void(const ExplodedNode *)> PreCallback,
      llvm::function_ref<void(const ExplodedNode *)> PostCallback,
      llvm::function_ref<bool(const ExplodedNode *)> Stop) {
    const ExplodedNode *FirstHiddenNode = N;
    while (FirstHiddenNode->pred_size() == 1 &&
           isNodeHidden(*FirstHiddenNode->pred_begin())) {
      FirstHiddenNode = *FirstHiddenNode->pred_begin();
    }
    const ExplodedNode *OtherNode = FirstHiddenNode;
    while (true) {
      PreCallback(OtherNode);
      if (Stop(OtherNode))
        return true;

      if (OtherNode == N)
        break;
      PostCallback(OtherNode);

      OtherNode = *OtherNode->succ_begin();
    }
    return false;
  }

  static std::string getNodeAttributes(const ExplodedNode *N,
                                       ExplodedGraph *) {
    SmallVector<StringRef, 10> Out;
    auto Noop = [](const ExplodedNode*){};
    if (traverseHiddenNodes(N, Noop, Noop, &nodeHasBugReport)) {
      Out.push_back("style=filled");
      Out.push_back("fillcolor=red");
    }

    if (traverseHiddenNodes(N, Noop, Noop,
                            [](const ExplodedNode *C) { return C->isSink(); }))
      Out.push_back("color=blue");
    return llvm::join(Out, ",");
  }

  static bool isNodeHidden(const ExplodedNode *N) {
    return N->isTrivial();
  }

  static std::string getNodeLabel(const ExplodedNode *N, ExplodedGraph *G){
    std::string sbuf;
    llvm::raw_string_ostream Out(sbuf);

    ProgramStateRef State = N->getState();

    // Dump program point for all the previously skipped nodes.
    traverseHiddenNodes(
        N,
        [&](const ExplodedNode *OtherNode) {
          OtherNode->getLocation().print(/*CR=*/"\\l", Out);
          if (const ProgramPointTag *Tag = OtherNode->getLocation().getTag())
            Out << "\\lTag:" << Tag->getTagDescription();
          if (N->isSink())
            Out << "\\lNode is sink\\l";
          if (nodeHasBugReport(N))
            Out << "\\lBug report attached\\l";
        },
        [&](const ExplodedNode *) { Out << "\\l--------\\l"; },
        [&](const ExplodedNode *) { return false; });

    Out << "\\l\\|";

    Out << "StateID: ST" << State->getID() << ", NodeID: N" << N->getID(G)
        << " <" << (const void *)N << ">\\|";

    bool SameAsAllPredecessors =
        std::all_of(N->pred_begin(), N->pred_end(), [&](const ExplodedNode *P) {
          return P->getState() == State;
        });
    if (!SameAsAllPredecessors)
      State->printDOT(Out, N->getLocationContext());
    return Out.str();
  }
};

} // namespace llvm
#endif

void ExprEngine::ViewGraph(bool trim) {
#ifndef NDEBUG
  std::string Filename = DumpGraph(trim);
  llvm::DisplayGraph(Filename, false, llvm::GraphProgram::DOT);
#endif
  llvm::errs() << "Warning: viewing graph requires assertions" << "\n";
}


void ExprEngine::ViewGraph(ArrayRef<const ExplodedNode*> Nodes) {
#ifndef NDEBUG
  std::string Filename = DumpGraph(Nodes);
  llvm::DisplayGraph(Filename, false, llvm::GraphProgram::DOT);
#endif
  llvm::errs() << "Warning: viewing graph requires assertions" << "\n";
}

std::string ExprEngine::DumpGraph(bool trim, StringRef Filename) {
#ifndef NDEBUG
  if (trim) {
    std::vector<const ExplodedNode *> Src;

    // Iterate through the reports and get their nodes.
    for (BugReporter::EQClasses_iterator
           EI = BR.EQClasses_begin(), EE = BR.EQClasses_end(); EI != EE; ++EI) {
      const auto *N = const_cast<ExplodedNode *>(EI->begin()->getErrorNode());
      if (N) Src.push_back(N);
    }
    return DumpGraph(Src, Filename);
  } else {
    return llvm::WriteGraph(&G, "ExprEngine", /*ShortNames=*/false,
                     /*Title=*/"Exploded Graph", /*Filename=*/Filename);
  }
#endif
  llvm::errs() << "Warning: dumping graph requires assertions" << "\n";
  return "";
}

std::string ExprEngine::DumpGraph(ArrayRef<const ExplodedNode*> Nodes,
                                  StringRef Filename) {
#ifndef NDEBUG
  std::unique_ptr<ExplodedGraph> TrimmedG(G.trim(Nodes));

  if (!TrimmedG.get()) {
    llvm::errs() << "warning: Trimmed ExplodedGraph is empty.\n";
  } else {
    return llvm::WriteGraph(TrimmedG.get(), "TrimmedExprEngine",
                            /*ShortNames=*/false,
                            /*Title=*/"Trimmed Exploded Graph",
                            /*Filename=*/Filename);
  }
#endif
  llvm::errs() << "Warning: dumping graph requires assertions" << "\n";
  return "";
}

void *ProgramStateTrait<ReplayWithoutInlining>::GDMIndex() {
  static int index = 0;
  return &index;
}<|MERGE_RESOLUTION|>--- conflicted
+++ resolved
@@ -1169,10 +1169,7 @@
     case Stmt::CXXReflectExprClass:
     case Stmt::CXXInvalidReflectionExprClass:
     case Stmt::CXXReflectionReadQueryExprClass:
-<<<<<<< HEAD
     case Stmt::CXXReflectionWriteQueryExprClass:
-=======
->>>>>>> d22092a2
     case Stmt::CXXReflectPrintLiteralExprClass:
     case Stmt::CXXReflectPrintReflectionExprClass:
     case Stmt::CXXReflectDumpReflectionExprClass:
