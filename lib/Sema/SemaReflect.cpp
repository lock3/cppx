//===--- SemaReflect.cpp - Semantic Analysis for Reflection ---------------===//
//
//                     The LLVM Compiler Infrastructure
//
// This file is distributed under the University of Illinois Open Source
// License. See LICENSE.TXT for details.
//
//===----------------------------------------------------------------------===//
//
//  This file implements semantic analysis for reflection.
//
//===----------------------------------------------------------------------===//

#include "clang/AST/ASTContext.h"
#include "clang/AST/ASTDiagnostic.h"
#include "clang/AST/Expr.h"
#include "clang/AST/ExprCXX.h"
#include "clang/AST/Decl.h"
#include "clang/Basic/PartialDiagnostic.h"
#include "clang/Basic/SourceManager.h"
#include "clang/Basic/TargetInfo.h"
#include "clang/Lex/Preprocessor.h"
#include "clang/Sema/Lookup.h"
#include "clang/Sema/ParsedTemplate.h"
#include "clang/Sema/ParsedReflection.h"
#include "clang/Sema/ParserLookupSetup.h"
#include "clang/Sema/Scope.h"
#include "clang/Sema/ScopeInfo.h"
#include "clang/Sema/SemaInternal.h"
#include "TypeLocBuilder.h"

using namespace clang;
using namespace sema;

ParsedReflectionOperand Sema::ActOnReflectedType(TypeResult T) {
  // Cheat by funneling this back through template argument processing
  // because it's possible to end up with deduction guides.
  ParsedTemplateArgument Arg = ActOnTemplateTypeArgument(T);
  if (Arg.getKind() == ParsedTemplateArgument::Template)
    return ActOnReflectedTemplate(Arg);
  assert(Arg.getKind() == ParsedTemplateArgument::Type);

  return ParsedReflectionOperand(T.get(), Arg.getLocation());
}

ParsedReflectionOperand Sema::ActOnReflectedTemplate(ParsedTemplateArgument T) {
  assert(T.getKind() == ParsedTemplateArgument::Template);
  const CXXScopeSpec& SS = T.getScopeSpec();
  ParsedTemplateTy Temp = T.getAsTemplate();

  return ParsedReflectionOperand(SS, Temp, T.getLocation());
}

ParsedReflectionOperand Sema::ActOnReflectedNamespace(CXXScopeSpec &SS,
                                                      SourceLocation &Loc,
                                                      Decl *D) {
  return ParsedReflectionOperand(SS, D, Loc);
}

ParsedReflectionOperand Sema::ActOnReflectedNamespace(SourceLocation Loc) {
  // Clang uses TUDecl in place of having a global namespace.
  return ParsedReflectionOperand(Context.getTranslationUnitDecl(), Loc);
}

ParsedReflectionOperand Sema::ActOnReflectedExpression(Expr *E) {
  return ParsedReflectionOperand(E, E->getBeginLoc());
}

/// Returns a constant expression that encodes the value of the reflection.
/// The type of the reflection is meta::reflection, an enum class.
ExprResult Sema::ActOnCXXReflectExpr(SourceLocation Loc,
                                     ParsedReflectionOperand Ref, 
                                     SourceLocation LP, 
                                     SourceLocation RP) {
  // Translated the parsed reflection operand into an AST operand.
  switch (Ref.getKind()) {
  case ParsedReflectionOperand::Invalid:
    break;
  case ParsedReflectionOperand::Type: {
    QualType Arg = Ref.getAsType().get();
    return BuildCXXReflectExpr(Loc, Arg, LP, RP);
  }
  case ParsedReflectionOperand::Template: {
    TemplateName Arg = Ref.getAsTemplate().get();
    return BuildCXXReflectExpr(Loc, Arg, LP, RP);
  }
  case ParsedReflectionOperand::GlobalNamespace:
  case ParsedReflectionOperand::Namespace: {
    ReflectedNamespace RNS = Ref.getAsNamespace();
    const CXXScopeSpec SS = Ref.getScopeSpec();

    bool IsQualified = !SS.isEmpty();
    if (IsQualified) {
      QualifiedNamespaceName *QNS
        = new (Context) QualifiedNamespaceName(RNS, SS.getScopeRep());
      return BuildCXXReflectExpr(Loc, NamespaceName(QNS), LP, RP);
    }

    return BuildCXXReflectExpr(Loc, NamespaceName(RNS), LP, RP);
  }
  case ParsedReflectionOperand::Expression: {
    Expr *Arg = Ref.getAsExpr();
    return BuildCXXReflectExpr(Loc, Arg, LP, RP);
  }
  }

  return ExprError();
}

ExprResult Sema::BuildCXXReflectExpr(SourceLocation Loc, InvalidReflection *IR,
                                     SourceLocation LP, SourceLocation RP) {
  return CXXReflectExpr::Create(Context, Context.MetaInfoTy, Loc, IR, LP, RP);
}

ExprResult Sema::BuildCXXReflectExpr(SourceLocation Loc, QualType T,
                                     SourceLocation LP, SourceLocation RP) {
  return CXXReflectExpr::Create(Context, Context.MetaInfoTy, Loc, T, LP, RP);
}

ExprResult Sema::BuildCXXReflectExpr(SourceLocation Loc, TemplateName N,
                                     SourceLocation LP, SourceLocation RP) {
  return CXXReflectExpr::Create(Context, Context.MetaInfoTy, Loc, N, LP, RP);
}

ExprResult Sema::BuildCXXReflectExpr(SourceLocation Loc, NamespaceName N,
                                     SourceLocation LP, SourceLocation RP) {
  return CXXReflectExpr::Create(Context, Context.MetaInfoTy, Loc, N, LP, RP);
}

ExprResult Sema::BuildCXXReflectExpr(SourceLocation Loc, Expr *E,
                                     SourceLocation LP, SourceLocation RP) {
  return CXXReflectExpr::Create(Context, Context.MetaInfoTy, Loc, E, LP, RP);
}

ExprResult Sema::BuildCXXReflectExpr(SourceLocation Loc, Decl *D,
                                     SourceLocation LP, SourceLocation RP) {
  return CXXReflectExpr::Create(Context, Context.MetaInfoTy, Loc, D, LP, RP);
}

ExprResult Sema::BuildCXXReflectExpr(SourceLocation Loc, CXXBaseSpecifier *B,
                                     SourceLocation LP, SourceLocation RP) {
  return CXXReflectExpr::Create(Context, Context.MetaInfoTy, Loc, B, LP, RP);
}

ExprResult Sema::BuildInvalidCXXReflectExpr(SourceLocation Loc,
                                         SourceLocation LP, SourceLocation RP) {
  return CXXReflectExpr::CreateInvalid(Context, Context.MetaInfoTy, Loc,
                                       LP, RP);
}

ExprResult Sema::BuildCXXReflectExpr(APValue Reflection, SourceLocation Loc) {
  assert(Reflection.isReflection());

  switch (Reflection.getReflectionKind()) {
  case RK_invalid: {
    auto ReflOp = const_cast<InvalidReflection *>(
                                         Reflection.getInvalidReflectionInfo());
    return BuildCXXReflectExpr(/*Loc=*/Loc, ReflOp, /*LP=*/SourceLocation(),
                               /*RP=*/SourceLocation());
  }
  case RK_declaration: {
    auto ReflOp = const_cast<Decl *>(Reflection.getReflectedDeclaration());
    return BuildCXXReflectExpr(/*Loc=*/Loc, ReflOp, /*LP=*/SourceLocation(),
                               /*RP=*/SourceLocation());
  }

  case RK_type: {
    auto ReflOp = Reflection.getReflectedType();
    return BuildCXXReflectExpr(/*Loc=*/Loc, ReflOp, /*LP=*/SourceLocation(),
                               /*RP=*/SourceLocation());
  }

  case RK_expression: {
    auto ReflOp = const_cast<Expr *>(Reflection.getReflectedExpression());
    return BuildCXXReflectExpr(/*Loc=*/Loc, ReflOp, /*LP=*/SourceLocation(),
                               /*RP=*/SourceLocation());
  }

  case RK_base_specifier: {
    auto ReflOp = const_cast<CXXBaseSpecifier *>(
                                        Reflection.getReflectedBaseSpecifier());
    return BuildCXXReflectExpr(/*Loc=*/Loc, ReflOp, /*LP=*/SourceLocation(),
                               /*RP=*/SourceLocation());
  }
  }

  llvm_unreachable("invalid reflection kind");
}

/// Handle a call to \c __invalid_reflection.
ExprResult Sema::ActOnCXXInvalidReflectionExpr(Expr *MessageExpr,
                                               SourceLocation BuiltinLoc,
                                               SourceLocation RParenLoc) {
  if (DiagnoseUnexpandedParameterPack(MessageExpr))
    return ExprError();

  return BuildCXXInvalidReflectionExpr(MessageExpr, BuiltinLoc, RParenLoc);
}

static QualType DeduceCanonicalType(Sema &S, Expr *E) {
  QualType Ty = E->getType();
  if (AutoType *D = Ty->getContainedAutoType()) {
    Ty = D->getDeducedType();
    if (!Ty.getTypePtr())
      llvm_unreachable("Undeduced value reflection");
  }
  return S.Context.getCanonicalType(Ty);
}

/// Build a \c __invalid_reflection expression.
ExprResult Sema::BuildCXXInvalidReflectionExpr(Expr *MessageExpr,
                                               SourceLocation BuiltinLoc,
                                               SourceLocation RParenLoc) {
  assert(MessageExpr != nullptr);

  ExprResult Converted = DefaultFunctionArrayLvalueConversion(MessageExpr);
  if (Converted.isInvalid())
    return ExprError();
  MessageExpr = Converted.get();

  // Get the canonical type of the expression.
  QualType T = DeduceCanonicalType(*this, MessageExpr);

  // Ensure we're working with a valid operand.
  if (!T.isCXXStringLiteralType()) {
    SourceLocation &&Loc = MessageExpr->getExprLoc();
    Diag(Loc, diag::err_invalid_reflection_wrong_operand_type);
    return ExprError();
  }

  return CXXInvalidReflectionExpr::Create(Context, Context.MetaInfoTy,
                                          MessageExpr, BuiltinLoc, RParenLoc);
}

// Check that the argument has the right type. Ignore references and
// cv-qualifiers on the expression.
static bool CheckReflectionOperand(Sema &SemaRef, Expr *E) {
  // Get the type of the expression.
  QualType Source = E->getType();
  if (Source->isReferenceType())
    Source = Source->getPointeeType();
  Source = Source.getUnqualifiedType();
  Source = SemaRef.Context.getCanonicalType(Source);

  if (Source != SemaRef.Context.MetaInfoTy) {
    SemaRef.Diag(E->getBeginLoc(), diag::err_expression_not_reflection);
    return false;
  }

  return true;
}

// Validates a query intrinsics' argument count.
static bool CheckArgumentsPresent(Sema &SemaRef,
                                  SourceLocation KWLoc,
                                  const SmallVectorImpl<Expr *> &Args) {
  if (Args.empty()) {
    SemaRef.Diag(KWLoc, diag::err_reflection_query_invalid);
    return true;
  }

  return false;
}

// Sets the query as an unknown query of dependent type. This state
// will be kept, until we either find the correct query and type,
// or fail trying to do so.
static void SetQueryAndTypeUnresolved(Sema &SemaRef, QualType &ResultTy,
                                      ReflectionQuery &Query) {
  ResultTy = SemaRef.Context.DependentTy;
  Query = getUnknownReflectionQuery();
}

static bool CheckQueryType(Sema &SemaRef, Expr *&Arg) {
  QualType T = Arg->getType();

  if (T->isIntegralType(SemaRef.Context)) {
    SemaRef.Diag(Arg->getExprLoc(), diag::err_reflection_query_wrong_type);
    return true;
  }

  return false;
}

static bool SetQuery(Sema &SemaRef, Expr *&Arg, ReflectionQuery &Query) {
  // Evaluate the query operand
  SmallVector<PartialDiagnosticAt, 4> Diags;
  Expr::EvalResult Result;
  Result.Diag = &Diags;
  Expr::EvalContext EvalCtx(SemaRef.Context, SemaRef.GetReflectionCallbackObj());
  if (!Arg->EvaluateAsRValue(Result, EvalCtx)) {
    // FIXME: This is not the right error.
    SemaRef.Diag(Arg->getExprLoc(), diag::err_reflection_query_not_constant);
    for (PartialDiagnosticAt PD : Diags)
      SemaRef.Diag(PD.first, PD.second);
    return true;
  }

  Query = static_cast<ReflectionQuery>(Result.Val.getInt().getExtValue());
  return false;
}

static bool SetType(QualType& Ret, QualType T) {
  Ret = T;
  return false;
}

static QualType GetCStrType(ASTContext &Ctx) {
  return Ctx.getPointerType(Ctx.getConstType(Ctx.CharTy));
}

// Gets the type and query from Arg for a query read operation.
// Returns true on error.
static bool GetTypeAndQueryForRead(Sema &SemaRef, SmallVectorImpl<Expr *> &Args,
                                   QualType &ResultTy,
                                   ReflectionQuery &Query) {
  SetQueryAndTypeUnresolved(SemaRef, ResultTy, Query);

  Expr *QueryArg = Args[0];
  if (QueryArg->isTypeDependent() || QueryArg->isValueDependent())
    return false;

  // Convert to an rvalue.
  ExprResult Conv = SemaRef.DefaultLvalueConversion(QueryArg);
  if (Conv.isInvalid())
    return true;
  Args[0] = QueryArg = Conv.get();

  if (CheckQueryType(SemaRef, QueryArg))
    return true;

  // Resolve the query.
  if (SetQuery(SemaRef, QueryArg, Query))
    return true;

  // Resolve the type.
  if (isPredicateQuery(Query))
    return SetType(ResultTy, SemaRef.Context.BoolTy);
  if (isAssociatedReflectionQuery(Query))
    return SetType(ResultTy, SemaRef.Context.MetaInfoTy);
  if (isNameQuery(Query))
    return SetType(ResultTy, GetCStrType(SemaRef.Context));

  SemaRef.Diag(QueryArg->getExprLoc(), diag::err_reflection_query_invalid);
  return true;
}

// Checks to see if the query arguments match
static bool CheckQueryArgs(Sema &SemaRef, SourceLocation KWLoc,
                           ReflectionQuery Query,
                           SmallVectorImpl<Expr *> &Args) {
  unsigned ExpectedMinArgCount = getMinNumQueryArguments(Query) + 1;
  unsigned ExpectedMaxArgCount = getMaxNumQueryArguments(Query) + 1;
  if (Args.size() < ExpectedMinArgCount || Args.size() > ExpectedMaxArgCount) {
    SemaRef.Diag(KWLoc, diag::err_reflection_wrong_arity)
      << ExpectedMinArgCount << ExpectedMaxArgCount << (int) Args.size();
    return true;
  }

  // FIXME: Check to make sure the arguments are of the correct type.

  return false;
}

ExprResult Sema::ActOnCXXReflectionReadQuery(SourceLocation KWLoc,
                                             SmallVectorImpl<Expr *> &Args,
                                             SourceLocation LParenLoc,
                                             SourceLocation RParenLoc) {
  if (CheckArgumentsPresent(*this, KWLoc, Args))
    return ExprError();

  // Get the type of the query. Note that this will convert Args[0].
  QualType Ty;
  ReflectionQuery Query;
  if (GetTypeAndQueryForRead(*this, Args, Ty, Query))
    return ExprError();

  if (CheckQueryArgs(*this, KWLoc, Query, Args))
    return ExprError();

  // Convert the remaining operands to rvalues.
<<<<<<< HEAD
  for (std::size_t I = 0; I < Args.size(); ++I) {
    ExprResult Arg = DefaultLvalueConversion(Args[I]);
=======
  for (std::size_t I = 1; I < Args.size(); ++I) {
    ExprResult Arg = DefaultFunctionArrayLvalueConversion(Args[I]);
>>>>>>> ee965e69
    if (Arg.isInvalid())
      return ExprError();
    Args[I] = Arg.get();
  }

  return new (Context) CXXReflectionReadQueryExpr(Context, Ty, Query, Args,
                                                  KWLoc, LParenLoc, RParenLoc);
}

// Gets the type and query from Arg for a query write operation.
// Returns false on error.
static bool GetTypeAndQueryForWrite(Sema &SemaRef, SmallVectorImpl<Expr *> &Args,
                                    QualType &ResultTy,
                                    ReflectionQuery &Query) {
  SetQueryAndTypeUnresolved(SemaRef, ResultTy, Query);

  Expr *QueryArg = Args[0];
  if (QueryArg->isTypeDependent() || QueryArg->isValueDependent())
    return false;

  if (CheckQueryType(SemaRef, QueryArg))
    return true;

  // Resolve the query.
  if (SetQuery(SemaRef, QueryArg, Query))
    return true;

  // Resolve the type.
  if (isModifierUpdateQuery(Query))
    return SetType(ResultTy, SemaRef.Context.VoidTy);

  SemaRef.Diag(QueryArg->getExprLoc(), diag::err_reflection_query_invalid);
  return true;
}

ExprResult Sema::ActOnCXXReflectionWriteQuery(SourceLocation KWLoc,
                                              SmallVectorImpl<Expr *> &Args,
                                              SourceLocation LParenLoc,
                                              SourceLocation RParenLoc) {
  if (CheckArgumentsPresent(*this, KWLoc, Args))
    return ExprError();

  // Get the type of the query. Note that this will convert Args[0].
  QualType Ty;
  ReflectionQuery Query;
  if (GetTypeAndQueryForWrite(*this, Args, Ty, Query))
    return ExprError();

  if (CheckQueryArgs(*this, KWLoc, Query, Args))
    return ExprError();

  // Convert the remaining operands to rvalues.
  for (std::size_t I = 0; I < Args.size(); ++I) {
    if (I == 1)
      continue;

    ExprResult Arg = DefaultFunctionArrayLvalueConversion(Args[I]);
    if (Arg.isInvalid())
      return ExprError();
    Args[I] = Arg.get();
  }

  return new (Context) CXXReflectionWriteQueryExpr(Context, Ty, Query, Args,
                                                   KWLoc, LParenLoc, RParenLoc);
}

static bool HasDependentParts(SmallVectorImpl<Expr *>& Parts) {
 return std::any_of(Parts.begin(), Parts.end(), [](const Expr *E) {
   return E->isTypeDependent() || E->isValueDependent();
 });
}

ExprResult Sema::ActOnCXXReflectPrintLiteral(SourceLocation KWLoc,
                                             SmallVectorImpl<Expr *> &Args,
                                             SourceLocation LParenLoc,
                                             SourceLocation RParenLoc) {
  if (HasDependentParts(Args))
    return new (Context) CXXReflectPrintLiteralExpr(
        Context, Context.DependentTy, Args, KWLoc, LParenLoc, RParenLoc);

  for (std::size_t I = 0; I < Args.size(); ++I) {
    Expr *&E = Args[I];

    assert(!E->isTypeDependent() && !E->isValueDependent()
        && "Dependent element");

    /// Convert to rvalue.
    ExprResult Conv = DefaultFunctionArrayLvalueConversion(E);
    if (Conv.isInvalid())
      return ExprError();
    E = Conv.get();

    // Get the canonical type of the expression.
    QualType T = DeduceCanonicalType(*this, E);

    // Ensure we're working with a valid operand.
    if (T.isCXXStringLiteralType())
      continue;

    if (T->isIntegerType())
      continue;

    Diag(E->getExprLoc(), diag::err_reflect_print_literal_wrong_operand_type);
    return ExprError();
  }

  return new (Context) CXXReflectPrintLiteralExpr(
    Context, Context.IntTy, Args, KWLoc, LParenLoc, RParenLoc);
}

ExprResult Sema::ActOnCXXReflectPrintReflection(SourceLocation KWLoc,
                                                Expr *Reflection,
                                                SourceLocation LParenLoc,
                                                SourceLocation RParenLoc) {
  if (Reflection->isTypeDependent() || Reflection->isValueDependent())
    return new (Context) CXXReflectPrintReflectionExpr(
        Context, Context.DependentTy, Reflection, KWLoc, LParenLoc, RParenLoc);

  ExprResult Arg = DefaultLvalueConversion(Reflection);
  if (Arg.isInvalid())
    return ExprError();

  if (!CheckReflectionOperand(*this, Reflection))
    return ExprError();

  return new (Context) CXXReflectPrintReflectionExpr(
      Context, Context.IntTy, Arg.get(), KWLoc, LParenLoc, RParenLoc);
}

ExprResult Sema::ActOnCXXReflectDumpReflection(SourceLocation KWLoc,
                                               Expr *Reflection,
                                               SourceLocation LParenLoc,
                                               SourceLocation RParenLoc) {
  if (Reflection->isTypeDependent() || Reflection->isValueDependent())
    return new (Context) CXXReflectDumpReflectionExpr(
        Context, Context.DependentTy, Reflection, KWLoc, LParenLoc, RParenLoc);

  ExprResult Arg = DefaultLvalueConversion(Reflection);
  if (Arg.isInvalid())
    return ExprError();

  if (!CheckReflectionOperand(*this, Reflection))
    return ExprError();

  return new (Context) CXXReflectDumpReflectionExpr(
      Context, Context.IntTy, Arg.get(), KWLoc, LParenLoc, RParenLoc);
}

/// Handle a call to \c __compiler_error.
ExprResult Sema::ActOnCXXCompilerErrorExpr(Expr *MessageExpr,
                                           SourceLocation BuiltinLoc,
                                           SourceLocation RParenLoc) {
  if (DiagnoseUnexpandedParameterPack(MessageExpr))
    return ExprError();

  return BuildCXXCompilerErrorExpr(MessageExpr, BuiltinLoc, RParenLoc);
}

/// Build a \c __compiler_error expression.
ExprResult Sema::BuildCXXCompilerErrorExpr(Expr *MessageExpr,
                                           SourceLocation BuiltinLoc,
                                           SourceLocation RParenLoc) {
  assert(MessageExpr != nullptr);

  ExprResult Converted = DefaultFunctionArrayLvalueConversion(MessageExpr);
  if (Converted.isInvalid())
    return ExprError();
  MessageExpr = Converted.get();

  // Get the canonical type of the expression.
  QualType T = DeduceCanonicalType(*this, MessageExpr);

  // Ensure we're working with a valid operand.
  if (!T.isCXXStringLiteralType()) {
    SourceLocation &&Loc = MessageExpr->getExprLoc();
    Diag(Loc, diag::err_compiler_error_wrong_operand_type);
    return ExprError();
  }

  return CXXCompilerErrorExpr::Create(Context, Context.VoidTy, MessageExpr,
                                      BuiltinLoc, RParenLoc);
}

static DeclRefExpr *DeclReflectionToDeclRefExpr(Sema &S, const Reflection &R,
                                         SourceLocation SL) {
  assert(R.isDeclaration());

  // If this is a value declaration, then construct a DeclRefExpr.
  if (const ValueDecl *VD = dyn_cast<ValueDecl>(R.getAsDeclaration())) {
    QualType T = VD->getType();
    ValueDecl *NCVD = const_cast<ValueDecl *>(VD);
    ExprValueKind VK = S.getValueKindForDeclReference(T, NCVD, SL);
    return cast<DeclRefExpr>(S.BuildDeclRefExpr(NCVD, T, VK, SL).get());
  }

  return nullptr;
}

static DeclRefExpr *UseDeclRefExprForIdExpr(Sema &S, const DeclRefExpr *DRE) {
  Decl *ReferencedDecl = const_cast<NamedDecl *>(DRE->getFoundDecl());
  ReferencedDecl->markUsed(S.Context);
  return const_cast<DeclRefExpr *>(DRE);
}

ExprResult Sema::ActOnCXXIdExprExpr(SourceLocation KWLoc,
                                    Expr *Refl,
                                    SourceLocation LParenLoc,
                                    SourceLocation RParenLoc,
                                    SourceLocation EllipsisLoc) {
  if (Refl->isTypeDependent() || Refl->isValueDependent())
    return new (Context) CXXIdExprExpr(Context.DependentTy, Refl, KWLoc,
                                       LParenLoc, LParenLoc);

  Reflection R;
  if (EvaluateReflection(*this, Refl, R))
    return ExprError();

  if (R.isInvalid()) {
    DiagnoseInvalidReflection(*this, Refl, R);
    return ExprError();
  }

  if (R.isDeclaration()) {
    if (const DeclRefExpr *DRE = DeclReflectionToDeclRefExpr(*this, R, KWLoc)) {
      return UseDeclRefExprForIdExpr(*this, DRE);
    }
  }

  if (R.isExpression()) {
    if (const DeclRefExpr *DRE = dyn_cast<DeclRefExpr>(R.getAsExpression())) {
      return UseDeclRefExprForIdExpr(*this, DRE);
    }
  }

  // FIXME: Emit a better error diagnostic.
  Diag(Refl->getExprLoc(), diag::err_expression_not_value_reflection);
  return ExprError();
}


static Expr *ExprReflectionToValueExpr(Sema &S, const Reflection &R,
                                       SourceLocation SL) {
  assert(R.isExpression());

  return const_cast<Expr *>(R.getAsExpression());
}

static Expr *BuildInitialReflectionToValueExpr(Sema &S, const Reflection &R,
                                               SourceLocation SL) {
  switch (R.getKind()) {
  case RK_declaration:
    return DeclReflectionToDeclRefExpr(S, R, SL);
  case RK_expression:
    return ExprReflectionToValueExpr(S, R, SL);
  default:
    return nullptr;
  }
}

static Expr *DeclRefExprToValueExpr(Sema &S, DeclRefExpr *Ref) {
  // If the expression we're going to evaluate is a reference to a field.
  // Adjust this to be a pointer to that field.
  if (const FieldDecl *F = dyn_cast<FieldDecl>(Ref->getDecl())) {
    QualType Ty = F->getType();
    const Type *Cls = S.Context.getTagDeclType(F->getParent()).getTypePtr();
    Ty = S.Context.getMemberPointerType(Ty, Cls);
    return new (S.Context) UnaryOperator(Ref, UO_AddrOf, Ty, VK_RValue,
                                         OK_Ordinary, Ref->getExprLoc(),
                                         false);
  }

  return Ref;
}

static Expr *CompleteReflectionToValueExpr(Sema &S, Expr *EvalExpr) {
  if (DeclRefExpr *Ref = dyn_cast_or_null<DeclRefExpr>(EvalExpr))
    return DeclRefExprToValueExpr(S, Ref);

  return EvalExpr;
}

static Expr *ReflectionToValueExpr(Sema &S, const Reflection &R,
                                   SourceLocation SL) {
  // Handle the initial transformation from reflection
  // to expression.
  Expr *EvalExpr = BuildInitialReflectionToValueExpr(S, R, SL);

  // Modify the initial expression to be properly
  // evaluable during constexpr eval.
  return CompleteReflectionToValueExpr(S, EvalExpr);
}

bool
Sema::ExpansionContextBuilder::BuildCalls()
{
  SourceLocation Loc;

  // If the range is dependent, mark it and return. We'll transform it later.
  if (Range->getType()->isDependentType() || Range->isValueDependent()) {
    Kind = RK_Unknown;
    return false;
  }

  if (Range->getType()->isConstantArrayType()) {
    Kind = RK_Array;
    return BuildArrayCalls();
  }

  Kind = RK_Range;

  // Get the std namespace for std::begin and std::end
  NamespaceDecl *Std = SemaRef.getOrCreateStdNamespace();

  // Get the info for a call to std::begin
  DeclarationNameInfo BeginNameInfo(
      &SemaRef.Context.Idents.get("begin"), Loc);
  LookupResult BeginCallLookup(SemaRef, BeginNameInfo, Sema::LookupOrdinaryName);
  if (!SemaRef.LookupQualifiedName(BeginCallLookup, Std))
    return true;
  if (BeginCallLookup.getResultKind() != LookupResult::FoundOverloaded)
    return true;
  UnresolvedLookupExpr *BeginFn =
    UnresolvedLookupExpr::Create(SemaRef.Context, /*NamingClass=*/nullptr,
                                 NestedNameSpecifierLoc(), BeginNameInfo,
                                 /*ADL=*/true, /*Overloaded=*/true,
                                 BeginCallLookup.begin(),
                                 BeginCallLookup.end());

  // Get the info for a call to std::end
  DeclarationNameInfo EndNameInfo(
      &SemaRef.Context.Idents.get("end"), Loc);
  LookupResult EndCallLookup(SemaRef, EndNameInfo, Sema::LookupOrdinaryName);
  if (!SemaRef.LookupQualifiedName(EndCallLookup, Std))
    return true;
  if (EndCallLookup.getResultKind() != LookupResult::FoundOverloaded)
    return true;
  UnresolvedLookupExpr *EndFn =
    UnresolvedLookupExpr::Create(SemaRef.Context, /*NamingClass=*/nullptr,
                                 NestedNameSpecifierLoc(), EndNameInfo,
                                 /*ADL=*/true, /*Overloaded=*/true,
                                 EndCallLookup.begin(), 
                                 EndCallLookup.end());

  // Build the actual calls
  Expr *Args[] = {Range};
  ExprResult BeginCall =
    SemaRef.ActOnCallExpr(CurScope, BeginFn, Loc, Args, Loc);
  if (BeginCall.isInvalid())
    return true;
  ExprResult EndCall =
    SemaRef.ActOnCallExpr(CurScope, EndFn, Loc, Args, Loc);
  if (EndCall.isInvalid())
    return true;

  RangeBegin = BeginCall.get();
  RangeEnd = EndCall.get();

  return false;
}

bool
Sema::ExpansionContextBuilder::BuildArrayCalls()
{
  // For an array arr, RangeBegin is arr[0]
  IntegerLiteral *ZeroIndex =
    IntegerLiteral::Create(SemaRef.Context, llvm::APSInt::getUnsigned(0),
                           SemaRef.Context.getSizeType(), SourceLocation());

  ExprResult BeginAccessor =
    SemaRef.ActOnArraySubscriptExpr(CurScope, Range, SourceLocation(),
                                    ZeroIndex, SourceLocation());
  if (BeginAccessor.isInvalid())
    return true;

  RangeBegin = BeginAccessor.get();

  // For an array of size N, RangeEnd is N (not arr[N])
  // Get the canonical type here, as some transformations may
  // have been applied earlier on.
  ConstantArrayType const *ArrayTy = cast<ConstantArrayType>(
    Range->getType()->getCanonicalTypeInternal());
  llvm::APSInt Last(ArrayTy->getSize(), true);
  IntegerLiteral *LastIndex =
    IntegerLiteral::Create(SemaRef.Context, Last,
                           SemaRef.Context.getSizeType(), SourceLocation());
  RangeEnd = LastIndex;
  return false;
}

static ExprResult
BuildSubscriptAccess(Sema &SemaRef, Expr *Current, std::size_t Index)
{
  ASTContext &Context = SemaRef.Context;

  // The subscript.
  IntegerLiteral *E =
    IntegerLiteral::Create(Context, llvm::APSInt::getUnsigned(Index),
                           Context.getSizeType(), SourceLocation());

  // Get the actual array base to create an incremented subscript access.
  ArraySubscriptExpr *CurrentSubscript =
    static_cast<ArraySubscriptExpr*>(Current);
  Expr *Base = CurrentSubscript->getBase();

  ExprResult RangeAccessor =
    SemaRef.ActOnArraySubscriptExpr(SemaRef.getCurScope(), Base,
                                    SourceLocation(), E, SourceLocation());
  if (RangeAccessor.isInvalid())
    return ExprError();
  return RangeAccessor;
}

// Build a call to std::next(Arg, Induction) for the range traverser
static ExprResult
BuildNextCall(Sema &SemaRef, Expr *Arg, Expr *Induction)
{
  NamespaceDecl *Std = SemaRef.getOrCreateStdNamespace();
  SourceLocation Loc = SourceLocation();

  DeclarationNameInfo NextNameInfo(
    &SemaRef.Context.Idents.get("next"), Loc);
  LookupResult NextCallLookup(SemaRef, NextNameInfo, Sema::LookupOrdinaryName);
  if (!SemaRef.LookupQualifiedName(NextCallLookup, Std))
    return ExprError();
  if (NextCallLookup.getResultKind() != LookupResult::FoundOverloaded)
    return ExprError();

  UnresolvedLookupExpr *NextFn =
    UnresolvedLookupExpr::Create(SemaRef.Context, /*NamingClass=*/nullptr,
                                 NestedNameSpecifierLoc(), NextNameInfo,
                                 /*ADL=*/true, /*Overloaded=*/true,
                                 NextCallLookup.begin(),
                                 NextCallLookup.end());
  Expr *Args[] = {Arg, Induction};
  ExprResult NextCall =
    SemaRef.ActOnCallExpr(SemaRef.getCurScope(), NextFn, Loc, Args, Loc);
  if (NextCall.isInvalid())
    return ExprError();

  return NextCall;
}

// Dereference a call to an iterator (as built in BuildNextCall)
static ExprResult
BuildDeref(Sema &SemaRef, Expr *NextCall)
{
  ExprResult NextDeref =
    SemaRef.ActOnUnaryOp(SemaRef.getCurScope(), SourceLocation(),
                         tok::star, NextCall);
  if (NextDeref.isInvalid())
    return ExprError();
  return NextDeref;
}

// Checks to see if the traversal is complete.
//
// Returns true when traversal is complete.
Sema::RangeTraverser::operator bool()
{
  switch (Kind) {
  case RK_Array:
    // If this is an array, we will simply see if we have iterated
    // N times.
    return I == cast<IntegerLiteral>(RangeEnd)->getValue();

  case RK_Range: {
    // Check to see if we've hit the end of the range.
    SmallVector<PartialDiagnosticAt, 4> Diags;
    Expr::EvalResult EqualRes;
    EqualRes.Diag = &Diags;

    ExprResult Equal =
        SemaRef.ActOnBinOp(SemaRef.getCurScope(), SourceLocation(),
                           tok::equalequal, Current, RangeEnd);

    Expr *EqualExpr = Equal.get();

  Expr::EvalContext EvalCtx(SemaRef.Context, SemaRef.GetReflectionCallbackObj());
  if (!EqualExpr->EvaluateAsConstantExpr(EqualRes, Expr::EvaluateForCodeGen,
                                         EvalCtx)) {
      SemaRef.Diag(SourceLocation(), diag::err_constexpr_range_iteration_failed);
      for (PartialDiagnosticAt PD : Diags)
        SemaRef.Diag(PD.first, PD.second);
      return true;
    }

    return EqualRes.Val.getInt() == 1;
  }
  default:
    llvm_unreachable("Invalid Range Kind.");
  }
}

Expr *
Sema::RangeTraverser::operator*()
{
  Expr *Deref = nullptr;
  switch (Kind) {
  case RK_Range:
    Deref = BuildDeref(SemaRef, Current).get();
    break;
  case RK_Array:
    Deref = Current;
    break;
  default:
    break;
  }

  ExprResult RvalueDeref = SemaRef.DefaultLvalueConversion(Deref);

  assert(!RvalueDeref.isInvalid() && "Could not dereference range member.");
  return RvalueDeref.get();
}

Sema::RangeTraverser &
Sema::RangeTraverser::operator++()
{
  IntegerLiteral *Index =
  IntegerLiteral::Create(SemaRef.Context, llvm::APSInt::getUnsigned(1),
                         SemaRef.Context.getSizeType(), SourceLocation());
  const auto done = operator bool();
  if (!done) {
    ++I;
    ExprResult Next;
    switch (Kind) {
    case RK_Range:
      Next = BuildNextCall(SemaRef, Current, Index);
      break;
    case RK_Array:
      Next = BuildSubscriptAccess(SemaRef, Current, I);
      break;
    default:
      break;
    }

    if (Next.isInvalid())
      llvm_unreachable("Could not build next call.");
    Current = Next.get();
  }

  return *this;
}

static ExprResult
getAsCXXValueOfExpr(Sema &SemaRef, Expr *Expression,
                    SourceLocation EllipsisLoc = SourceLocation())
{
  // llvm::outs() << "The expression:\n";
  // Expression->dump();
  return SemaRef.ActOnCXXValueOfExpr (SourceLocation(), Expression,
                                      SourceLocation(), SourceLocation(),
                                      EllipsisLoc);
}

static ExprResult
getAsCXXIdExprExpr(Sema &SemaRef, Expr *Expression,
                   SourceLocation EllipsisLoc = SourceLocation())
{
  return SemaRef.ActOnCXXIdExprExpr(SourceLocation(), Expression,
                                    SourceLocation(), SourceLocation(),
                                    EllipsisLoc);
}

static ExprResult
getAsCXXReflectedDeclname(Sema &SemaRef, Expr *Expression)
{
  SourceLocation &&Loc = Expression->getExprLoc();

  llvm::SmallVector<Expr *, 1> Parts = {Expression};

  DeclarationNameInfo DNI;
  if (SemaRef.BuildReflectedIdName(Loc, Parts, Loc, DNI))
    return ExprError();

  UnqualifiedId Result;
  TemplateNameKind TNK;
  OpaquePtr<TemplateName> Template;
  CXXScopeSpec TempSS;
  if (SemaRef.BuildInitialDeclnameId(Loc, TempSS, DNI.getName(),
                                     SourceLocation(), TNK, Template, Result))
    return ExprError();

  SmallVector<TemplateIdAnnotation *, 1> TemplateIds;
  if (SemaRef.CompleteDeclnameId(Loc, TempSS, DNI.getName(),
                                 SourceLocation(), TNK, Template,
                                 Loc, ASTTemplateArgsPtr(),
                                 Loc, TemplateIds, Result,
                                 Loc))
    return ExprError();

  ParserLookupSetup ParserLookup(SemaRef, SemaRef.CurContext);
  ExprResult BuiltExpr =
    SemaRef.ActOnIdExpression(ParserLookup.getCurScope(), TempSS,
                              SourceLocation(), Result,
                              /*HasTrailingLParen=*/false,
                              /*IsAddresOfOperand=*/false);

  return BuiltExpr.isInvalid() ? ExprError() : BuiltExpr;
}

static QualType
getAsCXXReflectedType(Sema &SemaRef, Expr *Expression)
{
  return SemaRef.BuildReflectedType(SourceLocation(), Expression);
}

bool
Sema::ActOnVariadicReifier(llvm::SmallVectorImpl<Expr *> &Expressions,
                           SourceLocation KWLoc, IdentifierInfo *KW,
                           Expr *Range, SourceLocation LParenLoc,
                           SourceLocation EllipsisLoc, SourceLocation RParenLoc)
{
  Sema::ExpansionContextBuilder CtxBldr(*this, getCurScope(), Range);
  if (CtxBldr.BuildCalls())
    ; // TODO: Diag << failed to build calls

  ExprResult C;

  // If the expansion is dependent, we cannot expand on it yet.
  // Just return an empty reifier containing the Range and EllipsisLoc.
  if (CtxBldr.getKind() == RK_Unknown) {
    C = ActOnCXXDependentVariadicReifierExpr(Range, KWLoc, KW, LParenLoc,
                                             EllipsisLoc, RParenLoc);
    Expressions.push_back(C.get());
    return false;
  }
  // Traverse the range now and add the exprs to the vector
  Sema::RangeTraverser Traverser(*this,
                                 CtxBldr.getKind(),
                                 CtxBldr.getRangeBeginCall(),
                                 CtxBldr.getRangeEndCall());

  while (!Traverser) {
    switch (KW->getTokenID()) {
    case tok::kw_valueof:
      C = getAsCXXValueOfExpr(*this, *Traverser);
      break;
    case tok::kw_idexpr:
      C = getAsCXXIdExprExpr(*this, *Traverser);
      break;
    case tok::kw_unqualid:
      C = getAsCXXReflectedDeclname(*this, *Traverser);
      break;
    case tok::kw_typename:
      Diag(KWLoc, diag::err_invalid_reifier_context) << 3 << 0;
      return true;
    case tok::kw_namespace:
      Diag(KWLoc, diag::err_namespace_as_variadic_reifier);
      return true;
    default: // silence warning
      break;
    }

    if (!C.isInvalid() && C.isUsable())
      Expressions.push_back(C.get());
    else
      return true;

    ++Traverser;
  }

  return false;
}

bool
Sema::ActOnVariadicReifier(llvm::SmallVectorImpl<QualType> &Types,
                           SourceLocation KWLoc, Expr *Range,
                           SourceLocation LParenLoc, SourceLocation EllipsisLoc,
                           SourceLocation RParenLoc)
{
  Sema::ExpansionContextBuilder CtxBldr(*this, getCurScope(), Range);
  CtxBldr.BuildCalls();

  if (CtxBldr.getKind() == RK_Unknown) {
    QualType T =
      Context.getCXXDependentVariadicReifierType(Range, KWLoc,
                                                 RParenLoc, EllipsisLoc);
    Types.push_back(T);
    return false;
  }

  // Traverse the range now and add the exprs to the vector
  RangeTraverser Traverser(*this,
                           CtxBldr.getKind(),
                           CtxBldr.getRangeBeginCall(),
                           CtxBldr.getRangeEndCall());

  while(!Traverser) {
    QualType T = getAsCXXReflectedType(*this, *Traverser);

    if (T.isNull())
      return true;

    Types.push_back(T);

    ++Traverser;
  }

  return false;
}

ExprResult Sema::ActOnCXXValueOfExpr(SourceLocation KWLoc,
                                     Expr *Refl,
                                     SourceLocation LParenLoc,
                                     SourceLocation RParenLoc,
                                     SourceLocation EllipsisLoc)
{
  if (Refl->isTypeDependent() || Refl->isValueDependent())
    return new (Context) CXXValueOfExpr(Context.DependentTy, Refl, KWLoc,
                                        LParenLoc, LParenLoc, EllipsisLoc);

  if (!CheckReflectionOperand(*this, Refl))
    return ExprError();

  Reflection R;
  if (EvaluateReflection(*this, Refl, R))
    return ExprError();

  if (R.isInvalid()) {
    DiagnoseInvalidReflection(*this, Refl, R);
    return ExprError();
  }

  Expr *Eval = ReflectionToValueExpr(*this, R, KWLoc);
  if (!Eval) {
    Diag(Refl->getExprLoc(), diag::err_expression_not_value_reflection);
    return ExprError();
  }

  // Evaluate the resulting expression.
  SmallVector<PartialDiagnosticAt, 4> Diags;
  Expr::EvalResult Result;
  Result.Diag = &Diags;
  Expr::EvalContext EvalCtx(Context, GetReflectionCallbackObj());
  if (!Eval->EvaluateAsAnyValue(Result, EvalCtx)) {
    Diag(Eval->getExprLoc(), diag::err_reflection_reflects_non_constant_expression);
    for (PartialDiagnosticAt PD : Diags)
      Diag(PD.first, PD.second);
    return ExprError();
  }

  return new (Context) CXXConstantExpr(Eval, std::move(Result.Val));
}

ExprResult Sema::ActOnCXXDependentVariadicReifierExpr(Expr *Range,
                                                      SourceLocation KWLoc,
                                                      IdentifierInfo *KW,
                                                      SourceLocation LParenLoc,
                                                      SourceLocation EllipsisLoc,
                                                      SourceLocation RParenLoc)
{
  // If the dependent reifier isn't dependent, something has gone wrong.
  assert((Range->isTypeDependent() || Range->isValueDependent()) &&
         "Marked a non-dependent variadic reifier as dependent.");

  return new (Context) CXXDependentVariadicReifierExpr(Context.DependentTy,
                                                       Range, KWLoc, KW,
                                                       LParenLoc, LParenLoc,
                                                       EllipsisLoc);
}


static bool AppendStringValue(Sema& S, llvm::raw_ostream& OS,
                              const APValue& Val) {
  // Extracting the string value from the LValue.
  //
  // FIXME: We probably want something like EvaluateAsString in the Expr class.
  APValue::LValueBase Base = Val.getLValueBase();
  if (Base.is<const Expr *>()) {
    const Expr *BaseExpr = Base.get<const Expr *>();
    assert(isa<StringLiteral>(BaseExpr) && "Not a string literal");
    const StringLiteral *Str = cast<StringLiteral>(BaseExpr);
    OS << Str->getString();
  } else {
    llvm_unreachable("Use of string variable not implemented");
    // const ValueDecl *D = Base.get<const ValueDecl *>();
    // return Error(E->getMessage());
  }
  return true;
}

static bool AppendCharacterArray(Sema& S, llvm::raw_ostream &OS, Expr *E,
                                 QualType T) {
  assert(T->isArrayType() && "Not an array type");
  const ArrayType *ArrayTy = cast<ArrayType>(T.getTypePtr());

  // Check that the type is 'const char[N]' or 'char[N]'.
  QualType ElemTy = ArrayTy->getElementType();
  if (!ElemTy->isCharType()) {
    S.Diag(E->getBeginLoc(), diag::err_reflected_id_invalid_operand_type) << T;
    return false;
  }

  // Evaluate the expression.
  Expr::EvalResult Result;
  Expr::EvalContext EvalCtx(S.Context, S.GetReflectionCallbackObj());
  if (!E->EvaluateAsLValue(Result, EvalCtx)) {
    // FIXME: Include notes in the diagnostics.
    S.Diag(E->getBeginLoc(), diag::err_expr_not_ice) << 1;
    return false;
  }

  return AppendStringValue(S, OS, Result.Val);
}

static bool AppendCharacterPointer(Sema& S, llvm::raw_ostream &OS, Expr *E,
                                   QualType T) {
  assert(T->isPointerType() && "Not a pointer type");
  const PointerType* PtrTy = cast<PointerType>(T.getTypePtr());

  // Check for 'const char*'.
  QualType ElemTy = PtrTy->getPointeeType();
  if (!ElemTy->isCharType() || !ElemTy.isConstQualified()) {
    S.Diag(E->getBeginLoc(), diag::err_reflected_id_invalid_operand_type) << T;
    return false;
  }

  // Try evaluating the expression as an rvalue and then extract the result.
  Expr::EvalResult Result;
  Expr::EvalContext EvalCtx(S.Context, S.GetReflectionCallbackObj());
  if (!E->EvaluateAsRValue(Result, EvalCtx)) {
    // FIXME: This is not the right error.
    S.Diag(E->getBeginLoc(), diag::err_expr_not_ice) << 1;
    return false;
  }

  return AppendStringValue(S, OS, Result.Val);
}

static bool AppendInteger(Sema& S, llvm::raw_ostream &OS, Expr *E, QualType T) {
  Expr::EvalResult Result;
  Expr::EvalContext EvalCtx(S.Context, S.GetReflectionCallbackObj());
  if (!E->EvaluateAsInt(Result, EvalCtx)) {
    S.Diag(E->getBeginLoc(), diag::err_expr_not_ice) << 1;
    return false;
  }
  OS << Result.Val.getInt();
  return true;
}

static inline bool
AppendReflectedDecl(Sema &S, llvm::raw_ostream &OS, const Expr *ReflExpr,
                    const Decl *D) {
  // If this is a named declaration, append its identifier.
  if (!isa<NamedDecl>(D)) {
    // FIXME: Improve diagnostics.
    S.Diag(ReflExpr->getBeginLoc(), diag::err_reflection_not_named);
    return false;
  }
  const NamedDecl *ND = cast<NamedDecl>(D);

  // FIXME: What if D has a special name? For example operator==?
  // What would we append in that case?
  DeclarationName Name = ND->getDeclName();
  if (!Name.isIdentifier()) {
    S.Diag(ReflExpr->getBeginLoc(), diag::err_reflected_id_not_an_identifer) << Name;
    return false;
  }

  OS << ND->getName();
  return true;
}

static inline bool
AppendReflectedType(Sema& S, llvm::raw_ostream &OS, const Expr *ReflExpr,
                    const QualType &QT) {
  const Type *T = QT.getTypePtr();

  // If this is a class type, append its identifier.
  if (auto *RC = T->getAsCXXRecordDecl())
    OS << RC->getName();
  else if (const BuiltinType *BT = T->getAs<BuiltinType>())
    OS << BT->getName();
  else {
    S.Diag(ReflExpr->getBeginLoc(), diag::err_reflected_id_not_an_identifer)
      << QualType(T, 0);
    return false;
  }
  return true;
}

static bool
AppendReflection(Sema& S, llvm::raw_ostream &OS, Expr *E) {
  Reflection Refl;
  if (EvaluateReflection(S, E, Refl))
    return false;

  switch (Refl.getKind()) {
  case RK_invalid:
    DiagnoseInvalidReflection(S, E, Refl);
    return false;

  case RK_type: {
    const QualType QT = Refl.getAsType();
    return AppendReflectedType(S, OS, E, QT);
  }

  case RK_declaration: {
    const Decl *D = Refl.getAsDeclaration();
    return AppendReflectedDecl(S, OS, E, D);
  }

  case RK_expression: {
    const Expr *RE = Refl.getAsExpression();
    if (const DeclRefExpr *DRE = dyn_cast<DeclRefExpr>(RE))
      return AppendReflectedDecl(S, OS, E, DRE->getDecl());
    break;
  }

  case RK_base_specifier:
    break;
  }

  llvm_unreachable("Unsupported reflection type");
}

/// Constructs a new identifier from the expressions in Parts.
///
/// Returns true upon error.
bool Sema::BuildReflectedIdName(SourceLocation BeginLoc,
                                SmallVectorImpl<Expr *> &Parts,
                                SourceLocation EndLoc,
                                DeclarationNameInfo &Result) {

  // If any components are dependent, we can't compute the name.
  if (HasDependentParts(Parts)) {
    DeclarationName Name
      = Context.DeclarationNames.getCXXReflectedIdName(Parts.size(), &Parts[0]);
    DeclarationNameInfo NameInfo(Name, BeginLoc);
    NameInfo.setCXXReflectedIdNameRange({BeginLoc, EndLoc});
    Result = NameInfo;
    return false;
  }

  SmallString<256> Buf;
  llvm::raw_svector_ostream OS(Buf);
  for (std::size_t I = 0; I < Parts.size(); ++I) {
    Expr *E = Parts[I];

    assert(!E->isTypeDependent() && !E->isValueDependent()
        && "Dependent name component");

    // Get the type of the reflection.
    QualType T = DeduceCanonicalType(*this, E);

    SourceLocation ExprLoc = E->getBeginLoc();

    // Evaluate the sub-expression (depending on type) in order to compute
    // a string part that will constitute a declaration name.
    if (T->isConstantArrayType()) {
      if (!AppendCharacterArray(*this, OS, E, T))
        return true;
    }
    else if (T->isPointerType()) {
      if (!AppendCharacterPointer(*this, OS, E, T))
        return true;
    }
    else if (T->isIntegerType()) {
      if (I == 0) {
        // An identifier cannot start with an integer value.
        Diag(ExprLoc, diag::err_reflected_id_with_integer_prefix);
        return true;
      }
      if (!AppendInteger(*this, OS, E, T))
        return true;
    }
    else if (CheckReflectionOperand(*this, E)) {
      if (!AppendReflection(*this, OS, E))
        return true;
    }
    else {
      Diag(ExprLoc, diag::err_reflected_id_invalid_operand_type) << T;
      return true;
    }
  }

  // FIXME: Should we always return a declaration name?
  IdentifierInfo *Id = &PP.getIdentifierTable().get(Buf);
  DeclarationName Name = Context.DeclarationNames.getIdentifier(Id);
  Result = DeclarationNameInfo(Name, BeginLoc);
  return false;
}

/// Handle construction of non-dependent identifiers, and test to
/// see if the identifier is a template.
bool Sema::BuildInitialDeclnameId(SourceLocation BeginLoc, CXXScopeSpec SS,
                                  const DeclarationName &Name,
                                  SourceLocation TemplateKWLoc,
                                  TemplateNameKind &TNK,
                                  TemplateTy &Template,
                                  UnqualifiedId &Result) {
  if (Name.getNameKind() == DeclarationName::CXXReflectedIdName)
    return false;

  Result.setIdentifier(Name.getAsIdentifierInfo(), BeginLoc);

  bool MemberOfUnknownSpecialization;

  TNK = isTemplateName(getCurScope(), SS, TemplateKWLoc.isValid(),
                       Result,
                       /*ObjectType=*/nullptr, // FIXME: This is most likely wrong
                       /*EnteringContext=*/false, Template,
                       MemberOfUnknownSpecialization);

  return false;
}

/// Handle construction of dependent identifiers, and additionally complete
/// template identifiers.
bool Sema::CompleteDeclnameId(SourceLocation BeginLoc, CXXScopeSpec SS,
                              const DeclarationName &Name,
                              SourceLocation TemplateKWLoc,
                              TemplateNameKind TNK, TemplateTy Template,
                              SourceLocation LAngleLoc,
                              ASTTemplateArgsPtr TemplateArgsPtr,
                              SourceLocation RAngleLoc,
                           SmallVectorImpl<TemplateIdAnnotation *> &CleanupList,
                              UnqualifiedId &Result, SourceLocation EndLoc) {
  if (Name.getNameKind() == DeclarationName::CXXReflectedIdName) {
    auto *ReflectedId = new (Context) ReflectedIdentifierInfo();
    ReflectedId->setNameComponents(Name.getCXXReflectedIdArguments());

    if (LAngleLoc.isValid()) {
      ReflectedId->setTemplateKWLoc(TemplateKWLoc);
      ReflectedId->setLAngleLoc(LAngleLoc);
      ReflectedId->setTemplateArgs(TemplateArgsPtr);
      ReflectedId->setRAngleLoc(RAngleLoc);
    }

    Result.setReflectedId(BeginLoc, ReflectedId, EndLoc);
  } else if (TNK) {
    TemplateIdAnnotation *TemplateIdAnnotation = TemplateIdAnnotation::Create(
          SS, TemplateKWLoc, /*TemplateNameLoc=*/BeginLoc,
          Name.getAsIdentifierInfo(), /*OperatorKind=*/OO_None,
          /*OpaqueTemplateName=*/Template, /*TemplateKind=*/TNK,
          /*LAngleLoc=*/LAngleLoc, /*RAngleLoc=*/RAngleLoc, TemplateArgsPtr,
          CleanupList);

    Result.setTemplateId(TemplateIdAnnotation);
  }

  return false;
}

/// Evaluates the given expression and yields the computed type.
QualType Sema::BuildReflectedType(SourceLocation TypenameLoc, Expr *E) {
  if (E->isTypeDependent() || E->isValueDependent())
    return Context.getReflectedType(E, Context.DependentTy);

  // The operand must be a reflection.
  if (!CheckReflectionOperand(*this, E))
    return QualType();

  Reflection Refl;
  if (EvaluateReflection(*this, E, Refl))
    return QualType();

  if (Refl.isInvalid()) {
    DiagnoseInvalidReflection(*this, E, Refl);
    return QualType();
  }

  if (!Refl.isType()) {
    Diag(E->getExprLoc(), diag::err_expression_not_type_reflection);
    return QualType();
  }

  // Get the type of the reflected entity.
  QualType Reflected = Refl.getAsType();

  return Context.getReflectedType(E, Reflected);
}

/// Evaluates the given expression and yields the computed type.
TypeResult Sema::ActOnReflectedTypeSpecifier(SourceLocation TypenameLoc,
                                             Expr *E) {
  QualType T = BuildReflectedType(TypenameLoc, E);
  if (T.isNull())
    return TypeResult(true);

  // FIXME: Add parens?
  TypeLocBuilder TLB;
  ReflectedTypeLoc TL = TLB.push<ReflectedTypeLoc>(T);
  TL.setNameLoc(TypenameLoc);
  TypeSourceInfo *TSI = TLB.getTypeSourceInfo(Context, T);
  return CreateParsedType(T, TSI);
}

static ParsedTemplateArgument
BuildDependentTemplarg(SourceLocation KWLoc, Expr *ReflExpr) {
  void *OpaqueReflexpr = reinterpret_cast<void *>(ReflExpr);
  return ParsedTemplateArgument(ParsedTemplateArgument::Dependent,
                                OpaqueReflexpr, KWLoc);
}

static ParsedTemplateArgument
BuildReflectedTypeTemplarg(Sema &S, SourceLocation KWLoc,
                           Expr *ReflExpr, const QualType &QT) {
  llvm::outs() << "Templarg - Type\n";
  const Type *T = QT.getTypePtr();
  void *OpaqueT = reinterpret_cast<void *>(const_cast<Type *>(T));
  return ParsedTemplateArgument(ParsedTemplateArgument::Type, OpaqueT, KWLoc);
}

static ParsedTemplateArgument
BuildReflectedDeclTemplarg(Sema &S, SourceLocation KWLoc,
                           Expr *ReflExpr, const Decl *D) {
  llvm::outs() << "Templarg - Decl\n";
  if (const TemplateDecl *TDecl = dyn_cast<TemplateDecl>(D)) {
    using TemplateTy = OpaquePtr<TemplateName>;
    TemplateTy Template = TemplateTy::make(
        TemplateName(const_cast<TemplateDecl *>(TDecl)));

    return ParsedTemplateArgument(ParsedTemplateArgument::Template,
                                  Template.getAsOpaquePtr(),
                                  KWLoc);
  }

  llvm_unreachable("Unsupported reflected declaration type");
}

static ParsedTemplateArgument
BuildReflectedExprTemplarg(Sema &S, SourceLocation KWLoc,
                           Expr *E, const Expr *RE) {
  llvm::outs() << "Templarg - Expr\n";
  void *OpaqueRE = reinterpret_cast<void *>(const_cast<Expr *>(RE));
  return ParsedTemplateArgument(ParsedTemplateArgument::NonType, OpaqueRE,
                                KWLoc);
}

ParsedTemplateArgument
Sema::ActOnReflectedTemplateArgument(SourceLocation KWLoc, Expr *E) {
  if (E->isTypeDependent() || E->isValueDependent())
    return BuildDependentTemplarg(KWLoc, E);

  if (!CheckReflectionOperand(*this, E))
    return ParsedTemplateArgument();

  Reflection Refl;
  if (EvaluateReflection(*this, E, Refl))
    return ParsedTemplateArgument();

  switch (Refl.getKind()) {
  case RK_invalid:
    DiagnoseInvalidReflection(*this, E, Refl);
    return ParsedTemplateArgument();

  case RK_type: {
    const QualType QT = Refl.getAsType();
    return BuildReflectedTypeTemplarg(*this, KWLoc, E, QT);
  }

  case RK_declaration: {
    const Decl *D = Refl.getAsDeclaration();
    return BuildReflectedDeclTemplarg(*this, KWLoc, E, D);
  }

  case RK_expression: {
    const Expr *RE = Refl.getAsExpression();
    return BuildReflectedExprTemplarg(*this, KWLoc, E, RE);
  }

  case RK_base_specifier:
    break;
  }

  llvm_unreachable("Unsupported reflection type");
}

ExprResult
Sema::ActOnDependentMemberExpr(Expr *BaseExpr, QualType BaseType,
                               SourceLocation OpLoc, bool IsArrow,
                               Expr *IdExpr) {
  // TODO The non-reflection variant of this provides diagnostics
  // for some situations even in the dependent context. This is
  // something we should consider implementing for the reflection
  // variant.
  assert(BaseType->isDependentType() ||
         IdExpr->isTypeDependent() ||
         IdExpr->isValueDependent());

  // Get the type being accessed in BaseType.  If this is an arrow, the BaseExpr
  // must have pointer type, and the accessed type is the pointee.
  return CXXDependentScopeMemberExpr::Create(Context, BaseExpr, BaseType,
                                             IsArrow, OpLoc, IdExpr);
}


ExprResult Sema::ActOnMemberAccessExpr(Expr *Base,
                                       SourceLocation OpLoc,
                                       tok::TokenKind OpKind,
                                       Expr *IdExpr) {
  bool IsArrow = (OpKind == tok::arrow);

  if (IdExpr->isTypeDependent() || IdExpr->isValueDependent()) {
    return ActOnDependentMemberExpr(Base, Base->getType(), OpLoc, IsArrow,
                                    IdExpr);
  }

  return BuildMemberReferenceExpr(Base, Base->getType(), OpLoc, IsArrow,
                                  IdExpr);
}

static MemberExpr *BuildMemberExpr(
    Sema &SemaRef, ASTContext &C, Expr *Base, bool isArrow,
    SourceLocation OpLoc, const ValueDecl *Member, QualType Ty, ExprValueKind VK,
    ExprObjectKind OK) {
  assert((!isArrow || Base->isRValue()) && "-> base must be a pointer rvalue");
  ValueDecl *ModMember = const_cast<ValueDecl *>(Member);

  // TODO: See if we can improve the source code location information here
  DeclarationNameInfo DeclNameInfo(Member->getDeclName(), SourceLocation());
  DeclAccessPair DeclAccessPair = DeclAccessPair::make(ModMember,
                                                       ModMember->getAccess());

  MemberExpr *E = MemberExpr::Create(
      C, Base, isArrow, OpLoc, /*QualifierLoc=*/NestedNameSpecifierLoc(),
      /*TemplateKWLoc=*/SourceLocation(), ModMember, DeclAccessPair,
      DeclNameInfo, /*TemplateArgs=*/nullptr, Ty, VK, OK);
  SemaRef.MarkMemberReferenced(E);
  return E;
}

// TODO there is a lot of logic that has been duplicated between
// this and the non-reflection variant of BuildMemberReferenceExpr,
// we should examine how we might be able to reduce said duplication.
ExprResult
Sema::BuildMemberReferenceExpr(Expr *BaseExpr, QualType BaseExprType,
                               SourceLocation OpLoc, bool IsArrow,
                               Expr *IdExpr) {
  assert(isa<DeclRefExpr>(IdExpr) && "must be a DeclRefExpr");

  // C++1z [expr.ref]p2:
  //   For the first option (dot) the first expression shall be a glvalue [...]
  if (!IsArrow && BaseExpr && BaseExpr->isRValue()) {
    ExprResult Converted = TemporaryMaterializationConversion(BaseExpr);
    if (Converted.isInvalid())
      return ExprError();
    BaseExpr = Converted.get();
  }

  const Decl *D = cast<DeclRefExpr>(IdExpr)->getDecl();

  if (const FieldDecl *FD = dyn_cast<FieldDecl>(D)) {
    // x.a is an l-value if 'a' has a reference type. Otherwise:
    // x.a is an l-value/x-value/pr-value if the base is (and note
    //   that *x is always an l-value), except that if the base isn't
    //   an ordinary object then we must have an rvalue.
    ExprValueKind VK = VK_LValue;
    ExprObjectKind OK = OK_Ordinary;
    if (!IsArrow) {
      if (BaseExpr->getObjectKind() == OK_Ordinary)
        VK = BaseExpr->getValueKind();
      else
        VK = VK_RValue;
    }
    if (VK != VK_RValue && FD->isBitField())
      OK = OK_BitField;

    // Figure out the type of the member; see C99 6.5.2.3p3, C++ [expr.ref]
    QualType MemberType = FD->getType();
    if (const ReferenceType *Ref = MemberType->getAs<ReferenceType>()) {
      MemberType = Ref->getPointeeType();
      VK = VK_LValue;
    } else {
      QualType BaseType = BaseExpr->getType();
      if (IsArrow) BaseType = BaseType->getAs<PointerType>()->getPointeeType();

      Qualifiers BaseQuals = BaseType.getQualifiers();

      // GC attributes are never picked up by members.
      BaseQuals.removeObjCGCAttr();

      // CVR attributes from the base are picked up by members,
      // except that 'mutable' members don't pick up 'const'.
      if (FD->isMutable()) BaseQuals.removeConst();

      Qualifiers MemberQuals =
          Context.getCanonicalType(MemberType).getQualifiers();

      assert(!MemberQuals.hasAddressSpace());

      Qualifiers Combined = BaseQuals + MemberQuals;
      if (Combined != MemberQuals)
        MemberType = Context.getQualifiedType(MemberType, Combined);
    }

    return BuildMemberExpr(*this, Context, BaseExpr, IsArrow, OpLoc,
                           FD, MemberType, VK, OK);
  }

  if (const CXXMethodDecl *MemberFn = dyn_cast<CXXMethodDecl>(D)) {
    QualType MemberTy;
    ExprValueKind VK;
    if (MemberFn->isInstance()) {
      MemberTy = Context.BoundMemberTy;
      VK = VK_RValue;
    } else {
      MemberTy = MemberFn->getType();
      VK = VK_LValue;
    }

    return BuildMemberExpr(*this, Context, BaseExpr, IsArrow, OpLoc,
                           MemberFn, MemberTy, VK, OK_Ordinary);
  }

  llvm_unreachable("Unsupported decl type");
}

ExprResult Sema::ActOnCXXConcatenateExpr(SmallVectorImpl<Expr *>& Parts,
                                         SourceLocation KWLoc,
                                         SourceLocation LParenLoc,
                                         SourceLocation RParenLoc) {
  return BuildCXXConcatenateExpr(Parts, KWLoc);
}

static bool CheckConcatenateOperand(QualType T) {
  if (T.isCXXStringLiteralType())
    return true;
  if (T->isIntegerType())
    return true;

  return false;
}

static bool CheckConcatenateOperand(Sema &SemaRef, Expr *E) {
  QualType T = E->getType();
  if (CheckConcatenateOperand(T))
    return true;

  SemaRef.Diag(E->getExprLoc(), diag::err_concatenate_wrong_operand_type);
  return false;
}

ExprResult Sema::BuildCXXConcatenateExpr(SmallVectorImpl<Expr *>& Parts,
                                         SourceLocation KWLoc) {
  // The type of the expression is 'const char *'.
  QualType StrTy = Context.getPointerType(Context.getConstType(Context.CharTy));

  // Look for dependent arguments.
  for (Expr *E : Parts) {
    if (E->isTypeDependent() || E->isValueDependent())
      return new (Context) CXXConcatenateExpr(Context, StrTy, KWLoc, Parts);
  }

  // Convert operands to rvalues.
  SmallVector<Expr*, 4> Converted;
  for (Expr *E : Parts) {
    // Decay arrays first.
    ExprResult R = DefaultFunctionArrayLvalueConversion(E);
    if (R.isInvalid())
      return ExprError();
    E = R.get();

    // Check that the operand (type) is acceptable.
    if (!CheckConcatenateOperand(*this, E))
      return ExprError();

    Converted.push_back(E);
  }

  return new (Context) CXXConcatenateExpr(Context, StrTy, KWLoc, Converted);
}

DiagnosticsEngine &Sema::FakeParseScope::getDiagnostics() {
  return SemaRef.PP.getDiagnostics();
}<|MERGE_RESOLUTION|>--- conflicted
+++ resolved
@@ -379,13 +379,8 @@
     return ExprError();
 
   // Convert the remaining operands to rvalues.
-<<<<<<< HEAD
-  for (std::size_t I = 0; I < Args.size(); ++I) {
-    ExprResult Arg = DefaultLvalueConversion(Args[I]);
-=======
   for (std::size_t I = 1; I < Args.size(); ++I) {
     ExprResult Arg = DefaultFunctionArrayLvalueConversion(Args[I]);
->>>>>>> ee965e69
     if (Arg.isInvalid())
       return ExprError();
     Args[I] = Arg.get();
