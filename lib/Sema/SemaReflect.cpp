--- conflicted
+++ resolved
@@ -101,21 +101,12 @@
 
     bool IsQualified = !SS.isEmpty();
     if (IsQualified) {
-<<<<<<< HEAD
-      NamespaceName *Arg = new (Context) NamespaceName(RNS, SS.getScopeRep());
-      return BuildCXXReflectExpr(Loc, Arg, LP, RP);
-    }
-
-    NamespaceName *Arg = new (Context) NamespaceName(RNS);
-    return BuildCXXReflectExpr(Loc, Arg, LP, RP);
-=======
       QualifiedNamespaceName *QNS
         = new (Context) QualifiedNamespaceName(RNS, SS.getScopeRep());
       return BuildCXXReflectExpr(Loc, NamespaceName(QNS), LP, RP);
     }
 
     return BuildCXXReflectExpr(Loc, NamespaceName(RNS), LP, RP);
->>>>>>> ed09dc17
   }
   case ParsedReflectionOperand::Expression: {
     Expr *Arg = Ref.getAsExpr();
@@ -136,7 +127,7 @@
   return CXXReflectExpr::Create(Context, Context.MetaInfoTy, Loc, N, LP, RP);
 }
 
-ExprResult Sema::BuildCXXReflectExpr(SourceLocation Loc, NamespaceName *N,
+ExprResult Sema::BuildCXXReflectExpr(SourceLocation Loc, NamespaceName N,
                                      SourceLocation LP, SourceLocation RP) {
   return CXXReflectExpr::Create(Context, Context.MetaInfoTy, Loc, N, LP, RP);
 }
