--- conflicted
+++ resolved
@@ -1127,10 +1127,7 @@
   }
 
   llvm_unreachable("Unsupported decl type");
-<<<<<<< HEAD
-=======
-}
-
+}
 
 ExprResult Sema::ActOnCXXConcatenateExpr(SmallVectorImpl<Expr *>& Parts,
                                          SourceLocation KWLoc,
@@ -1185,5 +1182,4 @@
   }
 
   return new (Context) CXXConcatenateExpr(Context, StrTy, KWLoc, Converted);
->>>>>>> 7e75769b
 }