--- conflicted
+++ resolved
@@ -865,10 +865,11 @@
 
     Expr *EqualExpr = Equal.get();
 
-  Expr::EvalContext EvalCtx(SemaRef.Context, SemaRef.GetReflectionCallbackObj());
-  if (!EqualExpr->EvaluateAsConstantExpr(EqualRes, Expr::EvaluateForCodeGen,
-                                         EvalCtx)) {
-      SemaRef.Diag(SourceLocation(), diag::err_constexpr_range_iteration_failed);
+    Expr::EvalContext EvalCtx(SemaRef.Context,
+                              SemaRef.GetReflectionCallbackObj());
+    if (!EqualExpr->EvaluateAsRValue(EqualRes, EvalCtx)) {
+      SemaRef.Diag(SourceLocation(),
+                   diag::err_constexpr_range_iteration_failed);
       for (PartialDiagnosticAt PD : Diags)
         SemaRef.Diag(PD.first, PD.second);
       return true;
@@ -1122,13 +1123,8 @@
   Expr::EvalResult Result;
   Result.Diag = &Diags;
   Expr::EvalContext EvalCtx(Context, GetReflectionCallbackObj());
-<<<<<<< HEAD
-  if (!Eval->EvaluateAsAnyValue(Result, EvalCtx)) {
+  if (!Eval->EvaluateAsRValue(Result, EvalCtx)) {
     Diag(Eval->getExprLoc(), diag::err_reflection_reflects_non_constant_expression);
-=======
-  if (!Eval->EvaluateAsRValue(Result, EvalCtx)) {
-    Diag(Eval->getExprLoc(), diag::reflection_reflects_non_constant_expression);
->>>>>>> 4b48b58c
     for (PartialDiagnosticAt PD : Diags)
       Diag(PD.first, PD.second);
     return ExprError();
