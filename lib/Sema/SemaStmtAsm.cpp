//===--- SemaStmtAsm.cpp - Semantic Analysis for Asm Statements -----------===//
//
// Part of the LLVM Project, under the Apache License v2.0 with LLVM Exceptions.
// See https://llvm.org/LICENSE.txt for license information.
// SPDX-License-Identifier: Apache-2.0 WITH LLVM-exception
//
//===----------------------------------------------------------------------===//
//
//  This file implements semantic analysis for inline asm statements.
//
//===----------------------------------------------------------------------===//

#include "clang/AST/ExprCXX.h"
#include "clang/AST/RecordLayout.h"
#include "clang/AST/TypeLoc.h"
#include "clang/Basic/TargetInfo.h"
#include "clang/Lex/Preprocessor.h"
#include "clang/Sema/Initialization.h"
#include "clang/Sema/Lookup.h"
#include "clang/Sema/Scope.h"
#include "clang/Sema/ScopeInfo.h"
#include "clang/Sema/SemaInternal.h"
#include "llvm/ADT/ArrayRef.h"
#include "llvm/ADT/StringSet.h"
#include "llvm/MC/MCParser/MCAsmParser.h"
using namespace clang;
using namespace sema;

/// Remove the upper-level LValueToRValue cast from an expression.
static void removeLValueToRValueCast(Expr *E) {
  Expr *Parent = E;
  Expr *ExprUnderCast = nullptr;
  SmallVector<Expr *, 8> ParentsToUpdate;

  while (true) {
    ParentsToUpdate.push_back(Parent);
    if (auto *ParenE = dyn_cast<ParenExpr>(Parent)) {
      Parent = ParenE->getSubExpr();
      continue;
    }

    Expr *Child = nullptr;
    CastExpr *ParentCast = dyn_cast<CastExpr>(Parent);
    if (ParentCast)
      Child = ParentCast->getSubExpr();
    else
      return;

    if (auto *CastE = dyn_cast<CastExpr>(Child))
      if (CastE->getCastKind() == CK_LValueToRValue) {
        ExprUnderCast = CastE->getSubExpr();
        // LValueToRValue cast inside GCCAsmStmt requires an explicit cast.
        ParentCast->setSubExpr(ExprUnderCast);
        break;
      }
    Parent = Child;
  }

  // Update parent expressions to have same ValueType as the underlying.
  assert(ExprUnderCast &&
         "Should be reachable only if LValueToRValue cast was found!");
  auto ValueKind = ExprUnderCast->getValueKind();
  for (Expr *E : ParentsToUpdate)
    E->setValueKind(ValueKind);
}

/// Emit a warning about usage of "noop"-like casts for lvalues (GNU extension)
/// and fix the argument with removing LValueToRValue cast from the expression.
static void emitAndFixInvalidAsmCastLValue(const Expr *LVal, Expr *BadArgument,
                                           Sema &S) {
  if (!S.getLangOpts().HeinousExtensions) {
    S.Diag(LVal->getBeginLoc(), diag::err_invalid_asm_cast_lvalue)
        << BadArgument->getSourceRange();
  } else {
    S.Diag(LVal->getBeginLoc(), diag::warn_invalid_asm_cast_lvalue)
        << BadArgument->getSourceRange();
  }
  removeLValueToRValueCast(BadArgument);
}

/// CheckAsmLValue - GNU C has an extremely ugly extension whereby they silently
/// ignore "noop" casts in places where an lvalue is required by an inline asm.
/// We emulate this behavior when -fheinous-gnu-extensions is specified, but
/// provide a strong guidance to not use it.
///
/// This method checks to see if the argument is an acceptable l-value and
/// returns false if it is a case we can handle.
static bool CheckAsmLValue(Expr *E, Sema &S) {
  // Type dependent expressions will be checked during instantiation.
  if (E->isTypeDependent())
    return false;

  if (E->isLValue())
    return false;  // Cool, this is an lvalue.

  // Okay, this is not an lvalue, but perhaps it is the result of a cast that we
  // are supposed to allow.
  const Expr *E2 = E->IgnoreParenNoopCasts(S.Context);
  if (E != E2 && E2->isLValue()) {
    emitAndFixInvalidAsmCastLValue(E2, E, S);
    // Accept, even if we emitted an error diagnostic.
    return false;
  }

  // None of the above, just randomly invalid non-lvalue.
  return true;
}

/// isOperandMentioned - Return true if the specified operand # is mentioned
/// anywhere in the decomposed asm string.
static bool
isOperandMentioned(unsigned OpNo,
                   ArrayRef<GCCAsmStmt::AsmStringPiece> AsmStrPieces) {
  for (unsigned p = 0, e = AsmStrPieces.size(); p != e; ++p) {
    const GCCAsmStmt::AsmStringPiece &Piece = AsmStrPieces[p];
    if (!Piece.isOperand())
      continue;

    // If this is a reference to the input and if the input was the smaller
    // one, then we have to reject this asm.
    if (Piece.getOperandNo() == OpNo)
      return true;
  }
  return false;
}

static bool CheckNakedParmReference(Expr *E, Sema &S) {
  FunctionDecl *Func = dyn_cast<FunctionDecl>(S.CurContext);
  if (!Func)
    return false;
  if (!Func->hasAttr<NakedAttr>())
    return false;

  SmallVector<Expr*, 4> WorkList;
  WorkList.push_back(E);
  while (WorkList.size()) {
    Expr *E = WorkList.pop_back_val();
    if (isa<CXXThisExpr>(E)) {
      S.Diag(E->getBeginLoc(), diag::err_asm_naked_this_ref);
      S.Diag(Func->getAttr<NakedAttr>()->getLocation(), diag::note_attribute);
      return true;
    }
    if (DeclRefExpr *DRE = dyn_cast<DeclRefExpr>(E)) {
      if (isa<ParmVarDecl>(DRE->getDecl())) {
        S.Diag(DRE->getBeginLoc(), diag::err_asm_naked_parm_ref);
        S.Diag(Func->getAttr<NakedAttr>()->getLocation(), diag::note_attribute);
        return true;
      }
    }
    for (Stmt *Child : E->children()) {
      if (Expr *E = dyn_cast_or_null<Expr>(Child))
        WorkList.push_back(E);
    }
  }
  return false;
}

/// Returns true if given expression is not compatible with inline
/// assembly's memory constraint; false otherwise.
static bool checkExprMemoryConstraintCompat(Sema &S, Expr *E,
                                            TargetInfo::ConstraintInfo &Info,
                                            bool is_input_expr) {
  enum {
    ExprBitfield = 0,
    ExprVectorElt,
    ExprGlobalRegVar,
    ExprSafeType
  } EType = ExprSafeType;

  // Bitfields, vector elements and global register variables are not
  // compatible.
  if (E->refersToBitField())
    EType = ExprBitfield;
  else if (E->refersToVectorElement())
    EType = ExprVectorElt;
  else if (E->refersToGlobalRegisterVar())
    EType = ExprGlobalRegVar;

  if (EType != ExprSafeType) {
    S.Diag(E->getBeginLoc(), diag::err_asm_non_addr_value_in_memory_constraint)
        << EType << is_input_expr << Info.getConstraintStr()
        << E->getSourceRange();
    return true;
  }

  return false;
}

// Extracting the register name from the Expression value,
// if there is no register name to extract, returns ""
static StringRef extractRegisterName(const Expr *Expression,
                                     const TargetInfo &Target) {
  Expression = Expression->IgnoreImpCasts();
  if (const DeclRefExpr *AsmDeclRef = dyn_cast<DeclRefExpr>(Expression)) {
    // Handle cases where the expression is a variable
    const VarDecl *Variable = dyn_cast<VarDecl>(AsmDeclRef->getDecl());
    if (Variable && Variable->getStorageClass() == SC_Register) {
      if (AsmLabelAttr *Attr = Variable->getAttr<AsmLabelAttr>())
        if (Target.isValidGCCRegisterName(Attr->getLabel()))
          return Target.getNormalizedGCCRegisterName(Attr->getLabel(), true);
    }
  }
  return "";
}

// Checks if there is a conflict between the input and output lists with the
// clobbers list. If there's a conflict, returns the location of the
// conflicted clobber, else returns nullptr
static SourceLocation
getClobberConflictLocation(MultiExprArg Exprs, StringLiteral **Constraints,
                           StringLiteral **Clobbers, int NumClobbers,
                           unsigned NumLabels,
                           const TargetInfo &Target, ASTContext &Cont) {
  llvm::StringSet<> InOutVars;
  // Collect all the input and output registers from the extended asm
  // statement in order to check for conflicts with the clobber list
  for (unsigned int i = 0; i < Exprs.size() - NumLabels; ++i) {
    StringRef Constraint = Constraints[i]->getString();
    StringRef InOutReg = Target.getConstraintRegister(
        Constraint, extractRegisterName(Exprs[i], Target));
    if (InOutReg != "")
      InOutVars.insert(InOutReg);
  }
  // Check for each item in the clobber list if it conflicts with the input
  // or output
  for (int i = 0; i < NumClobbers; ++i) {
    StringRef Clobber = Clobbers[i]->getString();
    // We only check registers, therefore we don't check cc and memory
    // clobbers
    if (Clobber == "cc" || Clobber == "memory")
      continue;
    Clobber = Target.getNormalizedGCCRegisterName(Clobber, true);
    // Go over the output's registers we collected
    if (InOutVars.count(Clobber))
      return Clobbers[i]->getBeginLoc();
  }
  return SourceLocation();
}

StmtResult Sema::ActOnGCCAsmStmt(SourceLocation AsmLoc, bool IsSimple,
                                 bool IsVolatile, unsigned NumOutputs,
                                 unsigned NumInputs, IdentifierInfo **Names,
                                 MultiExprArg constraints, MultiExprArg Exprs,
                                 Expr *asmString, MultiExprArg clobbers,
                                 unsigned NumLabels,
                                 SourceLocation RParenLoc) {
  unsigned NumClobbers = clobbers.size();
  StringLiteral **Constraints =
    reinterpret_cast<StringLiteral**>(constraints.data());
  StringLiteral *AsmString = cast<StringLiteral>(asmString);
  StringLiteral **Clobbers = reinterpret_cast<StringLiteral**>(clobbers.data());

  SmallVector<TargetInfo::ConstraintInfo, 4> OutputConstraintInfos;

  // The parser verifies that there is a string literal here.
  assert(AsmString->isAscii());

  for (unsigned i = 0; i != NumOutputs; i++) {
    StringLiteral *Literal = Constraints[i];
    assert(Literal->isAscii());

    StringRef OutputName;
    if (Names[i])
      OutputName = Names[i]->getName();

    TargetInfo::ConstraintInfo Info(Literal->getString(), OutputName);
    if (!Context.getTargetInfo().validateOutputConstraint(Info)) {
      targetDiag(Literal->getBeginLoc(),
                 diag::err_asm_invalid_output_constraint)
          << Info.getConstraintStr();
      return new (Context)
          GCCAsmStmt(Context, AsmLoc, IsSimple, IsVolatile, NumOutputs,
                     NumInputs, Names, Constraints, Exprs.data(), AsmString,
                     NumClobbers, Clobbers, NumLabels, RParenLoc);
    }

    ExprResult ER = CheckPlaceholderExpr(Exprs[i]);
    if (ER.isInvalid())
      return StmtError();
    Exprs[i] = ER.get();

    // Check that the output exprs are valid lvalues.
    Expr *OutputExpr = Exprs[i];

    // Referring to parameters is not allowed in naked functions.
    if (CheckNakedParmReference(OutputExpr, *this))
      return StmtError();

    // Check that the output expression is compatible with memory constraint.
    if (Info.allowsMemory() &&
        checkExprMemoryConstraintCompat(*this, OutputExpr, Info, false))
      return StmtError();

    OutputConstraintInfos.push_back(Info);

    // If this is dependent, just continue.
    if (OutputExpr->isTypeDependent())
      continue;

    Expr::isModifiableLvalueResult IsLV =
        OutputExpr->isModifiableLvalue(Context, /*Loc=*/nullptr);
    switch (IsLV) {
    case Expr::MLV_Valid:
      // Cool, this is an lvalue.
      break;
    case Expr::MLV_ArrayType:
      // This is OK too.
      break;
    case Expr::MLV_LValueCast: {
      const Expr *LVal = OutputExpr->IgnoreParenNoopCasts(Context);
      emitAndFixInvalidAsmCastLValue(LVal, OutputExpr, *this);
      // Accept, even if we emitted an error diagnostic.
      break;
    }
    case Expr::MLV_IncompleteType:
    case Expr::MLV_IncompleteVoidType:
      if (RequireCompleteType(OutputExpr->getBeginLoc(), Exprs[i]->getType(),
                              diag::err_dereference_incomplete_type))
        return StmtError();
      LLVM_FALLTHROUGH;
    default:
      return StmtError(Diag(OutputExpr->getBeginLoc(),
                            diag::err_asm_invalid_lvalue_in_output)
                       << OutputExpr->getSourceRange());
    }

    unsigned Size = Context.getTypeSize(OutputExpr->getType());
    if (!Context.getTargetInfo().validateOutputSize(Literal->getString(),
                                                    Size)) {
      targetDiag(OutputExpr->getBeginLoc(), diag::err_asm_invalid_output_size)
          << Info.getConstraintStr();
      return new (Context)
          GCCAsmStmt(Context, AsmLoc, IsSimple, IsVolatile, NumOutputs,
                     NumInputs, Names, Constraints, Exprs.data(), AsmString,
                     NumClobbers, Clobbers, NumLabels, RParenLoc);
    }
  }

  SmallVector<TargetInfo::ConstraintInfo, 4> InputConstraintInfos;

  for (unsigned i = NumOutputs, e = NumOutputs + NumInputs; i != e; i++) {
    StringLiteral *Literal = Constraints[i];
    assert(Literal->isAscii());

    StringRef InputName;
    if (Names[i])
      InputName = Names[i]->getName();

    TargetInfo::ConstraintInfo Info(Literal->getString(), InputName);
    if (!Context.getTargetInfo().validateInputConstraint(OutputConstraintInfos,
                                                         Info)) {
      targetDiag(Literal->getBeginLoc(), diag::err_asm_invalid_input_constraint)
          << Info.getConstraintStr();
      return new (Context)
          GCCAsmStmt(Context, AsmLoc, IsSimple, IsVolatile, NumOutputs,
                     NumInputs, Names, Constraints, Exprs.data(), AsmString,
                     NumClobbers, Clobbers, NumLabels, RParenLoc);
    }

    ExprResult ER = CheckPlaceholderExpr(Exprs[i]);
    if (ER.isInvalid())
      return StmtError();
    Exprs[i] = ER.get();

    Expr *InputExpr = Exprs[i];

    // Referring to parameters is not allowed in naked functions.
    if (CheckNakedParmReference(InputExpr, *this))
      return StmtError();

    // Check that the input expression is compatible with memory constraint.
    if (Info.allowsMemory() &&
        checkExprMemoryConstraintCompat(*this, InputExpr, Info, true))
      return StmtError();

    // Only allow void types for memory constraints.
    if (Info.allowsMemory() && !Info.allowsRegister()) {
      if (CheckAsmLValue(InputExpr, *this))
        return StmtError(Diag(InputExpr->getBeginLoc(),
                              diag::err_asm_invalid_lvalue_in_input)
                         << Info.getConstraintStr()
                         << InputExpr->getSourceRange());
    } else if (Info.requiresImmediateConstant() && !Info.allowsRegister()) {
      if (!InputExpr->isValueDependent()) {
        Expr::EvalResult EVResult;
<<<<<<< HEAD
        Expr::EvalContext EvalCtx(Context, GetReflectionCallbackObj());
        if (!InputExpr->EvaluateAsRValue(EVResult, EvalCtx, true))
          return StmtError(
              Diag(InputExpr->getBeginLoc(), diag::err_asm_immediate_expected)
              << Info.getConstraintStr() << InputExpr->getSourceRange());

        // For compatibility with GCC, we also allow pointers that would be
        // integral constant expressions if they were cast to int.
        llvm::APSInt IntResult;
        if (!EVResult.Val.toIntegralConstant(IntResult, InputExpr->getType(),
                                             Context))
          return StmtError(
              Diag(InputExpr->getBeginLoc(), diag::err_asm_immediate_expected)
              << Info.getConstraintStr() << InputExpr->getSourceRange());

        if (!Info.isValidAsmImmediate(IntResult))
          return StmtError(Diag(InputExpr->getBeginLoc(),
                                diag::err_invalid_asm_value_for_constraint)
                           << IntResult.toString(10) << Info.getConstraintStr()
                           << InputExpr->getSourceRange());
=======
        if (InputExpr->EvaluateAsRValue(EVResult, Context, true)) {
          // For compatibility with GCC, we also allow pointers that would be
          // integral constant expressions if they were cast to int.
          llvm::APSInt IntResult;
          if (EVResult.Val.toIntegralConstant(IntResult, InputExpr->getType(),
                                               Context))
            if (!Info.isValidAsmImmediate(IntResult))
              return StmtError(Diag(InputExpr->getBeginLoc(),
                                    diag::err_invalid_asm_value_for_constraint)
                               << IntResult.toString(10)
                               << Info.getConstraintStr()
                               << InputExpr->getSourceRange());
        }
>>>>>>> d4eeec7c
      }

    } else {
      ExprResult Result = DefaultFunctionArrayLvalueConversion(Exprs[i]);
      if (Result.isInvalid())
        return StmtError();

      Exprs[i] = Result.get();
    }

    if (Info.allowsRegister()) {
      if (InputExpr->getType()->isVoidType()) {
        return StmtError(
            Diag(InputExpr->getBeginLoc(), diag::err_asm_invalid_type_in_input)
            << InputExpr->getType() << Info.getConstraintStr()
            << InputExpr->getSourceRange());
      }
    }

    InputConstraintInfos.push_back(Info);

    const Type *Ty = Exprs[i]->getType().getTypePtr();
    if (Ty->isDependentType())
      continue;

    if (!Ty->isVoidType() || !Info.allowsMemory())
      if (RequireCompleteType(InputExpr->getBeginLoc(), Exprs[i]->getType(),
                              diag::err_dereference_incomplete_type))
        return StmtError();

    unsigned Size = Context.getTypeSize(Ty);
    if (!Context.getTargetInfo().validateInputSize(Literal->getString(),
                                                   Size))
      return StmtResult(
          targetDiag(InputExpr->getBeginLoc(), diag::err_asm_invalid_input_size)
          << Info.getConstraintStr());
  }

  // Check that the clobbers are valid.
  for (unsigned i = 0; i != NumClobbers; i++) {
    StringLiteral *Literal = Clobbers[i];
    assert(Literal->isAscii());

    StringRef Clobber = Literal->getString();

    if (!Context.getTargetInfo().isValidClobber(Clobber)) {
      targetDiag(Literal->getBeginLoc(), diag::err_asm_unknown_register_name)
          << Clobber;
      return new (Context)
          GCCAsmStmt(Context, AsmLoc, IsSimple, IsVolatile, NumOutputs,
                     NumInputs, Names, Constraints, Exprs.data(), AsmString,
                     NumClobbers, Clobbers, NumLabels, RParenLoc);
    }
  }

  GCCAsmStmt *NS =
    new (Context) GCCAsmStmt(Context, AsmLoc, IsSimple, IsVolatile, NumOutputs,
                             NumInputs, Names, Constraints, Exprs.data(),
                             AsmString, NumClobbers, Clobbers, NumLabels,
                             RParenLoc);
  // Validate the asm string, ensuring it makes sense given the operands we
  // have.
  SmallVector<GCCAsmStmt::AsmStringPiece, 8> Pieces;
  unsigned DiagOffs;
  if (unsigned DiagID = NS->AnalyzeAsmString(Pieces, Context, DiagOffs)) {
    targetDiag(getLocationOfStringLiteralByte(AsmString, DiagOffs), DiagID)
        << AsmString->getSourceRange();
    return NS;
  }

  // Validate constraints and modifiers.
  for (unsigned i = 0, e = Pieces.size(); i != e; ++i) {
    GCCAsmStmt::AsmStringPiece &Piece = Pieces[i];
    if (!Piece.isOperand()) continue;

    // Look for the correct constraint index.
    unsigned ConstraintIdx = Piece.getOperandNo();
    // Labels are the last in the Exprs list.
    if (NS->isAsmGoto() && ConstraintIdx >= NS->getNumInputs())
      continue;
    unsigned NumOperands = NS->getNumOutputs() + NS->getNumInputs();
    // Look for the (ConstraintIdx - NumOperands + 1)th constraint with
    // modifier '+'.
    if (ConstraintIdx >= NumOperands) {
      unsigned I = 0, E = NS->getNumOutputs();

      for (unsigned Cnt = ConstraintIdx - NumOperands; I != E; ++I)
        if (OutputConstraintInfos[I].isReadWrite() && Cnt-- == 0) {
          ConstraintIdx = I;
          break;
        }

      assert(I != E && "Invalid operand number should have been caught in "
                       " AnalyzeAsmString");
    }

    // Now that we have the right indexes go ahead and check.
    StringLiteral *Literal = Constraints[ConstraintIdx];
    const Type *Ty = Exprs[ConstraintIdx]->getType().getTypePtr();
    if (Ty->isDependentType() || Ty->isIncompleteType())
      continue;

    unsigned Size = Context.getTypeSize(Ty);
    std::string SuggestedModifier;
    if (!Context.getTargetInfo().validateConstraintModifier(
            Literal->getString(), Piece.getModifier(), Size,
            SuggestedModifier)) {
      targetDiag(Exprs[ConstraintIdx]->getBeginLoc(),
                 diag::warn_asm_mismatched_size_modifier);

      if (!SuggestedModifier.empty()) {
        auto B = targetDiag(Piece.getRange().getBegin(),
                            diag::note_asm_missing_constraint_modifier)
                 << SuggestedModifier;
        SuggestedModifier = "%" + SuggestedModifier + Piece.getString();
        B << FixItHint::CreateReplacement(Piece.getRange(), SuggestedModifier);
      }
    }
  }

  // Validate tied input operands for type mismatches.
  unsigned NumAlternatives = ~0U;
  for (unsigned i = 0, e = OutputConstraintInfos.size(); i != e; ++i) {
    TargetInfo::ConstraintInfo &Info = OutputConstraintInfos[i];
    StringRef ConstraintStr = Info.getConstraintStr();
    unsigned AltCount = ConstraintStr.count(',') + 1;
    if (NumAlternatives == ~0U) {
      NumAlternatives = AltCount;
    } else if (NumAlternatives != AltCount) {
      targetDiag(NS->getOutputExpr(i)->getBeginLoc(),
                 diag::err_asm_unexpected_constraint_alternatives)
          << NumAlternatives << AltCount;
      return NS;
    }
  }
  SmallVector<size_t, 4> InputMatchedToOutput(OutputConstraintInfos.size(),
                                              ~0U);
  for (unsigned i = 0, e = InputConstraintInfos.size(); i != e; ++i) {
    TargetInfo::ConstraintInfo &Info = InputConstraintInfos[i];
    StringRef ConstraintStr = Info.getConstraintStr();
    unsigned AltCount = ConstraintStr.count(',') + 1;
    if (NumAlternatives == ~0U) {
      NumAlternatives = AltCount;
    } else if (NumAlternatives != AltCount) {
      targetDiag(NS->getInputExpr(i)->getBeginLoc(),
                 diag::err_asm_unexpected_constraint_alternatives)
          << NumAlternatives << AltCount;
      return NS;
    }

    // If this is a tied constraint, verify that the output and input have
    // either exactly the same type, or that they are int/ptr operands with the
    // same size (int/long, int*/long, are ok etc).
    if (!Info.hasTiedOperand()) continue;

    unsigned TiedTo = Info.getTiedOperand();
    unsigned InputOpNo = i+NumOutputs;
    Expr *OutputExpr = Exprs[TiedTo];
    Expr *InputExpr = Exprs[InputOpNo];

    // Make sure no more than one input constraint matches each output.
    assert(TiedTo < InputMatchedToOutput.size() && "TiedTo value out of range");
    if (InputMatchedToOutput[TiedTo] != ~0U) {
      targetDiag(NS->getInputExpr(i)->getBeginLoc(),
                 diag::err_asm_input_duplicate_match)
          << TiedTo;
      targetDiag(NS->getInputExpr(InputMatchedToOutput[TiedTo])->getBeginLoc(),
                 diag::note_asm_input_duplicate_first)
          << TiedTo;
      return NS;
    }
    InputMatchedToOutput[TiedTo] = i;

    if (OutputExpr->isTypeDependent() || InputExpr->isTypeDependent())
      continue;

    QualType InTy = InputExpr->getType();
    QualType OutTy = OutputExpr->getType();
    if (Context.hasSameType(InTy, OutTy))
      continue;  // All types can be tied to themselves.

    // Decide if the input and output are in the same domain (integer/ptr or
    // floating point.
    enum AsmDomain {
      AD_Int, AD_FP, AD_Other
    } InputDomain, OutputDomain;

    if (InTy->isIntegerType() || InTy->isPointerType())
      InputDomain = AD_Int;
    else if (InTy->isRealFloatingType())
      InputDomain = AD_FP;
    else
      InputDomain = AD_Other;

    if (OutTy->isIntegerType() || OutTy->isPointerType())
      OutputDomain = AD_Int;
    else if (OutTy->isRealFloatingType())
      OutputDomain = AD_FP;
    else
      OutputDomain = AD_Other;

    // They are ok if they are the same size and in the same domain.  This
    // allows tying things like:
    //   void* to int*
    //   void* to int            if they are the same size.
    //   double to long double   if they are the same size.
    //
    uint64_t OutSize = Context.getTypeSize(OutTy);
    uint64_t InSize = Context.getTypeSize(InTy);
    if (OutSize == InSize && InputDomain == OutputDomain &&
        InputDomain != AD_Other)
      continue;

    // If the smaller input/output operand is not mentioned in the asm string,
    // then we can promote the smaller one to a larger input and the asm string
    // won't notice.
    bool SmallerValueMentioned = false;

    // If this is a reference to the input and if the input was the smaller
    // one, then we have to reject this asm.
    if (isOperandMentioned(InputOpNo, Pieces)) {
      // This is a use in the asm string of the smaller operand.  Since we
      // codegen this by promoting to a wider value, the asm will get printed
      // "wrong".
      SmallerValueMentioned |= InSize < OutSize;
    }
    if (isOperandMentioned(TiedTo, Pieces)) {
      // If this is a reference to the output, and if the output is the larger
      // value, then it's ok because we'll promote the input to the larger type.
      SmallerValueMentioned |= OutSize < InSize;
    }

    // If the smaller value wasn't mentioned in the asm string, and if the
    // output was a register, just extend the shorter one to the size of the
    // larger one.
    if (!SmallerValueMentioned && InputDomain != AD_Other &&
        OutputConstraintInfos[TiedTo].allowsRegister())
      continue;

    // Either both of the operands were mentioned or the smaller one was
    // mentioned.  One more special case that we'll allow: if the tied input is
    // integer, unmentioned, and is a constant, then we'll allow truncating it
    // down to the size of the destination.
    Expr::EvalContext EvalCtx(Context, GetReflectionCallbackObj());
    if (InputDomain == AD_Int && OutputDomain == AD_Int &&
        !isOperandMentioned(InputOpNo, Pieces) &&
        InputExpr->isEvaluatable(EvalCtx)) {
      CastKind castKind =
        (OutTy->isBooleanType() ? CK_IntegralToBoolean : CK_IntegralCast);
      InputExpr = ImpCastExprToType(InputExpr, OutTy, castKind).get();
      Exprs[InputOpNo] = InputExpr;
      NS->setInputExpr(i, InputExpr);
      continue;
    }

    targetDiag(InputExpr->getBeginLoc(), diag::err_asm_tying_incompatible_types)
        << InTy << OutTy << OutputExpr->getSourceRange()
        << InputExpr->getSourceRange();
    return NS;
  }

  // Check for conflicts between clobber list and input or output lists
  SourceLocation ConstraintLoc =
      getClobberConflictLocation(Exprs, Constraints, Clobbers, NumClobbers,
                                 NumLabels,
                                 Context.getTargetInfo(), Context);
  if (ConstraintLoc.isValid())
    targetDiag(ConstraintLoc, diag::error_inoutput_conflict_with_clobber);

  // Check for duplicate asm operand name between input, output and label lists.
  typedef std::pair<StringRef , Expr *> NamedOperand;
  SmallVector<NamedOperand, 4> NamedOperandList;
  for (unsigned i = 0, e = NumOutputs + NumInputs + NumLabels; i != e; ++i)
    if (Names[i])
      NamedOperandList.emplace_back(
          std::make_pair(Names[i]->getName(), Exprs[i]));
  // Sort NamedOperandList.
  std::stable_sort(NamedOperandList.begin(), NamedOperandList.end(),
              [](const NamedOperand &LHS, const NamedOperand &RHS) {
                return LHS.first < RHS.first;
              });
  // Find adjacent duplicate operand.
  SmallVector<NamedOperand, 4>::iterator Found =
      std::adjacent_find(begin(NamedOperandList), end(NamedOperandList),
                         [](const NamedOperand &LHS, const NamedOperand &RHS) {
                           return LHS.first == RHS.first;
                         });
  if (Found != NamedOperandList.end()) {
    Diag((Found + 1)->second->getBeginLoc(),
         diag::error_duplicate_asm_operand_name)
        << (Found + 1)->first;
    Diag(Found->second->getBeginLoc(), diag::note_duplicate_asm_operand_name)
        << Found->first;
    return StmtError();
  }
  if (NS->isAsmGoto())
    setFunctionHasBranchIntoScope();
  return NS;
}

void Sema::FillInlineAsmIdentifierInfo(Expr *Res,
                                       llvm::InlineAsmIdentifierInfo &Info) {
  QualType T = Res->getType();
  if (T->isFunctionType() || T->isDependentType())
    return Info.setLabel(Res);

  Expr::EvalResult Eval;
  Expr::EvalContext EvalCtx(Context, GetReflectionCallbackObj());
  if (Res->isRValue()) {
    if (isa<clang::EnumType>(T) && Res->EvaluateAsRValue(Eval, EvalCtx))
      return Info.setEnum(Eval.Val.getInt().getSExtValue());
    return Info.setLabel(Res);
  }

  unsigned Size = Context.getTypeSizeInChars(T).getQuantity();
  unsigned Type = Size;
  if (const auto *ATy = Context.getAsArrayType(T))
    Type = Context.getTypeSizeInChars(ATy->getElementType()).getQuantity();
  bool IsGlobalLV = false;
  if (Res->EvaluateAsLValue(Eval, EvalCtx))
    IsGlobalLV = Eval.isGlobalLValue();
  Info.setVar(Res, IsGlobalLV, Size, Type);
}

ExprResult Sema::LookupInlineAsmIdentifier(CXXScopeSpec &SS,
                                           SourceLocation TemplateKWLoc,
                                           UnqualifiedId &Id,
                                           bool IsUnevaluatedContext) {

  if (IsUnevaluatedContext)
    PushExpressionEvaluationContext(
        ExpressionEvaluationContext::UnevaluatedAbstract,
        ReuseLambdaContextDecl);

  ExprResult Result = ActOnIdExpression(getCurScope(), SS, TemplateKWLoc, Id,
                                        /*trailing lparen*/ false,
                                        /*is & operand*/ false,
                                        /*CorrectionCandidateCallback=*/nullptr,
                                        /*IsInlineAsmIdentifier=*/ true);

  if (IsUnevaluatedContext)
    PopExpressionEvaluationContext();

  if (!Result.isUsable()) return Result;

  Result = CheckPlaceholderExpr(Result.get());
  if (!Result.isUsable()) return Result;

  // Referring to parameters is not allowed in naked functions.
  if (CheckNakedParmReference(Result.get(), *this))
    return ExprError();

  QualType T = Result.get()->getType();

  if (T->isDependentType()) {
    return Result;
  }

  // Any sort of function type is fine.
  if (T->isFunctionType()) {
    return Result;
  }

  // Otherwise, it needs to be a complete type.
  if (RequireCompleteExprType(Result.get(), diag::err_asm_incomplete_type)) {
    return ExprError();
  }

  return Result;
}

bool Sema::LookupInlineAsmField(StringRef Base, StringRef Member,
                                unsigned &Offset, SourceLocation AsmLoc) {
  Offset = 0;
  SmallVector<StringRef, 2> Members;
  Member.split(Members, ".");

  NamedDecl *FoundDecl = nullptr;

  // MS InlineAsm uses 'this' as a base
  if (getLangOpts().CPlusPlus && Base.equals("this")) {
    if (const Type *PT = getCurrentThisType().getTypePtrOrNull())
      FoundDecl = PT->getPointeeType()->getAsTagDecl();
  } else {
    LookupResult BaseResult(*this, &Context.Idents.get(Base), SourceLocation(),
                            LookupOrdinaryName);
    if (LookupName(BaseResult, getCurScope()) && BaseResult.isSingleResult())
      FoundDecl = BaseResult.getFoundDecl();
  }

  if (!FoundDecl)
    return true;

  for (StringRef NextMember : Members) {
    const RecordType *RT = nullptr;
    if (VarDecl *VD = dyn_cast<VarDecl>(FoundDecl))
      RT = VD->getType()->getAs<RecordType>();
    else if (TypedefNameDecl *TD = dyn_cast<TypedefNameDecl>(FoundDecl)) {
      MarkAnyDeclReferenced(TD->getLocation(), TD, /*OdrUse=*/false);
      // MS InlineAsm often uses struct pointer aliases as a base
      QualType QT = TD->getUnderlyingType();
      if (const auto *PT = QT->getAs<PointerType>())
        QT = PT->getPointeeType();
      RT = QT->getAs<RecordType>();
    } else if (TypeDecl *TD = dyn_cast<TypeDecl>(FoundDecl))
      RT = TD->getTypeForDecl()->getAs<RecordType>();
    else if (FieldDecl *TD = dyn_cast<FieldDecl>(FoundDecl))
      RT = TD->getType()->getAs<RecordType>();
    if (!RT)
      return true;

    if (RequireCompleteType(AsmLoc, QualType(RT, 0),
                            diag::err_asm_incomplete_type))
      return true;

    LookupResult FieldResult(*this, &Context.Idents.get(NextMember),
                             SourceLocation(), LookupMemberName);

    if (!LookupQualifiedName(FieldResult, RT->getDecl()))
      return true;

    if (!FieldResult.isSingleResult())
      return true;
    FoundDecl = FieldResult.getFoundDecl();

    // FIXME: Handle IndirectFieldDecl?
    FieldDecl *FD = dyn_cast<FieldDecl>(FoundDecl);
    if (!FD)
      return true;

    const ASTRecordLayout &RL = Context.getASTRecordLayout(RT->getDecl());
    unsigned i = FD->getFieldIndex();
    CharUnits Result = Context.toCharUnitsFromBits(RL.getFieldOffset(i));
    Offset += (unsigned)Result.getQuantity();
  }

  return false;
}

ExprResult
Sema::LookupInlineAsmVarDeclField(Expr *E, StringRef Member,
                                  SourceLocation AsmLoc) {

  QualType T = E->getType();
  if (T->isDependentType()) {
    DeclarationNameInfo NameInfo;
    NameInfo.setLoc(AsmLoc);
    NameInfo.setName(&Context.Idents.get(Member));
    return CXXDependentScopeMemberExpr::Create(
        Context, E, T, /*IsArrow=*/false, AsmLoc, NestedNameSpecifierLoc(),
        SourceLocation(),
        /*FirstQualifierFoundInScope=*/nullptr, NameInfo, /*TemplateArgs=*/nullptr);
  }

  const RecordType *RT = T->getAs<RecordType>();
  // FIXME: Diagnose this as field access into a scalar type.
  if (!RT)
    return ExprResult();

  LookupResult FieldResult(*this, &Context.Idents.get(Member), AsmLoc,
                           LookupMemberName);

  if (!LookupQualifiedName(FieldResult, RT->getDecl()))
    return ExprResult();

  // Only normal and indirect field results will work.
  ValueDecl *FD = dyn_cast<FieldDecl>(FieldResult.getFoundDecl());
  if (!FD)
    FD = dyn_cast<IndirectFieldDecl>(FieldResult.getFoundDecl());
  if (!FD)
    return ExprResult();

  // Make an Expr to thread through OpDecl.
  ExprResult Result = BuildMemberReferenceExpr(
      E, E->getType(), AsmLoc, /*IsArrow=*/false, CXXScopeSpec(),
      SourceLocation(), nullptr, FieldResult, nullptr, nullptr);

  return Result;
}

StmtResult Sema::ActOnMSAsmStmt(SourceLocation AsmLoc, SourceLocation LBraceLoc,
                                ArrayRef<Token> AsmToks,
                                StringRef AsmString,
                                unsigned NumOutputs, unsigned NumInputs,
                                ArrayRef<StringRef> Constraints,
                                ArrayRef<StringRef> Clobbers,
                                ArrayRef<Expr*> Exprs,
                                SourceLocation EndLoc) {
  bool IsSimple = (NumOutputs != 0 || NumInputs != 0);
  setFunctionHasBranchProtectedScope();
  MSAsmStmt *NS =
    new (Context) MSAsmStmt(Context, AsmLoc, LBraceLoc, IsSimple,
                            /*IsVolatile*/ true, AsmToks, NumOutputs, NumInputs,
                            Constraints, Exprs, AsmString,
                            Clobbers, EndLoc);
  return NS;
}

LabelDecl *Sema::GetOrCreateMSAsmLabel(StringRef ExternalLabelName,
                                       SourceLocation Location,
                                       bool AlwaysCreate) {
  LabelDecl* Label = LookupOrCreateLabel(PP.getIdentifierInfo(ExternalLabelName),
                                         Location);

  if (Label->isMSAsmLabel()) {
    // If we have previously created this label implicitly, mark it as used.
    Label->markUsed(Context);
  } else {
    // Otherwise, insert it, but only resolve it if we have seen the label itself.
    std::string InternalName;
    llvm::raw_string_ostream OS(InternalName);
    // Create an internal name for the label.  The name should not be a valid
    // mangled name, and should be unique.  We use a dot to make the name an
    // invalid mangled name. We use LLVM's inline asm ${:uid} escape so that a
    // unique label is generated each time this blob is emitted, even after
    // inlining or LTO.
    OS << "__MSASMLABEL_.${:uid}__";
    for (char C : ExternalLabelName) {
      OS << C;
      // We escape '$' in asm strings by replacing it with "$$"
      if (C == '$')
        OS << '$';
    }
    Label->setMSAsmLabel(OS.str());
  }
  if (AlwaysCreate) {
    // The label might have been created implicitly from a previously encountered
    // goto statement.  So, for both newly created and looked up labels, we mark
    // them as resolved.
    Label->setMSAsmLabelResolved();
  }
  // Adjust their location for being able to generate accurate diagnostics.
  Label->setLocation(Location);

  return Label;
}<|MERGE_RESOLUTION|>--- conflicted
+++ resolved
@@ -383,34 +383,13 @@
     } else if (Info.requiresImmediateConstant() && !Info.allowsRegister()) {
       if (!InputExpr->isValueDependent()) {
         Expr::EvalResult EVResult;
-<<<<<<< HEAD
         Expr::EvalContext EvalCtx(Context, GetReflectionCallbackObj());
-        if (!InputExpr->EvaluateAsRValue(EVResult, EvalCtx, true))
-          return StmtError(
-              Diag(InputExpr->getBeginLoc(), diag::err_asm_immediate_expected)
-              << Info.getConstraintStr() << InputExpr->getSourceRange());
-
-        // For compatibility with GCC, we also allow pointers that would be
-        // integral constant expressions if they were cast to int.
-        llvm::APSInt IntResult;
-        if (!EVResult.Val.toIntegralConstant(IntResult, InputExpr->getType(),
-                                             Context))
-          return StmtError(
-              Diag(InputExpr->getBeginLoc(), diag::err_asm_immediate_expected)
-              << Info.getConstraintStr() << InputExpr->getSourceRange());
-
-        if (!Info.isValidAsmImmediate(IntResult))
-          return StmtError(Diag(InputExpr->getBeginLoc(),
-                                diag::err_invalid_asm_value_for_constraint)
-                           << IntResult.toString(10) << Info.getConstraintStr()
-                           << InputExpr->getSourceRange());
-=======
-        if (InputExpr->EvaluateAsRValue(EVResult, Context, true)) {
+        if (InputExpr->EvaluateAsRValue(EVResult, EvalCtx, true)) {
           // For compatibility with GCC, we also allow pointers that would be
           // integral constant expressions if they were cast to int.
           llvm::APSInt IntResult;
           if (EVResult.Val.toIntegralConstant(IntResult, InputExpr->getType(),
-                                               Context))
+                                              Context))
             if (!Info.isValidAsmImmediate(IntResult))
               return StmtError(Diag(InputExpr->getBeginLoc(),
                                     diag::err_invalid_asm_value_for_constraint)
@@ -418,7 +397,6 @@
                                << Info.getConstraintStr()
                                << InputExpr->getSourceRange());
         }
->>>>>>> d4eeec7c
       }
 
     } else {
