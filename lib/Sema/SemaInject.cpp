//===--- SemaInject.cpp - Semantic Analysis for Injection -----------------===//
//
//                     The LLVM Compiler Infrastructure
//
// This file is distributed under the University of Illinois Open Source
// License. See LICENSE.TXT for details.
//
//===----------------------------------------------------------------------===//
//
//  This file implements semantic rules for the injection of declarations into
//  various declarative contexts.
//
//===----------------------------------------------------------------------===g//

#include "TreeTransform.h"
#include "clang/AST/ASTConsumer.h"
#include "clang/AST/ASTDiagnostic.h"
#include "clang/AST/Decl.h"
#include "clang/AST/DeclCXX.h"
#include "clang/AST/DeclVisitor.h"
#include "clang/AST/ExprCXX.h"
#include "clang/AST/Type.h"
#include "clang/Sema/Initialization.h"
#include "clang/Sema/Template.h"
#include "clang/Sema/SemaInternal.h"

using namespace clang;

namespace clang {
  enum InjectedDefType : unsigned;
  struct InjectionInfo;
  class InjectionContext;
  class FunctionProtoType;
}

template<typename DeclType, InjectedDefType DefType>
static void InjectPendingDefinitions(InjectionContext *Ctx,
                                     InjectionInfo *Injection);

namespace clang {

/// A compile-time value along with its type.
struct TypedValue {
  TypedValue(QualType T, const APValue& V) : Type(T), Value(V) { }

  QualType Type;
  APValue Value;
};

enum InjectedDefType : unsigned {
  InjectedDef_Field,
  InjectedDef_Method,
  InjectedDef_FriendFunction
};

/// Records information about a definition inside a fragment that must be
/// processed later. These are typically fields and methods.
struct InjectedDef {
  InjectedDef(const InjectedDefType& T, Decl *F, Decl *I) :
    Type(T), Fragment(F), Injected(I) { }

  InjectedDefType Type;

  /// The declaration within the fragment.
  Decl *Fragment;

  /// The injected declaration.
  Decl *Injected;
};

struct InjectionCapture {
  FieldDecl *Decl;
  APValue Value;

  InjectionCapture(FieldDecl *Decl, APValue Value)
    : Decl(Decl), Value(Value) { }
};

using InjectionType = llvm::PointerUnion<Decl *, CXXBaseSpecifier *>;

struct InjectionInfo {
  InjectionInfo(InjectionType Injection)
    : Injection(Injection), Modifiers() { }


  InjectionInfo *PrepareForPending() {
    // Reset the declaration modifiers. They're already been applied and
    // must not apply to nested declarations in a definition.
    Modifiers = ReflectionModifiers();

    return this;
  }

  bool hasPendingClassMemberData() const {
    if (!InjectedDefinitions.empty())
      return true;

    if (InjectedFieldData)
      return true;

    return false;
  }

  void ResetClassMemberData() {
    InjectedDefinitions.clear();
    InjectedFieldData = false;
  }

  /// The entity being Injected.
  InjectionType Injection;

  /// The modifiers to apply to injection.
  ReflectionModifiers Modifiers;

  /// The set of local declarations that have been transformed.
  /// These are declaration mappings that only make sense when paired
  /// with the injection, as they may be mapped to different declarations
  /// across different injections. Currently, this means injections
  /// which occur during fragment injection, as apposed to declaration
  /// cloning.
  llvm::DenseMap<Decl *, Decl *> TransformedLocalDecls;

  /// A mapping of fragment placeholders to their typed compile-time
  /// values. This is used by TreeTransformer to replace references with
  /// constant expressions.
  llvm::DenseMap<Decl *, TypedValue> PlaceholderSubsts;

  /// True if we've injected a field. If we have, this injection context
  /// must be preserved until we've finished rebuilding all injected
  /// constructors.
  bool InjectedFieldData = false;

  /// A list of declarations whose definitions have not yet been
  /// injected. These are processed when a class receiving injections is
  /// completed.
  llvm::SmallVector<InjectedDef, 8> InjectedDefinitions;
};

/// An injection context. This is declared to establish a set of
/// substitutions during an injection.
class InjectionContext : public TreeTransform<InjectionContext> {
  using Base = TreeTransform<InjectionContext>;

  using InjectionType = llvm::PointerUnion3<Decl *, CXXBaseSpecifier *, Stmt *>;
public:
  InjectionContext(Sema &SemaRef, Decl *Injectee)
    : Base(SemaRef), Injectee(Injectee) { }

  ~InjectionContext() {
    // Cleanup any allocated parameter injection arrays.
    for (auto *ParmVectorPtr : ParamInjectionCleanups) {
      delete ParmVectorPtr;
    }

    // Cleanup any allocated injection extras.
    for (auto *Injection : PendingInjections) {
      delete Injection;
    }
  }

  ASTContext &getContext() { return getSema().Context; }

  template<typename IT, typename F>
  void InitInjection(IT Injection, F Op) {
    InjectionInfo *PreviousInjection = CurInjection;
    CurInjection = new InjectionInfo(Injection);

    Op();

    // If we're injecting into a class and have pending definitions, attach
    // those to the class for subsequent analysis.
    if (!Injectee->isInvalidDecl()
        && CurInjection->hasPendingClassMemberData()) {
      assert(isa<CXXRecordDecl>(Injectee)
             && "All pending members should have been injected");
      PendingInjections.push_back(CurInjection->PrepareForPending());
    } else {
      delete CurInjection;
    }

    CurInjection = PreviousInjection;
  }

  bool hasPendingInjections() const { return !PendingInjections.empty(); }

  void AddPendingDefinition(const InjectedDef &Def) {
    CurInjection->InjectedDefinitions.push_back(Def);
  }

  void InjectedFieldData() {
    CurInjection->InjectedFieldData = true;
  }

  template<typename F>
  void ForEachPendingInjection(F Op) {
    InjectionInfo *PreviousInjection = CurInjection;

    for (InjectionInfo *Injection : PendingInjections) {
      CurInjection = Injection;

      Op();
    }

    CurInjection = PreviousInjection;
  }

  llvm::DenseMap<Decl *, Decl *> &GetDeclTransformMap() {
    if (isInjectingFragment()) {
      return CurInjection->TransformedLocalDecls;
    } else {
      return TransformedLocalDecls;
    }
  }

  void transformedLocalDecl(Decl *Old, Decl *New) {
    auto &TransformedDecls = GetDeclTransformMap();
    assert(TransformedDecls.count(Old) == 0 && "Overwriting substitution");
    TransformedDecls[Old] = New;
  }

  /// Adds a substitution from one declaration to another.
  void AddDeclSubstitution(const Decl *Old, Decl *New) {
    transformedLocalDecl(const_cast<Decl*>(Old), New);
  }

  /// Adds a substitution if it does not already exists.
  void MaybeAddDeclSubstitution(Decl *Old, Decl *New) {
    if (Decl *Replacement = GetDeclReplacement(Old)) {
      assert(Replacement == New && "Overwriting substitution");
      return;
    }
    AddDeclSubstitution(Old, New);
  }

  /// Adds substitutions for each placeholder in the fragment.
  /// The types and values are sourced from the fields of the reflection
  /// class and the captured values.
  void AddPlaceholderSubstitutions(const DeclContext *Fragment,
                                   const ArrayRef<InjectionCapture> &Captures) {
    assert(isa<CXXFragmentDecl>(Fragment) && "Context is not a fragment");

    auto PlaceIter = Fragment->decls_begin();
    auto PlaceIterEnd = Fragment->decls_end();
    auto CaptureIter = Captures.begin();
    auto CaptureIterEnd = Captures.end();

    while (PlaceIter != PlaceIterEnd && CaptureIter != CaptureIterEnd) {
      Decl *Var = *PlaceIter++;

      const InjectionCapture &IC = (*CaptureIter++);
      QualType Ty = IC.Decl->getType();
      APValue Val = IC.Value;

      CurInjection->PlaceholderSubsts.try_emplace(Var, Ty, Val);
    }
  }

  bool ShouldInjectInto(DeclContext *DC) const {
    // We should only be creating children of the declaration
    // being injected, if the target DC is the context we're
    // mock injecting into, it should be blocked.
    return DC != MockInjectionContext;
  }

  /// Returns a replacement for D if a substitution has been registered or
  /// nullptr if no such replacement exists.
  Decl *GetDeclReplacement(Decl *D) {
    auto &TransformedDecls = GetDeclTransformMap();
    auto Iter = TransformedDecls.find(D);
    if (Iter != TransformedDecls.end())
      return Iter->second;
    else
      return nullptr;
  }

  /// Returns a replacement expression if E refers to a placeholder.
  Expr *GetPlaceholderReplacement(DeclRefExpr *E) {
    auto &PlaceholderSubsts = CurInjection->PlaceholderSubsts;
    auto Iter = PlaceholderSubsts.find(E->getDecl());
    if (Iter != PlaceholderSubsts.end()) {
      // Build a new constant expression as the replacement. The source
      // expression is opaque since the actual declaration isn't part of
      // the output AST (but we might want it as context later -- makes
      // pretty printing more elegant).
      const TypedValue &TV = Iter->second;
      Expr *Opaque = new (getContext()) OpaqueValueExpr(
          E->getLocation(), TV.Type, VK_RValue, OK_Ordinary, E);
      return new (getContext()) CXXConstantExpr(Opaque, TV.Value);
    } else {
      return nullptr;
    }
  }

  QualType GetRequiredType(const CXXRequiredTypeDecl *D) {
    auto Iter = RequiredTypes.find(D);
    if (Iter != RequiredTypes.end())
      return Iter->second;
    return QualType();
  }
  
  /// Returns true if D is within an injected fragment or cloned declaration.
  bool isInInjection(Decl *D);

  Decl *getDeclBeingInjected() const {
    return CurInjection->Injection.dyn_cast<Decl *>();
  }

  DeclContext *getInjectionDeclContext() const {
    if (Decl *ID = getDeclBeingInjected())
      return ID->getDeclContext();
    return nullptr;
  }

  /// Returns true if this context is injecting a fragment.
  bool isInjectingFragment() {
    if (DeclContext *DC = getInjectionDeclContext())
      return isa<CXXFragmentDecl>(DC);
    return false;
  }

  /// Sets the declaration modifiers.
  void SetModifiers(const ReflectionModifiers &Modifiers) {
    this->CurInjection->Modifiers = Modifiers;
  }

  ReflectionModifiers &GetModifiers() const {
    return this->CurInjection->Modifiers;
  }

  /// True if a rename is requested.
  bool hasRename() const { return GetModifiers().hasRename(); }

  DeclarationName applyRename() {
    ReflectionModifiers &Modifiers = GetModifiers();

    std::string NewName = Modifiers.getNewNameAsString();
    IdentifierInfo *II = &SemaRef.Context.Idents.get(NewName);

    // Reset the rename, so that it applies once, at the top level
    // of the injection (hopefully).
    //
    // FIXME: This is a sign of some fragility. We'd like the rename to
    // associate only with the fragment/decl we're replaying. This is
    // true of other modifiers also.
    Modifiers.setNewName(nullptr);

    return DeclarationName(II);
  }

  DeclarationNameInfo TransformDeclarationName(NamedDecl *ND) {
    DeclarationNameInfo DNI(ND->getDeclName(), ND->getLocation());
    return TransformDeclarationNameInfo(DNI);
  }

  DeclarationNameInfo TransformDeclarationNameInfo(DeclarationNameInfo DNI) {
    if (hasRename())
      DNI = DeclarationNameInfo(applyRename(), DNI.getLoc());

    return Base::TransformDeclarationNameInfo(DNI);
  }

  Decl *TransformDecl(SourceLocation Loc, Decl *D) {
    if (!D)
      return nullptr;

    // If we've EVER seen a replacement, then return that.
    if (Decl *Repl = GetDeclReplacement(D))
      return Repl;

    // If D is part of the injection, then we must have seen a previous
    // declaration. Otherwise, return nullptr and force a lookup or error.
    //
    // FIXME: This may not be valid for gotos and labels.
    if (isInInjection(D))
      return nullptr;

    if (!isInjectingFragment()) {
      // When copying existing declarations, if D is a member of the of the
      // injection's declaration context, then we want to re-map that so that the
      // result is a member of the injection. For example:
      //
      //    struct S {
      //      int x;
      //      int f() {
      //        return x; // Not dependent, bound
      //      }
      //    };
      //
      //    struct T { consteval { -> reflexpr(S::f); } };
      //
      // At the point that we inject S::f, the reference to x is not dependent,
      // and therefore not subject to two-phase lookup. However, we would expect
      // the reference to be to the T::x during injection.
      //
      // Note that this isn't necessary for fragments. We expect names to be
      // written dependently there and subject to the usual name resolution
      // rules.
      //
      // Defer the resolution to the caller so that the result can be
      // interpreted within the context of the expression, not here.
      //
      // If this condition is true, we're injecting a decl who's in the same
      // decl context as the declaration we're currently cloning.
      if (D->getDeclContext() == getInjectionDeclContext())
        return nullptr;
    }

    return D;
  }

  Decl *TransformDefinition(SourceLocation Loc, Decl *D) {
    // Rebuild the by injecting it. This will apply substitutions to the type
    // and initializer of the declaration.
    return InjectDecl(D);
  }

  bool TransformCXXFragmentContent(CXXFragmentDecl *NewFrag,
                                   Decl *OriginalContent,
                                   Decl *&NewContent) {
    // Change the target of injection, by temporarily changing
    // the current context. This is required for the MockInjectDecl
    // call to properly determine what should and shouldn't be injected.
    Sema::ContextRAII Context(SemaRef, Decl::castToDeclContext(NewFrag));

    NewContent = MockInjectDecl(OriginalContent);

    return !NewContent;
  }

  ExprResult TransformDeclRefExpr(DeclRefExpr *E) {
    if (Expr *R = GetPlaceholderReplacement(E)) {
      return R;
    }

    return Base::TransformDeclRefExpr(E);
  }

  QualType RebuildCXXRequiredTypeType(CXXRequiredTypeDecl *D) {
    QualType RequiredType = GetRequiredType(D);

    // Case 1, we've found a replacement type, use it.
    if (!RequiredType.isNull()) {
      return RequiredType;
    }

    // Case 2, we haven't found a replacement type, but
    // we're only trying to rebuild currently, perform default
    // transform.
    if (MockInjectionContext) {
      using Base = TreeTransform<InjectionContext>;
      return Base::RebuildCXXRequiredTypeType(D);
    }

    // Case 3, we haven't found a replacement type, and we
    // aren't rebuilding, an error should've been emitted during
    // injection of the RequirdeTypeDecl.
    return QualType();
  }

  bool ExpandInjectedParameter(const CXXInjectedParmsInfo &Injected,
                               SmallVectorImpl<ParmVarDecl *> &Parms);

  bool ExpandInjectedParameters(
     ArrayRef<ParmVarDecl *> SourceParams, ArrayRef<ParmVarDecl *> &OutParams) {
#ifndef NDEBUG
    // Verify positions are what they will be restored to
    // by ContractInjectedParameters.
    {
      unsigned int counter = 0;

      for (ParmVarDecl *PVD : SourceParams) {
        assert(PVD->getFunctionScopeIndex() == counter++);
      }
    }
#endif

    // Create a new vector to hold the expanded params.
    auto *Params = new SmallVector<ParmVarDecl *, 8>();

    // Register the vector for cleanup during injection context teardown.
    ParamInjectionCleanups.push_back(Params);

    for (ParmVarDecl *Parm : SourceParams) {
      if (const CXXInjectedParmsInfo *Injected = Parm->InjectedParmsInfo) {
        SmallVector<ParmVarDecl *, 4> ExpandedParms;
        if (ExpandInjectedParameter(*Injected, ExpandedParms))
          return true;

        // Add the new Params.
        Params->append(ExpandedParms.begin(), ExpandedParms.end());

        // Add the substitition.
        InjectedParms[Parm] = ExpandedParms;
      } else {
        Params->push_back(Parm);
      }
    }

    // Correct positional information of the injected parameters.
    // This will be reverted by ContractInjectedParameters to ensure
    // we have not left a lasting effect on the source parameters.
    unsigned int counter = 0;
    for (ParmVarDecl *PVD : *Params) {
      PVD->setScopeInfo(PVD->getFunctionScopeDepth(), counter++);
    }

    OutParams = *Params;
    return false;
  }

  bool ContractInjectedParameters(ArrayRef<ParmVarDecl *> SourceParams) {
    unsigned int counter = 0;
    for (ParmVarDecl *PVD : SourceParams) {
      PVD->setScopeInfo(PVD->getFunctionScopeDepth(), counter++);
    }
    return false;
  }

  bool InjectDeclarator(DeclaratorDecl *D, DeclarationNameInfo &DNI,
                        TypeSourceInfo *&TSI);
  bool InjectMemberDeclarator(DeclaratorDecl *D, DeclarationNameInfo &DNI,
                              TypeSourceInfo *&TSI, CXXRecordDecl *&Owner);
  bool InjectBaseSpecifier(CXXBaseSpecifier *BS);

  void UpdateFunctionParms(FunctionDecl* Old, FunctionDecl* New);

  Decl *InjectNamespaceDecl(NamespaceDecl *D);
  Decl *InjectTypedefNameDecl(TypedefNameDecl *D);
  Decl *InjectFunctionDecl(FunctionDecl *D);
  Decl *InjectVarDecl(VarDecl *D);
  Decl *InjectCXXRecordDecl(CXXRecordDecl *D);
  Decl *InjectStaticDataMemberDecl(FieldDecl *D);
  Decl *InjectFieldDecl(FieldDecl *D);
  Decl *InjectCXXMethodDecl(CXXMethodDecl *D);
  Decl *InjectDeclImpl(Decl *D);
  Decl *InjectDecl(Decl *D);
  Decl *MockInjectDecl(Decl *D);
  Decl *InjectAccessSpecDecl(AccessSpecDecl *D);
  Decl *InjectFriendDecl(FriendDecl *D);
  Decl *InjectCXXMetaprogramDecl(CXXMetaprogramDecl *D);
  Decl *InjectCXXInjectionDecl(CXXInjectionDecl *D);

  TemplateParameterList *InjectTemplateParms(TemplateParameterList *Old);
  Decl *InjectClassTemplateDecl(ClassTemplateDecl *D);
  Decl *InjectClassTemplateSpecializationDecl(ClassTemplateSpecializationDecl *D);
  Decl *InjectFunctionTemplateDecl(FunctionTemplateDecl *D);
  Decl *InjectTemplateTypeParmDecl(TemplateTypeParmDecl *D);
  Decl *InjectNonTypeTemplateParmDecl(NonTypeTemplateParmDecl *D);
  Decl *InjectTemplateTemplateParmDecl(TemplateTemplateParmDecl *D);
  Decl *InjectStaticAssertDecl(StaticAssertDecl *D);
  Decl *InjectEnumDecl(EnumDecl *D);
  Decl *InjectEnumConstantDecl(EnumConstantDecl *D);
  Decl *InjectCXXStmtFragmentDecl(CXXStmtFragmentDecl *D);
  Decl *InjectCXXRequiredTypeDecl(CXXRequiredTypeDecl *D);
  Decl *InjectCXXRequiredDeclaratorDecl(CXXRequiredDeclaratorDecl *D);

  Stmt *InjectStmtImpl(Stmt *S);
  Stmt *InjectStmt(Stmt *S);
  Stmt *InjectDeclStmt(DeclStmt *S);

  // Members

  /// A mapping of injected parameters to their corresponding
  /// expansions.
  llvm::DenseMap<ParmVarDecl *, SmallVector<ParmVarDecl *, 4>> InjectedParms;

  /// A mapping of required typenames to their corresponding declared types.
  llvm::DenseMap<CXXRequiredTypeDecl *, QualType> RequiredTypes;

  /// A mapping of requires declarators to their corresponding declarators.
  llvm::DenseMap<DeclaratorDecl *, DeclaratorDecl *> RequiredDecls;

  /// A list of expanded parameter injections to be cleaned up.
  llvm::SmallVector<SmallVector<ParmVarDecl *, 8> *, 4> ParamInjectionCleanups;

  SmallVectorImpl<ParmVarDecl *> *FindInjectedParms(ParmVarDecl *P) {
    auto Iter = InjectedParms.find(P);
    if (Iter == InjectedParms.end())
      return nullptr;
    return &Iter->second;
  }

  /// True if we've injected a field, or a declaration with
  /// an incomplete injection.
  bool ContainsClassData = false;

  /// The DeclContext we're mock injecting for.
  DeclContext *MockInjectionContext = nullptr;

  /// The context into which the fragment is injected
  Decl *Injectee;

  /// The current injection being injected.
  InjectionInfo *CurInjection = nullptr;

  /// The pending class member injections.
  llvm::SmallVector<InjectionInfo *, 8> PendingInjections;

  /// If this is a local block fragment, we will inject it into
  /// a statement rather than a context.
  Stmt *InjecteeStmt;

  /// A container that holds the injected stmts we will eventually
  /// build a new CompoundStmt out of.
  llvm::SmallVector<Stmt *, 8> InjectedStmts;

  /// The declarations which have been injected.
  llvm::SmallVector<Decl *, 32> InjectedDecls;
};

bool InjectionContext::isInInjection(Decl *D) {
  // If this is actually a fragment, then we can check in the usual way.
  if (isInjectingFragment())
    return D->isInFragment();

  // Otherwise, we're cloning a declaration, (not a fragment) but we need
  // to ensure that any any declarations within that are injected.

  Decl *InjectionAsDecl = getDeclBeingInjected();
  if (!InjectionAsDecl)
    return false;

  // If D is injection source, then it must be injected.
  if (D == InjectionAsDecl)
    return true;

  // If the injection is not a DC, then D cannot be in the injection because
  // it could not have been declared within (e.g., if the injection is a
  // variable).
  DeclContext *InjectionAsDC = dyn_cast<DeclContext>(InjectionAsDecl);
  if (!InjectionAsDC)
    return false;

  // Otherwise, work outwards to see if D is in the Outermost context
  // of the injection.

  DeclContext *InjecteeAsDC = Decl::castToDeclContext(Injectee);
  DeclContext *DC = D->getDeclContext();
  while (DC) {
    // We're inside of the injection, as the DC is the source injection.
    if (DC == InjectionAsDC)
      return true;
    // We're outside of the injection, as the DC is the thing we're
    // injecting into.
    if (DC == InjecteeAsDC)
      return false;
    DC = DC->getParent();
  }
  return false;
}

static ParmVarDecl *GetReflectedPVD(const Reflection &R) {
  if (!R.isDeclaration())
    return nullptr;

  Decl *ReflectD = const_cast<Decl *>(R.getAsDeclaration());
  return dyn_cast<ParmVarDecl>(ReflectD);
}

bool InjectionContext::ExpandInjectedParameter(
                                        const CXXInjectedParmsInfo &Injected,
                                        SmallVectorImpl<ParmVarDecl *> &Parms) {
  ExprResult TransformedOperand = getDerived().TransformExpr(
                                                            Injected.Operand);
  if (TransformedOperand.isInvalid())
    return true;

  Expr *Operand = TransformedOperand.get();
  Sema::ExpansionContextBuilder CtxBldr(SemaRef, SemaRef.getCurScope(),
                                        Operand);
  if (CtxBldr.BuildCalls())
    ; // TODO: Diag << failed to build calls

  // Traverse the range now and add the exprs to the vector
  Sema::RangeTraverser Traverser(SemaRef, CtxBldr.getKind(),
                                 CtxBldr.getRangeBeginCall(),
                                 CtxBldr.getRangeEndCall());

  while (!Traverser) {
    Expr *CurExpr = *Traverser;

    Reflection R;
    if (EvaluateReflection(SemaRef, CurExpr, R))
      return true;

    if (R.isInvalid()) {
      DiagnoseInvalidReflection(SemaRef, CurExpr, R);
      return true;
    }

    ParmVarDecl *ReflectedPVD = GetReflectedPVD(R);
    if (!ReflectedPVD) {
      SourceLocation &&CurExprLoc = CurExpr->getExprLoc();
      SemaRef.Diag(CurExprLoc, diag::err_reflection_not_parm_var_decl);
      return true;
    }

    Parms.push_back(ReflectedPVD);
    ++Traverser;
  }

  return false;
}

// Inject the name and the type of a declarator declaration. Sets the
// declaration name info, type, and owner. Returns true if the declarator
// is invalid.
//
// FIXME: If the declarator has a nested names specifier, rebuild that
// also. That potentially modifies the owner of the declaration
bool InjectionContext::InjectDeclarator(DeclaratorDecl *D,
                                        DeclarationNameInfo &DNI,
                                        TypeSourceInfo *&TSI) {
  bool Invalid = false;

  // Rebuild the name.
  DNI = TransformDeclarationName(D);
  if (D->getDeclName().isEmpty() != DNI.getName().isEmpty()) {
    DNI = DeclarationNameInfo(D->getDeclName(), D->getLocation());
    Invalid = true;
  }

  // Rebuild the type.
  TSI = TransformType(D->getTypeSourceInfo());
  if (!TSI) {
    TSI = D->getTypeSourceInfo();
    Invalid = true;
  }

  return Invalid;
}

// Inject the name and the type of a declarator declaration. Sets the
// declaration name info, type, and owner. Returns true if the declarator
// is invalid.
bool InjectionContext::InjectMemberDeclarator(DeclaratorDecl *D,
                                              DeclarationNameInfo &DNI,
                                              TypeSourceInfo *&TSI,
                                              CXXRecordDecl *&Owner) {
  bool Invalid = InjectDeclarator(D, DNI, TSI);

  Owner = cast<CXXRecordDecl>(getSema().CurContext);
  return Invalid;
}

bool InjectionContext::InjectBaseSpecifier(CXXBaseSpecifier *BS) {
  CXXRecordDecl *Owner = cast<CXXRecordDecl>(getSema().CurContext);

  SmallVector<CXXBaseSpecifier *, 4> Bases;
  for (CXXBaseSpecifier &Base : Owner->bases())
    Bases.push_back(&Base);
  for (CXXBaseSpecifier &Base : Owner->vbases())
    Bases.push_back(&Base);

  CXXBaseSpecifier *NewBase = TransformCXXBaseSpecifier(Owner, BS);
  if (!NewBase)
    return true;

  Bases.push_back(NewBase);

  if (getSema().AttachBaseSpecifiers(Owner, Bases))
    return true;

  return false;
}

static void UpdateFunctionParm(InjectionContext &Ctx, FunctionDecl *Function,
                               ParmVarDecl *OldParm, ParmVarDecl *NewParm) {
  NewParm->setOwningFunction(Function);

  ExprResult InitExpr = Ctx.TransformExpr(OldParm->getInit());
  NewParm->setInit(InitExpr.get());
}

void InjectionContext::UpdateFunctionParms(FunctionDecl* Old,
                                           FunctionDecl* New) {
  // Make sure the parameters are actually bound to the function.
  TypeSourceInfo *TSI = New->getTypeSourceInfo();
  FunctionProtoTypeLoc TL = TSI->getTypeLoc().castAs<FunctionProtoTypeLoc>();
  New->setParams(TL.getParams());

  // Update the parameters their owning functions and register substitutions
  // as needed. Note that we automatically register substitutions for injected
  // parameters.
  unsigned OldIndex = 0;
  unsigned NewIndex = 0;
  auto OldParms = Old->parameters();
  auto NewParms = New->parameters();
  if (OldParms.size() > 0) {
    do {
      ParmVarDecl *OldParm = OldParms[OldIndex++];
      if (auto *Injected = FindInjectedParms(OldParm)) {
        for (unsigned I = 0; I < Injected->size(); ++I) {
          ParmVarDecl *NewParm = NewParms[NewIndex++];
          UpdateFunctionParm(*this, New, OldParm, NewParm);
        }
      } else {
        ParmVarDecl *NewParm = NewParms[NewIndex++];
        UpdateFunctionParm(*this, New, OldParm, NewParm);

        AddDeclSubstitution(OldParm, NewParm);
      }
    } while (OldIndex < OldParms.size() && NewIndex < NewParms.size());
  } else {
    assert(NewParms.size() == 0);
  }
  assert(OldIndex == OldParms.size() && NewIndex == NewParms.size());
}

Decl* InjectionContext::InjectNamespaceDecl(NamespaceDecl *D) {
  DeclContext *Owner = getSema().CurContext;

  SourceLocation &&NamespaceLoc = D->getBeginLoc();
  SourceLocation &&Loc = D->getLocation();

  bool IsInline = D->isInline();
  bool IsInvalid = false;
  bool IsStd = false;
  bool AddToKnown = false;
  NamespaceDecl *PrevNS = nullptr;
  SemaRef.CheckNamespaceDeclaration(
      D->getIdentifier(), NamespaceLoc, Loc,
      IsInline, IsInvalid, IsStd, AddToKnown, PrevNS);

  // Build the namespace.
  NamespaceDecl *Ns = NamespaceDecl::Create(
      getContext(), Owner, IsInline, NamespaceLoc,
      Loc, D->getIdentifier(), PrevNS);
  AddDeclSubstitution(D, Ns);

  Owner->addDecl(Ns);

  // Inject the namespace members.
  Sema::ContextRAII NsCtx(getSema(), Ns);
  for (Decl *OldMember : D->decls()) {
    Decl *NewMember = InjectDecl(OldMember);
    if (!NewMember || NewMember->isInvalidDecl())
      Ns->setInvalidDecl(true);
  }

  return Ns;
}

static AccessSpecifier Transform(AccessModifier Modifier) {
  switch(Modifier) {
  case AccessModifier::Public:
    return AS_public;
  case AccessModifier::Protected:
    return AS_protected;
  case AccessModifier::Private:
    return AS_private;
  default:
    llvm_unreachable("Invalid access modifier transformation");
  }
}

template<typename NewType, typename OldType>
static void ApplyAccess(ReflectionModifiers Modifiers,
                        NewType* Decl, OldType* OriginalDecl) {
  if (Modifiers.modifyAccess()) {
    AccessModifier Modifier = Modifiers.getAccessModifier();

    if (Modifier == AccessModifier::Default) {
      TagDecl *TD = cast<TagDecl>(Decl->getDeclContext());
      Decl->setAccess(TD->getDefaultAccessSpecifier());
      return;
    }

    Decl->setAccess(Transform(Modifier));
    return;
  }

  Decl->setAccess(OriginalDecl->getAccess());
}

Decl* InjectionContext::InjectTypedefNameDecl(TypedefNameDecl *D) {
  bool Invalid = false;

  DeclContext *Owner = getSema().CurContext;

  // Transform the type. If this fails, just retain the original, but
  // invalidate the declaration later.
  TypeSourceInfo *TSI = TransformType(D->getTypeSourceInfo());
  if (!TSI) {
    TSI = D->getTypeSourceInfo();
    Invalid = true;
  }

  // Create the new typedef
  TypedefNameDecl *Typedef;
  if (isa<TypeAliasDecl>(D))
    Typedef = TypeAliasDecl::Create(
        getContext(), Owner, D->getBeginLoc(), D->getLocation(),
        D->getIdentifier(), TSI);
  else
    Typedef = TypedefDecl::Create(
        getContext(), Owner, D->getBeginLoc(), D->getLocation(),
        D->getIdentifier(), TSI);
  AddDeclSubstitution(D, Typedef);

  ApplyAccess(GetModifiers(), Typedef, D);
  Typedef->setInvalidDecl(Invalid);
  Owner->addDecl(Typedef);

  return Typedef;
}

static bool InjectVariableInitializer(InjectionContext &Ctx,
                                      VarDecl *Old,
                                      VarDecl *New) {
  if (Old->getInit()) {
    if (New->isStaticDataMember() && !Old->isOutOfLine())
      Ctx.getSema().PushExpressionEvaluationContext(
          Sema::ExpressionEvaluationContext::ConstantEvaluated, Old);
    else
      Ctx.getSema().PushExpressionEvaluationContext(
          Sema::ExpressionEvaluationContext::PotentiallyEvaluated, Old);

    // Instantiate the initializer.
    ExprResult Init;
    {
      Sema::ContextRAII SwitchContext(Ctx.getSema(), New->getDeclContext());
      bool DirectInit = (Old->getInitStyle() == VarDecl::CallInit);
      Init = Ctx.TransformInitializer(Old->getInit(), DirectInit);
    }

    if (!Init.isInvalid()) {
      Expr *InitExpr = Init.get();
      if (New->hasAttr<DLLImportAttr>() &&
          (!InitExpr ||
           !InitExpr->isConstantInitializer(Ctx.getContext(), false))) {
        // Do not dynamically initialize dllimport variables.
      } else if (InitExpr) {
        Ctx.getSema().AddInitializerToDecl(New, InitExpr, Old->isDirectInit());
      } else {
        Ctx.getSema().ActOnUninitializedDecl(New);
      }
    } else {
      New->setInvalidDecl();
    }

    Ctx.getSema().PopExpressionEvaluationContext();
  } else {
    if (New->isStaticDataMember()) {
      if (!New->isOutOfLine())
        return New;

      // If the declaration inside the class had an initializer, don't add
      // another one to the out-of-line definition.
      if (Old->getFirstDecl()->hasInit())
        return New;
    }

    // We'll add an initializer to a for-range declaration later.
    if (New->isCXXForRangeDecl())
      return New;

    Ctx.getSema().ActOnUninitializedDecl(New);
  }

  return New;
}

static void CheckInjectedFunctionDecl(Sema &SemaRef, FunctionDecl *FD,
                                      DeclContext *Owner) {
  // FIXME: Is this right?
  LookupResult Previous(
    SemaRef, FD->getDeclName(), SourceLocation(),
    Sema::LookupOrdinaryName, SemaRef.forRedeclarationInCurContext());
  SemaRef.LookupQualifiedName(Previous, Owner);

  SemaRef.CheckFunctionDeclaration(/*Scope=*/nullptr, FD, Previous,
                                   /*IsMemberSpecialization=*/false);
}

static void InjectFunctionDefinition(InjectionContext *Ctx,
                                     FunctionDecl *OldFunction,
                                     FunctionDecl *NewFunction) {
  Sema &S = Ctx->getSema();

  S.ActOnStartOfFunctionDef(nullptr, NewFunction);

  Sema::SynthesizedFunctionScope Scope(S, NewFunction);
  Sema::ContextRAII FnCtx(S, NewFunction);

  StmtResult NewBody;
  if (Stmt *OldBody = OldFunction->getBody()) {
    NewBody = Ctx->TransformStmt(OldBody);
    if (NewBody.isInvalid())
      NewFunction->setInvalidDecl();
  }

  S.ActOnFinishFunctionBody(NewFunction, NewBody.get(),
                            /*IsInstantiation=*/true);
}

Decl *InjectionContext::InjectFunctionDecl(FunctionDecl *D) {
  DeclContext *Owner = getSema().CurContext;

  DeclarationNameInfo DNI;
  TypeSourceInfo* TSI;
  bool Invalid = InjectDeclarator(D, DNI, TSI);

  FunctionDecl* Fn = FunctionDecl::Create(
      getContext(), Owner, D->getLocation(), DNI, TSI->getType(), TSI,
      D->getStorageClass(), D->isInlineSpecified(), D->hasWrittenPrototype(),
      D->isConstexpr());
  AddDeclSubstitution(D, Fn);
  UpdateFunctionParms(D, Fn);

  // Update the constexpr specifier.
  if (GetModifiers().addConstexpr()) {
    Fn->setConstexpr(true);
    Fn->setType(Fn->getType().withConst());
  } else {
    Fn->setConstexpr(D->isConstexpr());
  }

  // Set properties.
  Fn->setInlineSpecified(D->isInlineSpecified());
  Fn->setInvalidDecl(Invalid);
  if (D->getFriendObjectKind() != Decl::FOK_None)
    Fn->setObjectOfFriendDecl();

  // Don't register the declaration if we're merely attempting to transform
  // this function.
  if (ShouldInjectInto(Owner)) {
    CheckInjectedFunctionDecl(getSema(), Fn, Owner);
    Owner->addDecl(Fn);
  }

  // If the function has a defined body, that it owns, inject that also.
  //
  // Note that namespace-scope function definitions are never deferred.
  // Also, function decls never appear in class scope (we hope),
  // so we shouldn't be doing this too early.
  if (D->isThisDeclarationADefinition()) {
    bool IsFriend = D->getFriendObjectKind() != Decl::FOK_None;
    if (IsFriend) {
      AddPendingDefinition(InjectedDef(InjectedDef_FriendFunction, D, Fn));
    } else {
      InjectFunctionDefinition(this, D, Fn);
    }
  }

  return Fn;
}

static void CheckInjectedVarDecl(Sema &SemaRef, VarDecl *VD,
                                 DeclContext *Owner) {
  // FIXME: Is this right?
  LookupResult Previous(
    SemaRef, VD->getDeclName(), VD->getLocation(),
    Sema::LookupOrdinaryName, SemaRef.forRedeclarationInCurContext());
  SemaRef.LookupQualifiedName(Previous, Owner);

  SemaRef.CheckVariableDeclaration(VD, Previous);
}

Decl *InjectionContext::InjectVarDecl(VarDecl *D) {
  DeclContext *Owner = getSema().CurContext;

  DeclarationNameInfo DNI;
  TypeSourceInfo *TSI;
  bool Invalid = InjectDeclarator(D, DNI, TSI);

  VarDecl *Var = VarDecl::Create(
      getContext(), Owner, D->getInnerLocStart(), DNI.getLoc(), DNI.getName(),
      TSI->getType(), TSI, D->getStorageClass());
  AddDeclSubstitution(D, Var);

  if (D->isNRVOVariable()) {
    QualType ReturnType = cast<FunctionDecl>(Owner)->getReturnType();
    if (getSema().isCopyElisionCandidate(ReturnType, Var, Sema::CES_Strict))
      Var->setNRVOVariable(true);
  }

  Var->setImplicit(D->isImplicit());
  Var->setInvalidDecl(Invalid);

  // If we are instantiating a local extern declaration, the
  // instantiation belongs lexically to the containing function.
  // If we are instantiating a static data member defined
  // out-of-line, the instantiation will have the same lexical
  // context (which will be a namespace scope) as the template.
  if (D->isLocalExternDecl()) {
    Var->setLocalExternDecl();
    Var->setLexicalDeclContext(Owner);
  } else if (D->isOutOfLine()) {
    Var->setLexicalDeclContext(D->getLexicalDeclContext());
  }
  Var->setTSCSpec(D->getTSCSpec());
  Var->setInitStyle(D->getInitStyle());
  Var->setCXXForRangeDecl(D->isCXXForRangeDecl());

  if (GetModifiers().addConstexpr()) {
    Var->setConstexpr(true);
    Var->setType(Var->getType().withConst());
  } else {
    Var->setConstexpr(D->isConstexpr());
  }

  Var->setInitCapture(D->isInitCapture());
  Var->setPreviousDeclInSameBlockScope(D->isPreviousDeclInSameBlockScope());
  Var->setAccess(D->getAccess());

  if (!D->isStaticDataMember()) {
    if (D->isUsed(false))
      Var->setIsUsed();
    Var->setReferenced(D->isReferenced());
  }

  // Don't register the declaration if we're merely attempting to transform
  // this variable.
  if (ShouldInjectInto(Owner)) {
    CheckInjectedVarDecl(SemaRef, Var, Owner);
    Owner->addDecl(Var);
  }

  // FIXME: Instantiate attributes.

  // Forward the mangling number from the template to the instantiated decl.
  getContext().setManglingNumber(
      Var, getContext().getManglingNumber(D));
  getContext().setStaticLocalNumber(
      Var, getContext().getStaticLocalNumber(D));

  if (D->isInlineSpecified())
    Var->setInlineSpecified();
  else if (D->isInline())
    Var->setImplicitlyInline();

  InjectVariableInitializer(*this, D, Var);

  return Var;
}

/// Injects the base specifier Base into Class.
static bool InjectBaseSpecifiers(InjectionContext &Ctx,
                                 CXXRecordDecl *OldClass,
                                 CXXRecordDecl *NewClass) {
  bool Invalid = false;
  SmallVector<CXXBaseSpecifier*, 4> Bases;
  for (const CXXBaseSpecifier &OldBase : OldClass->bases()) {
    CXXBaseSpecifier *NewBase = Ctx.TransformCXXBaseSpecifier(NewClass,
                                                              &OldBase);
    if (!NewBase) {
      Invalid = true;
      continue;
    }

    Bases.push_back(NewBase);
  }

  if (!Invalid && Ctx.getSema().AttachBaseSpecifiers(NewClass, Bases))
    Invalid = true;

  // Invalidate the class if necessary.
  NewClass->setInvalidDecl(Invalid);

  return Invalid;
}

static bool InjectClassMembers(InjectionContext &Ctx,
                               CXXRecordDecl *OldClass,
                               CXXRecordDecl *NewClass) {
  for (Decl *OldMember : OldClass->decls()) {
    // Don't transform invalid declarations.
    if (OldMember->isInvalidDecl())
      continue;

    // Don't transform non-members appearing in a class.
    //
    // FIXME: What does it mean to inject friends?
    if (OldMember->getDeclContext() != OldClass)
      continue;

    Decl *NewMember = Ctx.InjectDecl(OldMember);
    if (!NewMember)
      NewClass->setInvalidDecl();
  }
  return NewClass->isInvalidDecl();
}

static bool InjectClassDefinition(InjectionContext &Ctx,
                                  CXXRecordDecl *OldClass,
                                  CXXRecordDecl *NewClass) {
  Sema::ContextRAII SwitchContext(Ctx.getSema(), NewClass);
  Ctx.getSema().StartDefinition(NewClass);
  InjectBaseSpecifiers(Ctx, OldClass, NewClass);
  InjectClassMembers(Ctx, OldClass, NewClass);
  Ctx.getSema().CompleteDefinition(NewClass);
  return NewClass->isInvalidDecl();
}

static NamedDecl *GetPreviousTagDecl(Sema &SemaRef, const DeclarationNameInfo &DNI,
                                     DeclContext *Owner) {
  LookupResult Previous(SemaRef, DNI, Sema::LookupTagName,
                        SemaRef.forRedeclarationInCurContext());
  SemaRef.LookupQualifiedName(Previous, Owner);

  return Previous.empty() ? nullptr : Previous.getFoundDecl();
}

template<typename T>
static void
CheckInjectedTagDecl(Sema &SemaRef, const DeclarationNameInfo &DNI,
                     DeclContext *Owner, T *D,
                     NamedDecl *&PrevDecl, bool &Invalid) {
  if (!DNI.getName())
    Invalid = true;

  PrevDecl = GetPreviousTagDecl(SemaRef, DNI, Owner);
  if (TagDecl *PrevTagDecl = dyn_cast_or_null<TagDecl>(PrevDecl)) {
    // C++11 [class.mem]p1:
    //   A member shall not be declared twice in the member-specification,
    //   except that a nested class or member class template can be declared
    //   and then later defined.
    if (!D->hasDefinition() && PrevDecl->isCXXClassMember()) {
      SemaRef.Diag(DNI.getLoc(), diag::ext_member_redeclared);
      SemaRef.Diag(PrevTagDecl->getLocation(), diag::note_previous_declaration);
    }

    if (!Invalid) {
      // Diagnose attempts to redefine a tag.
      if (D->hasDefinition()) {
        if (NamedDecl *Def = PrevTagDecl->getDefinition()) {
          SemaRef.Diag(DNI.getLoc(), diag::err_redefinition) << DNI.getName();
          SemaRef.notePreviousDefinition(Def, DNI.getLoc());
          Invalid = true;
        }
      }
    }
  }
}

static CXXRecordDecl *InjectClassDecl(InjectionContext &Ctx, DeclContext *Owner,
                                      CXXRecordDecl *D) {
  Sema &SemaRef = Ctx.getSema();

  bool Invalid = false;

  // This is a bit weird, but we need to delay type creation
  // if we're injecting a class decl for a template,
  // to ensure the type has knowledge that it's for a templated
  // class, rather than a normal class.
  //
  // This has immediately visible impact, with regards to
  // constructors of injected classes, as these are not resolveable
  // without delaying type creation.
  bool DelayTypeCreation = D->getDescribedClassTemplate();

  CXXRecordDecl *Class;
  if (D->isInjectedClassName()) {
    DeclarationName DN = cast<CXXRecordDecl>(Owner)->getDeclName();
    Class = CXXRecordDecl::Create(
        Ctx.getContext(), D->getTagKind(), Owner, D->getBeginLoc(),
        D->getLocation(), DN.getAsIdentifierInfo(),
        /*PrevDecl=*/nullptr, DelayTypeCreation);
  } else {
    DeclarationNameInfo DNI = Ctx.TransformDeclarationName(D);

    NamedDecl *PrevDecl;
    CheckInjectedTagDecl(SemaRef, DNI, Owner, D, PrevDecl, Invalid);

    Class = CXXRecordDecl::Create(
        Ctx.getContext(), D->getTagKind(), Owner, D->getBeginLoc(),
        D->getLocation(), DNI.getName().getAsIdentifierInfo(),
        cast_or_null<CXXRecordDecl>(PrevDecl), DelayTypeCreation);
  }
  Ctx.AddDeclSubstitution(D, Class);

  // FIXME: Inject attributes.

  // FIXME: Propagate other properties?
  Class->setAccess(D->getAccess());
  Class->setImplicit(D->isImplicit());
  Class->setInvalidDecl(Invalid);

  return Class;
}

static bool ShouldImmediatelyInjectPendingDefinitions(
              Decl *Injectee, DeclContext *ClassOwner, bool InjectedIntoOwner) {
  // If we're injecting into a class, always defer.
  if (isa<CXXRecordDecl>(Injectee) && InjectedIntoOwner)
    return false;

  // Handle pending members, we've reached the injectee.
  if (Decl::castFromDeclContext(ClassOwner) == Injectee)
    return true;

  // Handle pending members, we've reached the root of the mock injection.
  if (!InjectedIntoOwner)
    return true;

  return false;
}

static void InjectPendingDefinitionsWithCleanup(InjectionContext &Ctx) {
  InjectionInfo *Injection = Ctx.CurInjection;

  InjectPendingDefinitions<FieldDecl, InjectedDef_Field>(&Ctx, Injection);
  InjectPendingDefinitions<CXXMethodDecl, InjectedDef_Method>(&Ctx, Injection);
  InjectPendingDefinitions<FunctionDecl, InjectedDef_FriendFunction>(&Ctx, Injection);

  Injection->ResetClassMemberData();
}

static void InjectClassDefinition(InjectionContext &Ctx, DeclContext *Owner,
                                  CXXRecordDecl *D, CXXRecordDecl *Class,
                                  bool InjectIntoOwner) {
  if (D->hasDefinition())
    InjectClassDefinition(Ctx, D, Class);

  if (ShouldImmediatelyInjectPendingDefinitions(
        Ctx.Injectee, Owner, InjectIntoOwner)) {
    InjectPendingDefinitionsWithCleanup(Ctx);
    Ctx.getSema().InjectPendingNamespaceInjections();
  }
}

Decl *InjectionContext::InjectCXXRecordDecl(CXXRecordDecl *D) {
  DeclContext *Owner = getSema().CurContext;
  CXXRecordDecl *Class = InjectClassDecl(*this, Owner, D);

  // Don't register the declaration if we're merely attempting to transform
  // this class.
  bool InjectIntoOwner = ShouldInjectInto(Owner);
  if (InjectIntoOwner)
    Owner->addDecl(Class);

  InjectClassDefinition(*this, Owner, D, Class, InjectIntoOwner);

  return Class;
}

// FIXME: This needs a LOT of work.
Decl* InjectionContext::InjectStaticDataMemberDecl(FieldDecl *D) {
  DeclarationNameInfo DNI;
  TypeSourceInfo *TSI;
  CXXRecordDecl *Owner;
  bool Invalid = InjectMemberDeclarator(D, DNI, TSI, Owner);

  VarDecl *Var = VarDecl::Create(
      getContext(), Owner, D->getLocation(), DNI.getLoc(), DNI.getName(),
      TSI->getType(), TSI, SC_Static);
  AddDeclSubstitution(D, Var);

  ApplyAccess(GetModifiers(), Var, D);
  Var->setInvalidDecl(Invalid);
  Owner->addDecl(Var);

  // FIXME: This is almost certainly going to break when it runs.
  // if (D->hasInClassInitializer())
  //   InjectedDefinitions.push_back(InjectedDef(D, Var));

  if (D->hasInClassInitializer())
    llvm_unreachable("Initialization of static members not implemented");

  return Var;
}

static NamedDecl *getPreviousFieldDecl(Sema &SemaRef, FieldDecl *FD,
                                       DeclContext *Owner) {
  // FIXME: Is this right?
  LookupResult Previous(
    SemaRef, FD->getDeclName(), FD->getLocation(),
    Sema::LookupMemberName, SemaRef.forRedeclarationInCurContext());
  SemaRef.LookupQualifiedName(Previous, Owner);

  NamedDecl *PrevDecl = nullptr;
  switch (Previous.getResultKind()) {
    case LookupResult::Found:
    case LookupResult::FoundUnresolvedValue:
      PrevDecl = Previous.getAsSingle<NamedDecl>();
      break;

    case LookupResult::FoundOverloaded:
      PrevDecl = Previous.getRepresentativeDecl();
      break;

    case LookupResult::NotFound:
    case LookupResult::NotFoundInCurrentInstantiation:
    case LookupResult::Ambiguous:
      break;
  }
  Previous.suppressDiagnostics();

  if (PrevDecl && !SemaRef.isDeclInScope(PrevDecl, Owner))
    PrevDecl = nullptr;

  return PrevDecl;
}

Decl *InjectionContext::InjectFieldDecl(FieldDecl *D) {
  if (GetModifiers().getStorageModifier() == StorageModifier::Static) {
    return InjectStaticDataMemberDecl(D);
  }

  DeclarationNameInfo DNI;
  TypeSourceInfo *TSI;
  CXXRecordDecl *Owner;
  bool Invalid = InjectMemberDeclarator(D, DNI, TSI, Owner);

  // Substitute through the bit width.
  Expr *BitWidth = nullptr;
  {
    // The bit-width expression is a constant expression.
    EnterExpressionEvaluationContext Unevaluated(
        SemaRef, Sema::ExpressionEvaluationContext::ConstantEvaluated);

    ExprResult NewBitWidth = TransformExpr(D->getBitWidth());
    if (NewBitWidth.isInvalid()) {
      Invalid = true;
    } else {
      BitWidth = NewBitWidth.get();
    }
  }

  NamedDecl *PrevDecl = getPreviousFieldDecl(SemaRef, D, Owner);

  // Build and check the field.
  FieldDecl *Field = getSema().CheckFieldDecl(
      DNI.getName(), TSI->getType(), TSI, Owner, D->getLocation(),
      D->isMutable(), BitWidth, D->getInClassInitStyle(), D->getInnerLocStart(),
      D->getAccess(), PrevDecl);
  AddDeclSubstitution(D, Field);

  // FIXME: Propagate attributes?

  // FIXME: In general, see VisitFieldDecl in the template instantiatior.
  // There are some interesting cases we probably need to handle.

  // Can't make
  if (GetModifiers().addConstexpr()) {
    SemaRef.Diag(D->getLocation(), diag::err_modify_constexpr_field);
    Field->setInvalidDecl(true);
  }

  // Propagate semantic properties.
  Field->setImplicit(D->isImplicit());
  ApplyAccess(GetModifiers(), Field, D);

  if (!Field->isInvalidDecl())
    Field->setInvalidDecl(Invalid);

  Owner->addDecl(Field);

  // If the field has an initializer, add it to the Fragment so that we
  // can process it later.
  if (D->hasInClassInitializer())
    AddPendingDefinition(InjectedDef(InjectedDef_Field, D, Field));

  // Mark that we've injected a field.
  InjectedFieldData();

  return Field;
}

static bool
ImplicitlyInstantiatedByFragment(TemplateSpecializationKind TemplateSK,
                                 FunctionDecl *TemplateFD) {
  if (TemplateSK != TSK_ImplicitInstantiation)
    return false;
  if (!TemplateFD->isInFragment())
    return false;

  DeclContext *DC = TemplateFD->getDeclContext();
  CXXRecordDecl *D = dyn_cast_or_null<CXXRecordDecl>(DC);
  return D && !D->isLocalClass();
}

Decl *InjectionContext::InjectCXXMethodDecl(CXXMethodDecl *D) {
  ASTContext &AST = getContext();
  DeclarationNameInfo DNI;
  TypeSourceInfo *TSI;
  CXXRecordDecl *Owner;
  bool Invalid = InjectMemberDeclarator(D, DNI, TSI, Owner);

  // Build the underlying method.
  //
  // FIXME: Should we propagate implicit operators?
  CXXMethodDecl *Method;
  if (CXXConstructorDecl *Ctor = dyn_cast<CXXConstructorDecl>(D)) {
    Method = CXXConstructorDecl::Create(AST, Owner, D->getBeginLoc(), DNI,
                                        TSI->getType(), TSI,
                                        Ctor->isExplicit(),
                                        Ctor->isInlineSpecified(),
                                        Ctor->isImplicit(),
                                        Ctor->isConstexpr());
    Method->setRangeEnd(D->getEndLoc());
  } else if (CXXDestructorDecl *Dtor = dyn_cast<CXXDestructorDecl>(D)) {
    Method = CXXDestructorDecl::Create(AST, Owner, D->getBeginLoc(), DNI,
                                       TSI->getType(), TSI,
                                       Dtor->isInlineSpecified(),
                                       Dtor->isImplicit());
    Method->setRangeEnd(D->getEndLoc());
  } else if (CXXConversionDecl *Conv = dyn_cast<CXXConversionDecl>(D)) {
    Method = CXXConversionDecl::Create(AST, Owner, D->getBeginLoc(), DNI,
                                       TSI->getType(), TSI,
                                       Conv->isInlineSpecified(),
                                       Conv->isExplicit(), Conv->isConstexpr(),
                                       Conv->getEndLoc());
  } else {
    Method = CXXMethodDecl::Create(AST, Owner, D->getBeginLoc(), DNI,
                                   TSI->getType(), TSI,
                                   D->isStatic() ? SC_Static : SC_None,
                                   D->isInlineSpecified(), D->isConstexpr(),
                                   D->getEndLoc());
  }

  // Propagate Template Attributes
  MemberSpecializationInfo *MemberSpecInfo = D->getMemberSpecializationInfo();
  if (MemberSpecInfo) {
    TemplateSpecializationKind TemplateSK =
        MemberSpecInfo->getTemplateSpecializationKind();
    FunctionDecl *TemplateFD =
        static_cast<FunctionDecl *>(MemberSpecInfo->getInstantiatedFrom());
    if (!ImplicitlyInstantiatedByFragment(TemplateSK, TemplateFD)) {
      Method->setInstantiationOfMemberFunction(TemplateFD, TemplateSK);
    }
  }

  // Propagate semantic properties.
  Method->setImplicit(D->isImplicit());
  ApplyAccess(GetModifiers(), Method, D);

  // Update the constexpr specifier.
  if (GetModifiers().addConstexpr()) {
    if (isa<CXXDestructorDecl>(Method)) {
      SemaRef.Diag(D->getLocation(), diag::err_constexpr_dtor);
      Method->setInvalidDecl(true);
    }
    Method->setConstexpr(true);
    Method->setType(Method->getType().withConst());
  } else {
    Method->setConstexpr(D->isConstexpr());
  }

  // Propagate virtual flags.
  Method->setVirtualAsWritten(D->isVirtualAsWritten());
  if (D->isPure())
    SemaRef.CheckPureMethod(Method, Method->getSourceRange());

  // Request to make function virtual. Note that the original may have
  // a definition. When the original is defined, we'll ignore the definition.
  if (GetModifiers().addVirtual() || GetModifiers().addPureVirtual()) {
    // FIXME: Actually generate a diagnostic here.
    if (isa<CXXConstructorDecl>(Method)) {
      SemaRef.Diag(D->getLocation(), diag::err_modify_virtual_constructor);
      Method->setInvalidDecl(true);
    } else {
      Method->setVirtualAsWritten(true);
      if (GetModifiers().addPureVirtual())
        SemaRef.CheckPureMethod(Method, Method->getSourceRange());
    }
  }

  if (OverrideAttr *OA = D->getAttr<OverrideAttr>())
    Method->addAttr(OA);
  if (FinalAttr *FA = D->getAttr<FinalAttr>())
    Method->addAttr(FA);

  Method->setDeletedAsWritten(D->isDeletedAsWritten());
  Method->setDefaulted(D->isDefaulted());
  Method->setExplicitlyDefaulted(D->isExplicitlyDefaulted());

  if (!Method->isInvalidDecl())
    Method->setInvalidDecl(Invalid);

  if (D->isRequired())
    return Method;

  AddDeclSubstitution(D, Method);
  UpdateFunctionParms(D, Method);

  // Don't register the declaration if we're merely attempting to transform
  // this method.
  if (ShouldInjectInto(Owner)) {
    CheckInjectedFunctionDecl(getSema(), Method, Owner);
    Owner->addDecl(Method);
  }

  // If the method is has a body, add it to the context so that we can
  // process it later. Note that deleted/defaulted definitions are just
  // flags processed above. Ignore the definition if we've marked this
  // as pure virtual.
  if (D->hasBody() && !Method->isPure())
    AddPendingDefinition(InjectedDef(InjectedDef_Method, D, Method));

  return Method;
}

Decl *InjectionContext::InjectDeclImpl(Decl *D) {
  // Inject the declaration.
  switch (D->getKind()) {
  case Decl::Namespace:
    return InjectNamespaceDecl(cast<NamespaceDecl>(D));
  case Decl::Typedef:
  case Decl::TypeAlias:
    return InjectTypedefNameDecl(cast<TypedefNameDecl>(D));
  case Decl::Function:
    return InjectFunctionDecl(cast<FunctionDecl>(D));
  case Decl::Var:
    return InjectVarDecl(cast<VarDecl>(D));
  case Decl::CXXRecord:
    return InjectCXXRecordDecl(cast<CXXRecordDecl>(D));
  case Decl::Field:
    return InjectFieldDecl(cast<FieldDecl>(D));
  case Decl::CXXMethod:
  case Decl::CXXConstructor:
  case Decl::CXXDestructor:
  case Decl::CXXConversion:
    return InjectCXXMethodDecl(cast<CXXMethodDecl>(D));
  case Decl::AccessSpec:
    return InjectAccessSpecDecl(cast<AccessSpecDecl>(D));
  case Decl::Friend:
    return InjectFriendDecl(cast<FriendDecl>(D));
  case Decl::CXXMetaprogram:
    return InjectCXXMetaprogramDecl(cast<CXXMetaprogramDecl>(D));
  case Decl::CXXInjection:
    return InjectCXXInjectionDecl(cast<CXXInjectionDecl>(D));
  case Decl::ClassTemplate:
    return InjectClassTemplateDecl(cast<ClassTemplateDecl>(D));
  case Decl::ClassTemplateSpecialization:
    return InjectClassTemplateSpecializationDecl(
               cast<ClassTemplateSpecializationDecl>(D));
  case Decl::FunctionTemplate:
    return InjectFunctionTemplateDecl(cast<FunctionTemplateDecl>(D));
  case Decl::TemplateTypeParm:
    return InjectTemplateTypeParmDecl(cast<TemplateTypeParmDecl>(D));
  case Decl::NonTypeTemplateParm:
    return InjectNonTypeTemplateParmDecl(cast<NonTypeTemplateParmDecl>(D));
  case Decl::TemplateTemplateParm:
    return InjectTemplateTemplateParmDecl(cast<TemplateTemplateParmDecl>(D));
  case Decl::StaticAssert:
    return InjectStaticAssertDecl(cast<StaticAssertDecl>(D));
  case Decl::Enum:
    return InjectEnumDecl(cast<EnumDecl>(D));
  case Decl::EnumConstant:
    return InjectEnumConstantDecl(cast<EnumConstantDecl>(D));
  case Decl::CXXStmtFragment:
    return InjectCXXStmtFragmentDecl(cast<CXXStmtFragmentDecl>(D));
  case Decl::CXXRequiredType:
    return InjectCXXRequiredTypeDecl(cast<CXXRequiredTypeDecl>(D));
  case Decl::CXXRequiredDeclarator:
    return InjectCXXRequiredDeclaratorDecl(cast<CXXRequiredDeclaratorDecl>(D));
  default:
    break;
  }
  D->dump();
  llvm_unreachable("unhandled declaration");
}

/// Injects a new version of the declaration.
Decl *InjectionContext::InjectDecl(Decl *D) {
  if (Decl *Replacement = GetDeclReplacement(D))
    return Replacement;

  // If the declaration does not appear in the context, then it need
  // not be resolved.
  if (!isInInjection(D))
    return D;

  // A required declarator is created as a temporary during parsing.
  // Its analogue already exists in the injectee; don't inject it.
  if (isa<DeclaratorDecl>(D))
    if (cast<DeclaratorDecl>(D)->isRequired())
      return D;

  Decl* R = InjectDeclImpl(D);
  if (!R || R->isInvalidDecl())
    return R;

  // Ensure we've actually made an effort to rebuilt the decl.
  assert(R != D);

  // If we injected a top-level declaration, notify the AST consumer,
  // so that it can be processed for code generation.
  //
  // Avoid doing this if only rebuilding the declaration.
  if (R->getDeclContext()->isFileContext() && !MockInjectionContext)
    getSema().Consumer.HandleTopLevelDecl(DeclGroupRef(R));

  return R;
}

Decl *InjectionContext::MockInjectDecl(Decl *D) {
  DeclContext *OriginalMockInjectionContext = MockInjectionContext;
  MockInjectionContext = getSema().CurContext;

  // Run normal injection logic.
  Decl *NewDecl = InjectDecl(D);

  MockInjectionContext = OriginalMockInjectionContext;
  return NewDecl;
}

Decl *InjectionContext::InjectAccessSpecDecl(AccessSpecDecl *D) {
  CXXRecordDecl *Owner = cast<CXXRecordDecl>(getSema().CurContext);
  return AccessSpecDecl::Create(
      getContext(), D->getAccess(), Owner, D->getLocation(), D->getColonLoc());
}

static bool GetFriendTargetDeclContext(Sema &SemaRef, FriendDecl *D, DeclContext *DOwner,
                                       Decl *ND, DeclContext *&DC) {
  if (auto *FD = dyn_cast<FunctionDecl>(ND)) {
    LookupResult Previous(
                          SemaRef, FD->getDeclName(), SourceLocation(),
                          Sema::LookupOrdinaryName, SemaRef.forRedeclarationInCurContext());

    Scope *S = SemaRef.getScopeForContext(DOwner);
    CXXScopeSpec SS;
    SS.Adopt(FD->getQualifierLoc());

    Scope *DCScope = nullptr;
    return SemaRef.GetFriendFunctionDC(Previous, S, SS, FD->getNameInfo(),
                                       D->getFriendLoc(), D->getLocation(),
                                       FD->hasBody(), isa<FunctionTemplateDecl>(FD), DC, DCScope);
  }

  DC = DOwner;
  return false;
}

Decl *InjectionContext::InjectFriendDecl(FriendDecl *D) {
  CXXRecordDecl *Owner = cast<CXXRecordDecl>(getSema().CurContext);

  if (TypeSourceInfo *Ty = D->getFriendType()) {
    TypeSourceInfo *InstTy;
    if (D->isUnsupportedFriend()) {
      InstTy = Ty;
    } else {
      InstTy = TransformType(Ty);
    }
    if (!InstTy)
      return nullptr;

    FriendDecl *FD = SemaRef.CheckFriendTypeDecl(D->getBeginLoc(),
                                                 D->getFriendLoc(), InstTy);
    if (!FD)
      return nullptr;

    FD->setAccess(AS_public);
    FD->setUnsupportedFriend(D->isUnsupportedFriend());
    Owner->addDecl(FD);
    return FD;
  }

  Decl *ND = MockInjectDecl(D->getFriendDecl());

  DeclContext *NDDC = nullptr;
  if (GetFriendTargetDeclContext(SemaRef, D, Owner, ND, NDDC))
    return nullptr;

  ND->setDeclContext(NDDC);
  NDDC->addDecl(ND);

  FriendDecl *FD =
    FriendDecl::Create(SemaRef.Context, Owner, D->getLocation(),
                       cast<NamedDecl>(ND), D->getFriendLoc());

  FD->setAccess(AS_public);
  FD->setUnsupportedFriend(D->isUnsupportedFriend());
  Owner->addDecl(FD);
  return FD;
}

Stmt *InjectionContext::InjectStmt(Stmt *S) {
  Stmt *NewS = InjectStmtImpl(S);

  return NewS;
}

Stmt *InjectionContext::InjectStmtImpl(Stmt *S) {
  switch (S->getStmtClass()) {
  case Stmt::DeclStmtClass:
    return InjectDeclStmt(cast<DeclStmt>(S));
  default:
    // Some statements will not require any special logic.
    StmtResult NewS = TransformStmt(S);
    if (NewS.isInvalid())
      return nullptr;
    InjectedStmts.push_back(NewS.get());
    return NewS.get();
  }
}

static bool isRequiresDecl(Decl *D) {
  return isa<CXXRequiredTypeDecl>(D) || isa<CXXRequiredDeclaratorDecl>(D);
}

<<<<<<< HEAD
static bool isMetaDecl(Decl *D) {
  return isa<CXXInjectorDecl>(D);
=======
static bool isRequiresDecl(DeclStmt *DS) {
  if (!DS->isSingleDecl())
    return false;

  return isRequiresDecl(DS->getSingleDecl());
>>>>>>> 76f80b95
}

static Decl *AddDeclToInjecteeScope(InjectionContext &Ctx, Decl *OldDecl) {
  Sema &SemaRef = Ctx.getSema();

  Decl *D = Ctx.InjectDecl(OldDecl);
  if (!D || D->isInvalidDecl())
    return nullptr;

  if (isRequiresDecl(D))
    return nullptr;
  if (isa<CXXMetaprogramDecl>(D) || isa<CXXInjectionDecl>(D))
    return D;

  // Add the declaration to scope, we don't need to add it to the context,
  // as this should have been handled by the injection of the decl.
  Scope *FunctionScope =
    SemaRef.getScopeForContext(Decl::castToDeclContext(Ctx.Injectee));
  SemaRef.PushOnScopeChains(cast<NamedDecl>(D), FunctionScope,
                            /*AddToContext=*/false);

  return D;
}

Stmt *InjectionContext::InjectDeclStmt(DeclStmt *S) {
  llvm::SmallVector<Decl *, 4> Decls;
<<<<<<< HEAD
  unsigned IsRequiredDeclaration = false;
  for (Decl *D : S->decls()) {
    if (Decl *NewDecl = AddDeclToInjecteeScope(*this, D)) {
      IsRequiredDeclaration |= isRequiresDecl(NewDecl);

      Decls.push_back(NewDecl);
      if (isMetaDecl(NewDecl)) {
        CXXInjectorDecl *MetaDecl = cast<CXXInjectorDecl>(NewDecl);
        PushInjectedStmt(MetaDecl, InjectedStmts);
      }
    } else
       return nullptr;
=======

  for (Decl *D : S->decls()) {
    if (Decl *NewDecl = AddDeclToInjecteeScope(*this, D))
      Decls.push_back(NewDecl);
    else
      return nullptr;
>>>>>>> 76f80b95
  }

  StmtResult Res = RebuildDeclStmt(Decls, S->getBeginLoc(), S->getEndLoc());
  if (Res.isInvalid())
    return nullptr;

<<<<<<< HEAD
  if (!IsRequiredDeclaration)
    InjectedStmts.push_back(Res.get());
  return Res.get();
=======
  DeclStmt *NewStmt = cast<DeclStmt>(Res.get());
  if (!isRequiresDecl(NewStmt))
    InjectedStmts.push_back(NewStmt);
  return NewStmt;
>>>>>>> 76f80b95
}

// FIXME: To preserve Injector type these have to be slightly different methods
// it would be nice to combine this logic again in a way that preserves type.

Decl *InjectionContext::InjectCXXMetaprogramDecl(CXXMetaprogramDecl *D) {
  Sema &Sema = getSema();

  // We can use the ActOn* members since the initial parsing for these
  // declarations is trivial (i.e., don't have to translate declarators).
  Decl *New = Sema.ActOnCXXMetaprogramDecl(D->getLocation());

  DeclContext *OriginalDC;
  Sema.ActOnStartCXXMetaprogramDecl(New, OriginalDC);

  StmtResult S = TransformStmt(D->getBody());
  if (!S.isInvalid())
    Sema.ActOnFinishCXXMetaprogramDecl(New, S.get(), OriginalDC);
  else
    Sema.ActOnCXXMetaprogramDeclError(New, OriginalDC);

  return New;
}

Decl *InjectionContext::InjectCXXInjectionDecl(CXXInjectionDecl *D) {
  Sema &Sema = getSema();

  // We can use the ActOn* members since the initial parsing for these
  // declarations is trivial (i.e., don't have to translate declarators).
  Decl *New = Sema.ActOnCXXInjectionDecl(D->getLocation());

  DeclContext *OriginalDC;
  Sema.ActOnStartCXXInjectionDecl(New, OriginalDC);

  // Transform the injection stmt rather than the entire body
  // because this is originally built via a single injection statement
  // rather than the body of the function representation.
  //
  // While either would result in a logically correct program, this ensures
  // pretty printing gives a sane result.
  StmtResult S = TransformStmt(D->getInjectionStmt());
  if (!S.isInvalid())
    Sema.ActOnFinishCXXInjectionDecl(New, S.get(), OriginalDC);
  else
    Sema.ActOnCXXInjectionDeclError(New, OriginalDC);

  return New;
}

TemplateParameterList *
InjectionContext::InjectTemplateParms(TemplateParameterList *OldParms) {
  bool Invalid = false;
  SmallVector<NamedDecl *, 8> NewParms;
  NewParms.reserve(OldParms->size());
  for (auto &P : *OldParms) {
    NamedDecl *D = cast_or_null<NamedDecl>(InjectDecl(P));
    NewParms.push_back(D);
    if (!D || D->isInvalidDecl())
      Invalid = true;
  }

  // Clean up if we had an error.
  if (Invalid)
    return nullptr;

  ExprResult Reqs = TransformExpr(OldParms->getRequiresClause());
  if (Reqs.isInvalid())
    return nullptr;

  return TemplateParameterList::Create(
      getSema().Context, OldParms->getTemplateLoc(), OldParms->getLAngleLoc(),
      NewParms, OldParms->getRAngleLoc(), Reqs.get());
}

Decl *InjectionContext::InjectClassTemplateDecl(ClassTemplateDecl *D) {
  DeclContext *Owner = getSema().CurContext;

  TemplateParameterList *Parms = InjectTemplateParms(D->getTemplateParameters());
  if (!Parms)
    return nullptr;

  // Build the underlying pattern.
  CXXRecordDecl *OriginalClass = D->getTemplatedDecl();
  CXXRecordDecl *Class = InjectClassDecl(*this, Owner, OriginalClass);
  if (!Class)
    return nullptr;

  // Build the enclosing template.
  ClassTemplateDecl *Template = ClassTemplateDecl::Create(
       getSema().Context, getSema().CurContext, Class->getLocation(),
       Class->getDeclName(), Parms, Class);
  AddDeclSubstitution(D, Template);

  // FIXME: Other attributes to process?
  Class->setDescribedClassTemplate(Template);

  // Build the type for the class template declaration now.
  QualType T = Template->getInjectedClassNameSpecialization();
  T = getSema().Context.getInjectedClassNameType(Class, T);

  ApplyAccess(GetModifiers(), Template, D);

  // Don't register the declaration if we're merely attempting to transform
  // this template.
  bool InjectIntoOwner = ShouldInjectInto(Owner);
  if (InjectIntoOwner)
    Owner->addDecl(Template);

  InjectClassDefinition(*this, Owner, OriginalClass, Class, InjectIntoOwner);

  return Template;
}

Decl *InjectionContext::InjectClassTemplateSpecializationDecl(
                                           ClassTemplateSpecializationDecl *D) {
  DeclContext *Owner = getSema().CurContext;

  Decl *Template = MockInjectDecl(D->getSpecializedTemplate());
  if (!Template)
    return nullptr;
  ClassTemplateDecl *ClassTemplate = cast<ClassTemplateDecl>(Template);

  ArrayRef<TemplateArgument> Args = D->getTemplateInstantiationArgs().asArray();

  // Build the enclosing template.
  ClassTemplateSpecializationDecl *TemplateSpecialization
    = ClassTemplateSpecializationDecl::Create(
       getSema().Context, D->getTagKind(), getSema().CurContext,
       ClassTemplate->getBeginLoc(), ClassTemplate->getLocation(),
       ClassTemplate, Args, nullptr);
  AddDeclSubstitution(D, TemplateSpecialization);

  // FIXME: Other attributes to process?
  TemplateSpecialization->setInstantiationOf(ClassTemplate);

  void *InsertPos = nullptr;
  ClassTemplate->findSpecialization(Args, InsertPos);
  if (InsertPos != nullptr)
    ClassTemplate->AddSpecialization(TemplateSpecialization, InsertPos);

  // Add the declaration.
  Owner->addDecl(TemplateSpecialization);

  if (D->hasDefinition())
    InjectClassDefinition(*this, D, TemplateSpecialization);

  return Template;
}

Decl *InjectionContext::InjectFunctionTemplateDecl(FunctionTemplateDecl *D) {
  DeclContext *Owner = getSema().CurContext;

  TemplateParameterList *Parms = InjectTemplateParms(D->getTemplateParameters());
  if (!Parms)
    return nullptr;

  // Build the underlying pattern.
  Decl *Pattern = MockInjectDecl(D->getTemplatedDecl());
  if (!Pattern)
    return nullptr;
  FunctionDecl *Fn = cast<FunctionDecl>(Pattern);

  // Build the enclosing template.
  FunctionTemplateDecl *Template = FunctionTemplateDecl::Create(
      getSema().Context, getSema().CurContext, Fn->getLocation(),
      Fn->getDeclName(), Parms, Fn);
  AddDeclSubstitution(D, Template);

  // FIXME: Other attributes to process?
  Fn->setDescribedFunctionTemplate(Template);
  ApplyAccess(GetModifiers(), Template, D);

  // Add the declaration.
  Owner->addDecl(Template);

  return Template;
}

Decl *InjectionContext::InjectTemplateTypeParmDecl(TemplateTypeParmDecl *D) {
  TemplateTypeParmDecl *Parm = TemplateTypeParmDecl::Create(
      getSema().Context, getSema().CurContext, D->getBeginLoc(), D->getLocation(),
      D->getDepth(), D->getIndex(), D->getIdentifier(),
      D->wasDeclaredWithTypename(), D->isParameterPack());
  AddDeclSubstitution(D, Parm);

  if (const CXXRecordDecl *RD = dyn_cast<CXXRecordDecl>(Parm->getDeclContext()))
    Parm->setAccess(RD->getDefaultAccessSpecifier());

  // Process the default argument.
  if (D->hasDefaultArgument() && !D->defaultArgumentWasInherited()) {
    TypeSourceInfo *Default = TransformType(D->getDefaultArgumentInfo());
    if (!Default)
      return nullptr;

    Parm->setDefaultArgument(Default);
  }

  return Parm;
}

Decl *InjectionContext::InjectNonTypeTemplateParmDecl(NonTypeTemplateParmDecl *D) {
  TypeSourceInfo *DI = TransformType(D->getTypeSourceInfo());
  if (!DI)
    return nullptr;

  QualType T = getSema().CheckNonTypeTemplateParameterType(DI, D->getLocation());
  if (T.isNull())
    return nullptr;

  NonTypeTemplateParmDecl *Parm = NonTypeTemplateParmDecl::Create(
      getSema().Context, getSema().CurContext, D->getInnerLocStart(),
      D->getLocation(), D->getDepth(), D->getPosition(), D->getIdentifier(),
      T, D->isParameterPack(), DI);
  AddDeclSubstitution(D, Parm);

  if (const CXXRecordDecl *RD = dyn_cast<CXXRecordDecl>(Parm->getDeclContext()))
    Parm->setAccess(RD->getDefaultAccessSpecifier());

  if (D->hasDefaultArgument() && !D->defaultArgumentWasInherited()) {
    EnterExpressionEvaluationContext ConstantEvaluated(
        SemaRef, Sema::ExpressionEvaluationContext::ConstantEvaluated);

    ExprResult DefaultArg = TransformExpr(D->getDefaultArgument());
    if (DefaultArg.isInvalid())
      return nullptr;

    Parm->setDefaultArgument(DefaultArg.get());
  }

  return Parm;
}

Decl *InjectionContext::InjectTemplateTemplateParmDecl(
                                                  TemplateTemplateParmDecl *D) {
  TemplateParameterList *Params = TransformTemplateParameterList(
                                                    D->getTemplateParameters());

  TemplateTemplateParmDecl *Parm = TemplateTemplateParmDecl::Create(
      getSema().Context, getSema().CurContext, D->getLocation(), D->getDepth(),
      D->getPosition(), D->isParameterPack(), D->getIdentifier(), Params);
  AddDeclSubstitution(D, Parm);

  if (const CXXRecordDecl *RD = dyn_cast<CXXRecordDecl>(Parm->getDeclContext()))
    Parm->setAccess(RD->getDefaultAccessSpecifier());

  if (D->hasDefaultArgument() && !D->defaultArgumentWasInherited()) {
    NestedNameSpecifierLoc QualifierLoc = TransformNestedNameSpecifierLoc(
                             D->getDefaultArgument().getTemplateQualifierLoc());

    CXXScopeSpec SS;
    SS.Adopt(QualifierLoc);
    TemplateName TName = TransformTemplateName(
        SS, D->getDefaultArgument().getArgument().getAsTemplate(),
        D->getDefaultArgument().getTemplateNameLoc());

    if (!TName.isNull())
      Parm->setDefaultArgument(
          getSema().Context,
          TemplateArgumentLoc(TemplateArgument(TName),
                              QualifierLoc,
                              D->getDefaultArgument().getTemplateNameLoc()));
  }

  return Parm;
}

Decl *InjectionContext::InjectStaticAssertDecl(StaticAssertDecl *D) {
  Expr *AssertExpr = D->getAssertExpr();

  // The expression in a static assertion is a constant expression.
  EnterExpressionEvaluationContext Unevaluated(
      SemaRef, Sema::ExpressionEvaluationContext::ConstantEvaluated);

  ExprResult InstantiatedAssertExpr = TransformExpr(AssertExpr);
  if (InstantiatedAssertExpr.isInvalid())
    return nullptr;

  return SemaRef.BuildStaticAssertDeclaration(D->getLocation(),
                                              InstantiatedAssertExpr.get(),
                                              D->getMessage(),
                                              D->getRParenLoc(),
                                              D->isFailed());
}

template<typename T>
static void PushInjectedECD(
    T *MetaDecl, SmallVectorImpl<Decl *> &EnumConstantDecls) {
  EnumConstantDecls.push_back(MetaDecl);

  for (unsigned I = 0; I < MetaDecl->getNumInjectedDecls(); ++I) {
    Decl *ECD = MetaDecl->getInjectedDecls()[I];
    EnumConstantDecls.push_back(ECD);
  }
}

static void InstantiateEnumDefinition(InjectionContext &Ctx, EnumDecl *Enum,
                                      EnumDecl *Pattern) {
  Sema &SemaRef = Ctx.getSema();

  Enum->startDefinition();

  // Update the location to refer to the definition.
  Enum->setLocation(Pattern->getLocation());

  SmallVector<Decl *, 4> Enumerators;

  EnumConstantDecl *OriginalLastEnumConst = SemaRef.LastEnumConstDecl;
  SemaRef.LastEnumConstDecl = nullptr;

  for (auto *OldEnumerator : Pattern->decls()) {
    // Don't transform invalid declarations.
    if (OldEnumerator->isInvalidDecl())
      continue;

    // Pull in any injected meta decls.
    Decl *NewEnumerator = Ctx.InjectDecl(OldEnumerator);
    if (auto *MD = dyn_cast<CXXInjectorDecl>(NewEnumerator)) {
      PushInjectedECD(MD, Enumerators);
      continue;
    }

    // FIXME: This is really strange.
    //
    // Bypass the normal mechanism for enumerators, inject
    // them immediately.
    assert(Ctx.InjectedDecls.back() == NewEnumerator);
    Ctx.InjectedDecls.pop_back();

    EnumConstantDecl *EC = cast<EnumConstantDecl>(NewEnumerator);
    Enumerators.push_back(EC);
  }

  SemaRef.LastEnumConstDecl = OriginalLastEnumConst;

  SemaRef.ActOnEnumBody(Enum->getLocation(), Enum->getBraceRange(), Enum,
                        Enumerators, nullptr, ParsedAttributesView());
}

Decl *InjectionContext::InjectEnumDecl(EnumDecl *D) {
  DeclContext *Owner = getSema().CurContext;

  DeclarationNameInfo DNI = TransformDeclarationName(D);

  bool Invalid = false;
  NamedDecl *PrevDecl;
  CheckInjectedTagDecl(SemaRef, DNI, Owner, D, PrevDecl, Invalid);

  EnumDecl *Enum = EnumDecl::Create(
      SemaRef.Context, Owner, D->getBeginLoc(), D->getLocation(),
      D->getIdentifier(), /*PrevDecl=*/nullptr, D->isScoped(),
      D->isScopedUsingClassTag(), D->isFixed());
  AddDeclSubstitution(D, Enum);

  Sema::ContextRAII SavedContext(SemaRef, Enum);
  if (D->isFixed()) {
    if (TypeSourceInfo *TI = D->getIntegerTypeSourceInfo()) {
      // If we have type source information for the underlying type, it means it
      // has been explicitly set by the user. Perform substitution on it before
      // moving on.
      TypeSourceInfo *NewTI = TransformType(TI);
      if (!NewTI || SemaRef.CheckEnumUnderlyingType(NewTI))
        Enum->setIntegerType(SemaRef.Context.IntTy);
      else
        Enum->setIntegerTypeSourceInfo(NewTI);
    } else {
      assert(!D->getIntegerType()->isDependentType()
             && "Dependent type without type source info");
      Enum->setIntegerType(D->getIntegerType());
    }
  }

  Enum->setInstantiationOfMemberEnum(D, TSK_ImplicitInstantiation);
  ApplyAccess(GetModifiers(), Enum, D);
  if (Invalid)
    Enum->setInvalidDecl(true);

  if (ShouldInjectInto(Owner))
    Owner->addDecl(Enum);

  if (EnumDecl *Def = D->getDefinition())
    InstantiateEnumDefinition(*this, Enum, Def);

  return Enum;
}

Decl *InjectionContext::InjectEnumConstantDecl(EnumConstantDecl *D) {
  DeclContext *Owner = getSema().CurContext;

  EnumDecl *ED = cast<EnumDecl>(Owner);

  // The specified value for the enumerator.
  ExprResult Value((Expr *)nullptr);
  if (Expr *UninstValue = D->getInitExpr()) {
    // The enumerator's value expression is a constant expression.
    EnterExpressionEvaluationContext Unevaluated(
        SemaRef, Sema::ExpressionEvaluationContext::ConstantEvaluated);
    Value = TransformExpr(UninstValue);
  }

  DeclarationNameInfo DNI = TransformDeclarationName(D);
  Decl *EnumConstDecl = getSema().CheckEnumConstant(
      ED, getSema().LastEnumConstDecl, DNI, Value.get());

  EnumConstDecl->setAccess(ED->getAccess());

  bool InjectIntoOwner = ShouldInjectInto(Owner);
  if (InjectIntoOwner) {
    Owner->addDecl(EnumConstDecl);
    InjectedDecls.push_back(EnumConstDecl);
    getSema().LastEnumConstDecl = cast<EnumConstantDecl>(EnumConstDecl);
  }

  return EnumConstDecl;
}

<<<<<<< HEAD
Decl *InjectionContext::InjectCXXStmtFragmentDecl(CXXStmtFragmentDecl *D) {
  if (MockInjectionContext) {
    CXXStmtFragmentDecl *SFD =
      CXXStmtFragmentDecl::Create(getContext(), SemaRef.CurContext,
                                  D->getBeginLoc());
    SFD->setBody(D->getBody());
    return SFD;
  }
=======
/// Creates the mapping between the CXXRequiredTypeDecl *D,
/// and the corresponding type.
///
/// Returns true on error.
static bool CXXRequiredDeclSubst(InjectionContext &Ctx,
                                 LookupResult &R,
                                 CXXRequiredTypeDecl *D) {
  Sema &SemaRef = Ctx.getSema();

  // More than one UDT by this name was found:
  // we don't know which one to use.
  // TODO: Should we merge the types instead?
  if (!R.isSingleResult()) {
    constexpr unsigned error_id = 0;
    SemaRef.Diag(D->getLocation(),
                 diag::err_ambiguous_required_name) << error_id;
    return false;
  }

  // If we found an unambiguous UDT, we are good to go.
  if (R.isSingleTagDecl()) {
    NamedDecl *FoundName = R.getFoundDecl();
    if (!isa<TypeDecl>(FoundName)) {
      SemaRef.Diag(D->getLocation(), diag::err_using_typename_non_type);
      return true;
    }

    const Type *FoundType = cast<TypeDecl>(FoundName)->getTypeForDecl();
    QualType ResultType(FoundType, 0);
    Ctx.RequiredTypes.insert({D, ResultType});
  } else {
    // The name was found but it wasn't a UDT.
    // FIXME: Are there non-builtin types that aren't TagDecls?
    SemaRef.Diag(D->getLocation(), diag::err_using_typename_non_type);
    return true;
  }

  return false;
}

static bool TypeCheckRequiredDeclarator(Sema &S, Decl *Required, Decl *Found) {
  if (!isa<DeclaratorDecl>(Required) || !isa<DeclaratorDecl>(Found))
    return true;
  /// TODO: diagnostic here
  if (isa<FunctionDecl>(Found) != isa<FunctionDecl>(Required))
    return true;
  if (isa<VarDecl>(Found) != isa<VarDecl>(Required))
    return true;

  bool DiagnoseTypeMismatch = false;
  DeclaratorDecl *RequiredDeclarator = cast<DeclaratorDecl>(Required);
  DeclaratorDecl *FoundDeclarator = cast<DeclaratorDecl>(Found);
  QualType RDDTy = RequiredDeclarator->getType();
  QualType FoundDeclTy = FoundDeclarator->getType();
  SourceLocation RDLoc = RequiredDeclarator->getLocation();

  // Constexpr-ness must match between what we required and what we found.
  if (const FunctionDecl *FoundFD = dyn_cast<FunctionDecl>(FoundDeclarator)) {
    FunctionDecl *FD = cast<FunctionDecl>(RequiredDeclarator);
    if (FD->isConstexpr() != FoundFD->isConstexpr()) {
      S.Diag(RDLoc, diag::err_constexpr_redecl_mismatch)
                   << FD << FD->isConstexpr();
      S.Diag(FoundFD->getLocation(), diag::note_previous_declaration);
      return true;
    }

    if (FD->getReturnType()->getContainedAutoType()) {
      if (S.TypeCheckRequiredAutoReturn(FD->getLocation(),
            FD->getReturnType(), FoundFD->getReturnType()))
        return true;
      DiagnoseTypeMismatch =
        !S.Context.hasSameFunctionTypeIgnoringReturn(RDDTy, FoundDeclTy);
    }
  }
  if (const VarDecl *FoundVD = dyn_cast<VarDecl>(FoundDeclarator)) {
    VarDecl *VD = cast<VarDecl>(RequiredDeclarator);
    if (VD->isConstexpr() != FoundVD->isConstexpr()) {
      S.Diag(RDLoc, diag::err_constexpr_redecl_mismatch)
        << VD << VD->isConstexpr();
      S.Diag(FoundVD->getLocation(), diag::note_previous_declaration);
      return true;
    }

    DiagnoseTypeMismatch = !S.Context.hasSameType(RDDTy, FoundDeclTy);
  }

  if ((RDDTy->isReferenceType() != FoundDeclTy->isReferenceType())) {
    S.Diag(RDLoc, diag::err_required_decl_mismatch) << RDDTy << FoundDeclTy;
    return true;   // Types must match exactly, down to the specifier.
  }
  if (DiagnoseTypeMismatch) {
    constexpr unsigned error_id = 1;
    S.Diag(RDLoc, diag::err_required_name_not_found) << error_id;
    S.Diag(RDLoc, diag::note_required_bad_conv) << RDDTy << FoundDeclTy;
    return true;
  }

  return false;
}

static const FunctionProtoType *tryGetFunctionProtoType(QualType FromType) {
  if (auto *FPT = FromType->getAs<FunctionProtoType>())
    return FPT;

  if (auto *MPT = FromType->getAs<MemberPointerType>())
    return MPT->getPointeeType()->getAs<FunctionProtoType>();
>>>>>>> 76f80b95

  return nullptr;
}

<<<<<<< HEAD
/// Creates the mapping between the CXXRequiredTypeDecl *D,
/// and the corresponding type.
///
/// Returns true on error.
static bool CXXRequiredTypeDeclTypeSubst(InjectionContext &Ctx,
                                         LookupResult &R,
                                         CXXRequiredTypeDecl *D) {
  Sema &SemaRef = Ctx.getSema();

  // More than one UDT by this name was found:
  // we don't know which one to use.
  // TODO: Should we merge the types instead?
  if (!R.isSingleResult()) {
    constexpr unsigned error_id = 0;
    SemaRef.Diag(D->getLocation(),
                 diag::err_ambiguous_required_name) << error_id;
    return false;
  }

  // If we found an unambiguous UDT, we are good to go.
  if (R.isSingleTagDecl()) {
    NamedDecl *FoundName = R.getFoundDecl();
    if (!isa<TypeDecl>(FoundName)) {
      SemaRef.Diag(D->getLocation(), diag::err_using_typename_non_type);
      return true;
    }

    const Type *FoundType = cast<TypeDecl>(FoundName)->getTypeForDecl();
    QualType ResultType(FoundType, 0);
    Ctx.RequiredTypes.insert({D, ResultType});
  } else {
    // The name was found but it wasn't a UDT.
    // FIXME: Are there non-builtin types that aren't TagDecls?
    SemaRef.Diag(D->getLocation(), diag::err_using_typename_non_type);
    return true;
  }

  return false;
}

static bool TypeCheckRequiredDeclarator(Sema &S, Decl *Required, Decl *Found) {
  if (!isa<DeclaratorDecl>(Required) || !isa<DeclaratorDecl>(Found))
    return true;
  /// TODO: diagnostic here
  if (isa<FunctionDecl>(Found) != isa<FunctionDecl>(Required))
    return true;
  if (isa<VarDecl>(Found) != isa<VarDecl>(Required))
    return true;

  bool DiagnoseTypeMismatch = false;
  DeclaratorDecl *RequiredDeclarator = cast<DeclaratorDecl>(Required);
  DeclaratorDecl *FoundDeclarator = cast<DeclaratorDecl>(Found);
  QualType RDDTy = RequiredDeclarator->getType();
  QualType FoundDeclTy = FoundDeclarator->getType();
  SourceLocation RDLoc = RequiredDeclarator->getLocation();

  // Constexpr-ness must match between what we required and what we found.
  if (const FunctionDecl *FoundFD = dyn_cast<FunctionDecl>(FoundDeclarator)) {
    FunctionDecl *FD = cast<FunctionDecl>(RequiredDeclarator);
    if (FD->isConstexpr() != FoundFD->isConstexpr()) {
      S.Diag(RDLoc, diag::err_constexpr_redecl_mismatch)
                   << FD << FD->isConstexpr();
      S.Diag(FoundFD->getLocation(), diag::note_previous_declaration);
      return true;
    }

    if (FD->getReturnType()->getContainedAutoType()) {
      if (S.TypeCheckRequiredAutoReturn(FD->getLocation(),
            FD->getReturnType(), FoundFD->getReturnType()))
        return true;
      DiagnoseTypeMismatch =
        !S.Context.hasSameFunctionTypeIgnoringReturn(RDDTy, FoundDeclTy);
    } else {
      // There may be default arguments in the required declarator declaration,
      // so we can only really check for a return type mismatch here.
      DiagnoseTypeMismatch = !S.Context.hasSameType(FD->getReturnType(),
                                                    FoundFD->getReturnType());
    }
  }
  if (const VarDecl *FoundVD = dyn_cast<VarDecl>(FoundDeclarator)) {
    VarDecl *VD = cast<VarDecl>(RequiredDeclarator);
    if (VD->isConstexpr() != FoundVD->isConstexpr()) {
      S.Diag(RDLoc, diag::err_constexpr_redecl_mismatch)
        << VD << VD->isConstexpr();
      S.Diag(FoundVD->getLocation(), diag::note_previous_declaration);
      return true;
    }

    DiagnoseTypeMismatch = !S.Context.hasSameType(RDDTy, FoundDeclTy);
  }

  if ((RDDTy->isReferenceType() != FoundDeclTy->isReferenceType())) {
    S.Diag(RDLoc, diag::err_required_decl_mismatch) << RDDTy << FoundDeclTy;
    return true;   // Types must match exactly, down to the specifier.
  }
  if (DiagnoseTypeMismatch) {
    constexpr unsigned error_id = 1;
    S.Diag(RDLoc, diag::err_required_name_not_found) << error_id;
    S.Diag(RDLoc, diag::note_required_bad_conv) << RDDTy << FoundDeclTy;
    return true;
  }

  return false;
}

static const FunctionProtoType *tryGetFunctionProtoType(QualType FromType) {
  if (auto *FPT = FromType->getAs<FunctionProtoType>())
    return FPT;

  if (auto *MPT = FromType->getAs<MemberPointerType>())
    return MPT->getPointeeType()->getAs<FunctionProtoType>();

  return nullptr;
}

// Create a this pointer without any qualifiers.
static QualType createFakeThisPtr(CXXRecordDecl *D) {
  ASTContext &C = D->getASTContext();
  QualType ClassType = C.getTypeDeclType(D);
  return C.getPointerType(ClassType);
}

/// Called from CXXRequiredDeclaratorDeclSubst, handles the specific case of a
/// function being required, e.g.:
///
/// \code
/// __fragment {
///   requires void foo(int n);
/// };
/// void foo() {}
/// void foo(int n) {}
/// \endcode
///
/// Will fail if the required overload does not match any declaration
/// in the outer scope.
/// Returns true on error.
static bool HandleFunctionDeclaratorSubst(InjectionContext &Ctx,
                                          LookupResult &R,
                                          CXXRequiredDeclaratorDecl *D) {
  Sema &SemaRef = Ctx.getSema();
  TypeSourceInfo *TInfo = D->getDeclaratorTInfo();
  if (!(TInfo->getType()->isFunctionType()))
    return true;

  const FunctionProtoType *FPT = tryGetFunctionProtoType(TInfo->getType());
  if (!FPT)
    llvm_unreachable("Indeterminate required function.");
  // Create some fake parameters.
  llvm::SmallVector<Expr *, 8> Params;
  for (const QualType Ty : FPT->param_types()) {
    ParmVarDecl *Param =
      SemaRef.BuildParmVarDeclForTypedef(Ctx.getInjectionDeclContext(),
                                         D->getLocation(), Ty);
    Param->setScopeInfo(0, Params.size());
    DeclRefExpr *ParamDRE =
      DeclRefExpr::Create(Ctx.getContext(), NestedNameSpecifierLoc(),
                          SourceLocation(), Param, false, SourceLocation(),
                          Ty, VK_LValue);
    Params.push_back(ParamDRE);
  }

  // Now build the call expression to ensure that this overload is valid.
  ExprResult CallRes;
  if (isa<CXXRecordDecl>(D->getDeclContext())) {
    CXXScopeSpec SS;
    DeclContext *InjecteeAsDC = Decl::castToDeclContext(Ctx.Injectee);
    Scope *S = SemaRef.getScopeForContext(InjecteeAsDC);
    // Use the parsed scope if it is available. If not, look it up.
 
    ParserLookupSetup ParserLookup(SemaRef, SemaRef.CurContext);
    if (!S)
      S = ParserLookup.getCurScope();

    // Create a this pointer for the injectee.
    // FIXME: We haven't selected the overload yet, so we don't
    // know the qualifiers on the this type. Also, we need to check
    // for static functions.
    QualType ThisType = createFakeThisPtr(cast<CXXRecordDecl>(Ctx.Injectee));
    SemaRef.CXXThisTypeOverride = ThisType;
    ExprResult IME =
      SemaRef.BuildPossibleImplicitMemberExpr(SS, SourceLocation(), R,
                                              nullptr, S);
    CallRes = SemaRef.ActOnCallExpr(nullptr, IME.get(), SourceLocation(),
                                    Params, SourceLocation());
  } else {
    const UnresolvedSetImpl &FoundNames = R.asUnresolvedSet();
    UnresolvedLookupExpr *ULE =
      UnresolvedLookupExpr::Create(SemaRef.Context, nullptr,
                                  D->getRequiredDeclarator()->getQualifierLoc(),
                                   D->getRequiredDeclarator()->getNameInfo(),
                                   /*ADL=*/true, /*Overloaded=*/true,
                                   FoundNames.begin(), FoundNames.end());
    CallRes = SemaRef.ActOnCallExpr(nullptr, ULE, SourceLocation(),
                                    Params, SourceLocation());
  }

  if (CallRes.isInvalid()) {
    SemaRef.Diag(D->getLocation(), diag::err_undeclared_use)
      << "required declarator.";
    return true;
  }

  CallExpr *Call = cast<CallExpr>(CallRes.get());
  FunctionDecl *CalleeDecl = Call->getDirectCallee();
  if (TypeCheckRequiredDeclarator(SemaRef, D->getRequiredDeclarator(),
                                  CalleeDecl))
    return true;
  Ctx.AddDeclSubstitution(D->getRequiredDeclarator(), CalleeDecl);
  return false;
}

/// Creates the mapping between the CXXRequiredDeclaratorDecl *D,
/// and the corresponding type.
///
/// Returns true on error.
static bool CXXRequiredDeclaratorDeclSubst(InjectionContext &Ctx,
                                           LookupResult &R,
                                           CXXRequiredDeclaratorDecl *D) {
  Sema &SemaRef = Ctx.getSema();
  NamedDecl *FoundDecl = nullptr;
  if (R.isSingleResult()) {
    FoundDecl = R.getFoundDecl();

    if (!FoundDecl || FoundDecl->isInvalidDecl() ||
        !isa<DeclaratorDecl>(FoundDecl))
      return true;

    DeclaratorDecl *FoundDeclarator = cast<DeclaratorDecl>(FoundDecl);
    if (D->getRequiredDeclarator()->getType()->isFunctionType())
      return HandleFunctionDeclaratorSubst(Ctx, R, D);

    if (isa<VarDecl>(D->getRequiredDeclarator())) {
      if (!isa<VarDecl>(FoundDeclarator))
        // TODO: Diagnostic
        return true;

      VarDecl *FoundVD = cast<VarDecl>(FoundDecl);
      VarDecl *ReqVD = cast<VarDecl>(D->getRequiredDeclarator());
      // If this is a required auto variable, deduce its type.
      if (ReqVD->getType()->getContainedAutoType()) {
        // If we don't have an initializer to deduce from, we'll
        // invent one.
        Expr *Init;
        if (FoundVD->getInit())
          Init = FoundVD->getInit();
        else
          Init = new (SemaRef.Context) OpaqueValueExpr(FoundVD->getLocation(),
                         FoundVD->getType().getNonReferenceType(), VK_RValue);
        if (!Init)
          return true;

        QualType DeducedType;
        if (SemaRef.DeduceAutoType(D->getDeclaratorTInfo(), Init, DeducedType)
            == Sema::DAR_Failed) {
          SemaRef.DiagnoseAutoDeductionFailure(ReqVD, Init);
          return true;
        }
        D->getRequiredDeclarator()->setType(DeducedType);
      }
    }

    if (TypeCheckRequiredDeclarator(SemaRef, D->getRequiredDeclarator(),
                                    FoundDeclarator))
      return true;

    Ctx.AddDeclSubstitution(D->getRequiredDeclarator(), FoundDeclarator);
    return false;
  } else if (R.isOverloadedResult()) {
    return HandleFunctionDeclaratorSubst(Ctx, R, D);
  }

  // Unknown case
  return true;
}

/// Performs lookup on a C++ required declaration.
///
/// Returns true upon error.
static bool CXXRequiredDeclSubstitute(InjectionContext &Ctx,
                                      Decl *D) {
  assert(isa<CXXRequiredDeclaratorDecl>(D) || isa<CXXRequiredTypeDecl>(D));
  Sema &SemaRef = Ctx.getSema();

  DeclContext *InjecteeAsDC = Decl::castToDeclContext(Ctx.Injectee);
  Scope *S = SemaRef.getScopeForContext(InjecteeAsDC);
  // Use the parsed scope if it is available. If not, look it up.
  ParserLookupSetup ParserLookup(SemaRef, SemaRef.CurContext);
  if (!S)
    S = ParserLookup.getCurScope();

  if (isa<CXXRequiredTypeDecl>(D)) {
    LookupResult R(SemaRef, cast<NamedDecl>(D)->getDeclName(),
                   D->getLocation(), Sema::LookupOrdinaryName);
    if (SemaRef.LookupName(R, S)) {
      return CXXRequiredTypeDeclTypeSubst(Ctx, R, cast<CXXRequiredTypeDecl>(D));
    } else {
      SemaRef.Diag(D->getLocation(), diag::err_required_name_not_found) << 0;
      return true;
    }
  } else if (isa<CXXRequiredDeclaratorDecl>(D)) {
    DeclarationName DeclName =
     cast<CXXRequiredDeclaratorDecl>(D)->getRequiredDeclarator()->getDeclName();
    LookupResult R(SemaRef, DeclName, D->getLocation(),
                   Sema::LookupOrdinaryName);
    if (SemaRef.LookupName(R, S)) {
      return CXXRequiredDeclaratorDeclSubst(Ctx, R,
                                            cast<CXXRequiredDeclaratorDecl>(D));
    } else {
      SemaRef.Diag(D->getLocation(), diag::err_required_name_not_found) << 1;
      return true;
    }
  } else
    llvm_unreachable("Unknown required declaration.");
}

Decl *InjectionContext::InjectCXXRequiredTypeDecl(CXXRequiredTypeDecl *D) {
  DeclContext *Owner = getSema().CurContext;

  DeclarationNameInfo DNI = TransformDeclarationName(D);
  IdentifierInfo *Id = DNI.getName().getAsIdentifierInfo();

  auto *RTD = CXXRequiredTypeDecl::Create(
      getContext(), Owner, D->getRequiresLoc(),
      D->getSpecLoc(), Id, D->wasDeclaredWithTypename());
  AddDeclSubstitution(D, RTD);

=======
/// Called from CXXRequiredDeclaratorDeclSubst, handles the specific case of a
/// function being required, e.g.:
///
/// \code
/// __fragment {
///   requires void foo(int n);
/// };
/// void foo() {}
/// void foo(int n) {}
/// \endcode
///
/// Will fail if the required overload does not match any declaration
/// in the outer scope.
/// Returns true on error.
static bool HandleFunctionDeclaratorSubst(InjectionContext &Ctx,
                                          LookupResult &R,
                                          CXXRequiredDeclaratorDecl *D) {
  Sema &SemaRef = Ctx.getSema();
  TypeSourceInfo *TInfo = D->getDeclaratorTInfo();
  if (!(TInfo->getType()->isFunctionType()))
    return true;

  const FunctionProtoType *FPT = tryGetFunctionProtoType(TInfo->getType());
  if (!FPT)
    llvm_unreachable("Indeterminate required function.");
  // Create some fake parameters.
  llvm::SmallVector<Expr *, 8> Params;
  for (const QualType Ty : FPT->param_types()) {
    ParmVarDecl *Param =
      SemaRef.BuildParmVarDeclForTypedef(Ctx.getInjectionDeclContext(),
                                         D->getLocation(), Ty);
    Param->setScopeInfo(0, Params.size());
    DeclRefExpr *ParamDRE =
      DeclRefExpr::Create(Ctx.getContext(), NestedNameSpecifierLoc(),
                          SourceLocation(), Param, false, SourceLocation(),
                          Ty, VK_LValue);
    Params.push_back(ParamDRE);
  }

  // Now build the call expression to ensure that this overload is valid.
  // if (D->getDeclContext()->isRecord()) {
  //   CXXScopeSpec SS;
  //   Scope *S = SemaRef.getScopeForContext(InjecteeAsDC);
  //   // Use the parsed scope if it is available. If not, look it up.
  //   ParserLookupSetup ParserLookup(SemaRef, SemaRef.CurContext);
  //   if (!S)
  //     S = ParserLookup.getCurScope();
  //   ExprResult IME =
  //     SemaRef.BuildImplicitMemberExpr(SS, SourceLocation(), R, true, S);
  // } else { 
  const UnresolvedSetImpl &FoundNames = R.asUnresolvedSet();
  UnresolvedLookupExpr *ULE =
    UnresolvedLookupExpr::Create(SemaRef.Context, nullptr,
                                 D->getQualifierLoc(), D->getNameInfo(),
                                 /*ADL=*/true, /*Overloaded=*/true,
                                 FoundNames.begin(), FoundNames.end());
  // }

  ExprResult CallRes = SemaRef.ActOnCallExpr(nullptr, ULE, SourceLocation(),
                                             Params, SourceLocation());

  if (CallRes.isInvalid()) {
    SemaRef.Diag(D->getLocation(), diag::err_undeclared_use)
      << "required declarator.";
    return true;
  }

  CallExpr *Call = cast<CallExpr>(CallRes.get());
  FunctionDecl *CalleeDecl = Call->getDirectCallee();
  if (TypeCheckRequiredDeclarator(SemaRef, D->getRequiredDeclarator(),
                                  CalleeDecl))
    return true;
  Ctx.AddDeclSubstitution(D->getRequiredDeclarator(), CalleeDecl);
  return false;
}

/// Creates the mapping between the CXXRequiredDeclaratorDecl *D,
/// and the corresponding type.
///
/// Returns true on error.
static bool CXXRequiredDeclSubst(InjectionContext &Ctx,
                                 LookupResult &R,
                                 CXXRequiredDeclaratorDecl *D) {
  Sema &SemaRef = Ctx.getSema();
  if (R.isSingleResult()) {
    NamedDecl *FoundDecl = R.getFoundDecl();

    if (!FoundDecl || FoundDecl->isInvalidDecl() ||
        !isa<DeclaratorDecl>(FoundDecl))
      return true;

    DeclaratorDecl *FoundDeclarator = cast<DeclaratorDecl>(FoundDecl);
    if (D->getRequiredDeclarator()->getType()->isFunctionType())
      return HandleFunctionDeclaratorSubst(Ctx, R, D);

    if (isa<VarDecl>(D->getRequiredDeclarator())) {
      if (!isa<VarDecl>(FoundDeclarator))
        // TODO: Diagnostic
        return true;

      VarDecl *FoundVD = cast<VarDecl>(FoundDecl);
      VarDecl *ReqVD = cast<VarDecl>(D->getRequiredDeclarator());
      // If this is a required auto variable, deduce its type.
      if (ReqVD->getType()->getContainedAutoType()) {
        // If we don't have an initializer to deduce from, we'll
        // invent one.
        Expr *Init;
        if (FoundVD->getInit())
          Init = FoundVD->getInit();
        else
          Init = new (SemaRef.Context) OpaqueValueExpr(FoundVD->getLocation(),
                         FoundVD->getType().getNonReferenceType(), VK_RValue);
        if (!Init)
          return true;

        QualType DeducedType;
        if (SemaRef.DeduceAutoType(D->getDeclaratorTInfo(), Init, DeducedType)
            == Sema::DAR_Failed) {
          SemaRef.DiagnoseAutoDeductionFailure(ReqVD, Init);
          return true;
        }
        D->getRequiredDeclarator()->setType(DeducedType);
      }
    }

    if (TypeCheckRequiredDeclarator(SemaRef, D->getRequiredDeclarator(),
                                    FoundDeclarator))
      return true;

    Ctx.AddDeclSubstitution(D->getRequiredDeclarator(), FoundDeclarator);
    return false;
  } else if (R.isOverloadedResult()) {
    return HandleFunctionDeclaratorSubst(Ctx, R, D);
  }

  // Unknown case
  return true;
}

/// Performs lookup on a C++ required declaration.
///
/// Returns true upon error.
template<typename DeclType>
static bool CXXRequiredDeclSubstitute(InjectionContext &Ctx, DeclType *D) {
  Sema &SemaRef = Ctx.getSema();

  DeclContext *InjecteeAsDC = Decl::castToDeclContext(Ctx.Injectee);
  Scope *S = SemaRef.getScopeForContext(InjecteeAsDC);

  // Use the parsed scope if it is available. If not, look it up.
  ParserLookupSetup ParserLookup(SemaRef, SemaRef.CurContext);
  if (!S)
    S = ParserLookup.getCurScope();

  // Find the name of the declared type and look it up.
  LookupResult R(SemaRef, D->getDeclName(), D->getLocation(),
                 Sema::LookupAnyName);
  if (SemaRef.LookupName(R, S)) {
    return CXXRequiredDeclSubst(Ctx, R, D);
  } else {
    unsigned error_id =
      std::is_same<DeclType, CXXRequiredTypeDecl>::value ? 0 : 1;

    // We didn't find any type with this name.
    SemaRef.Diag(D->getLocation(), diag::err_required_name_not_found)
      << error_id;
    return true;
  }
}

template<typename DeclType>
static void
SubstitueOrMaintainRequiredDecl(InjectionContext &Ctx, DeclContext *Owner,
                                DeclType *NewDecl) {
>>>>>>> 76f80b95
  // If we're injecting this declaration, we should never add it to the owner
  // as that would result in the declaration showing up in the injectee.
  // Instead, we want to run lookup, and start the substitution process
  // so that this declaration and its corresponding type effectively disappears.
  //
  // On the other hand, if we're rebuilding this declaration for later use,
  // we do need to add it to the declaration, so that when this fragment is
  // later injected we can run lookup, and start the substitution process.
  //
  // Note that we can't perform lookup prior to the time that we're truly
  // injecting this, as that lookup would potentially occur in the wrong
  // context.
<<<<<<< HEAD
  if (!MockInjectionContext) {
    if (CXXRequiredDeclSubstitute(*this, RTD)) {
      getSema().Diag(D->getLocation(), diag::err_undeclared_use)
        << "required declarator.";
      RTD->setInvalidDecl(true);
=======

  if (!Ctx.MockInjectionContext) {
    if (CXXRequiredDeclSubstitute(Ctx, NewDecl)) {
       NewDecl->setInvalidDecl(true);
>>>>>>> 76f80b95
    }
  } else if (Ctx.ShouldInjectInto(Owner)) {
    Owner->addDecl(NewDecl);
  }
}

Decl *InjectionContext::InjectCXXRequiredTypeDecl(CXXRequiredTypeDecl *D) {
  DeclContext *Owner = getSema().CurContext;

  DeclarationNameInfo DNI = TransformDeclarationName(D);
  IdentifierInfo *Id = DNI.getName().getAsIdentifierInfo();

  auto *RTD = CXXRequiredTypeDecl::Create(
      getContext(), Owner, D->getRequiresLoc(),
      D->getSpecLoc(), Id, D->wasDeclaredWithTypename());
  AddDeclSubstitution(D, RTD);
  SubstitueOrMaintainRequiredDecl(*this, Owner, RTD);

  return RTD;
}

Decl *
InjectionContext::InjectCXXRequiredDeclaratorDecl(CXXRequiredDeclaratorDecl *D) {
  DeclContext *Owner = getSema().CurContext;

  /// FIXME: does the declarator ever need transformed?
  CXXRequiredDeclaratorDecl *RDD =
    CXXRequiredDeclaratorDecl::Create(SemaRef.Context, Owner,
                                      D->getRequiredDeclarator(),
                                      D->getRequiresLoc());
  AddDeclSubstitution(D, RDD);
<<<<<<< HEAD

  if (!MockInjectionContext) {
    if (CXXRequiredDeclSubstitute(*this, RDD))
      RDD->setInvalidDecl(true);
  } else if (ShouldInjectInto(Owner)) {
    Owner->addDecl(RDD);
  }
=======
  SubstitueOrMaintainRequiredDecl(*this, Owner, RDD);
>>>>>>> 76f80b95

  return RDD;
}

} // namespace clang

static Decl *GetRootDeclaration(Expr *E) {
  if (auto *ICE = dyn_cast<ImplicitCastExpr>(E))
    return GetRootDeclaration(ICE->getSubExpr());

  if (auto *ASE = dyn_cast<ArraySubscriptExpr>(E))
    return GetRootDeclaration(ASE->getBase());

  if (auto *DRE = dyn_cast<DeclRefExpr>(E))
    return DRE->getDecl();

  if (auto *ME = dyn_cast<MemberExpr>(E))
    return ME->getMemberDecl();

  llvm_unreachable("failed to find declaration");
}

template<typename T, typename F>
static void FilteredCaptureCB(T *Entity, F CaptureCB) {
  QualType EntityTy = Entity->getType();

  if (EntityTy->isPointerType())
    return;

  if (EntityTy->canDecayToPointerType())
    return;

  if (EntityTy->isReferenceType())
    return;

  CaptureCB(Entity);
}

template<typename F>
static void ExtractDecomposedDeclInits(Sema &S, DecompositionDecl *D,
                                       F CapturedExprCB) {
  for (BindingDecl *BD : D->bindings()) {
    ExprResult LValueConverted = S.DefaultFunctionArrayLvalueConversion(BD->getBinding());
    FilteredCaptureCB(LValueConverted.get(), CapturedExprCB);
  }
}

/// Calls the passed lambda on any init exprs conatined in Expr E.
template<typename F>
static void ExtractCapturedVariableInits(Sema &S, Expr *E, F CapturedExprCB) {
  Decl *D = GetRootDeclaration(E);

  if (auto *DD = dyn_cast<DecompositionDecl>(D)) {
    ExtractDecomposedDeclInits(S, DD, CapturedExprCB);
    return;
  }

  FilteredCaptureCB(E, CapturedExprCB);
}

template<typename F>
static void ExtractDecomposedDecls(Sema &S, DecompositionDecl *D,
                                   F CapturedDeclCB) {
  for (BindingDecl *BD : D->bindings()) {
    FilteredCaptureCB(BD, CapturedDeclCB);
  }
}

/// Calls the passed lambda on any variable declarations
/// conatined in Expr E.
template<typename F>
static void ExtractCapturedVariables(Sema &S, Expr *E, F CapturedDeclCB) {
  Decl *D = GetRootDeclaration(E);

  if (auto *DD = dyn_cast<DecompositionDecl>(D)) {
    ExtractDecomposedDecls(S, DD, CapturedDeclCB);
    return;
  }

  FilteredCaptureCB(cast<ValueDecl>(D), CapturedDeclCB);
}

// Find variables to capture in the given scope.
static void FindCapturesInScope(Sema &SemaRef, Scope *S,
                                SmallVectorImpl<ValueDecl *> &Vars) {
  for (Decl *D : S->decls()) {
    if (VarDecl *Var = dyn_cast<VarDecl>(D)) {
      // Only capture locals with initializers.
      //
      // FIXME: If the fragment is in the initializer of a variable, this
      // will also capture that variable. For example:
      //
      //    auto f = <<class: ... >>;
      //
      // The capture list for the fragment will include f. This seems insane,
      // but lambda capture seems to also do this (with some caveats about
      // usage).
      //
      // We can actually detect this case in this implementation because
      // the type must be deduced and we won't have associated the
      // initializer with the variable yet.
      if (!isa<ParmVarDecl>(Var) &&
          !Var->hasInit() &&
          Var->getType()->isUndeducedType())
        continue;

      if (auto *DD = dyn_cast<DecompositionDecl>(D)) {
        ExtractDecomposedDecls(SemaRef, DD, [&] (ValueDecl *DV) { Vars.push_back(DV); });
        return;
      }

      FilteredCaptureCB(cast<ValueDecl>(D), [&] (ValueDecl *DV) { Vars.push_back(DV); });
    }
  }
}

// Search the scope list for captured variables. When S is null, we're
// applying applying a transformation.
static void FindCaptures(Sema &SemaRef, Scope *S, FunctionDecl *Fn,
                         SmallVectorImpl<ValueDecl *> &Vars) {
  assert(S && "Expected non-null scope");
  while (S && S->getEntity() != Fn) {
    FindCapturesInScope(SemaRef, S, Vars);
    S = S->getParent();
  }
  if (S)
    FindCapturesInScope(SemaRef, S, Vars);
}

/// Construct a reference to each captured value and force an r-value
/// conversion so that we get rvalues during evaluation.
static void ReferenceCaptures(Sema &SemaRef,
                              SmallVectorImpl<ValueDecl *> &Vars,
                              SmallVectorImpl<Expr *> &Refs) {
  Refs.resize(Vars.size());
  std::transform(Vars.begin(), Vars.end(), Refs.begin(), [&](ValueDecl *D) {
    Expr *Ref = new (SemaRef.Context) DeclRefExpr(
        SemaRef.Context, D, false, D->getType(), VK_LValue, D->getLocation());
    return ImplicitCastExpr::Create(SemaRef.Context, D->getType(),
                                    CK_LValueToRValue, Ref, nullptr, VK_RValue);
  });
}

// Create a placeholder for each captured expression in the scope of the
// fragment. For some captured variable 'v', these have the form:
//
//    constexpr auto v = <opaque>;
//
// These are replaced by their values during injection.
static void CreatePlaceholder(Sema &SemaRef, CXXFragmentDecl *Frag, Expr *E) {
  ExtractCapturedVariables(SemaRef, E, [&] (ValueDecl *Var) {
    SourceLocation NameLoc = Var->getLocation();
    DeclarationName Name = Var->getDeclName();
    QualType T = SemaRef.Context.DependentTy;
    TypeSourceInfo *TSI = SemaRef.Context.getTrivialTypeSourceInfo(T);
    VarDecl *Placeholder = VarDecl::Create(SemaRef.Context, Frag, NameLoc, NameLoc,
                                           Name, T, TSI, SC_Static);
    Placeholder->setConstexpr(true);
    Placeholder->setImplicit(true);
    Placeholder->setInitStyle(VarDecl::CInit);
    Placeholder->setInit(
        new (SemaRef.Context) OpaqueValueExpr(NameLoc, T, VK_RValue));
    Placeholder->setReferenced(true);
    Placeholder->markUsed(SemaRef.Context);
    Frag->addDecl(Placeholder);
  });
}

static void CreatePlaceholders(Sema &SemaRef, CXXFragmentDecl *Frag,
                               SmallVectorImpl<Expr *> &Captures) {
  std::for_each(Captures.begin(), Captures.end(), [&](Expr *E) {
    CreatePlaceholder(SemaRef, Frag, E);
  });
}

/// Called at the start of a source code fragment to establish the list of
/// automatic variables captured. This is only called by the parser and searches
/// the list of local variables in scope.
void Sema::ActOnCXXFragmentCapture(SmallVectorImpl<Expr *> &Captures) {
  assert(Captures.empty() && "Captures already specified");

  // Only collect captures within a function.
  //
  // FIXME: It might be better to use the scope, but the flags don't appear
  // to be set right within constexpr declarations, etc.
  if (isa<FunctionDecl>(CurContext)) {
    SmallVector<ValueDecl *, 8> Vars;
    FindCaptures(*this, CurScope, getCurFunctionDecl(), Vars);
    ReferenceCaptures(*this, Vars, Captures);
  }
}

/// Called at the start of a source code fragment to establish the fragment
/// declaration and placeholders.
Decl *Sema::ActOnStartCXXFragment(Scope* S, SourceLocation Loc,
                                  SmallVectorImpl<Expr *> &Captures) {
  CXXFragmentDecl *Fragment = CXXFragmentDecl::Create(Context, CurContext, Loc);
  CreatePlaceholders(*this, Fragment, Captures);

  if (S)
    PushDeclContext(S, Fragment);

  return Fragment;
}


/// Binds the content the fragment declaration. Returns the updated fragment.
/// The Fragment is nullptr if an error occurred during parsing. However,
/// we still need to pop the declaration context.
Decl *Sema::ActOnFinishCXXFragment(Scope *S, Decl *Fragment, Decl *Content) {
  CXXFragmentDecl *FD = nullptr;
  if (Fragment) {
    FD = cast<CXXFragmentDecl>(Fragment);
    FD->setContent(Content);
  }

  if (S)
    PopDeclContext();

  return FD;
}

/// Builds a new fragment expression.
ExprResult Sema::ActOnCXXFragmentExpr(SourceLocation Loc, Decl *Fragment,
                                      SmallVectorImpl<Expr *> &Captures) {
  return BuildCXXFragmentExpr(Loc, Fragment, Captures);
}

/// Builds a new CXXFragmentExpr using the provided reflection, and
/// captures.
///
/// Fragment expressions create a new class, defined approximately,
/// like this:
///
///   struct __fragment_type  {
///     // Reflection of decl to be injected
///     meta::info fragment_reflection;
///
///     // Fragment captures
///     auto __param_<cap_1_identifier_name>;
///     ...
///     auto __param_<cap_n_identifier_name>;
///   };
///
static
CXXFragmentExpr *SynthesizeFragmentExpr(Sema &S,
                                        SourceLocation Loc,
                                        CXXFragmentDecl *FD,
                                        CXXReflectExpr *Reflection,
                                        SmallVectorImpl<Expr *> &Captures) {
  ASTContext &Context = S.Context;
  DeclContext *CurContext = S.CurContext;

  // Build our new class implicit class to hold our fragment info.
  CXXRecordDecl *Class = CXXRecordDecl::Create(Context, TTK_Class, CurContext,
                                               Loc, Loc,
                                               /*Id=*/nullptr,
                                               /*PrevDecl=*/nullptr);
  S.StartDefinition(Class);

  Class->setImplicit(true);
  Class->setFragment(true);

  QualType ClassTy = Context.getRecordType(Class);
  TypeSourceInfo *ClassTSI = Context.getTrivialTypeSourceInfo(ClassTy);


  // Build the class fields.
  SmallVector<FieldDecl *, 4> Fields;

  // Build the field for the reflection itself.
  QualType ReflectionType = Reflection->getType();
  IdentifierInfo *ReflectionFieldId = &Context.Idents.get(
      "fragment_reflection");
  TypeSourceInfo *ReflectionTypeInfo = Context.getTrivialTypeSourceInfo(
      ReflectionType);

  QualType ConstReflectionType = ReflectionType.withConst();
  FieldDecl *Field = FieldDecl::Create(Context, Class, Loc, Loc,
                                       ReflectionFieldId, ConstReflectionType,
                                       ReflectionTypeInfo,
                                       nullptr, false,
                                       ICIS_NoInit);
  Field->setAccess(AS_public);
  Field->setImplicit(true);

  Fields.push_back(Field);
  Class->addDecl(Field);

  // Build the capture fields.
  for (Expr *E : Captures) {
    ExtractCapturedVariables(S, E, [&] (ValueDecl *Var)  {
      std::string Name = "__captured_" + Var->getIdentifier()->getName().str();
      IdentifierInfo *Id = &Context.Idents.get(Name);

      // We need to get the non-reference type, we're capturing by value.
      QualType Type = Var->getType().getNonReferenceType();

      TypeSourceInfo *TypeInfo = Context.getTrivialTypeSourceInfo(Type);
      FieldDecl *Field = FieldDecl::Create(Context, Class, Loc, Loc, Id,
                                           Type, TypeInfo,
                                           nullptr, false,
                                           ICIS_NoInit);
      Field->setAccess(AS_public);
      Field->setImplicit(true);

      Fields.push_back(Field);
      Class->addDecl(Field);
    });
  }

  // Build a new constructor for our fragment type.
  DeclarationName Name = Context.DeclarationNames.getCXXConstructorName(
      Context.getCanonicalType(ClassTy));
  DeclarationNameInfo NameInfo(Name, Loc);
  CXXConstructorDecl *Ctor = CXXConstructorDecl::Create(
      Context, Class, Loc, NameInfo, /*Type*/QualType(), /*TInfo=*/nullptr,
      /*isExplicit=*/true, /*isInline=*/true, /*isImplicitlyDeclared=*/false,
      /*isConstexpr=*/true);
  Ctor->setAccess(AS_public);

  // Build the function type for said constructor.
  FunctionProtoType::ExtProtoInfo EPI;
  EPI.ExceptionSpec.Type = EST_Unevaluated;
  EPI.ExceptionSpec.SourceDecl = Ctor;
  EPI.ExtInfo = EPI.ExtInfo.withCallingConv(
      Context.getDefaultCallingConvention(/*IsVariadic=*/false,
                                          /*IsCXXMethod=*/true));

  SmallVector<QualType, 4> ArgTypes;
  ArgTypes.push_back(ReflectionType);
  for (Expr *E : Captures) {
    ExtractCapturedVariableInits(S, E, [&] (Expr *EE) {
      ArgTypes.push_back(EE->getType());
    });
  }

  QualType CtorTy = Context.getFunctionType(Context.VoidTy, ArgTypes, EPI);
  Ctor->setType(CtorTy);

  // Build the constructor params.
  SmallVector<ParmVarDecl *, 4> Parms;

  // Build the constructor param for the reflection param.
  IdentifierInfo *ReflectionParmId = &Context.Idents.get("fragment_reflection");
  ParmVarDecl *Parm = ParmVarDecl::Create(Context, Ctor, Loc, Loc,
                                          ReflectionParmId,
                                          ReflectionType, ReflectionTypeInfo,
                                          SC_None, nullptr);
  Parm->setScopeInfo(0, 0);
  Parm->setImplicit(true);
  Parms.push_back(Parm);

  // Build the constructor capture params.
  int DestExpansion = 0;
  for (Expr *E : Captures) {
    ExtractCapturedVariables(S, E, [&] (ValueDecl *Var) {
      std::string Name = "__param_" + Var->getIdentifier()->getName().str();
      IdentifierInfo *Id = &Context.Idents.get(Name);

      // We need to get the non-reference type, we're capturing by value.
      QualType ParmTy = Var->getType().getNonReferenceType();

      TypeSourceInfo *TypeInfo = Context.getTrivialTypeSourceInfo(ParmTy);
      ParmVarDecl *Parm = ParmVarDecl::Create(Context, Ctor, Loc, Loc,
                                              Id, ParmTy, TypeInfo,
                                              SC_None, nullptr);
      Parm->setScopeInfo(0, ++DestExpansion);
      Parm->setImplicit(true);
      Parms.push_back(Parm);
    });
  }

  Ctor->setParams(Parms);

  // Build constructor initializers.
  std::size_t NumInits = Fields.size();
  CXXCtorInitializer **Inits = new (Context) CXXCtorInitializer *[NumInits];

  // Build member initializers.
  for (std::size_t I = 0; I < Parms.size(); ++I) {
    ParmVarDecl *Parm = Parms[I];
    FieldDecl *Field = Fields[I];
    QualType Type = Parm->getType();
    DeclRefExpr *Ref = new (Context) DeclRefExpr(
        Context, Parm, false, Type, VK_LValue, Loc);
    Expr *Arg = ParenListExpr::Create(Context, Loc, Ref, Loc);
    Inits[I] = S.BuildMemberInitializer(Field, Arg, Loc).get();
  }
  Ctor->setNumCtorInitializers(NumInits);
  Ctor->setCtorInitializers(Inits);

  // Build the definition.
  Stmt *Def = CompoundStmt::Create(Context, None, Loc, Loc);
  Ctor->setBody(Def);
  Class->addDecl(Ctor);

  S.CompleteDefinition(Class);

  // Setup the arguments to use for initialization.
  SmallVector<Expr *, 8> CtorArgs;
  CtorArgs.push_back(dyn_cast<Expr>(Reflection));
  for (Expr *E : Captures) {
    ExtractCapturedVariableInits(S, E, [&] (Expr *EE) {
      CtorArgs.push_back(EE);
    });
  }

  // Build an expression that that initializes the fragment object.
  Expr *Init;
  if (CtorArgs.size() == 1) {
    CXXConstructExpr *Cast = CXXConstructExpr::Create(
        Context, ClassTy, Loc, Ctor, true, CtorArgs,
        /*HadMultipleCandidates=*/false, /*ListInitialization=*/false,
        /*StdInitListInitialization=*/false, /*ZeroInitialization=*/false,
        CXXConstructExpr::CK_Complete, SourceRange(Loc, Loc));
    Init = CXXFunctionalCastExpr::Create(
        Context, ClassTy, VK_RValue, ClassTSI, CK_NoOp, Cast,
        /*Path=*/nullptr, Loc, Loc);
  } else {
    Init = CXXTemporaryObjectExpr::Create(
        Context, Ctor, ClassTy, ClassTSI, CtorArgs, SourceRange(Loc, Loc),
        /*HadMultipleCandidates=*/false, /*ListInitialization=*/false,
        /*StdInitListInitialization=*/false, /*ZeroInitialization=*/false);
  }

  // Finally, build the fragment expression.
  return new (Context) CXXFragmentExpr(Context, Loc, ClassTy, FD, Captures,
                                       Init);
}

/// Builds a new fragment expression.
ExprResult Sema::BuildCXXFragmentExpr(SourceLocation Loc, Decl *Fragment,
                                      SmallVectorImpl<Expr *> &Captures) {
  CXXFragmentDecl *FD = cast<CXXFragmentDecl>(Fragment);

  // If the fragment appears in a context that depends on template parameters,
  // then the expression is dependent.
  //
  // FIXME: This is just an approximation of the right answer. In truth, the
  // expression is dependent if the fragment depends on any template parameter
  // in this or any enclosing context.
  if (CurContext->isDependentContext()) {
    return new (Context) CXXFragmentExpr(Context, Loc, Context.DependentTy,
                                         FD, Captures, nullptr);
  }

  // Build the expression used to the reflection of fragment.
  ExprResult Reflection = BuildCXXReflectExpr(/*Loc*/SourceLocation(),
                                              FD->getContent(),
                                              /*LP=*/SourceLocation(),
                                              /*RP=*/SourceLocation());
  if (Reflection.isInvalid())
    return ExprError();

  return SynthesizeFragmentExpr(
      *this, Loc, FD, static_cast<CXXReflectExpr *>(Reflection.get()),
      Captures);
}


/// Returns true if invalid.
bool
Sema::ActOnCXXSpecifiedNamespaceInjectionContext(SourceLocation BeginLoc,
                                                 Decl *NamespaceDecl,
                                        CXXInjectionContextSpecifier &Specifier,
                                                 SourceLocation EndLoc) {
  Specifier = CXXInjectionContextSpecifier(BeginLoc, NamespaceDecl, EndLoc);
  return false;
}

/// Returns true if invalid.
bool
Sema::ActOnCXXParentNamespaceInjectionContext(SourceLocation KWLoc,
                                      CXXInjectionContextSpecifier &Specifier) {
  Specifier = CXXInjectionContextSpecifier(
                          KWLoc, CXXInjectionContextSpecifier::ParentNamespace);
  return false;
}

/// Returns an injection statement.
StmtResult Sema::ActOnCXXInjectionStmt(SourceLocation Loc,
                           const CXXInjectionContextSpecifier &ContextSpecifier,
                                       Expr *Operand) {
  return BuildCXXInjectionStmt(Loc, ContextSpecifier, Operand);
}

static bool
isTypeOrValueDependent(Expr *FragmentOrReflection) {
  return FragmentOrReflection->isTypeDependent()
      || FragmentOrReflection->isValueDependent();
}

static bool
CheckInjectionOperand(Sema &S, Expr *Operand) {
  QualType Type = Operand->getType();
  if (Type->isFragmentType())
    return true;

  if (Type->isReflectionType())
    return true;

  S.Diag(Operand->getExprLoc(), diag::err_invalid_injection_operand)
    << Type;
  return false;
}

/// Returns an injection statement.
StmtResult Sema::BuildCXXInjectionStmt(SourceLocation Loc,
                           const CXXInjectionContextSpecifier &ContextSpecifier,
                                       Expr *Operand) {
  // An injection stmt can only appear in constexpr contexts
  if (!CurContext->isConstexprContext()) {
    Diag(Loc, diag::err_injection_stmt_constexpr);
    return StmtError();
  }

  // If the operand is not dependent, it must be resolveable either
  // to an injectable reflection, or a fragment.
  //
  // An injectable reflection is defined as any reflection which
  // we can resolve to a declaration.
  bool IsDependent = isTypeOrValueDependent(Operand);
  if (!IsDependent && !CheckInjectionOperand(*this, Operand)) {
    return StmtError();
  }

  // Perform an lvalue-to-value conversion so that we get an rvalue in
  // evaluation.
  if (Operand->isGLValue())
    Operand = ImplicitCastExpr::Create(Context, Operand->getType(),
                                       CK_LValueToRValue, Operand,
                                       nullptr, VK_RValue);

  return new (Context) CXXInjectionStmt(Loc, ContextSpecifier, Operand);
}

StmtResult Sema::ActOnCXXBaseInjectionStmt(
    SourceLocation KWLoc, SourceLocation LParenLoc,
    SmallVectorImpl<CXXBaseSpecifier *> &BaseSpecifiers,
    SourceLocation RParenLoc) {
  return BuildCXXBaseInjectionStmt(KWLoc, LParenLoc, BaseSpecifiers, RParenLoc);
}

StmtResult Sema::BuildCXXBaseInjectionStmt(
    SourceLocation KWLoc, SourceLocation LParenLoc,
    SmallVectorImpl<CXXBaseSpecifier *> &BaseSpecifiers,
    SourceLocation RParenLoc) {
  return CXXBaseInjectionStmt::Create(Context, KWLoc, LParenLoc,
                                      BaseSpecifiers, RParenLoc);
}

// Returns an integer value describing the target context of the injection.
// This correlates to the second %select in err_invalid_injection.
static int DescribeDeclContext(DeclContext *DC) {
  if (DC->isFunctionOrMethod() || DC->isStatementFragment())
    return 0;
  else if (DC->isRecord())
    return 1;
  else if (DC->isEnum())
    return 2;
  else if (DC->isFileContext())
    return 3;
  else
    llvm_unreachable("Invalid injection context");
}

struct TypedValue
{
  QualType Type;
  APValue Value;
};


class InjectionCompatibilityChecker {
  Sema &SemaRef;
  SourceLocation POI;
  DeclContext *Injection;
  DeclContext *Injectee;

public:
  InjectionCompatibilityChecker(Sema &SemaRef, SourceLocation POI,
                                DeclContext *Injection, DeclContext *Injectee)
    : SemaRef(SemaRef), POI(POI), Injection(Injection), Injectee(Injectee) { }

  /// Returns true if injection and injectee are two incompatibile
  /// contexts.
  template<typename F>
  bool operator ()(F Test) const {
    bool Failure = Test(Injection) && !Test(Injectee);
    if (Failure) ReportFailure();
    return Failure;
  }

private:
  // Report an error describing what could not be injected into what.
  void ReportFailure() const {
    SemaRef.Diag(POI, diag::err_invalid_injection)
      << DescribeDeclContext(Injection) << DescribeDeclContext(Injectee);
  }
};

static bool CheckInjectionContexts(Sema &SemaRef, SourceLocation POI,
                                   DeclContext *Injection,
                                   DeclContext *Injectee) {
  InjectionCompatibilityChecker Check(SemaRef, POI, Injection, Injectee);

  auto BlockTest = [] (DeclContext *DC) -> bool {
    return DC->isFunctionOrMethod() || DC->isStatementFragment();
  };
  if (Check(BlockTest))
    return false;

  auto ClassTest = [] (DeclContext *DC) -> bool {
    return DC->isRecord();
  };
  if (Check(ClassTest))
    return false;

  auto EnumTest = [] (DeclContext *DC) -> bool {
    return DC->isEnum();
  };
  if (Check(EnumTest))
    return false;

  auto NamespaceTest = [] (DeclContext *DC) -> bool {
    return DC->isFileContext();
  };
  if (Check(NamespaceTest))
    return false;

  return true;
}

static InjectionContext *GetLastInjectionContext(Sema &S) {
  if (S.PendingClassMemberInjections.empty())
    return nullptr;

  return S.PendingClassMemberInjections.back();
}

static InjectionContext *FindInjectionContext(Sema &S, Decl *Injectee) {
  if (InjectionContext *LastCtx = GetLastInjectionContext(S)) {
    if (LastCtx->Injectee == Injectee) {
      return LastCtx;
    }
  }

  return new InjectionContext(S, Injectee);
}

template<typename IT, typename F>
static bool BootstrapInjection(Sema &S, Decl *Injectee, IT *Injection,
                               F InjectionProcedure) {
  // Create an injection context and then execute the logic for that
  // context.
  InjectionContext *Ctx = FindInjectionContext(S, Injectee);
  Ctx->InitInjection(Injection, [&InjectionProcedure, &Ctx] {
    InjectionProcedure(Ctx);
  });

  bool NewContext = GetLastInjectionContext(S) != Ctx;
  if (NewContext) {
    if (Ctx->hasPendingInjections()) {
      S.PendingClassMemberInjections.push_back(Ctx);
      return true;
    }

    delete Ctx;
  }

  return !Injectee->isInvalidDecl();
}

static bool InjectStmtFragment(Sema &S,
                               CXXInjectorDecl *MD,
                               Decl *Injection,
                               const SmallVector<InjectionCapture, 8> &Captures,
                               Decl *Injectee) {
  return BootstrapInjection(S, Injectee, Injection, [&](InjectionContext *Ctx) {
    Ctx->MaybeAddDeclSubstitution(Injection, Injectee);
    Ctx->AddPlaceholderSubstitutions(Injection->getDeclContext(), Captures);

    CXXStmtFragmentDecl *InjectionSFD = cast<CXXStmtFragmentDecl>(Injection);
    CompoundStmt *FragmentBlock = cast<CompoundStmt>(InjectionSFD->getBody());
    for (Stmt *S : FragmentBlock->body()) {
      Stmt *Inj = Ctx->InjectStmt(S);

      if (!Inj) {
        Injectee->setInvalidDecl(true);
        continue;
      }
    }

    unsigned NumInjectedStmts = Ctx->InjectedStmts.size();
    Stmt **Stmts = new (S.Context) Stmt *[NumInjectedStmts];
    std::copy(Ctx->InjectedStmts.begin(), Ctx->InjectedStmts.end(), Stmts);
    MD->setInjectedStmts(Stmts, NumInjectedStmts);
  });
}

static bool InjectDeclFragment(Sema &S,
                               CXXInjectorDecl *MD,
                               Decl *Injection,
                               const SmallVector<InjectionCapture, 8> &Captures,
                               Decl *Injectee) {
  return BootstrapInjection(S, Injectee, Injection, [&](InjectionContext *Ctx) {
    // Setup substitutions
    Ctx->MaybeAddDeclSubstitution(Injection, Injectee);
    Ctx->AddPlaceholderSubstitutions(Injection->getDeclContext(), Captures);

    // Inject each declaration in the fragment.
    DeclContext *InjectionAsDC = Decl::castToDeclContext(Injection);
    for (Decl *D : InjectionAsDC->decls()) {
      // Never inject injected class names.
      if (CXXRecordDecl *Class = dyn_cast<CXXRecordDecl>(D)) {
        if (Class->isInjectedClassName())
          continue;
      }

      Decl *R = Ctx->InjectDecl(D);
      if (!R || R->isInvalidDecl()) {
        Injectee->setInvalidDecl(true);
        continue;
      }
    }

    unsigned NumInjectedDecls = Ctx->InjectedDecls.size();
    Decl **Decls = new (S.Context) Decl *[NumInjectedDecls];
    std::copy(Ctx->InjectedDecls.begin(), Ctx->InjectedDecls.end(), Decls);
    MD->setInjectedDecls(Decls, NumInjectedDecls);
  });
}

/// Inject a fragment into the current context.
static bool InjectFragment(Sema &S,
                           CXXInjectorDecl *MD,
                           Decl *Injection,
                           const SmallVector<InjectionCapture, 8> &Captures,
                           Decl *Injectee) {
  SourceLocation POI = MD->getSourceRange().getEnd();

  DeclContext *InjectionAsDC = Decl::castToDeclContext(Injection);
  DeclContext *InjecteeAsDC = Decl::castToDeclContext(Injectee);

  if (!CheckInjectionContexts(S, POI, InjectionAsDC, InjecteeAsDC))
    return false;

  Sema::ContextRAII Switch(S, InjecteeAsDC, isa<CXXRecordDecl>(Injectee));

  // The logic for block fragments is different, since everything in the fragment
  // is stored in a CompoundStmt.
  if (isa<CXXStmtFragmentDecl>(Injection))
    return InjectStmtFragment(S, MD, Injection, Captures, Injectee);
  else
    return InjectDeclFragment(S, MD, Injection, Captures, Injectee);
}

// Inject a reflected base specifier into the current context.
static bool AddBase(Sema &S, CXXInjectorDecl *MD,
                    CXXBaseSpecifier *Injection, Decl *Injectee) {
  // SourceLocation POI = MD->getSourceRange().getEnd();
  // DeclContext *InjectionDC = Injection->getDeclContext();
  // Decl *InjectionOwner = Decl::castFromDeclContext(InjectionDC);
  DeclContext *InjecteeAsDC = Decl::castToDeclContext(Injectee);

  // FIXME: Ensure we're injecting into a class.
  // if (!CheckInjectionContexts(S, POI, InjectionDC, InjecteeAsDC))
  //   return false;

  // Establish injectee as the current context.
  Sema::ContextRAII Switch(S, InjecteeAsDC, isa<CXXRecordDecl>(Injectee));

  return BootstrapInjection(S, Injectee, Injection, [&](InjectionContext *Ctx) {
    // Inject the base specifier.
    if (Ctx->InjectBaseSpecifier(Injection))
      Injectee->setInvalidDecl(true);
  });
}

// Inject a reflected declaration into the current context.
static bool CopyDeclaration(Sema &S, CXXInjectorDecl *MD,
                            Decl *Injection,
                            const ReflectionModifiers &Modifiers,
                            Decl *Injectee) {
  SourceLocation POI = MD->getSourceRange().getEnd();

  DeclContext *InjectionDC = Injection->getDeclContext();
  Decl *InjectionOwner = Decl::castFromDeclContext(InjectionDC);
  DeclContext *InjecteeAsDC = Decl::castToDeclContext(Injectee);

  // Don't copy injected class names.
  if (CXXRecordDecl *Class = dyn_cast<CXXRecordDecl>(Injection))
    if (Class->isInjectedClassName())
      return true;

  if (!CheckInjectionContexts(S, POI, InjectionDC, InjecteeAsDC))
    return false;

  // Establish injectee as the current context.
  Sema::ContextRAII Switch(S, InjecteeAsDC, isa<CXXRecordDecl>(Injectee));

  return BootstrapInjection(S, Injectee, Injection, [&](InjectionContext *Ctx) {
    // Setup substitutions
    Ctx->MaybeAddDeclSubstitution(InjectionOwner, Injectee);

    Ctx->SetModifiers(Modifiers);

    // Inject the declaration.
    Decl* Result = Ctx->InjectDecl(Injection);
    if (!Result || Result->isInvalidDecl()) {
      Injectee->setInvalidDecl(true);
    }
  });
}

static Reflection
GetReflectionFromFrag(Sema &S, InjectionEffect &IE) {
  const int REFLECTION_INDEX = 0;

  APValue FragmentData = IE.ExprValue;
  APValue APRefl = FragmentData.getStructField(REFLECTION_INDEX);

  return Reflection(S.Context, APRefl);
}

static Decl *
GetInjecteeDecl(Sema &S, DeclContext *CurContext,
                const CXXInjectionContextSpecifier& ContextSpecifier) {
  Decl *CurContextDecl = Decl::castFromDeclContext(CurContext);

  switch (ContextSpecifier.getContextKind()) {
  case CXXInjectionContextSpecifier::CurrentContext:
    return CurContextDecl;

  case CXXInjectionContextSpecifier::ParentNamespace: {
    if (isa<TranslationUnitDecl>(CurContextDecl)) {
      S.Diag(ContextSpecifier.getBeginLoc(),
             diag::err_injecting_into_parent_of_global_namespace);
      return nullptr;
    }

    DeclContext *Parent = Decl::castToDeclContext(CurContextDecl);
    do {
      Parent = Parent->getParent();
    } while (!Parent->isFileContext());

    return Decl::castFromDeclContext(Parent);
  }

  case CXXInjectionContextSpecifier::SpecifiedNamespace:
    return ContextSpecifier.getSpecifiedNamespace();
  }

  llvm_unreachable("Invalid injection context specifier.");
}

static bool isInsideRecord(const DeclContext *DC) {
  do {
    if (DC->isRecord())
      return true;
    DC = DC->getParent();
  } while (DC);
  return false;
}

static bool isInjectingIntoNamespace(const Decl *Injectee) {
  return Decl::castToDeclContext(Injectee)->isFileContext();
}

static CXXInjectionContextSpecifier
GetDelayedNamespaceContext(const CXXInjectionContextSpecifier &CurSpecifier) {
  switch (CurSpecifier.getContextKind()) {
  case CXXInjectionContextSpecifier::CurrentContext:
    llvm_unreachable("injection should not be delayed");

  case CXXInjectionContextSpecifier::ParentNamespace: {
    return CXXInjectionContextSpecifier();
  }

  case CXXInjectionContextSpecifier::SpecifiedNamespace:
    return CurSpecifier;
  }

  llvm_unreachable("Invalid injection context specifier.");
}

static const Decl *
GetFragInjectionDecl(Sema &S, InjectionEffect &IE) {
  Reflection &&Refl = GetReflectionFromFrag(S, IE);
  const Decl *Decl = Refl.getAsDeclaration();

  // Verify that our fragment contained a declaration.
  assert(Decl);
  return Decl;
}

static SmallVector<InjectionCapture, 8>
GetFragCaptures(InjectionEffect &IE) {
  // Setup field decls for iteration.
  CXXRecordDecl *FragmentClosureDecl = IE.ExprType->getAsCXXRecordDecl();
  assert(FragmentClosureDecl);
  auto DeclIterator    = FragmentClosureDecl->field_begin();
  auto DeclIteratorEnd = FragmentClosureDecl->field_end();

  // Setup field values for iteration.
  APValue FragmentData = IE.ExprValue;

  // Do not include the first field, it's used to store the
  // reflection not a capture.
  unsigned NumCaptures = FragmentData.getStructNumFields() - 1;
  DeclIterator++;

  // Allocate space in advanced as we know the size.
  SmallVector<InjectionCapture, 8> Captures;
  Captures.reserve(NumCaptures);

  // Map the capture decls to their values.
  for (unsigned int I = 0; I < NumCaptures; ++I) {
    assert(DeclIterator != DeclIteratorEnd);

    auto &&CaptureDecl = *DeclIterator++;
    auto &&CaptureValue = FragmentData.getStructField(I + 1);

    Captures.emplace_back(CaptureDecl, CaptureValue);
  }

  // Verify that all captures were copied,
  // and by association, that the number of
  // values matches the number of decls.
  assert(DeclIterator == DeclIteratorEnd);
  return Captures;
}

static bool ApplyFragmentInjection(Sema &S, CXXInjectorDecl *MD,
                                   InjectionEffect &IE, Decl *Injectee) {
  Decl *Injection = const_cast<Decl *>(GetFragInjectionDecl(S, IE));
  SmallVector<InjectionCapture, 8> &&Captures = GetFragCaptures(IE);
  return InjectFragment(S, MD, Injection, Captures, Injectee);
}

static Reflection
GetReflectionFromInjection(Sema &S, InjectionEffect &IE) {
  return Reflection(S.Context, IE.ExprValue);
}

static CXXBaseSpecifier *
GetInjectionBase(const Reflection &Refl) {
  const CXXBaseSpecifier *ReachableBase = Refl.getAsBase();

  return const_cast<CXXBaseSpecifier *>(ReachableBase);
}

static bool
ApplyReflectionBaseInjection(Sema &S, CXXInjectorDecl *MD,
                             const Reflection &Refl, Decl *Injectee) {
  CXXBaseSpecifier *Injection = GetInjectionBase(Refl);

  return AddBase(S, MD, Injection, Injectee);
}

static Decl *
GetInjectionDecl(const Reflection &Refl) {
  const Decl *ReachableDecl = Refl.getAsReachableDeclaration();

  // Verify that our reflection contains a reachable declaration.
  assert(ReachableDecl);
  return const_cast<Decl *>(ReachableDecl);
}

static const ReflectionModifiers &
GetModifiers(const Reflection &Refl) {
  return Refl.getModifiers();
}

static bool
ApplyReflectionDeclInjection(Sema &S, CXXInjectorDecl *MD,
                             const Reflection &Refl, Decl *Injectee) {
  Decl *Injection = GetInjectionDecl(Refl);
  ReflectionModifiers Modifiers = GetModifiers(Refl);

  return CopyDeclaration(S, MD, Injection, Modifiers, Injectee);
}

static bool ApplyReflectionInjection(Sema &S, CXXInjectorDecl *MD,
                                     InjectionEffect &IE, Decl *Injectee) {
  Reflection &&Refl = GetReflectionFromInjection(S, IE);

  if (Refl.isBase())
    return ApplyReflectionBaseInjection(S, MD, Refl, Injectee);

  return ApplyReflectionDeclInjection(S, MD, Refl, Injectee);
}

bool Sema::ApplyInjection(CXXInjectorDecl *MD, InjectionEffect &IE) {
  CodeInjectionTracker InjectingCode(*this);

  Decl *Injectee = GetInjecteeDecl(*this, CurContext, IE.ContextSpecifier);
  if (!Injectee)
    return false;

  // If we're inside of a record, injecting namespace members, delay
  // injection until we finish the class.
  if (isInsideRecord(CurContext) && isInjectingIntoNamespace(Injectee)) {
    // Push a modified injection effect with an adjusted context for replay
    // after completion of the current record.
    auto &&NewSpecifier = GetDelayedNamespaceContext(IE.ContextSpecifier);
    InjectionEffect NewEffect(IE, NewSpecifier);
    PendingNamespaceInjections.push_back({MD, NewEffect});
    return true;
  }

  // FIXME: We need to validate the Injection is compatible
  // with the Injectee.

  if (IE.ExprType->isFragmentType()) {
    return ApplyFragmentInjection(*this, MD, IE, Injectee);
  }

  // Type checking should gauarantee that the type of
  // our injection is either a Fragment or reflection.
  // Since we failed the fragment check, we must have
  // a reflection.
  assert(IE.ExprType->isReflectionType());

  return ApplyReflectionInjection(*this, MD, IE, Injectee);
}

/// Inject a sequence of source code fragments or modification requests
/// into the current AST. The point of injection (POI) is the point at
/// which the injection is applied.
///
/// returns true if no errors are encountered, false otherwise.
bool Sema::ApplyEffects(CXXInjectorDecl *MD,
                        SmallVectorImpl<InjectionEffect> &Effects) {
  bool Ok = true;
  for (InjectionEffect &Effect : Effects) {
    Ok &= ApplyInjection(MD, Effect);
  }

  return Ok;
}

/// Check if there are any pending definitions of member functions for
/// this class or any of its nested class definitions. We can simply look
/// at the most recent injection; if it's D or declared inside D, then
/// the answer is yes. Otherwise the answer is no.
///
/// We need to check for this whenever a class is completed during an
/// injection. We don't want to prematurely inject definitions.
///
/// FIXME: It's likely that this wouldn't be necessarily if we integrated
/// injection contexts into the template instantiation context; they are
/// somewhat similar.
bool Sema::HasPendingInjections(DeclContext *D) {
  bool IsEmpty = PendingClassMemberInjections.empty();
  if (IsEmpty)
    return false;

  InjectionContext *Ctx = PendingClassMemberInjections.back();

  assert(Ctx->hasPendingInjections() && "bad injection queue");
  DeclContext *DC =  Decl::castToDeclContext(Ctx->Injectee);
  while (!DC->isFileContext()) {
    if (DC == D)
      return true;
    DC = DC->getParent();
  }

  return false;
}

/// Returns true if the DeclContext D both has pending injections
/// and is in a state suiteable for injecting those injections.
bool Sema::ShouldInjectPendingDefinitionsOf(CXXRecordDecl *D) {
  assert(D && "CXXRecordDecl must be specified");

  if (!HasPendingInjections(D))
    return false;

  if (D->isCXXClassMember()) {
    auto *ParentClass = cast<CXXRecordDecl>(D->getDeclContext());
    if (!ParentClass->isCompleteDefinition())
      return false;
  }

  return true;
}

static void CleanupUsedContexts(
      llvm::SmallVectorImpl<InjectionContext *>& PendingClassMemberInjections) {
  while (!PendingClassMemberInjections.empty()) {
    delete PendingClassMemberInjections.pop_back_val();
  }
}

void Sema::InjectPendingFieldDefinitions() {
  for (auto &&Ctx : PendingClassMemberInjections) {
    InjectPendingFieldDefinitions(Ctx);
  }
}

void Sema::InjectPendingMethodDefinitions() {
  for (auto &&Ctx : PendingClassMemberInjections) {
    InjectPendingMethodDefinitions(Ctx);
  }
}

void Sema::InjectPendingFriendFunctionDefinitions() {
  for (auto &&Ctx : PendingClassMemberInjections) {
    InjectPendingFriendFunctionDefinitions(Ctx);
  }
  CleanupUsedContexts(PendingClassMemberInjections);
}

static void InjectPendingDefinition(InjectionContext *Ctx,
                                    FieldDecl *OldField,
                                    FieldDecl *NewField) {
  Sema &S = Ctx->getSema();

  // Switch to the class enclosing the newly injected declaration.
  Sema::ContextRAII ClassCtx(S, NewField->getDeclContext());

  // This is necessary to provide the correct lookup behavior
  // for any injected field with a default initializer using
  // a decl owned by the injectee
  QualType RecordType = S.Context.getRecordType(NewField->getParent());
  S.CXXThisTypeOverride = S.Context.getPointerType(RecordType);

  ExprResult Init = Ctx->TransformExpr(OldField->getInClassInitializer());
  if (Init.isInvalid())
    NewField->setInvalidDecl();
  else
    NewField->setInClassInitializer(Init.get());
}

static void InjectPendingDefinition(InjectionContext *Ctx,
                                    CXXMethodDecl *OldMethod,
                                    CXXMethodDecl *NewMethod) {
  Sema &S = Ctx->getSema();

  S.ActOnStartOfFunctionDef(nullptr, NewMethod);

  Sema::SynthesizedFunctionScope Scope(S, NewMethod);
  Sema::ContextRAII MethodCtx(S, NewMethod);

  StmtResult NewBody = Ctx->TransformStmt(OldMethod->getBody());
  if (NewBody.isInvalid())
    NewMethod->setInvalidDecl();
  else {
    // Declarations without bodies should already be handled by
    // InjectCXXMethodDecl. If we've reached this point and we have a valid,
    // but null, body, something has gone wrong.
    assert(NewBody.get() && "A defined method was injected without its body.");
    NewMethod->setBody(NewBody.get());
  }

  S.ActOnFinishFunctionBody(NewMethod, NewBody.get(), /*IsInstantiation=*/true);

  if (CXXConstructorDecl *OldCtor = dyn_cast<CXXConstructorDecl>(OldMethod)) {
    CXXConstructorDecl *NewCtor = cast<CXXConstructorDecl>(NewMethod);

    SmallVector<CXXCtorInitializer *, 4> NewInitArgs;
    for (CXXCtorInitializer *OldInitializer : OldCtor->inits()) {
      Expr *OldInit = OldInitializer->getInit();
      Expr *NewInit = Ctx->TransformInitializer(OldInit, true).get();

      CXXCtorInitializer *NewInitializer;

      if (OldInitializer->isAnyMemberInitializer()) {
        Decl *OldField = OldInitializer->getMember();
        FieldDecl *NewField
            = cast<FieldDecl>(Ctx->TransformDecl(SourceLocation(), OldField));

        NewInitializer = S.BuildMemberInitializer(
            NewField, NewInit, OldInitializer->getMemberLocation()).get();
      } else if (OldInitializer->isDelegatingInitializer()
                 || OldInitializer->isBaseInitializer()) {
        TypeSourceInfo *OldTSI = OldInitializer->getTypeSourceInfo();
        TypeSourceInfo *NewTSI = Ctx->TransformType(OldTSI);

        CXXRecordDecl *NewClass
            = cast<CXXRecordDecl>(NewMethod->getDeclContext());

        if (OldInitializer->isBaseInitializer())
          NewInitializer = S.BuildBaseInitializer(NewTSI->getType(), NewTSI,
              NewInit, NewClass, /*EllipsisLoc=*/SourceLocation()).get();
        else
          NewInitializer
            = S.BuildDelegatingInitializer(NewTSI, NewInit, NewClass).get();
      } else {
        llvm_unreachable("Unsupported constructor type");
      }

      NewInitArgs.push_back(NewInitializer);
    }

    S.ActOnMemInitializers(NewCtor, /*ColonLoc*/SourceLocation(),
                           NewInitArgs, /*AnyErrors=*/false);
  } else if (isa<CXXDestructorDecl>(OldMethod)) {
    CXXDestructorDecl *NewDtor = cast<CXXDestructorDecl>(NewMethod);

    S.CheckDestructor(NewDtor);
  }
}

static void InjectPendingDefinition(InjectionContext *Ctx,
                                    FunctionDecl *OldFunction,
                                    FunctionDecl *NewFunction) {
  InjectFunctionDefinition(Ctx, OldFunction, NewFunction);
}

template<typename DeclType, InjectedDefType DefType>
static void InjectPendingDefinitions(InjectionContext *Ctx,
                                     InjectionInfo *Injection) {
  for (InjectedDef Def : Injection->InjectedDefinitions) {
    if (Def.Type != DefType)
      continue;

    InjectPendingDefinition(Ctx,
                            static_cast<DeclType *>(Def.Fragment),
                            static_cast<DeclType *>(Def.Injected));
  }
}

template<typename DeclType, InjectedDefType DefType>
static void InjectAllPendingDefinitions(InjectionContext *Ctx) {
  Sema::CodeInjectionTracker InjectingCode(Ctx->getSema());

  Ctx->ForEachPendingInjection([&Ctx] {
    InjectPendingDefinitions<DeclType, DefType>(Ctx, Ctx->CurInjection);
  });
}

void Sema::InjectPendingFieldDefinitions(InjectionContext *Ctx) {
  InjectAllPendingDefinitions<FieldDecl, InjectedDef_Field>(Ctx);
}

void Sema::InjectPendingMethodDefinitions(InjectionContext *Ctx) {
  InjectAllPendingDefinitions<CXXMethodDecl, InjectedDef_Method>(Ctx);
}

void Sema::InjectPendingFriendFunctionDefinitions(InjectionContext *Ctx) {
  InjectAllPendingDefinitions<FunctionDecl, InjectedDef_FriendFunction>(Ctx);
}

bool Sema::InjectPendingNamespaceInjections() {
  bool Ok = true;

  while (!PendingNamespaceInjections.empty()) {
    auto &&PendingEffect = PendingNamespaceInjections.pop_back_val();
    Ok &= ApplyInjection(PendingEffect.MD, PendingEffect.Effect);
  }

  return Ok;
}

template <typename MetaType>
static MetaType *
ActOnMetaDecl(Sema &Sema, SourceLocation ConstevalLoc) {
  Preprocessor &PP = Sema.PP;
  ASTContext &Context = Sema.Context;

  MetaType *MD;

  // Build the function
  //
  //  constexpr void __constexpr_decl() compound-statement
  //
  // where compound-statement is the as-of-yet parsed body of the
  // constexpr-declaration.
  IdentifierInfo *II = &PP.getIdentifierTable().get("__constexpr_decl");
  DeclarationName Name(II);
  DeclarationNameInfo NameInfo(Name, ConstevalLoc);

  FunctionProtoType::ExtProtoInfo EPI(
      Context.getDefaultCallingConvention(/*IsVariadic=*/false,
                                          /*IsCXXMethod=*/false));
  QualType FunctionTy = Context.getFunctionType(Context.VoidTy, None, EPI);
  TypeSourceInfo *FunctionTyInfo =
      Context.getTrivialTypeSourceInfo(FunctionTy);

  DeclContext *&CurContext = Sema.CurContext;
  FunctionDecl *Function =
      FunctionDecl::Create(Context, CurContext, ConstevalLoc, NameInfo,
                           FunctionTy, FunctionTyInfo, SC_None,
                           /*isInlineSpecified=*/false,
                           /*hasWrittenPrototype=*/true,
                           /*isConstexprSpecified=*/true);
  Function->setImplicit();
  Function->setMetaprogram();

  // Build the meta declaration around the function.
  MD = MetaType::Create(Context, CurContext, ConstevalLoc, Function);

  Sema.ActOnStartOfFunctionDef(nullptr, Function);

  CurContext->addDecl(MD);

  return MD;
}
/// Create a metaprogram-declaration that will hold the body of the
/// metaprogram-declaration.
Decl *Sema::ActOnCXXMetaprogramDecl(SourceLocation ConstevalLoc) {
  return ActOnMetaDecl<CXXMetaprogramDecl>(*this, ConstevalLoc);
}

/// Create a injection-declaration that will hold the body of the
/// injection-declaration.
Decl *Sema::ActOnCXXInjectionDecl(SourceLocation ConstevalLoc) {
  return ActOnMetaDecl<CXXInjectionDecl>(*this, ConstevalLoc);
}

template <typename MetaType>
static void
ActOnStartMetaDecl(Sema &Sema, Decl *D, DeclContext *&OriginalDC) {
  MetaType *MD = cast<MetaType>(D);

  OriginalDC = Sema.CurContext;
  Sema.CurContext = MD->getFunctionDecl();
}

/// Called just prior to parsing the body of a metaprogram-declaration.
///
/// This ensures that the declaration context is changed correctly.
void Sema::ActOnStartCXXMetaprogramDecl(Decl *D, DeclContext *&OriginalDC) {
  ActOnStartMetaDecl<CXXMetaprogramDecl>(*this, D, OriginalDC);
}

/// Called just prior to parsing the body of a injection-declaration.
///
/// This ensures that the declaration context is changed correctly.
void Sema::ActOnStartCXXInjectionDecl(Decl *D, DeclContext *&OriginalDC) {
  ActOnStartMetaDecl<CXXInjectionDecl>(*this, D, OriginalDC);
}

/// Evaluates a call expression for a metaprogram declaration.
///
/// \returns  \c true if the expression \p E can be evaluated, \c false
///           otherwise.
///
template <typename MetaType>
static bool
EvaluateMetaDeclCall(Sema &Sema, MetaType *MD, CallExpr *Call) {
  const LangOptions &LangOpts = Sema.LangOpts;
  ASTContext &Context = Sema.Context;

  // Associate the call expression with the declaration.
  MD->setCallExpr(Call);

  SmallVector<PartialDiagnosticAt, 8> Notes;
  SmallVector<InjectionEffect, 16> Effects;
  Expr::EvalResult Result;
  Result.Diag = &Notes;
  Result.InjectionEffects = &Effects;

  bool Folded = Call->EvaluateAsRValue(Result, Context);
  if (!Folded) {
    // If the only error is that we didn't initialize a (void) value, that's
    // actually okay. APValue doesn't know how to do this anyway.
    //
    // FIXME: We should probably have a top-level EvaluateAsVoid() function that
    // handles this case.
    if (!Notes.empty()) {
      // If we got a compiler error, then just emit that.
      if (Notes[0].second.getDiagID() == diag::err_user_defined_error)
        Sema.Diag(MD->getBeginLoc(), Notes[0].second);
      else if (Notes[0].second.getDiagID() != diag::note_constexpr_uninitialized) {
        // FIXME: These source locations are wrong.
        Sema.Diag(MD->getBeginLoc(), diag::err_expr_not_ice) << LangOpts.CPlusPlus;
        for (const PartialDiagnosticAt &Note : Notes)
          Sema.Diag(Note.first, Note.second);
      }
    }
  }

  // Apply any modifications
  Sema.ApplyEffects(MD, Effects);

  return Notes.empty();
}

/// Process a metaprogram-declaration.
///
/// This handles the construction and evaluation
/// -- via its call to EvaluateMetaDeclCall -- of the call expression used
/// for metaprogram declarations represented as a function.
template <typename MetaType>
static bool
EvaluateMetaDecl(Sema &Sema, MetaType *MD, FunctionDecl *D) {
  ASTContext &Context = Sema.Context;

  QualType FunctionTy = D->getType();
  DeclRefExpr *Ref =
      new (Context) DeclRefExpr(Context, D,
                                /*RefersToEnclosingVariableOrCapture=*/false,
                                FunctionTy, VK_LValue, SourceLocation());
  QualType PtrTy = Context.getPointerType(FunctionTy);
  ImplicitCastExpr *Cast =
      ImplicitCastExpr::Create(Context, PtrTy, CK_FunctionToPointerDecay, Ref,
                               /*BasePath=*/nullptr, VK_RValue);
  CallExpr *Call =
      CallExpr::Create(Context, Cast, ArrayRef<Expr *>(), Context.VoidTy,
                       VK_RValue, SourceLocation());
  return EvaluateMetaDeclCall(Sema, MD, Call);
}

/// Hook to be called by template instantiation.
void Sema::EvaluateCXXMetaDecl(CXXMetaprogramDecl *D, FunctionDecl *FD) {
  EvaluateMetaDecl(*this, D, FD);
}

/// Hook to be called by template instantiation.
void Sema::EvaluateCXXMetaDecl(CXXInjectionDecl *D, FunctionDecl *FD) {
  EvaluateMetaDecl(*this, D, FD);
}

template <typename MetaType>
static void
ActOnFinishMetaDecl(Sema &Sema, Decl *D, Stmt *Body, DeclContext *OriginalDC) {
  MetaType *MD = cast<MetaType>(D);
  FunctionDecl *Fn = MD->getFunctionDecl();

  Sema.DiscardCleanupsInEvaluationContext();
  Sema.ActOnFinishFunctionBody(Fn, Body);

  Sema.CurContext = OriginalDC;

  if (!Sema.CurContext->isDependentContext())
    EvaluateMetaDecl(Sema, MD, Fn);
}

/// Called immediately after parsing the body of a metaprorgam-declaration.
///
/// The statements within the body are evaluated here.
///
/// This function additionally ensures that the
/// declaration context is restored correctly.
void Sema::ActOnFinishCXXMetaprogramDecl(Decl *D, Stmt *Body,
                                         DeclContext *OriginalDC) {
  ActOnFinishMetaDecl<CXXMetaprogramDecl>(*this, D, Body, OriginalDC);
}

/// Called immediately after parsing the body of a injection-declaration.
///
/// The statements within the body are evaluated here.
///
/// This function additionally ensures that the
/// declaration context is restored correctly.
void Sema::ActOnFinishCXXInjectionDecl(Decl *D, Stmt *InjectionStmt,
                                       DeclContext *OriginalDC) {
  CompoundStmt *Body = CompoundStmt::Create(Context,
                                            ArrayRef<Stmt *>(InjectionStmt),
                                            SourceLocation(), SourceLocation());
  ActOnFinishMetaDecl<CXXInjectionDecl>(*this, D, Body, OriginalDC);
}

template <typename MetaType>
static void
ActOnCXXMetaError(Sema &Sema, Decl *D, DeclContext *OriginalDC) {
  MetaType *MD = cast<MetaType>(D);
  MD->setInvalidDecl();

  FunctionDecl *Fn = MD->getFunctionDecl();

  Sema.DiscardCleanupsInEvaluationContext();
  Sema.ActOnFinishFunctionBody(Fn, nullptr);

  Sema.CurContext = OriginalDC;
}

/// Called when an error occurs while parsing the metaprogram-declaration body.
///
/// This ensures that the declaration context is restored correctly.
void Sema::ActOnCXXMetaprogramDeclError(Decl *D, DeclContext *OriginalDC) {
  ActOnCXXMetaError<CXXMetaprogramDecl>(*this, D, OriginalDC);
}

/// Called when an error occurs while parsing the injection-declaration body.
///
/// This ensures that the declaration context is restored correctly.
void Sema::ActOnCXXInjectionDeclError(Decl *D, DeclContext *OriginalDC) {
  ActOnCXXMetaError<CXXInjectionDecl>(*this, D, OriginalDC);
}

bool Sema::ActOnCXXInjectedParameter(SourceLocation ArrowLoc, Expr *Reflection,
                           SmallVectorImpl<DeclaratorChunk::ParamInfo> &Parms) {
  CXXInjectedParmsInfo ParmInjectionInfo(ArrowLoc, Reflection);
  ParmVarDecl *New = ParmVarDecl::Create(Context, ParmInjectionInfo);

  New->setScopeInfo(CurScope->getFunctionPrototypeDepth(),
                    CurScope->getNextFunctionPrototypeIndex());

  Parms.push_back(DeclaratorChunk::ParamInfo(nullptr, ArrowLoc, New));
  return true;
}

/// Given an input like this:
///
///    class(metafn) Proto { ... };
///
/// Generate something that looks (about) like this:
///
///    namespace __fake__ { class Proto { ... } };
///    class Class {
///      using prototype = __fake__::Proto;
///      constexpr { metafn(reflexpr(prototype)); }
///    }
///
/// We don't actually need to emit the fake namespace; we just don't
/// add it to a declaration context.
CXXRecordDecl *Sema::ActOnStartMetaclass(CXXRecordDecl *Class,
                                         Expr *Metafunction, TagUseKind TUK) {
  Class->setMetafunction(Metafunction);

  if (TUK == TUK_Definition) {
    // Start defining the (final) class.
    Class->setLexicalDeclContext(CurContext);
    CurContext->addDecl(Class);
    StartDefinition(Class);

    // Create a new, nested class to hold the parsed member.
    DeclarationNameInfo DNI(Class->getDeclName(), Class->getLocation());
    CXXRecordDecl *Proto = CXXRecordDecl::Create(
        Context, Class->getTagKind(), Class, Class->getBeginLoc(),
        Class->getLocation(), DNI.getName().getAsIdentifierInfo(), nullptr);

    return Proto;
  }

  return Class;
}

void Sema::ActOnStartMetaclassDefinition(CXXRecordDecl *Proto) {
  // The prototype must be a fragment in order to suppress
  // default generation of members.
  Proto->setImplicit(true);
  Proto->setFragment(true);
}

/// We've just finished parsing the definition of something like this:
///
///    class(M) C { ... };
///
/// And have conceptually transformed that into something like this.
///
///    namespace __fake__ { class C { ... } };
///
/// Now, we need to build a new version of the class containing a
/// prototype and its generator.
///
///    class C {
///      using prototype = __fake__::C;
///      constexpr { M(reflexpr(prototype)); }
///    };
///
/// The only remaining step is to build and apply the metaprogram to
/// generate the enclosing class.
CXXRecordDecl *Sema::ActOnFinishMetaclass(CXXRecordDecl *Proto, Scope *S,
                                          SourceRange BraceRange) {
  CXXRecordDecl *Class = cast<CXXRecordDecl>(Proto->getDeclContext());
  Expr *Metafunction = Class->getMetafunction();
  assert(Metafunction && "expected metaclass");

  // FIXME: Are there any properties that Class should inherit from
  // the prototype? Alignment and layout attributes?

  // Propagate access level
  Class->setAccess(Proto->getAccess());

  // Make sure that the final class is available in its declaring scope.
  bool IsAnonymousClass = Class->getName().empty();
  if (!IsAnonymousClass)
    PushOnScopeChains(Class, CurScope->getParent(), false);

  // Make the new class is the current declaration context for the
  // purpose of injecting source code.
  ContextRAII Switch(*this, Class);

  // For the purpose of creating the metaprogram and performing
  // the final analysis, the Class needs to be scope's entity, not
  // prototype.
  S->setEntity(Class);

  // Use the name of the class for most source locations.
  //
  // FIXME: This isn't a particularly good idea.
  SourceLocation Loc = Proto->getLocation();

  // Add 'constexpr { M(reflexpr(prototype)); }' to the class.
  Decl *CD = ActOnCXXMetaprogramDecl(Loc);
  CD->setImplicit(true);
  CD->setAccess(AS_public);

  DeclContext *OriginalDC;
  ActOnStartCXXMetaprogramDecl(CD, OriginalDC);

  // Build the expression reflexpr(prototype).
  // This technically is performing the equivalent
  // addition of 'constexpr { M(reflexpr(__fake__::C)); }'.
  QualType ProtoTy = Context.getRecordType(Proto);
  ExprResult Input = BuildCXXReflectExpr(/*Loc=*/SourceLocation(),
                                         ProtoTy,
                                         /*LP=*/SourceLocation(),
                                         /*RP=*/SourceLocation());

  // Build the call to <gen>(<ref>)
  Expr *InputExpr = Input.get();
  MultiExprArg Args(InputExpr);
  ExprResult Call = ActOnCallExpr(CurScope, Metafunction, Loc, Args, Loc);
  if (Call.isInvalid()) {
    ActOnCXXMetaprogramDeclError(CD, OriginalDC);
    Class->setInvalidDecl(true);
  } else {
    Stmt* Body = CompoundStmt::Create(Context, Call.get(), Loc, Loc);
    ActOnFinishCXXMetaprogramDecl(CD, Body, OriginalDC);

    // Finally, re-analyze the fields of the fields the class to
    // instantiate remaining defaults. This will also complete the
    // definition.
    SmallVector<Decl *, 32> Fields;
    ActOnFields(S, Class->getLocation(), Class, Fields,
                BraceRange.getBegin(), BraceRange.getEnd(),
                ParsedAttributesView());
    CheckCompletedCXXClass(Class);

    ActOnFinishCXXNonNestedClass(Class);

    assert(Class->isCompleteDefinition() && "Generated class not complete");
  }

  return Class;
}

static bool CheckTypeTransformerOperand(Sema &S, Expr *Operand) {
  QualType OperandType = Operand->getType();

  if (!OperandType->isReflectionType()) {
    S.Diag(Operand->getExprLoc(), diag::err_invalid_type_transformer_operand)
      << OperandType;
    return true;
  }

  return false;
}

Sema::DeclGroupPtrTy Sema::ActOnCXXTypeTransformerDecl(SourceLocation UsingLoc,
                                                       bool IsClass,
                                                       SourceLocation IdLoc,
                                                       IdentifierInfo *Id,
                                                       Expr *Generator,
                                                       Expr *Reflection) {
  // Create the generated type.
  TagTypeKind TTK = IsClass ? TTK_Class : TTK_Struct;
  CXXRecordDecl *Class = CXXRecordDecl::Create(Context, TTK, CurContext,
                                               IdLoc, IdLoc, Id);
  Class->setImplicit(true);

  if (const CXXRecordDecl *RD = dyn_cast<CXXRecordDecl>(CurContext))
    Class->setAccess(RD->getDefaultAccessSpecifier());

  CurContext->addDecl(Class);

  // Check the type, and if invalid, abort before completing the class.
  if (CheckTypeTransformerOperand(*this, Reflection)) {
    Class->setInvalidDecl();
    return DeclGroupPtrTy::make(DeclGroupRef(Class));
  }

  StartDefinition(Class);

  ContextRAII ClassContext(*this, Class);
  // FIXME: If the reflection (ref) is a fragment DO NOT insert the
  // prototype. A fragment is NOT a type.`

  // Insert 'consteval { <gen>(<ref>); }'.
  Decl *CD = ActOnCXXMetaprogramDecl(UsingLoc);
  CD->setImplicit(true);
  CD->setAccess(AS_public);

  DeclContext *OriginalDC;
  ActOnStartCXXMetaprogramDecl(CD, OriginalDC);

  // Build the call to <gen>(<ref>)
  Expr *Args[] { Reflection };
  ExprResult Call = ActOnCallExpr(nullptr, Generator, IdLoc, Args, IdLoc);
  if (Call.isInvalid()) {
    ActOnCXXMetaprogramDeclError(CD, OriginalDC);
    Class->setInvalidDecl(true);
    CompleteDefinition(Class);
    PopDeclContext();
  }

  Stmt *Body = CompoundStmt::Create(Context, Call.get(), IdLoc, IdLoc);
  ActOnFinishCXXMetaprogramDecl(CD, Body, OriginalDC);

  CompleteDefinition(Class);
  PopDeclContext();

  return DeclGroupPtrTy::make(DeclGroupRef(Class));
}

Decl *Sema::ActOnCXXRequiredTypeDecl(SourceLocation RequiresLoc,
                                     SourceLocation TypenameLoc,
                                     IdentifierInfo *Id, bool Typename) {
  CXXRequiredTypeDecl *RTD =
    CXXRequiredTypeDecl::Create(Context, CurContext,
                                RequiresLoc, TypenameLoc, Id, Typename);

  PushOnScopeChains(RTD, getCurScope());
  return RTD;
}

Decl *Sema::ActOnCXXRequiredDeclaratorDecl(Scope *CurScope,
                                           SourceLocation RequiresLoc,
                                           Declarator &D) {
  // We don't want to check for linkage, memoize that we're
  // working on a required declarator for later checks.
  AnalyzingRequiredDeclarator = true;
  Decl *Dclrtr = nullptr;

  if (CurContext->isRecord() || CurContext->getParent()->isRecord()) {
    MultiTemplateParamsArg Args;
    VirtSpecifiers VS;
    Dclrtr = ActOnCXXMemberDeclarator(CurScope, AS_public, D, Args,
                                      nullptr, VS, ICIS_NoInit);
  } else
    Dclrtr = ActOnDeclarator(CurScope, D);
  if (!Dclrtr)
    return nullptr;
  DeclaratorDecl *DDecl = cast<DeclaratorDecl>(Dclrtr);
  AnalyzingRequiredDeclarator = false;

  if (!DDecl)
    return nullptr;
  DDecl->setRequired();
  RequiredDeclarators.push_back(DDecl);

  // We'll deal with auto deduction later.
  if (ParsingInitForAutoVars.count(DDecl)) {
    ParsingInitForAutoVars.erase(DDecl);

    // Since we haven't deduced the auto type, we will run
    // into problems if the user actually tries to use this
    // declarator. Make it a dependent deduced auto type.
    QualType Sub = SubstAutoType(DDecl->getType(), Context.DependentTy);
    DDecl->setType(Sub);
  }

  CXXRequiredDeclaratorDecl *RDD =
    CXXRequiredDeclaratorDecl::Create(Context, CurContext, DDecl, RequiresLoc);

  if (!RDD || RDD->isInvalidDecl())
    return nullptr;
  if (isa<CXXRecordDecl>(CurContext))
    CurContext->addDecl(RDD);

  return RDD;
}<|MERGE_RESOLUTION|>--- conflicted
+++ resolved
@@ -1791,16 +1791,15 @@
   return isa<CXXRequiredTypeDecl>(D) || isa<CXXRequiredDeclaratorDecl>(D);
 }
 
-<<<<<<< HEAD
 static bool isMetaDecl(Decl *D) {
   return isa<CXXInjectorDecl>(D);
-=======
+}
+  
 static bool isRequiresDecl(DeclStmt *DS) {
   if (!DS->isSingleDecl())
     return false;
 
   return isRequiresDecl(DS->getSingleDecl());
->>>>>>> 76f80b95
 }
 
 static Decl *AddDeclToInjecteeScope(InjectionContext &Ctx, Decl *OldDecl) {
@@ -1827,7 +1826,6 @@
 
 Stmt *InjectionContext::InjectDeclStmt(DeclStmt *S) {
   llvm::SmallVector<Decl *, 4> Decls;
-<<<<<<< HEAD
   unsigned IsRequiredDeclaration = false;
   for (Decl *D : S->decls()) {
     if (Decl *NewDecl = AddDeclToInjecteeScope(*this, D)) {
@@ -1839,31 +1837,17 @@
         PushInjectedStmt(MetaDecl, InjectedStmts);
       }
     } else
-       return nullptr;
-=======
-
-  for (Decl *D : S->decls()) {
-    if (Decl *NewDecl = AddDeclToInjecteeScope(*this, D))
-      Decls.push_back(NewDecl);
-    else
       return nullptr;
->>>>>>> 76f80b95
   }
 
   StmtResult Res = RebuildDeclStmt(Decls, S->getBeginLoc(), S->getEndLoc());
   if (Res.isInvalid())
     return nullptr;
 
-<<<<<<< HEAD
-  if (!IsRequiredDeclaration)
-    InjectedStmts.push_back(Res.get());
-  return Res.get();
-=======
   DeclStmt *NewStmt = cast<DeclStmt>(Res.get());
   if (!isRequiresDecl(NewStmt))
     InjectedStmts.push_back(NewStmt);
   return NewStmt;
->>>>>>> 76f80b95
 }
 
 // FIXME: To preserve Injector type these have to be slightly different methods
@@ -2279,7 +2263,6 @@
   return EnumConstDecl;
 }
 
-<<<<<<< HEAD
 Decl *InjectionContext::InjectCXXStmtFragmentDecl(CXXStmtFragmentDecl *D) {
   if (MockInjectionContext) {
     CXXStmtFragmentDecl *SFD =
@@ -2288,119 +2271,10 @@
     SFD->setBody(D->getBody());
     return SFD;
   }
-=======
-/// Creates the mapping between the CXXRequiredTypeDecl *D,
-/// and the corresponding type.
-///
-/// Returns true on error.
-static bool CXXRequiredDeclSubst(InjectionContext &Ctx,
-                                 LookupResult &R,
-                                 CXXRequiredTypeDecl *D) {
-  Sema &SemaRef = Ctx.getSema();
-
-  // More than one UDT by this name was found:
-  // we don't know which one to use.
-  // TODO: Should we merge the types instead?
-  if (!R.isSingleResult()) {
-    constexpr unsigned error_id = 0;
-    SemaRef.Diag(D->getLocation(),
-                 diag::err_ambiguous_required_name) << error_id;
-    return false;
-  }
-
-  // If we found an unambiguous UDT, we are good to go.
-  if (R.isSingleTagDecl()) {
-    NamedDecl *FoundName = R.getFoundDecl();
-    if (!isa<TypeDecl>(FoundName)) {
-      SemaRef.Diag(D->getLocation(), diag::err_using_typename_non_type);
-      return true;
-    }
-
-    const Type *FoundType = cast<TypeDecl>(FoundName)->getTypeForDecl();
-    QualType ResultType(FoundType, 0);
-    Ctx.RequiredTypes.insert({D, ResultType});
-  } else {
-    // The name was found but it wasn't a UDT.
-    // FIXME: Are there non-builtin types that aren't TagDecls?
-    SemaRef.Diag(D->getLocation(), diag::err_using_typename_non_type);
-    return true;
-  }
-
-  return false;
-}
-
-static bool TypeCheckRequiredDeclarator(Sema &S, Decl *Required, Decl *Found) {
-  if (!isa<DeclaratorDecl>(Required) || !isa<DeclaratorDecl>(Found))
-    return true;
-  /// TODO: diagnostic here
-  if (isa<FunctionDecl>(Found) != isa<FunctionDecl>(Required))
-    return true;
-  if (isa<VarDecl>(Found) != isa<VarDecl>(Required))
-    return true;
-
-  bool DiagnoseTypeMismatch = false;
-  DeclaratorDecl *RequiredDeclarator = cast<DeclaratorDecl>(Required);
-  DeclaratorDecl *FoundDeclarator = cast<DeclaratorDecl>(Found);
-  QualType RDDTy = RequiredDeclarator->getType();
-  QualType FoundDeclTy = FoundDeclarator->getType();
-  SourceLocation RDLoc = RequiredDeclarator->getLocation();
-
-  // Constexpr-ness must match between what we required and what we found.
-  if (const FunctionDecl *FoundFD = dyn_cast<FunctionDecl>(FoundDeclarator)) {
-    FunctionDecl *FD = cast<FunctionDecl>(RequiredDeclarator);
-    if (FD->isConstexpr() != FoundFD->isConstexpr()) {
-      S.Diag(RDLoc, diag::err_constexpr_redecl_mismatch)
-                   << FD << FD->isConstexpr();
-      S.Diag(FoundFD->getLocation(), diag::note_previous_declaration);
-      return true;
-    }
-
-    if (FD->getReturnType()->getContainedAutoType()) {
-      if (S.TypeCheckRequiredAutoReturn(FD->getLocation(),
-            FD->getReturnType(), FoundFD->getReturnType()))
-        return true;
-      DiagnoseTypeMismatch =
-        !S.Context.hasSameFunctionTypeIgnoringReturn(RDDTy, FoundDeclTy);
-    }
-  }
-  if (const VarDecl *FoundVD = dyn_cast<VarDecl>(FoundDeclarator)) {
-    VarDecl *VD = cast<VarDecl>(RequiredDeclarator);
-    if (VD->isConstexpr() != FoundVD->isConstexpr()) {
-      S.Diag(RDLoc, diag::err_constexpr_redecl_mismatch)
-        << VD << VD->isConstexpr();
-      S.Diag(FoundVD->getLocation(), diag::note_previous_declaration);
-      return true;
-    }
-
-    DiagnoseTypeMismatch = !S.Context.hasSameType(RDDTy, FoundDeclTy);
-  }
-
-  if ((RDDTy->isReferenceType() != FoundDeclTy->isReferenceType())) {
-    S.Diag(RDLoc, diag::err_required_decl_mismatch) << RDDTy << FoundDeclTy;
-    return true;   // Types must match exactly, down to the specifier.
-  }
-  if (DiagnoseTypeMismatch) {
-    constexpr unsigned error_id = 1;
-    S.Diag(RDLoc, diag::err_required_name_not_found) << error_id;
-    S.Diag(RDLoc, diag::note_required_bad_conv) << RDDTy << FoundDeclTy;
-    return true;
-  }
-
-  return false;
-}
-
-static const FunctionProtoType *tryGetFunctionProtoType(QualType FromType) {
-  if (auto *FPT = FromType->getAs<FunctionProtoType>())
-    return FPT;
-
-  if (auto *MPT = FromType->getAs<MemberPointerType>())
-    return MPT->getPointeeType()->getAs<FunctionProtoType>();
->>>>>>> 76f80b95
 
   return nullptr;
 }
 
-<<<<<<< HEAD
 /// Creates the mapping between the CXXRequiredTypeDecl *D,
 /// and the corresponding type.
 ///
@@ -2716,193 +2590,10 @@
     llvm_unreachable("Unknown required declaration.");
 }
 
-Decl *InjectionContext::InjectCXXRequiredTypeDecl(CXXRequiredTypeDecl *D) {
-  DeclContext *Owner = getSema().CurContext;
-
-  DeclarationNameInfo DNI = TransformDeclarationName(D);
-  IdentifierInfo *Id = DNI.getName().getAsIdentifierInfo();
-
-  auto *RTD = CXXRequiredTypeDecl::Create(
-      getContext(), Owner, D->getRequiresLoc(),
-      D->getSpecLoc(), Id, D->wasDeclaredWithTypename());
-  AddDeclSubstitution(D, RTD);
-
-=======
-/// Called from CXXRequiredDeclaratorDeclSubst, handles the specific case of a
-/// function being required, e.g.:
-///
-/// \code
-/// __fragment {
-///   requires void foo(int n);
-/// };
-/// void foo() {}
-/// void foo(int n) {}
-/// \endcode
-///
-/// Will fail if the required overload does not match any declaration
-/// in the outer scope.
-/// Returns true on error.
-static bool HandleFunctionDeclaratorSubst(InjectionContext &Ctx,
-                                          LookupResult &R,
-                                          CXXRequiredDeclaratorDecl *D) {
-  Sema &SemaRef = Ctx.getSema();
-  TypeSourceInfo *TInfo = D->getDeclaratorTInfo();
-  if (!(TInfo->getType()->isFunctionType()))
-    return true;
-
-  const FunctionProtoType *FPT = tryGetFunctionProtoType(TInfo->getType());
-  if (!FPT)
-    llvm_unreachable("Indeterminate required function.");
-  // Create some fake parameters.
-  llvm::SmallVector<Expr *, 8> Params;
-  for (const QualType Ty : FPT->param_types()) {
-    ParmVarDecl *Param =
-      SemaRef.BuildParmVarDeclForTypedef(Ctx.getInjectionDeclContext(),
-                                         D->getLocation(), Ty);
-    Param->setScopeInfo(0, Params.size());
-    DeclRefExpr *ParamDRE =
-      DeclRefExpr::Create(Ctx.getContext(), NestedNameSpecifierLoc(),
-                          SourceLocation(), Param, false, SourceLocation(),
-                          Ty, VK_LValue);
-    Params.push_back(ParamDRE);
-  }
-
-  // Now build the call expression to ensure that this overload is valid.
-  // if (D->getDeclContext()->isRecord()) {
-  //   CXXScopeSpec SS;
-  //   Scope *S = SemaRef.getScopeForContext(InjecteeAsDC);
-  //   // Use the parsed scope if it is available. If not, look it up.
-  //   ParserLookupSetup ParserLookup(SemaRef, SemaRef.CurContext);
-  //   if (!S)
-  //     S = ParserLookup.getCurScope();
-  //   ExprResult IME =
-  //     SemaRef.BuildImplicitMemberExpr(SS, SourceLocation(), R, true, S);
-  // } else { 
-  const UnresolvedSetImpl &FoundNames = R.asUnresolvedSet();
-  UnresolvedLookupExpr *ULE =
-    UnresolvedLookupExpr::Create(SemaRef.Context, nullptr,
-                                 D->getQualifierLoc(), D->getNameInfo(),
-                                 /*ADL=*/true, /*Overloaded=*/true,
-                                 FoundNames.begin(), FoundNames.end());
-  // }
-
-  ExprResult CallRes = SemaRef.ActOnCallExpr(nullptr, ULE, SourceLocation(),
-                                             Params, SourceLocation());
-
-  if (CallRes.isInvalid()) {
-    SemaRef.Diag(D->getLocation(), diag::err_undeclared_use)
-      << "required declarator.";
-    return true;
-  }
-
-  CallExpr *Call = cast<CallExpr>(CallRes.get());
-  FunctionDecl *CalleeDecl = Call->getDirectCallee();
-  if (TypeCheckRequiredDeclarator(SemaRef, D->getRequiredDeclarator(),
-                                  CalleeDecl))
-    return true;
-  Ctx.AddDeclSubstitution(D->getRequiredDeclarator(), CalleeDecl);
-  return false;
-}
-
-/// Creates the mapping between the CXXRequiredDeclaratorDecl *D,
-/// and the corresponding type.
-///
-/// Returns true on error.
-static bool CXXRequiredDeclSubst(InjectionContext &Ctx,
-                                 LookupResult &R,
-                                 CXXRequiredDeclaratorDecl *D) {
-  Sema &SemaRef = Ctx.getSema();
-  if (R.isSingleResult()) {
-    NamedDecl *FoundDecl = R.getFoundDecl();
-
-    if (!FoundDecl || FoundDecl->isInvalidDecl() ||
-        !isa<DeclaratorDecl>(FoundDecl))
-      return true;
-
-    DeclaratorDecl *FoundDeclarator = cast<DeclaratorDecl>(FoundDecl);
-    if (D->getRequiredDeclarator()->getType()->isFunctionType())
-      return HandleFunctionDeclaratorSubst(Ctx, R, D);
-
-    if (isa<VarDecl>(D->getRequiredDeclarator())) {
-      if (!isa<VarDecl>(FoundDeclarator))
-        // TODO: Diagnostic
-        return true;
-
-      VarDecl *FoundVD = cast<VarDecl>(FoundDecl);
-      VarDecl *ReqVD = cast<VarDecl>(D->getRequiredDeclarator());
-      // If this is a required auto variable, deduce its type.
-      if (ReqVD->getType()->getContainedAutoType()) {
-        // If we don't have an initializer to deduce from, we'll
-        // invent one.
-        Expr *Init;
-        if (FoundVD->getInit())
-          Init = FoundVD->getInit();
-        else
-          Init = new (SemaRef.Context) OpaqueValueExpr(FoundVD->getLocation(),
-                         FoundVD->getType().getNonReferenceType(), VK_RValue);
-        if (!Init)
-          return true;
-
-        QualType DeducedType;
-        if (SemaRef.DeduceAutoType(D->getDeclaratorTInfo(), Init, DeducedType)
-            == Sema::DAR_Failed) {
-          SemaRef.DiagnoseAutoDeductionFailure(ReqVD, Init);
-          return true;
-        }
-        D->getRequiredDeclarator()->setType(DeducedType);
-      }
-    }
-
-    if (TypeCheckRequiredDeclarator(SemaRef, D->getRequiredDeclarator(),
-                                    FoundDeclarator))
-      return true;
-
-    Ctx.AddDeclSubstitution(D->getRequiredDeclarator(), FoundDeclarator);
-    return false;
-  } else if (R.isOverloadedResult()) {
-    return HandleFunctionDeclaratorSubst(Ctx, R, D);
-  }
-
-  // Unknown case
-  return true;
-}
-
-/// Performs lookup on a C++ required declaration.
-///
-/// Returns true upon error.
-template<typename DeclType>
-static bool CXXRequiredDeclSubstitute(InjectionContext &Ctx, DeclType *D) {
-  Sema &SemaRef = Ctx.getSema();
-
-  DeclContext *InjecteeAsDC = Decl::castToDeclContext(Ctx.Injectee);
-  Scope *S = SemaRef.getScopeForContext(InjecteeAsDC);
-
-  // Use the parsed scope if it is available. If not, look it up.
-  ParserLookupSetup ParserLookup(SemaRef, SemaRef.CurContext);
-  if (!S)
-    S = ParserLookup.getCurScope();
-
-  // Find the name of the declared type and look it up.
-  LookupResult R(SemaRef, D->getDeclName(), D->getLocation(),
-                 Sema::LookupAnyName);
-  if (SemaRef.LookupName(R, S)) {
-    return CXXRequiredDeclSubst(Ctx, R, D);
-  } else {
-    unsigned error_id =
-      std::is_same<DeclType, CXXRequiredTypeDecl>::value ? 0 : 1;
-
-    // We didn't find any type with this name.
-    SemaRef.Diag(D->getLocation(), diag::err_required_name_not_found)
-      << error_id;
-    return true;
-  }
-}
-
 template<typename DeclType>
 static void
-SubstitueOrMaintainRequiredDecl(InjectionContext &Ctx, DeclContext *Owner,
-                                DeclType *NewDecl) {
->>>>>>> 76f80b95
+SubstituteOrMaintainRequiredDecl(InjectionContext &Ctx, DeclContext *Owner,
+                                 DeclType *NewDecl) {
   // If we're injecting this declaration, we should never add it to the owner
   // as that would result in the declaration showing up in the injectee.
   // Instead, we want to run lookup, and start the substitution process
@@ -2915,23 +2606,14 @@
   // Note that we can't perform lookup prior to the time that we're truly
   // injecting this, as that lookup would potentially occur in the wrong
   // context.
-<<<<<<< HEAD
-  if (!MockInjectionContext) {
-    if (CXXRequiredDeclSubstitute(*this, RTD)) {
-      getSema().Diag(D->getLocation(), diag::err_undeclared_use)
-        << "required declarator.";
-      RTD->setInvalidDecl(true);
-=======
-
   if (!Ctx.MockInjectionContext) {
     if (CXXRequiredDeclSubstitute(Ctx, NewDecl)) {
        NewDecl->setInvalidDecl(true);
->>>>>>> 76f80b95
     }
   } else if (Ctx.ShouldInjectInto(Owner)) {
     Owner->addDecl(NewDecl);
   }
-}
+} 
 
 Decl *InjectionContext::InjectCXXRequiredTypeDecl(CXXRequiredTypeDecl *D) {
   DeclContext *Owner = getSema().CurContext;
@@ -2943,7 +2625,7 @@
       getContext(), Owner, D->getRequiresLoc(),
       D->getSpecLoc(), Id, D->wasDeclaredWithTypename());
   AddDeclSubstitution(D, RTD);
-  SubstitueOrMaintainRequiredDecl(*this, Owner, RTD);
+  SubstituteOrMaintainRequiredDecl(*this, Owner, RTD);
 
   return RTD;
 }
@@ -2958,17 +2640,7 @@
                                       D->getRequiredDeclarator(),
                                       D->getRequiresLoc());
   AddDeclSubstitution(D, RDD);
-<<<<<<< HEAD
-
-  if (!MockInjectionContext) {
-    if (CXXRequiredDeclSubstitute(*this, RDD))
-      RDD->setInvalidDecl(true);
-  } else if (ShouldInjectInto(Owner)) {
-    Owner->addDecl(RDD);
-  }
-=======
-  SubstitueOrMaintainRequiredDecl(*this, Owner, RDD);
->>>>>>> 76f80b95
+  SubstituteOrMaintainRequiredDecl(*this, Owner, RDD);
 
   return RDD;
 }
@@ -4671,12 +4343,14 @@
   return DeclGroupPtrTy::make(DeclGroupRef(Class));
 }
 
-Decl *Sema::ActOnCXXRequiredTypeDecl(SourceLocation RequiresLoc,
+Decl *Sema::ActOnCXXRequiredTypeDecl(AccessSpecifier AS,
+                                     SourceLocation RequiresLoc,
                                      SourceLocation TypenameLoc,
                                      IdentifierInfo *Id, bool Typename) {
   CXXRequiredTypeDecl *RTD =
     CXXRequiredTypeDecl::Create(Context, CurContext,
                                 RequiresLoc, TypenameLoc, Id, Typename);
+  RTD->setAccess(AS);
 
   PushOnScopeChains(RTD, getCurScope());
   return RTD;
@@ -4684,7 +4358,8 @@
 
 Decl *Sema::ActOnCXXRequiredDeclaratorDecl(Scope *CurScope,
                                            SourceLocation RequiresLoc,
-                                           Declarator &D) {
+                                           Declarator &D,
+                                           AccessSpecifier AS) {
   // We don't want to check for linkage, memoize that we're
   // working on a required declarator for later checks.
   AnalyzingRequiredDeclarator = true;
@@ -4693,7 +4368,7 @@
   if (CurContext->isRecord() || CurContext->getParent()->isRecord()) {
     MultiTemplateParamsArg Args;
     VirtSpecifiers VS;
-    Dclrtr = ActOnCXXMemberDeclarator(CurScope, AS_public, D, Args,
+    Dclrtr = ActOnCXXMemberDeclarator(CurScope, AS, D, Args,
                                       nullptr, VS, ICIS_NoInit);
   } else
     Dclrtr = ActOnDeclarator(CurScope, D);
@@ -4705,7 +4380,7 @@
   if (!DDecl)
     return nullptr;
   DDecl->setRequired();
-  RequiredDeclarators.push_back(DDecl);
+  DDecl->setAccess(AS);
 
   // We'll deal with auto deduction later.
   if (ParsingInitForAutoVars.count(DDecl)) {
