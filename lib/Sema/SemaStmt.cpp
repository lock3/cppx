//===--- SemaStmt.cpp - Semantic Analysis for Statements ------------------===//
//
// Part of the LLVM Project, under the Apache License v2.0 with LLVM Exceptions.
// See https://llvm.org/LICENSE.txt for license information.
// SPDX-License-Identifier: Apache-2.0 WITH LLVM-exception
//
//===----------------------------------------------------------------------===//
//
//  This file implements semantic analysis for statements.
//
//===----------------------------------------------------------------------===//

#include "clang/Sema/SemaInternal.h"
#include "clang/AST/ASTContext.h"
#include "clang/AST/ASTDiagnostic.h"
#include "clang/AST/ASTLambda.h"
#include "clang/AST/CharUnits.h"
#include "clang/AST/CXXInheritance.h"
#include "clang/AST/Decl.h"
#include "clang/AST/DeclObjC.h"
#include "clang/AST/EvaluatedExprVisitor.h"
#include "clang/AST/ExprCXX.h"
#include "clang/AST/ExprObjC.h"
#include "clang/AST/RecursiveASTVisitor.h"
#include "clang/AST/StmtCXX.h"
#include "clang/AST/StmtObjC.h"
#include "clang/AST/TypeLoc.h"
#include "clang/AST/TypeOrdering.h"
#include "clang/Basic/TargetInfo.h"
#include "clang/Lex/Preprocessor.h"
#include "clang/Sema/Initialization.h"
#include "clang/Sema/Lookup.h"
#include "clang/Sema/Scope.h"
#include "clang/Sema/ScopeInfo.h"
#include "clang/Sema/Template.h"
#include "TreeTransform.h"
#include "llvm/ADT/ArrayRef.h"
#include "llvm/ADT/DenseMap.h"
#include "llvm/ADT/STLExtras.h"
#include "llvm/ADT/SmallPtrSet.h"
#include "llvm/ADT/SmallString.h"
#include "llvm/ADT/SmallVector.h"

using namespace clang;
using namespace sema;

StmtResult Sema::ActOnExprStmt(ExprResult FE, bool DiscardedValue) {
  if (FE.isInvalid())
    return StmtError();

  FE = ActOnFinishFullExpr(FE.get(), FE.get()->getExprLoc(), DiscardedValue);
  if (FE.isInvalid())
    return StmtError();

  // C99 6.8.3p2: The expression in an expression statement is evaluated as a
  // void expression for its side effects.  Conversion to void allows any
  // operand, even incomplete types.

  // Same thing in for stmt first clause (when expr) and third clause.
  return StmtResult(FE.getAs<Stmt>());
}


StmtResult Sema::ActOnExprStmtError() {
  DiscardCleanupsInEvaluationContext();
  return StmtError();
}

StmtResult Sema::ActOnNullStmt(SourceLocation SemiLoc,
                               bool HasLeadingEmptyMacro) {
  return new (Context) NullStmt(SemiLoc, HasLeadingEmptyMacro);
}

StmtResult Sema::ActOnDeclStmt(DeclGroupPtrTy dg, SourceLocation StartLoc,
                               SourceLocation EndLoc) {
  DeclGroupRef DG = dg.get();

  // If we have an invalid decl, just return an error.
  if (DG.isNull()) return StmtError();

  return new (Context) DeclStmt(DG, StartLoc, EndLoc);
}

void Sema::ActOnForEachDeclStmt(DeclGroupPtrTy dg) {
  DeclGroupRef DG = dg.get();

  // If we don't have a declaration, or we have an invalid declaration,
  // just return.
  if (DG.isNull() || !DG.isSingleDecl())
    return;

  Decl *decl = DG.getSingleDecl();
  if (!decl || decl->isInvalidDecl())
    return;

  // Only variable declarations are permitted.
  VarDecl *var = dyn_cast<VarDecl>(decl);
  if (!var) {
    Diag(decl->getLocation(), diag::err_non_variable_decl_in_for);
    decl->setInvalidDecl();
    return;
  }

  // foreach variables are never actually initialized in the way that
  // the parser came up with.
  var->setInit(nullptr);

  // In ARC, we don't need to retain the iteration variable of a fast
  // enumeration loop.  Rather than actually trying to catch that
  // during declaration processing, we remove the consequences here.
  if (getLangOpts().ObjCAutoRefCount) {
    QualType type = var->getType();

    // Only do this if we inferred the lifetime.  Inferred lifetime
    // will show up as a local qualifier because explicit lifetime
    // should have shown up as an AttributedType instead.
    if (type.getLocalQualifiers().getObjCLifetime() == Qualifiers::OCL_Strong) {
      // Add 'const' and mark the variable as pseudo-strong.
      var->setType(type.withConst());
      var->setARCPseudoStrong(true);
    }
  }
}

/// Diagnose unused comparisons, both builtin and overloaded operators.
/// For '==' and '!=', suggest fixits for '=' or '|='.
///
/// Adding a cast to void (or other expression wrappers) will prevent the
/// warning from firing.
static bool DiagnoseUnusedComparison(Sema &S, const Expr *E) {
  SourceLocation Loc;
  bool CanAssign;
  enum { Equality, Inequality, Relational, ThreeWay } Kind;

  if (const BinaryOperator *Op = dyn_cast<BinaryOperator>(E)) {
    if (!Op->isComparisonOp())
      return false;

    if (Op->getOpcode() == BO_EQ)
      Kind = Equality;
    else if (Op->getOpcode() == BO_NE)
      Kind = Inequality;
    else if (Op->getOpcode() == BO_Cmp)
      Kind = ThreeWay;
    else {
      assert(Op->isRelationalOp());
      Kind = Relational;
    }
    Loc = Op->getOperatorLoc();
    CanAssign = Op->getLHS()->IgnoreParenImpCasts()->isLValue();
  } else if (const CXXOperatorCallExpr *Op = dyn_cast<CXXOperatorCallExpr>(E)) {
    switch (Op->getOperator()) {
    case OO_EqualEqual:
      Kind = Equality;
      break;
    case OO_ExclaimEqual:
      Kind = Inequality;
      break;
    case OO_Less:
    case OO_Greater:
    case OO_GreaterEqual:
    case OO_LessEqual:
      Kind = Relational;
      break;
    case OO_Spaceship:
      Kind = ThreeWay;
      break;
    default:
      return false;
    }

    Loc = Op->getOperatorLoc();
    CanAssign = Op->getArg(0)->IgnoreParenImpCasts()->isLValue();
  } else {
    // Not a typo-prone comparison.
    return false;
  }

  // Suppress warnings when the operator, suspicious as it may be, comes from
  // a macro expansion.
  if (S.SourceMgr.isMacroBodyExpansion(Loc))
    return false;

  S.Diag(Loc, diag::warn_unused_comparison)
    << (unsigned)Kind << E->getSourceRange();

  // If the LHS is a plausible entity to assign to, provide a fixit hint to
  // correct common typos.
  if (CanAssign) {
    if (Kind == Inequality)
      S.Diag(Loc, diag::note_inequality_comparison_to_or_assign)
        << FixItHint::CreateReplacement(Loc, "|=");
    else if (Kind == Equality)
      S.Diag(Loc, diag::note_equality_comparison_to_assign)
        << FixItHint::CreateReplacement(Loc, "=");
  }

  return true;
}

void Sema::DiagnoseUnusedExprResult(const Stmt *S) {
  if (const LabelStmt *Label = dyn_cast_or_null<LabelStmt>(S))
    return DiagnoseUnusedExprResult(Label->getSubStmt());

  const Expr *E = dyn_cast_or_null<Expr>(S);
  if (!E)
    return;

  // If we are in an unevaluated expression context, then there can be no unused
  // results because the results aren't expected to be used in the first place.
  if (isUnevaluatedContext())
    return;

  SourceLocation ExprLoc = E->IgnoreParenImpCasts()->getExprLoc();
  // In most cases, we don't want to warn if the expression is written in a
  // macro body, or if the macro comes from a system header. If the offending
  // expression is a call to a function with the warn_unused_result attribute,
  // we warn no matter the location. Because of the order in which the various
  // checks need to happen, we factor out the macro-related test here.
  bool ShouldSuppress =
      SourceMgr.isMacroBodyExpansion(ExprLoc) ||
      SourceMgr.isInSystemMacro(ExprLoc);

  const Expr *WarnExpr;
  SourceLocation Loc;
  SourceRange R1, R2;
  if (!E->isUnusedResultAWarning(WarnExpr, Loc, R1, R2, Context))
    return;

  // If this is a GNU statement expression expanded from a macro, it is probably
  // unused because it is a function-like macro that can be used as either an
  // expression or statement.  Don't warn, because it is almost certainly a
  // false positive.
  if (isa<StmtExpr>(E) && Loc.isMacroID())
    return;

  // Check if this is the UNREFERENCED_PARAMETER from the Microsoft headers.
  // That macro is frequently used to suppress "unused parameter" warnings,
  // but its implementation makes clang's -Wunused-value fire.  Prevent this.
  if (isa<ParenExpr>(E->IgnoreImpCasts()) && Loc.isMacroID()) {
    SourceLocation SpellLoc = Loc;
    if (findMacroSpelling(SpellLoc, "UNREFERENCED_PARAMETER"))
      return;
  }

  // Okay, we have an unused result.  Depending on what the base expression is,
  // we might want to make a more specific diagnostic.  Check for one of these
  // cases now.
  unsigned DiagID = diag::warn_unused_expr;
  if (const FullExpr *Temps = dyn_cast<FullExpr>(E))
    E = Temps->getSubExpr();
  if (const CXXBindTemporaryExpr *TempExpr = dyn_cast<CXXBindTemporaryExpr>(E))
    E = TempExpr->getSubExpr();

  if (DiagnoseUnusedComparison(*this, E))
    return;

  E = WarnExpr;
  if (const CallExpr *CE = dyn_cast<CallExpr>(E)) {
    if (E->getType()->isVoidType())
      return;

    if (const Attr *A = CE->getUnusedResultAttr(Context)) {
      Diag(Loc, diag::warn_unused_result) << A << R1 << R2;
      return;
    }

    // If the callee has attribute pure, const, or warn_unused_result, warn with
    // a more specific message to make it clear what is happening. If the call
    // is written in a macro body, only warn if it has the warn_unused_result
    // attribute.
    if (const Decl *FD = CE->getCalleeDecl()) {
      if (ShouldSuppress)
        return;
      if (FD->hasAttr<PureAttr>()) {
        Diag(Loc, diag::warn_unused_call) << R1 << R2 << "pure";
        return;
      }
      if (FD->hasAttr<ConstAttr>()) {
        Diag(Loc, diag::warn_unused_call) << R1 << R2 << "const";
        return;
      }
    }
  } else if (ShouldSuppress)
    return;

  if (const ObjCMessageExpr *ME = dyn_cast<ObjCMessageExpr>(E)) {
    if (getLangOpts().ObjCAutoRefCount && ME->isDelegateInitCall()) {
      Diag(Loc, diag::err_arc_unused_init_message) << R1;
      return;
    }
    const ObjCMethodDecl *MD = ME->getMethodDecl();
    if (MD) {
      if (const auto *A = MD->getAttr<WarnUnusedResultAttr>()) {
        Diag(Loc, diag::warn_unused_result) << A << R1 << R2;
        return;
      }
    }
  } else if (const PseudoObjectExpr *POE = dyn_cast<PseudoObjectExpr>(E)) {
    const Expr *Source = POE->getSyntacticForm();
    if (isa<ObjCSubscriptRefExpr>(Source))
      DiagID = diag::warn_unused_container_subscript_expr;
    else
      DiagID = diag::warn_unused_property_expr;
  } else if (const CXXFunctionalCastExpr *FC
                                       = dyn_cast<CXXFunctionalCastExpr>(E)) {
    const Expr *E = FC->getSubExpr();
    if (const CXXBindTemporaryExpr *TE = dyn_cast<CXXBindTemporaryExpr>(E))
      E = TE->getSubExpr();
    if (isa<CXXTemporaryObjectExpr>(E))
      return;
    if (const CXXConstructExpr *CE = dyn_cast<CXXConstructExpr>(E))
      if (const CXXRecordDecl *RD = CE->getType()->getAsCXXRecordDecl())
        if (!RD->getAttr<WarnUnusedAttr>())
          return;
  }
  // Diagnose "(void*) blah" as a typo for "(void) blah".
  else if (const CStyleCastExpr *CE = dyn_cast<CStyleCastExpr>(E)) {
    TypeSourceInfo *TI = CE->getTypeInfoAsWritten();
    QualType T = TI->getType();

    // We really do want to use the non-canonical type here.
    if (T == Context.VoidPtrTy) {
      PointerTypeLoc TL = TI->getTypeLoc().castAs<PointerTypeLoc>();

      Diag(Loc, diag::warn_unused_voidptr)
        << FixItHint::CreateRemoval(TL.getStarLoc());
      return;
    }
  }

  if (E->isGLValue() && E->getType().isVolatileQualified()) {
    Diag(Loc, diag::warn_unused_volatile) << R1 << R2;
    return;
  }

  DiagRuntimeBehavior(Loc, nullptr, PDiag(DiagID) << R1 << R2);
}

void Sema::ActOnStartOfCompoundStmt(bool IsStmtExpr) {
  PushCompoundScope(IsStmtExpr);
}

void Sema::ActOnFinishOfCompoundStmt() {
  PopCompoundScope();
}

sema::CompoundScopeInfo &Sema::getCurCompoundScope() const {
  return getCurFunction()->CompoundScopes.back();
}

bool Sema::isCurCompoundStmtAStmtExpr() const {
  return getCurCompoundScope().IsStmtExpr;
}

StmtResult Sema::ActOnCompoundStmt(SourceLocation L, SourceLocation R,
                                   ArrayRef<Stmt *> Elts, bool isStmtExpr) {
  const unsigned NumElts = Elts.size();

  // If we're in C89 mode, check that we don't have any decls after stmts.  If
  // so, emit an extension diagnostic.
  if (!getLangOpts().C99 && !getLangOpts().CPlusPlus) {
    // Note that __extension__ can be around a decl.
    unsigned i = 0;
    // Skip over all declarations.
    for (; i != NumElts && isa<DeclStmt>(Elts[i]); ++i)
      /*empty*/;

    // We found the end of the list or a statement.  Scan for another declstmt.
    for (; i != NumElts && !isa<DeclStmt>(Elts[i]); ++i)
      /*empty*/;

    if (i != NumElts) {
      Decl *D = *cast<DeclStmt>(Elts[i])->decl_begin();
      Diag(D->getLocation(), diag::ext_mixed_decls_code);
    }
  }

  // Check for suspicious empty body (null statement) in `for' and `while'
  // statements.  Don't do anything for template instantiations, this just adds
  // noise.
  if (NumElts != 0 && !CurrentInstantiationScope &&
      getCurCompoundScope().HasEmptyLoopBodies) {
    for (unsigned i = 0; i != NumElts - 1; ++i)
      DiagnoseEmptyLoopBody(Elts[i], Elts[i + 1]);
  }

  return CompoundStmt::Create(Context, Elts, L, R);
}

ExprResult
Sema::ActOnCaseExpr(SourceLocation CaseLoc, ExprResult Val) {
  if (!Val.get())
    return Val;

  if (DiagnoseUnexpandedParameterPack(Val.get()))
    return ExprError();

  // If we're not inside a switch, let the 'case' statement handling diagnose
  // this. Just clean up after the expression as best we can.
  if (!getCurFunction()->SwitchStack.empty()) {
    Expr *CondExpr =
        getCurFunction()->SwitchStack.back().getPointer()->getCond();
    if (!CondExpr)
      return ExprError();
    QualType CondType = CondExpr->getType();

    auto CheckAndFinish = [&](Expr *E) {
      if (CondType->isDependentType() || E->isTypeDependent())
        return ExprResult(E);

      if (getLangOpts().CPlusPlus11) {
        // C++11 [stmt.switch]p2: the constant-expression shall be a converted
        // constant expression of the promoted type of the switch condition.
        llvm::APSInt TempVal;
        return CheckConvertedConstantExpression(E, CondType, TempVal,
                                                CCEK_CaseValue);
      }

      ExprResult ER = E;
      if (!E->isValueDependent())
        ER = VerifyIntegerConstantExpression(E);
      if (!ER.isInvalid())
        ER = DefaultLvalueConversion(ER.get());
      if (!ER.isInvalid())
        ER = ImpCastExprToType(ER.get(), CondType, CK_IntegralCast);
      return ER;
    };

    ExprResult Converted = CorrectDelayedTyposInExpr(Val, CheckAndFinish);
    if (Converted.get() == Val.get())
      Converted = CheckAndFinish(Val.get());
    if (Converted.isInvalid())
      return ExprError();
    Val = Converted;
  }

  return ActOnFinishFullExpr(Val.get(), Val.get()->getExprLoc(), false,
                             getLangOpts().CPlusPlus11);
}

StmtResult
Sema::ActOnCaseStmt(SourceLocation CaseLoc, ExprResult LHSVal,
                    SourceLocation DotDotDotLoc, ExprResult RHSVal,
                    SourceLocation ColonLoc) {
  assert((LHSVal.isInvalid() || LHSVal.get()) && "missing LHS value");
  assert((DotDotDotLoc.isInvalid() ? RHSVal.isUnset()
                                   : RHSVal.isInvalid() || RHSVal.get()) &&
         "missing RHS value");

  if (getCurFunction()->SwitchStack.empty()) {
    Diag(CaseLoc, diag::err_case_not_in_switch);
    return StmtError();
  }

  if (LHSVal.isInvalid() || RHSVal.isInvalid()) {
    getCurFunction()->SwitchStack.back().setInt(true);
    return StmtError();
  }

  auto *CS = CaseStmt::Create(Context, LHSVal.get(), RHSVal.get(),
                              CaseLoc, DotDotDotLoc, ColonLoc);
  getCurFunction()->SwitchStack.back().getPointer()->addSwitchCase(CS);
  return CS;
}

/// ActOnCaseStmtBody - This installs a statement as the body of a case.
void Sema::ActOnCaseStmtBody(Stmt *S, Stmt *SubStmt) {
  cast<CaseStmt>(S)->setSubStmt(SubStmt);
}

StmtResult
Sema::ActOnDefaultStmt(SourceLocation DefaultLoc, SourceLocation ColonLoc,
                       Stmt *SubStmt, Scope *CurScope) {
  if (getCurFunction()->SwitchStack.empty()) {
    Diag(DefaultLoc, diag::err_default_not_in_switch);
    return SubStmt;
  }

  DefaultStmt *DS = new (Context) DefaultStmt(DefaultLoc, ColonLoc, SubStmt);
  getCurFunction()->SwitchStack.back().getPointer()->addSwitchCase(DS);
  return DS;
}

StmtResult
Sema::ActOnLabelStmt(SourceLocation IdentLoc, LabelDecl *TheDecl,
                     SourceLocation ColonLoc, Stmt *SubStmt) {
  // If the label was multiply defined, reject it now.
  if (TheDecl->getStmt()) {
    Diag(IdentLoc, diag::err_redefinition_of_label) << TheDecl->getDeclName();
    Diag(TheDecl->getLocation(), diag::note_previous_definition);
    return SubStmt;
  }

  // Otherwise, things are good.  Fill in the declaration and return it.
  LabelStmt *LS = new (Context) LabelStmt(IdentLoc, TheDecl, SubStmt);
  TheDecl->setStmt(LS);
  if (!TheDecl->isGnuLocal()) {
    TheDecl->setLocStart(IdentLoc);
    if (!TheDecl->isMSAsmLabel()) {
      // Don't update the location of MS ASM labels.  These will result in
      // a diagnostic, and changing the location here will mess that up.
      TheDecl->setLocation(IdentLoc);
    }
  }
  return LS;
}

StmtResult Sema::ActOnAttributedStmt(SourceLocation AttrLoc,
                                     ArrayRef<const Attr*> Attrs,
                                     Stmt *SubStmt) {
  // Fill in the declaration and return it.
  AttributedStmt *LS = AttributedStmt::Create(Context, AttrLoc, Attrs, SubStmt);
  return LS;
}

namespace {
class CommaVisitor : public EvaluatedExprVisitor<CommaVisitor> {
  typedef EvaluatedExprVisitor<CommaVisitor> Inherited;
  Sema &SemaRef;
public:
  CommaVisitor(Sema &SemaRef) : Inherited(SemaRef.Context), SemaRef(SemaRef) {}
  void VisitBinaryOperator(BinaryOperator *E) {
    if (E->getOpcode() == BO_Comma)
      SemaRef.DiagnoseCommaOperator(E->getLHS(), E->getExprLoc());
    EvaluatedExprVisitor<CommaVisitor>::VisitBinaryOperator(E);
  }
};
}

StmtResult
Sema::ActOnIfStmt(SourceLocation IfLoc, bool IsConstexpr, Stmt *InitStmt,
                  ConditionResult Cond,
                  Stmt *thenStmt, SourceLocation ElseLoc,
                  Stmt *elseStmt) {
  if (Cond.isInvalid())
    Cond = ConditionResult(
        *this, nullptr,
        MakeFullExpr(new (Context) OpaqueValueExpr(SourceLocation(),
                                                   Context.BoolTy, VK_RValue),
                     IfLoc),
        false);

  Expr *CondExpr = Cond.get().second;
  // Only call the CommaVisitor when not C89 due to differences in scope flags.
  if ((getLangOpts().C99 || getLangOpts().CPlusPlus) &&
      !Diags.isIgnored(diag::warn_comma_operator, CondExpr->getExprLoc()))
    CommaVisitor(*this).Visit(CondExpr);

  if (!elseStmt)
    DiagnoseEmptyStmtBody(CondExpr->getEndLoc(), thenStmt,
                          diag::warn_empty_if_body);

  return BuildIfStmt(IfLoc, IsConstexpr, InitStmt, Cond, thenStmt, ElseLoc,
                     elseStmt);
}

StmtResult Sema::BuildIfStmt(SourceLocation IfLoc, bool IsConstexpr,
                             Stmt *InitStmt, ConditionResult Cond,
                             Stmt *thenStmt, SourceLocation ElseLoc,
                             Stmt *elseStmt) {
  if (Cond.isInvalid())
    return StmtError();

  if (IsConstexpr || isa<ObjCAvailabilityCheckExpr>(Cond.get().second))
    setFunctionHasBranchProtectedScope();

  return IfStmt::Create(Context, IfLoc, IsConstexpr, InitStmt, Cond.get().first,
                        Cond.get().second, thenStmt, ElseLoc, elseStmt);
}

namespace {
  struct CaseCompareFunctor {
    bool operator()(const std::pair<llvm::APSInt, CaseStmt*> &LHS,
                    const llvm::APSInt &RHS) {
      return LHS.first < RHS;
    }
    bool operator()(const std::pair<llvm::APSInt, CaseStmt*> &LHS,
                    const std::pair<llvm::APSInt, CaseStmt*> &RHS) {
      return LHS.first < RHS.first;
    }
    bool operator()(const llvm::APSInt &LHS,
                    const std::pair<llvm::APSInt, CaseStmt*> &RHS) {
      return LHS < RHS.first;
    }
  };
}

/// CmpCaseVals - Comparison predicate for sorting case values.
///
static bool CmpCaseVals(const std::pair<llvm::APSInt, CaseStmt*>& lhs,
                        const std::pair<llvm::APSInt, CaseStmt*>& rhs) {
  if (lhs.first < rhs.first)
    return true;

  if (lhs.first == rhs.first &&
      lhs.second->getCaseLoc().getRawEncoding()
       < rhs.second->getCaseLoc().getRawEncoding())
    return true;
  return false;
}

/// CmpEnumVals - Comparison predicate for sorting enumeration values.
///
static bool CmpEnumVals(const std::pair<llvm::APSInt, EnumConstantDecl*>& lhs,
                        const std::pair<llvm::APSInt, EnumConstantDecl*>& rhs)
{
  return lhs.first < rhs.first;
}

/// EqEnumVals - Comparison preficate for uniqing enumeration values.
///
static bool EqEnumVals(const std::pair<llvm::APSInt, EnumConstantDecl*>& lhs,
                       const std::pair<llvm::APSInt, EnumConstantDecl*>& rhs)
{
  return lhs.first == rhs.first;
}

/// GetTypeBeforeIntegralPromotion - Returns the pre-promotion type of
/// potentially integral-promoted expression @p expr.
static QualType GetTypeBeforeIntegralPromotion(const Expr *&E) {
  if (const auto *FE = dyn_cast<FullExpr>(E))
    E = FE->getSubExpr();
  while (const auto *ImpCast = dyn_cast<ImplicitCastExpr>(E)) {
    if (ImpCast->getCastKind() != CK_IntegralCast) break;
    E = ImpCast->getSubExpr();
  }
  return E->getType();
}

ExprResult Sema::CheckSwitchCondition(SourceLocation SwitchLoc, Expr *Cond) {
  class SwitchConvertDiagnoser : public ICEConvertDiagnoser {
    Expr *Cond;

  public:
    SwitchConvertDiagnoser(Expr *Cond)
        : ICEConvertDiagnoser(/*AllowScopedEnumerations*/true, false, true),
          Cond(Cond) {}

    SemaDiagnosticBuilder diagnoseNotInt(Sema &S, SourceLocation Loc,
                                         QualType T) override {
      return S.Diag(Loc, diag::err_typecheck_statement_requires_integer) << T;
    }

    SemaDiagnosticBuilder diagnoseIncomplete(
        Sema &S, SourceLocation Loc, QualType T) override {
      return S.Diag(Loc, diag::err_switch_incomplete_class_type)
               << T << Cond->getSourceRange();
    }

    SemaDiagnosticBuilder diagnoseExplicitConv(
        Sema &S, SourceLocation Loc, QualType T, QualType ConvTy) override {
      return S.Diag(Loc, diag::err_switch_explicit_conversion) << T << ConvTy;
    }

    SemaDiagnosticBuilder noteExplicitConv(
        Sema &S, CXXConversionDecl *Conv, QualType ConvTy) override {
      return S.Diag(Conv->getLocation(), diag::note_switch_conversion)
        << ConvTy->isEnumeralType() << ConvTy;
    }

    SemaDiagnosticBuilder diagnoseAmbiguous(Sema &S, SourceLocation Loc,
                                            QualType T) override {
      return S.Diag(Loc, diag::err_switch_multiple_conversions) << T;
    }

    SemaDiagnosticBuilder noteAmbiguous(
        Sema &S, CXXConversionDecl *Conv, QualType ConvTy) override {
      return S.Diag(Conv->getLocation(), diag::note_switch_conversion)
      << ConvTy->isEnumeralType() << ConvTy;
    }

    SemaDiagnosticBuilder diagnoseConversion(
        Sema &S, SourceLocation Loc, QualType T, QualType ConvTy) override {
      llvm_unreachable("conversion functions are permitted");
    }
  } SwitchDiagnoser(Cond);

  ExprResult CondResult =
      PerformContextualImplicitConversion(SwitchLoc, Cond, SwitchDiagnoser);
  if (CondResult.isInvalid())
    return ExprError();

  // FIXME: PerformContextualImplicitConversion doesn't always tell us if it
  // failed and produced a diagnostic.
  Cond = CondResult.get();
  if (!Cond->isTypeDependent() &&
      !Cond->getType()->isIntegralOrEnumerationType())
    return ExprError();

  // C99 6.8.4.2p5 - Integer promotions are performed on the controlling expr.
  return UsualUnaryConversions(Cond);
}

StmtResult Sema::ActOnStartOfSwitchStmt(SourceLocation SwitchLoc,
                                        Stmt *InitStmt, ConditionResult Cond) {
  Expr *CondExpr = Cond.get().second;
  assert((Cond.isInvalid() || CondExpr) && "switch with no condition");

  if (CondExpr && !CondExpr->isTypeDependent()) {
    // We have already converted the expression to an integral or enumeration
    // type, when we parsed the switch condition. If we don't have an
    // appropriate type now, enter the switch scope but remember that it's
    // invalid.
    assert(CondExpr->getType()->isIntegralOrEnumerationType() &&
           "invalid condition type");
    if (CondExpr->isKnownToHaveBooleanValue()) {
      // switch(bool_expr) {...} is often a programmer error, e.g.
      //   switch(n && mask) { ... }  // Doh - should be "n & mask".
      // One can always use an if statement instead of switch(bool_expr).
      Diag(SwitchLoc, diag::warn_bool_switch_condition)
          << CondExpr->getSourceRange();
    }
  }

  setFunctionHasBranchIntoScope();

  auto *SS = SwitchStmt::Create(Context, InitStmt, Cond.get().first, CondExpr);
  getCurFunction()->SwitchStack.push_back(
      FunctionScopeInfo::SwitchInfo(SS, false));
  return SS;
}

static void AdjustAPSInt(llvm::APSInt &Val, unsigned BitWidth, bool IsSigned) {
  Val = Val.extOrTrunc(BitWidth);
  Val.setIsSigned(IsSigned);
}

/// Check the specified case value is in range for the given unpromoted switch
/// type.
static void checkCaseValue(Sema &S, SourceLocation Loc, const llvm::APSInt &Val,
                           unsigned UnpromotedWidth, bool UnpromotedSign) {
  // In C++11 onwards, this is checked by the language rules.
  if (S.getLangOpts().CPlusPlus11)
    return;

  // If the case value was signed and negative and the switch expression is
  // unsigned, don't bother to warn: this is implementation-defined behavior.
  // FIXME: Introduce a second, default-ignored warning for this case?
  if (UnpromotedWidth < Val.getBitWidth()) {
    llvm::APSInt ConvVal(Val);
    AdjustAPSInt(ConvVal, UnpromotedWidth, UnpromotedSign);
    AdjustAPSInt(ConvVal, Val.getBitWidth(), Val.isSigned());
    // FIXME: Use different diagnostics for overflow  in conversion to promoted
    // type versus "switch expression cannot have this value". Use proper
    // IntRange checking rather than just looking at the unpromoted type here.
    if (ConvVal != Val)
      S.Diag(Loc, diag::warn_case_value_overflow) << Val.toString(10)
                                                  << ConvVal.toString(10);
  }
}

typedef SmallVector<std::pair<llvm::APSInt, EnumConstantDecl*>, 64> EnumValsTy;

/// Returns true if we should emit a diagnostic about this case expression not
/// being a part of the enum used in the switch controlling expression.
static bool ShouldDiagnoseSwitchCaseNotInEnum(const Sema &S,
                                              const EnumDecl *ED,
                                              const Expr *CaseExpr,
                                              EnumValsTy::iterator &EI,
                                              EnumValsTy::iterator &EIEnd,
                                              const llvm::APSInt &Val) {
  if (!ED->isClosed())
    return false;

  if (const DeclRefExpr *DRE =
          dyn_cast<DeclRefExpr>(CaseExpr->IgnoreParenImpCasts())) {
    if (const VarDecl *VD = dyn_cast<VarDecl>(DRE->getDecl())) {
      QualType VarType = VD->getType();
      QualType EnumType = S.Context.getTypeDeclType(ED);
      if (VD->hasGlobalStorage() && VarType.isConstQualified() &&
          S.Context.hasSameUnqualifiedType(EnumType, VarType))
        return false;
    }
  }

  if (ED->hasAttr<FlagEnumAttr>())
    return !S.IsValueInFlagEnum(ED, Val, false);

  while (EI != EIEnd && EI->first < Val)
    EI++;

  if (EI != EIEnd && EI->first == Val)
    return false;

  return true;
}

static void checkEnumTypesInSwitchStmt(Sema &S, const Expr *Cond,
                                       const Expr *Case) {
  QualType CondType = Cond->getType();
  QualType CaseType = Case->getType();

  const EnumType *CondEnumType = CondType->getAs<EnumType>();
  const EnumType *CaseEnumType = CaseType->getAs<EnumType>();
  if (!CondEnumType || !CaseEnumType)
    return;

  // Ignore anonymous enums.
  if (!CondEnumType->getDecl()->getIdentifier() &&
      !CondEnumType->getDecl()->getTypedefNameForAnonDecl())
    return;
  if (!CaseEnumType->getDecl()->getIdentifier() &&
      !CaseEnumType->getDecl()->getTypedefNameForAnonDecl())
    return;

  if (S.Context.hasSameUnqualifiedType(CondType, CaseType))
    return;

  S.Diag(Case->getExprLoc(), diag::warn_comparison_of_mixed_enum_types_switch)
      << CondType << CaseType << Cond->getSourceRange()
      << Case->getSourceRange();
}

StmtResult
Sema::ActOnFinishSwitchStmt(SourceLocation SwitchLoc, Stmt *Switch,
                            Stmt *BodyStmt) {
  SwitchStmt *SS = cast<SwitchStmt>(Switch);
  bool CaseListIsIncomplete = getCurFunction()->SwitchStack.back().getInt();
  assert(SS == getCurFunction()->SwitchStack.back().getPointer() &&
         "switch stack missing push/pop!");

  getCurFunction()->SwitchStack.pop_back();

  if (!BodyStmt) return StmtError();
  SS->setBody(BodyStmt, SwitchLoc);

  Expr *CondExpr = SS->getCond();
  if (!CondExpr) return StmtError();

  QualType CondType = CondExpr->getType();

  // C++ 6.4.2.p2:
  // Integral promotions are performed (on the switch condition).
  //
  // A case value unrepresentable by the original switch condition
  // type (before the promotion) doesn't make sense, even when it can
  // be represented by the promoted type.  Therefore we need to find
  // the pre-promotion type of the switch condition.
  const Expr *CondExprBeforePromotion = CondExpr;
  QualType CondTypeBeforePromotion =
      GetTypeBeforeIntegralPromotion(CondExprBeforePromotion);

  // Get the bitwidth of the switched-on value after promotions. We must
  // convert the integer case values to this width before comparison.
  bool HasDependentValue
    = CondExpr->isTypeDependent() || CondExpr->isValueDependent();
  unsigned CondWidth = HasDependentValue ? 0 : Context.getIntWidth(CondType);
  bool CondIsSigned = CondType->isSignedIntegerOrEnumerationType();

  // Get the width and signedness that the condition might actually have, for
  // warning purposes.
  // FIXME: Grab an IntRange for the condition rather than using the unpromoted
  // type.
  unsigned CondWidthBeforePromotion
    = HasDependentValue ? 0 : Context.getIntWidth(CondTypeBeforePromotion);
  bool CondIsSignedBeforePromotion
    = CondTypeBeforePromotion->isSignedIntegerOrEnumerationType();

  // Accumulate all of the case values in a vector so that we can sort them
  // and detect duplicates.  This vector contains the APInt for the case after
  // it has been converted to the condition type.
  typedef SmallVector<std::pair<llvm::APSInt, CaseStmt*>, 64> CaseValsTy;
  CaseValsTy CaseVals;

  // Keep track of any GNU case ranges we see.  The APSInt is the low value.
  typedef std::vector<std::pair<llvm::APSInt, CaseStmt*> > CaseRangesTy;
  CaseRangesTy CaseRanges;

  DefaultStmt *TheDefaultStmt = nullptr;

  bool CaseListIsErroneous = false;

  for (SwitchCase *SC = SS->getSwitchCaseList(); SC && !HasDependentValue;
       SC = SC->getNextSwitchCase()) {

    if (DefaultStmt *DS = dyn_cast<DefaultStmt>(SC)) {
      if (TheDefaultStmt) {
        Diag(DS->getDefaultLoc(), diag::err_multiple_default_labels_defined);
        Diag(TheDefaultStmt->getDefaultLoc(), diag::note_duplicate_case_prev);

        // FIXME: Remove the default statement from the switch block so that
        // we'll return a valid AST.  This requires recursing down the AST and
        // finding it, not something we are set up to do right now.  For now,
        // just lop the entire switch stmt out of the AST.
        CaseListIsErroneous = true;
      }
      TheDefaultStmt = DS;

    } else {
      CaseStmt *CS = cast<CaseStmt>(SC);

      Expr *Lo = CS->getLHS();

      if (Lo->isValueDependent()) {
        HasDependentValue = true;
        break;
      }

      // We already verified that the expression has a constant value;
      // get that value (prior to conversions).
      const Expr *LoBeforePromotion = Lo;
      GetTypeBeforeIntegralPromotion(LoBeforePromotion);
      llvm::APSInt LoVal = LoBeforePromotion->EvaluateKnownConstInt(Context);

      // Check the unconverted value is within the range of possible values of
      // the switch expression.
      checkCaseValue(*this, Lo->getBeginLoc(), LoVal, CondWidthBeforePromotion,
                     CondIsSignedBeforePromotion);

      // FIXME: This duplicates the check performed for warn_not_in_enum below.
      checkEnumTypesInSwitchStmt(*this, CondExprBeforePromotion,
                                 LoBeforePromotion);

      // Convert the value to the same width/sign as the condition.
      AdjustAPSInt(LoVal, CondWidth, CondIsSigned);

      // If this is a case range, remember it in CaseRanges, otherwise CaseVals.
      if (CS->getRHS()) {
        if (CS->getRHS()->isValueDependent()) {
          HasDependentValue = true;
          break;
        }
        CaseRanges.push_back(std::make_pair(LoVal, CS));
      } else
        CaseVals.push_back(std::make_pair(LoVal, CS));
    }
  }

  if (!HasDependentValue) {
    // If we don't have a default statement, check whether the
    // condition is constant.
    llvm::APSInt ConstantCondValue;
    bool HasConstantCond = false;
    if (!HasDependentValue && !TheDefaultStmt) {
      Expr::EvalResult Result;
      HasConstantCond = CondExpr->EvaluateAsInt(Result, Context,
                                                Expr::SE_AllowSideEffects);
      if (Result.Val.isInt())
        ConstantCondValue = Result.Val.getInt();
      assert(!HasConstantCond ||
             (ConstantCondValue.getBitWidth() == CondWidth &&
              ConstantCondValue.isSigned() == CondIsSigned));
    }
    bool ShouldCheckConstantCond = HasConstantCond;

    // Sort all the scalar case values so we can easily detect duplicates.
    std::stable_sort(CaseVals.begin(), CaseVals.end(), CmpCaseVals);

    if (!CaseVals.empty()) {
      for (unsigned i = 0, e = CaseVals.size(); i != e; ++i) {
        if (ShouldCheckConstantCond &&
            CaseVals[i].first == ConstantCondValue)
          ShouldCheckConstantCond = false;

        if (i != 0 && CaseVals[i].first == CaseVals[i-1].first) {
          // If we have a duplicate, report it.
          // First, determine if either case value has a name
          StringRef PrevString, CurrString;
          Expr *PrevCase = CaseVals[i-1].second->getLHS()->IgnoreParenCasts();
          Expr *CurrCase = CaseVals[i].second->getLHS()->IgnoreParenCasts();
          if (DeclRefExpr *DeclRef = dyn_cast<DeclRefExpr>(PrevCase)) {
            PrevString = DeclRef->getDecl()->getName();
          }
          if (DeclRefExpr *DeclRef = dyn_cast<DeclRefExpr>(CurrCase)) {
            CurrString = DeclRef->getDecl()->getName();
          }
          SmallString<16> CaseValStr;
          CaseVals[i-1].first.toString(CaseValStr);

          if (PrevString == CurrString)
            Diag(CaseVals[i].second->getLHS()->getBeginLoc(),
                 diag::err_duplicate_case)
                << (PrevString.empty() ? StringRef(CaseValStr) : PrevString);
          else
            Diag(CaseVals[i].second->getLHS()->getBeginLoc(),
                 diag::err_duplicate_case_differing_expr)
                << (PrevString.empty() ? StringRef(CaseValStr) : PrevString)
                << (CurrString.empty() ? StringRef(CaseValStr) : CurrString)
                << CaseValStr;

          Diag(CaseVals[i - 1].second->getLHS()->getBeginLoc(),
               diag::note_duplicate_case_prev);
          // FIXME: We really want to remove the bogus case stmt from the
          // substmt, but we have no way to do this right now.
          CaseListIsErroneous = true;
        }
      }
    }

    // Detect duplicate case ranges, which usually don't exist at all in
    // the first place.
    if (!CaseRanges.empty()) {
      // Sort all the case ranges by their low value so we can easily detect
      // overlaps between ranges.
      std::stable_sort(CaseRanges.begin(), CaseRanges.end());

      // Scan the ranges, computing the high values and removing empty ranges.
      std::vector<llvm::APSInt> HiVals;
      for (unsigned i = 0, e = CaseRanges.size(); i != e; ++i) {
        llvm::APSInt &LoVal = CaseRanges[i].first;
        CaseStmt *CR = CaseRanges[i].second;
        Expr *Hi = CR->getRHS();

        const Expr *HiBeforePromotion = Hi;
        GetTypeBeforeIntegralPromotion(HiBeforePromotion);
        llvm::APSInt HiVal = HiBeforePromotion->EvaluateKnownConstInt(Context);

        // Check the unconverted value is within the range of possible values of
        // the switch expression.
        checkCaseValue(*this, Hi->getBeginLoc(), HiVal,
                       CondWidthBeforePromotion, CondIsSignedBeforePromotion);

        // Convert the value to the same width/sign as the condition.
        AdjustAPSInt(HiVal, CondWidth, CondIsSigned);

        // If the low value is bigger than the high value, the case is empty.
        if (LoVal > HiVal) {
          Diag(CR->getLHS()->getBeginLoc(), diag::warn_case_empty_range)
              << SourceRange(CR->getLHS()->getBeginLoc(), Hi->getEndLoc());
          CaseRanges.erase(CaseRanges.begin()+i);
          --i;
          --e;
          continue;
        }

        if (ShouldCheckConstantCond &&
            LoVal <= ConstantCondValue &&
            ConstantCondValue <= HiVal)
          ShouldCheckConstantCond = false;

        HiVals.push_back(HiVal);
      }

      // Rescan the ranges, looking for overlap with singleton values and other
      // ranges.  Since the range list is sorted, we only need to compare case
      // ranges with their neighbors.
      for (unsigned i = 0, e = CaseRanges.size(); i != e; ++i) {
        llvm::APSInt &CRLo = CaseRanges[i].first;
        llvm::APSInt &CRHi = HiVals[i];
        CaseStmt *CR = CaseRanges[i].second;

        // Check to see whether the case range overlaps with any
        // singleton cases.
        CaseStmt *OverlapStmt = nullptr;
        llvm::APSInt OverlapVal(32);

        // Find the smallest value >= the lower bound.  If I is in the
        // case range, then we have overlap.
        CaseValsTy::iterator I = std::lower_bound(CaseVals.begin(),
                                                  CaseVals.end(), CRLo,
                                                  CaseCompareFunctor());
        if (I != CaseVals.end() && I->first < CRHi) {
          OverlapVal  = I->first;   // Found overlap with scalar.
          OverlapStmt = I->second;
        }

        // Find the smallest value bigger than the upper bound.
        I = std::upper_bound(I, CaseVals.end(), CRHi, CaseCompareFunctor());
        if (I != CaseVals.begin() && (I-1)->first >= CRLo) {
          OverlapVal  = (I-1)->first;      // Found overlap with scalar.
          OverlapStmt = (I-1)->second;
        }

        // Check to see if this case stmt overlaps with the subsequent
        // case range.
        if (i && CRLo <= HiVals[i-1]) {
          OverlapVal  = HiVals[i-1];       // Found overlap with range.
          OverlapStmt = CaseRanges[i-1].second;
        }

        if (OverlapStmt) {
          // If we have a duplicate, report it.
          Diag(CR->getLHS()->getBeginLoc(), diag::err_duplicate_case)
              << OverlapVal.toString(10);
          Diag(OverlapStmt->getLHS()->getBeginLoc(),
               diag::note_duplicate_case_prev);
          // FIXME: We really want to remove the bogus case stmt from the
          // substmt, but we have no way to do this right now.
          CaseListIsErroneous = true;
        }
      }
    }

    // Complain if we have a constant condition and we didn't find a match.
    if (!CaseListIsErroneous && !CaseListIsIncomplete &&
        ShouldCheckConstantCond) {
      // TODO: it would be nice if we printed enums as enums, chars as
      // chars, etc.
      Diag(CondExpr->getExprLoc(), diag::warn_missing_case_for_condition)
        << ConstantCondValue.toString(10)
        << CondExpr->getSourceRange();
    }

    // Check to see if switch is over an Enum and handles all of its
    // values.  We only issue a warning if there is not 'default:', but
    // we still do the analysis to preserve this information in the AST
    // (which can be used by flow-based analyes).
    //
    const EnumType *ET = CondTypeBeforePromotion->getAs<EnumType>();

    // If switch has default case, then ignore it.
    if (!CaseListIsErroneous && !CaseListIsIncomplete && !HasConstantCond &&
        ET && ET->getDecl()->isCompleteDefinition()) {
      const EnumDecl *ED = ET->getDecl();
      EnumValsTy EnumVals;

      // Gather all enum values, set their type and sort them,
      // allowing easier comparison with CaseVals.
      for (auto *EDI : ED->enumerators()) {
        llvm::APSInt Val = EDI->getInitVal();
        AdjustAPSInt(Val, CondWidth, CondIsSigned);
        EnumVals.push_back(std::make_pair(Val, EDI));
      }
      std::stable_sort(EnumVals.begin(), EnumVals.end(), CmpEnumVals);
      auto EI = EnumVals.begin(), EIEnd =
        std::unique(EnumVals.begin(), EnumVals.end(), EqEnumVals);

      // See which case values aren't in enum.
      for (CaseValsTy::const_iterator CI = CaseVals.begin();
          CI != CaseVals.end(); CI++) {
        Expr *CaseExpr = CI->second->getLHS();
        if (ShouldDiagnoseSwitchCaseNotInEnum(*this, ED, CaseExpr, EI, EIEnd,
                                              CI->first))
          Diag(CaseExpr->getExprLoc(), diag::warn_not_in_enum)
            << CondTypeBeforePromotion;
      }

      // See which of case ranges aren't in enum
      EI = EnumVals.begin();
      for (CaseRangesTy::const_iterator RI = CaseRanges.begin();
          RI != CaseRanges.end(); RI++) {
        Expr *CaseExpr = RI->second->getLHS();
        if (ShouldDiagnoseSwitchCaseNotInEnum(*this, ED, CaseExpr, EI, EIEnd,
                                              RI->first))
          Diag(CaseExpr->getExprLoc(), diag::warn_not_in_enum)
            << CondTypeBeforePromotion;

        llvm::APSInt Hi =
          RI->second->getRHS()->EvaluateKnownConstInt(Context);
        AdjustAPSInt(Hi, CondWidth, CondIsSigned);

        CaseExpr = RI->second->getRHS();
        if (ShouldDiagnoseSwitchCaseNotInEnum(*this, ED, CaseExpr, EI, EIEnd,
                                              Hi))
          Diag(CaseExpr->getExprLoc(), diag::warn_not_in_enum)
            << CondTypeBeforePromotion;
      }

      // Check which enum vals aren't in switch
      auto CI = CaseVals.begin();
      auto RI = CaseRanges.begin();
      bool hasCasesNotInSwitch = false;

      SmallVector<DeclarationName,8> UnhandledNames;

      for (EI = EnumVals.begin(); EI != EIEnd; EI++) {
        // Don't warn about omitted unavailable EnumConstantDecls.
        switch (EI->second->getAvailability()) {
        case AR_Deprecated:
          // Omitting a deprecated constant is ok; it should never materialize.
        case AR_Unavailable:
          continue;

        case AR_NotYetIntroduced:
          // Partially available enum constants should be present. Note that we
          // suppress -Wunguarded-availability diagnostics for such uses.
        case AR_Available:
          break;
        }

        // Drop unneeded case values
        while (CI != CaseVals.end() && CI->first < EI->first)
          CI++;

        if (CI != CaseVals.end() && CI->first == EI->first)
          continue;

        // Drop unneeded case ranges
        for (; RI != CaseRanges.end(); RI++) {
          llvm::APSInt Hi =
            RI->second->getRHS()->EvaluateKnownConstInt(Context);
          AdjustAPSInt(Hi, CondWidth, CondIsSigned);
          if (EI->first <= Hi)
            break;
        }

        if (RI == CaseRanges.end() || EI->first < RI->first) {
          hasCasesNotInSwitch = true;
          UnhandledNames.push_back(EI->second->getDeclName());
        }
      }

      if (TheDefaultStmt && UnhandledNames.empty() && ED->isClosedNonFlag())
        Diag(TheDefaultStmt->getDefaultLoc(), diag::warn_unreachable_default);

      // Produce a nice diagnostic if multiple values aren't handled.
      if (!UnhandledNames.empty()) {
        DiagnosticBuilder DB = Diag(CondExpr->getExprLoc(),
                                    TheDefaultStmt ? diag::warn_def_missing_case
                                                   : diag::warn_missing_case)
                               << (int)UnhandledNames.size();

        for (size_t I = 0, E = std::min(UnhandledNames.size(), (size_t)3);
             I != E; ++I)
          DB << UnhandledNames[I];
      }

      if (!hasCasesNotInSwitch)
        SS->setAllEnumCasesCovered();
    }
  }

  if (BodyStmt)
    DiagnoseEmptyStmtBody(CondExpr->getEndLoc(), BodyStmt,
                          diag::warn_empty_switch_body);

  // FIXME: If the case list was broken is some way, we don't have a good system
  // to patch it up.  Instead, just return the whole substmt as broken.
  if (CaseListIsErroneous)
    return StmtError();

  return SS;
}

void
Sema::DiagnoseAssignmentEnum(QualType DstType, QualType SrcType,
                             Expr *SrcExpr) {
  if (Diags.isIgnored(diag::warn_not_in_enum_assignment, SrcExpr->getExprLoc()))
    return;

  if (const EnumType *ET = DstType->getAs<EnumType>())
    if (!Context.hasSameUnqualifiedType(SrcType, DstType) &&
        SrcType->isIntegerType()) {
      if (!SrcExpr->isTypeDependent() && !SrcExpr->isValueDependent() &&
          SrcExpr->isIntegerConstantExpr(Context)) {
        // Get the bitwidth of the enum value before promotions.
        unsigned DstWidth = Context.getIntWidth(DstType);
        bool DstIsSigned = DstType->isSignedIntegerOrEnumerationType();

        llvm::APSInt RhsVal = SrcExpr->EvaluateKnownConstInt(Context);
        AdjustAPSInt(RhsVal, DstWidth, DstIsSigned);
        const EnumDecl *ED = ET->getDecl();

        if (!ED->isClosed())
          return;

        if (ED->hasAttr<FlagEnumAttr>()) {
          if (!IsValueInFlagEnum(ED, RhsVal, true))
            Diag(SrcExpr->getExprLoc(), diag::warn_not_in_enum_assignment)
              << DstType.getUnqualifiedType();
        } else {
          typedef SmallVector<std::pair<llvm::APSInt, EnumConstantDecl *>, 64>
              EnumValsTy;
          EnumValsTy EnumVals;

          // Gather all enum values, set their type and sort them,
          // allowing easier comparison with rhs constant.
          for (auto *EDI : ED->enumerators()) {
            llvm::APSInt Val = EDI->getInitVal();
            AdjustAPSInt(Val, DstWidth, DstIsSigned);
            EnumVals.push_back(std::make_pair(Val, EDI));
          }
          if (EnumVals.empty())
            return;
          std::stable_sort(EnumVals.begin(), EnumVals.end(), CmpEnumVals);
          EnumValsTy::iterator EIend =
              std::unique(EnumVals.begin(), EnumVals.end(), EqEnumVals);

          // See which values aren't in the enum.
          EnumValsTy::const_iterator EI = EnumVals.begin();
          while (EI != EIend && EI->first < RhsVal)
            EI++;
          if (EI == EIend || EI->first != RhsVal) {
            Diag(SrcExpr->getExprLoc(), diag::warn_not_in_enum_assignment)
                << DstType.getUnqualifiedType();
          }
        }
      }
    }
}

StmtResult Sema::ActOnWhileStmt(SourceLocation WhileLoc, ConditionResult Cond,
                                Stmt *Body) {
  if (Cond.isInvalid())
    return StmtError();

  auto CondVal = Cond.get();
  CheckBreakContinueBinding(CondVal.second);

  if (CondVal.second &&
      !Diags.isIgnored(diag::warn_comma_operator, CondVal.second->getExprLoc()))
    CommaVisitor(*this).Visit(CondVal.second);

  if (isa<NullStmt>(Body))
    getCurCompoundScope().setHasEmptyLoopBodies();

  return WhileStmt::Create(Context, CondVal.first, CondVal.second, Body,
                           WhileLoc);
}

StmtResult
Sema::ActOnDoStmt(SourceLocation DoLoc, Stmt *Body,
                  SourceLocation WhileLoc, SourceLocation CondLParen,
                  Expr *Cond, SourceLocation CondRParen) {
  assert(Cond && "ActOnDoStmt(): missing expression");

  CheckBreakContinueBinding(Cond);
  ExprResult CondResult = CheckBooleanCondition(DoLoc, Cond);
  if (CondResult.isInvalid())
    return StmtError();
  Cond = CondResult.get();

  CondResult = ActOnFinishFullExpr(Cond, DoLoc, /*DiscardedValue*/ false);
  if (CondResult.isInvalid())
    return StmtError();
  Cond = CondResult.get();

  // Only call the CommaVisitor for C89 due to differences in scope flags.
  if (Cond && !getLangOpts().C99 && !getLangOpts().CPlusPlus &&
      !Diags.isIgnored(diag::warn_comma_operator, Cond->getExprLoc()))
    CommaVisitor(*this).Visit(Cond);

  return new (Context) DoStmt(Body, Cond, DoLoc, WhileLoc, CondRParen);
}

namespace {
  // Use SetVector since the diagnostic cares about the ordering of the Decl's.
  using DeclSetVector =
      llvm::SetVector<VarDecl *, llvm::SmallVector<VarDecl *, 8>,
                      llvm::SmallPtrSet<VarDecl *, 8>>;

  // This visitor will traverse a conditional statement and store all
  // the evaluated decls into a vector.  Simple is set to true if none
  // of the excluded constructs are used.
  class DeclExtractor : public EvaluatedExprVisitor<DeclExtractor> {
    DeclSetVector &Decls;
    SmallVectorImpl<SourceRange> &Ranges;
    bool Simple;
  public:
    typedef EvaluatedExprVisitor<DeclExtractor> Inherited;

    DeclExtractor(Sema &S, DeclSetVector &Decls,
                  SmallVectorImpl<SourceRange> &Ranges) :
        Inherited(S.Context),
        Decls(Decls),
        Ranges(Ranges),
        Simple(true) {}

    bool isSimple() { return Simple; }

    // Replaces the method in EvaluatedExprVisitor.
    void VisitMemberExpr(MemberExpr* E) {
      Simple = false;
    }

    // Any Stmt not whitelisted will cause the condition to be marked complex.
    void VisitStmt(Stmt *S) {
      Simple = false;
    }

    void VisitBinaryOperator(BinaryOperator *E) {
      Visit(E->getLHS());
      Visit(E->getRHS());
    }

    void VisitCastExpr(CastExpr *E) {
      Visit(E->getSubExpr());
    }

    void VisitUnaryOperator(UnaryOperator *E) {
      // Skip checking conditionals with derefernces.
      if (E->getOpcode() == UO_Deref)
        Simple = false;
      else
        Visit(E->getSubExpr());
    }

    void VisitConditionalOperator(ConditionalOperator *E) {
      Visit(E->getCond());
      Visit(E->getTrueExpr());
      Visit(E->getFalseExpr());
    }

    void VisitParenExpr(ParenExpr *E) {
      Visit(E->getSubExpr());
    }

    void VisitBinaryConditionalOperator(BinaryConditionalOperator *E) {
      Visit(E->getOpaqueValue()->getSourceExpr());
      Visit(E->getFalseExpr());
    }

    void VisitIntegerLiteral(IntegerLiteral *E) { }
    void VisitFloatingLiteral(FloatingLiteral *E) { }
    void VisitCXXBoolLiteralExpr(CXXBoolLiteralExpr *E) { }
    void VisitCharacterLiteral(CharacterLiteral *E) { }
    void VisitGNUNullExpr(GNUNullExpr *E) { }
    void VisitImaginaryLiteral(ImaginaryLiteral *E) { }

    void VisitDeclRefExpr(DeclRefExpr *E) {
      VarDecl *VD = dyn_cast<VarDecl>(E->getDecl());
      if (!VD) {
        // Don't allow unhandled Decl types.
        Simple = false;
        return;
      }

      Ranges.push_back(E->getSourceRange());

      Decls.insert(VD);
    }

  }; // end class DeclExtractor

  // DeclMatcher checks to see if the decls are used in a non-evaluated
  // context.
  class DeclMatcher : public EvaluatedExprVisitor<DeclMatcher> {
    DeclSetVector &Decls;
    bool FoundDecl;

  public:
    typedef EvaluatedExprVisitor<DeclMatcher> Inherited;

    DeclMatcher(Sema &S, DeclSetVector &Decls, Stmt *Statement) :
        Inherited(S.Context), Decls(Decls), FoundDecl(false) {
      if (!Statement) return;

      Visit(Statement);
    }

    void VisitReturnStmt(ReturnStmt *S) {
      FoundDecl = true;
    }

    void VisitBreakStmt(BreakStmt *S) {
      FoundDecl = true;
    }

    void VisitGotoStmt(GotoStmt *S) {
      FoundDecl = true;
    }

    void VisitCastExpr(CastExpr *E) {
      if (E->getCastKind() == CK_LValueToRValue)
        CheckLValueToRValueCast(E->getSubExpr());
      else
        Visit(E->getSubExpr());
    }

    void CheckLValueToRValueCast(Expr *E) {
      E = E->IgnoreParenImpCasts();

      if (isa<DeclRefExpr>(E)) {
        return;
      }

      if (ConditionalOperator *CO = dyn_cast<ConditionalOperator>(E)) {
        Visit(CO->getCond());
        CheckLValueToRValueCast(CO->getTrueExpr());
        CheckLValueToRValueCast(CO->getFalseExpr());
        return;
      }

      if (BinaryConditionalOperator *BCO =
              dyn_cast<BinaryConditionalOperator>(E)) {
        CheckLValueToRValueCast(BCO->getOpaqueValue()->getSourceExpr());
        CheckLValueToRValueCast(BCO->getFalseExpr());
        return;
      }

      Visit(E);
    }

    void VisitDeclRefExpr(DeclRefExpr *E) {
      if (VarDecl *VD = dyn_cast<VarDecl>(E->getDecl()))
        if (Decls.count(VD))
          FoundDecl = true;
    }

    void VisitPseudoObjectExpr(PseudoObjectExpr *POE) {
      // Only need to visit the semantics for POE.
      // SyntaticForm doesn't really use the Decal.
      for (auto *S : POE->semantics()) {
        if (auto *OVE = dyn_cast<OpaqueValueExpr>(S))
          // Look past the OVE into the expression it binds.
          Visit(OVE->getSourceExpr());
        else
          Visit(S);
      }
    }

    bool FoundDeclInUse() { return FoundDecl; }

  };  // end class DeclMatcher

  void CheckForLoopConditionalStatement(Sema &S, Expr *Second,
                                        Expr *Third, Stmt *Body) {
    // Condition is empty
    if (!Second) return;

    if (S.Diags.isIgnored(diag::warn_variables_not_in_loop_body,
                          Second->getBeginLoc()))
      return;

    PartialDiagnostic PDiag = S.PDiag(diag::warn_variables_not_in_loop_body);
    DeclSetVector Decls;
    SmallVector<SourceRange, 10> Ranges;
    DeclExtractor DE(S, Decls, Ranges);
    DE.Visit(Second);

    // Don't analyze complex conditionals.
    if (!DE.isSimple()) return;

    // No decls found.
    if (Decls.size() == 0) return;

    // Don't warn on volatile, static, or global variables.
    for (auto *VD : Decls)
      if (VD->getType().isVolatileQualified() || VD->hasGlobalStorage())
        return;

    if (DeclMatcher(S, Decls, Second).FoundDeclInUse() ||
        DeclMatcher(S, Decls, Third).FoundDeclInUse() ||
        DeclMatcher(S, Decls, Body).FoundDeclInUse())
      return;

    // Load decl names into diagnostic.
    if (Decls.size() > 4) {
      PDiag << 0;
    } else {
      PDiag << (unsigned)Decls.size();
      for (auto *VD : Decls)
        PDiag << VD->getDeclName();
    }

    for (auto Range : Ranges)
      PDiag << Range;

    S.Diag(Ranges.begin()->getBegin(), PDiag);
  }

  // If Statement is an incemement or decrement, return true and sets the
  // variables Increment and DRE.
  bool ProcessIterationStmt(Sema &S, Stmt* Statement, bool &Increment,
                            DeclRefExpr *&DRE) {
    if (auto Cleanups = dyn_cast<ExprWithCleanups>(Statement))
      if (!Cleanups->cleanupsHaveSideEffects())
        Statement = Cleanups->getSubExpr();

    if (UnaryOperator *UO = dyn_cast<UnaryOperator>(Statement)) {
      switch (UO->getOpcode()) {
        default: return false;
        case UO_PostInc:
        case UO_PreInc:
          Increment = true;
          break;
        case UO_PostDec:
        case UO_PreDec:
          Increment = false;
          break;
      }
      DRE = dyn_cast<DeclRefExpr>(UO->getSubExpr());
      return DRE;
    }

    if (CXXOperatorCallExpr *Call = dyn_cast<CXXOperatorCallExpr>(Statement)) {
      FunctionDecl *FD = Call->getDirectCallee();
      if (!FD || !FD->isOverloadedOperator()) return false;
      switch (FD->getOverloadedOperator()) {
        default: return false;
        case OO_PlusPlus:
          Increment = true;
          break;
        case OO_MinusMinus:
          Increment = false;
          break;
      }
      DRE = dyn_cast<DeclRefExpr>(Call->getArg(0));
      return DRE;
    }

    return false;
  }

  // A visitor to determine if a continue or break statement is a
  // subexpression.
  class BreakContinueFinder : public ConstEvaluatedExprVisitor<BreakContinueFinder> {
    SourceLocation BreakLoc;
    SourceLocation ContinueLoc;
    bool InSwitch = false;

  public:
    BreakContinueFinder(Sema &S, const Stmt* Body) :
        Inherited(S.Context) {
      Visit(Body);
    }

    typedef ConstEvaluatedExprVisitor<BreakContinueFinder> Inherited;

    void VisitContinueStmt(const ContinueStmt* E) {
      ContinueLoc = E->getContinueLoc();
    }

    void VisitBreakStmt(const BreakStmt* E) {
      if (!InSwitch)
        BreakLoc = E->getBreakLoc();
    }

    void VisitSwitchStmt(const SwitchStmt* S) {
      if (const Stmt *Init = S->getInit())
        Visit(Init);
      if (const Stmt *CondVar = S->getConditionVariableDeclStmt())
        Visit(CondVar);
      if (const Stmt *Cond = S->getCond())
        Visit(Cond);

      // Don't return break statements from the body of a switch.
      InSwitch = true;
      if (const Stmt *Body = S->getBody())
        Visit(Body);
      InSwitch = false;
    }

    void VisitForStmt(const ForStmt *S) {
      // Only visit the init statement of a for loop; the body
      // has a different break/continue scope.
      if (const Stmt *Init = S->getInit())
        Visit(Init);
    }

    void VisitWhileStmt(const WhileStmt *) {
      // Do nothing; the children of a while loop have a different
      // break/continue scope.
    }

    void VisitDoStmt(const DoStmt *) {
      // Do nothing; the children of a while loop have a different
      // break/continue scope.
    }

    void VisitCXXForRangeStmt(const CXXForRangeStmt *S) {
      // Only visit the initialization of a for loop; the body
      // has a different break/continue scope.
      if (const Stmt *Init = S->getInit())
        Visit(Init);
      if (const Stmt *Range = S->getRangeStmt())
        Visit(Range);
      if (const Stmt *Begin = S->getBeginStmt())
        Visit(Begin);
      if (const Stmt *End = S->getEndStmt())
        Visit(End);
    }

    void VisitObjCForCollectionStmt(const ObjCForCollectionStmt *S) {
      // Only visit the initialization of a for loop; the body
      // has a different break/continue scope.
      if (const Stmt *Element = S->getElement())
        Visit(Element);
      if (const Stmt *Collection = S->getCollection())
        Visit(Collection);
    }

    bool ContinueFound() { return ContinueLoc.isValid(); }
    bool BreakFound() { return BreakLoc.isValid(); }
    SourceLocation GetContinueLoc() { return ContinueLoc; }
    SourceLocation GetBreakLoc() { return BreakLoc; }

  };  // end class BreakContinueFinder

  // Emit a warning when a loop increment/decrement appears twice per loop
  // iteration.  The conditions which trigger this warning are:
  // 1) The last statement in the loop body and the third expression in the
  //    for loop are both increment or both decrement of the same variable
  // 2) No continue statements in the loop body.
  void CheckForRedundantIteration(Sema &S, Expr *Third, Stmt *Body) {
    // Return when there is nothing to check.
    if (!Body || !Third) return;

    if (S.Diags.isIgnored(diag::warn_redundant_loop_iteration,
                          Third->getBeginLoc()))
      return;

    // Get the last statement from the loop body.
    CompoundStmt *CS = dyn_cast<CompoundStmt>(Body);
    if (!CS || CS->body_empty()) return;
    Stmt *LastStmt = CS->body_back();
    if (!LastStmt) return;

    bool LoopIncrement, LastIncrement;
    DeclRefExpr *LoopDRE, *LastDRE;

    if (!ProcessIterationStmt(S, Third, LoopIncrement, LoopDRE)) return;
    if (!ProcessIterationStmt(S, LastStmt, LastIncrement, LastDRE)) return;

    // Check that the two statements are both increments or both decrements
    // on the same variable.
    if (LoopIncrement != LastIncrement ||
        LoopDRE->getDecl() != LastDRE->getDecl()) return;

    if (BreakContinueFinder(S, Body).ContinueFound()) return;

    S.Diag(LastDRE->getLocation(), diag::warn_redundant_loop_iteration)
         << LastDRE->getDecl() << LastIncrement;
    S.Diag(LoopDRE->getLocation(), diag::note_loop_iteration_here)
         << LoopIncrement;
  }

} // end namespace


void Sema::CheckBreakContinueBinding(Expr *E) {
  if (!E || getLangOpts().CPlusPlus)
    return;
  BreakContinueFinder BCFinder(*this, E);
  Scope *BreakParent = CurScope->getBreakParent();
  if (BCFinder.BreakFound() && BreakParent) {
    if (BreakParent->getFlags() & Scope::SwitchScope) {
      Diag(BCFinder.GetBreakLoc(), diag::warn_break_binds_to_switch);
    } else {
      Diag(BCFinder.GetBreakLoc(), diag::warn_loop_ctrl_binds_to_inner)
          << "break";
    }
  } else if (BCFinder.ContinueFound() && CurScope->getContinueParent()) {
    Diag(BCFinder.GetContinueLoc(), diag::warn_loop_ctrl_binds_to_inner)
        << "continue";
  }
}

StmtResult Sema::ActOnForStmt(SourceLocation ForLoc, SourceLocation LParenLoc,
                              Stmt *First, ConditionResult Second,
                              FullExprArg third, SourceLocation RParenLoc,
                              Stmt *Body) {
  if (Second.isInvalid())
    return StmtError();

  if (!getLangOpts().CPlusPlus) {
    if (DeclStmt *DS = dyn_cast_or_null<DeclStmt>(First)) {
      // C99 6.8.5p3: The declaration part of a 'for' statement shall only
      // declare identifiers for objects having storage class 'auto' or
      // 'register'.
      for (auto *DI : DS->decls()) {
        VarDecl *VD = dyn_cast<VarDecl>(DI);
        if (VD && VD->isLocalVarDecl() && !VD->hasLocalStorage())
          VD = nullptr;
        if (!VD) {
          Diag(DI->getLocation(), diag::err_non_local_variable_decl_in_for);
          DI->setInvalidDecl();
        }
      }
    }
  }

  CheckBreakContinueBinding(Second.get().second);
  CheckBreakContinueBinding(third.get());

  if (!Second.get().first)
    CheckForLoopConditionalStatement(*this, Second.get().second, third.get(),
                                     Body);
  CheckForRedundantIteration(*this, third.get(), Body);

  if (Second.get().second &&
      !Diags.isIgnored(diag::warn_comma_operator,
                       Second.get().second->getExprLoc()))
    CommaVisitor(*this).Visit(Second.get().second);

  Expr *Third  = third.release().getAs<Expr>();
  if (isa<NullStmt>(Body))
    getCurCompoundScope().setHasEmptyLoopBodies();

  return new (Context)
      ForStmt(Context, First, Second.get().second, Second.get().first, Third,
              Body, ForLoc, LParenLoc, RParenLoc);
}

/// In an Objective C collection iteration statement:
///   for (x in y)
/// x can be an arbitrary l-value expression.  Bind it up as a
/// full-expression.
StmtResult Sema::ActOnForEachLValueExpr(Expr *E) {
  // Reduce placeholder expressions here.  Note that this rejects the
  // use of pseudo-object l-values in this position.
  ExprResult result = CheckPlaceholderExpr(E);
  if (result.isInvalid()) return StmtError();
  E = result.get();

  ExprResult FullExpr = ActOnFinishFullExpr(E, /*DiscardedValue*/ false);
  if (FullExpr.isInvalid())
    return StmtError();
  return StmtResult(static_cast<Stmt*>(FullExpr.get()));
}

ExprResult
Sema::CheckObjCForCollectionOperand(SourceLocation forLoc, Expr *collection) {
  if (!collection)
    return ExprError();

  ExprResult result = CorrectDelayedTyposInExpr(collection);
  if (!result.isUsable())
    return ExprError();
  collection = result.get();

  // Bail out early if we've got a type-dependent expression.
  if (collection->isTypeDependent()) return collection;

  // Perform normal l-value conversion.
  result = DefaultFunctionArrayLvalueConversion(collection);
  if (result.isInvalid())
    return ExprError();
  collection = result.get();

  // The operand needs to have object-pointer type.
  // TODO: should we do a contextual conversion?
  const ObjCObjectPointerType *pointerType =
    collection->getType()->getAs<ObjCObjectPointerType>();
  if (!pointerType)
    return Diag(forLoc, diag::err_collection_expr_type)
             << collection->getType() << collection->getSourceRange();

  // Check that the operand provides
  //   - countByEnumeratingWithState:objects:count:
  const ObjCObjectType *objectType = pointerType->getObjectType();
  ObjCInterfaceDecl *iface = objectType->getInterface();

  // If we have a forward-declared type, we can't do this check.
  // Under ARC, it is an error not to have a forward-declared class.
  if (iface &&
      (getLangOpts().ObjCAutoRefCount
           ? RequireCompleteType(forLoc, QualType(objectType, 0),
                                 diag::err_arc_collection_forward, collection)
           : !isCompleteType(forLoc, QualType(objectType, 0)))) {
    // Otherwise, if we have any useful type information, check that
    // the type declares the appropriate method.
  } else if (iface || !objectType->qual_empty()) {
    IdentifierInfo *selectorIdents[] = {
      &Context.Idents.get("countByEnumeratingWithState"),
      &Context.Idents.get("objects"),
      &Context.Idents.get("count")
    };
    Selector selector = Context.Selectors.getSelector(3, &selectorIdents[0]);

    ObjCMethodDecl *method = nullptr;

    // If there's an interface, look in both the public and private APIs.
    if (iface) {
      method = iface->lookupInstanceMethod(selector);
      if (!method) method = iface->lookupPrivateMethod(selector);
    }

    // Also check protocol qualifiers.
    if (!method)
      method = LookupMethodInQualifiedType(selector, pointerType,
                                           /*instance*/ true);

    // If we didn't find it anywhere, give up.
    if (!method) {
      Diag(forLoc, diag::warn_collection_expr_type)
        << collection->getType() << selector << collection->getSourceRange();
    }

    // TODO: check for an incompatible signature?
  }

  // Wrap up any cleanups in the expression.
  return collection;
}

StmtResult
Sema::ActOnObjCForCollectionStmt(SourceLocation ForLoc,
                                 Stmt *First, Expr *collection,
                                 SourceLocation RParenLoc) {
  setFunctionHasBranchProtectedScope();

  ExprResult CollectionExprResult =
    CheckObjCForCollectionOperand(ForLoc, collection);

  if (First) {
    QualType FirstType;
    if (DeclStmt *DS = dyn_cast<DeclStmt>(First)) {
      if (!DS->isSingleDecl())
        return StmtError(Diag((*DS->decl_begin())->getLocation(),
                         diag::err_toomany_element_decls));

      VarDecl *D = dyn_cast<VarDecl>(DS->getSingleDecl());
      if (!D || D->isInvalidDecl())
        return StmtError();

      FirstType = D->getType();
      // C99 6.8.5p3: The declaration part of a 'for' statement shall only
      // declare identifiers for objects having storage class 'auto' or
      // 'register'.
      if (!D->hasLocalStorage())
        return StmtError(Diag(D->getLocation(),
                              diag::err_non_local_variable_decl_in_for));

      // If the type contained 'auto', deduce the 'auto' to 'id'.
      if (FirstType->getContainedAutoType()) {
        OpaqueValueExpr OpaqueId(D->getLocation(), Context.getObjCIdType(),
                                 VK_RValue);
        Expr *DeducedInit = &OpaqueId;
        if (DeduceAutoType(D->getTypeSourceInfo(), DeducedInit, FirstType) ==
                DAR_Failed)
          DiagnoseAutoDeductionFailure(D, DeducedInit);
        if (FirstType.isNull()) {
          D->setInvalidDecl();
          return StmtError();
        }

        D->setType(FirstType);

        if (!inTemplateInstantiation()) {
          SourceLocation Loc =
              D->getTypeSourceInfo()->getTypeLoc().getBeginLoc();
          Diag(Loc, diag::warn_auto_var_is_id)
            << D->getDeclName();
        }
      }

    } else {
      Expr *FirstE = cast<Expr>(First);
      if (!FirstE->isTypeDependent() && !FirstE->isLValue())
        return StmtError(
            Diag(First->getBeginLoc(), diag::err_selector_element_not_lvalue)
            << First->getSourceRange());

      FirstType = static_cast<Expr*>(First)->getType();
      if (FirstType.isConstQualified())
        Diag(ForLoc, diag::err_selector_element_const_type)
          << FirstType << First->getSourceRange();
    }
    if (!FirstType->isDependentType() &&
        !FirstType->isObjCObjectPointerType() &&
        !FirstType->isBlockPointerType())
        return StmtError(Diag(ForLoc, diag::err_selector_element_type)
                           << FirstType << First->getSourceRange());
  }

  if (CollectionExprResult.isInvalid())
    return StmtError();

  CollectionExprResult =
      ActOnFinishFullExpr(CollectionExprResult.get(), /*DiscardedValue*/ false);
  if (CollectionExprResult.isInvalid())
    return StmtError();

  return new (Context) ObjCForCollectionStmt(First, CollectionExprResult.get(),
                                             nullptr, ForLoc, RParenLoc);
}

/// Finish building a variable declaration for a for-range statement.
/// \return true if an error occurs.
static bool FinishForRangeVarDecl(Sema &SemaRef, VarDecl *Decl, Expr *Init,
                                  SourceLocation Loc, int DiagID) {
  if (Decl->getType()->isUndeducedType()) {
    ExprResult Res = SemaRef.CorrectDelayedTyposInExpr(Init);
    if (!Res.isUsable()) {
      Decl->setInvalidDecl();
      return true;
    }
    Init = Res.get();
  }

  // Deduce the type for the iterator variable now rather than leaving it to
  // AddInitializerToDecl, so we can produce a more suitable diagnostic.
  QualType InitType;
  if ((!isa<InitListExpr>(Init) && Init->getType()->isVoidType()) ||
      SemaRef.DeduceAutoType(Decl->getTypeSourceInfo(), Init, InitType) ==
          Sema::DAR_Failed)
    SemaRef.Diag(Loc, DiagID) << Init->getType();
  if (InitType.isNull()) {
    Decl->setInvalidDecl();
    return true;
  }
  Decl->setType(InitType);

  // In ARC, infer lifetime.
  // FIXME: ARC may want to turn this into 'const __unsafe_unretained' if
  // we're doing the equivalent of fast iteration.
  if (SemaRef.getLangOpts().ObjCAutoRefCount &&
      SemaRef.inferObjCARCLifetime(Decl))
    Decl->setInvalidDecl();
  SemaRef.AddInitializerToDecl(Decl, Init, /*DirectInit=*/false);
  SemaRef.FinalizeDeclaration(Decl);
  SemaRef.CurContext->addHiddenDecl(Decl);
  return false;
}

namespace {
// An enum to represent whether something is dealing with a call to begin()
// or a call to end() in a range-based for loop.
enum BeginEndFunction {
  BEF_begin,
  BEF_end
};

/// Produce a note indicating which begin/end function was implicitly called
/// by a C++11 for-range statement. This is often not obvious from the code,
/// nor from the diagnostics produced when analysing the implicit expressions
/// required in a for-range statement.
void NoteForRangeBeginEndFunction(Sema &SemaRef, Expr *E,
                                  BeginEndFunction BEF) {
  CallExpr *CE = dyn_cast<CallExpr>(E);
  if (!CE)
    return;
  FunctionDecl *D = dyn_cast<FunctionDecl>(CE->getCalleeDecl());
  if (!D)
    return;
  SourceLocation Loc = D->getLocation();

  std::string Description;
  bool IsTemplate = false;
  if (FunctionTemplateDecl *FunTmpl = D->getPrimaryTemplate()) {
    Description = SemaRef.getTemplateArgumentBindingsText(
      FunTmpl->getTemplateParameters(), *D->getTemplateSpecializationArgs());
    IsTemplate = true;
  }

  SemaRef.Diag(Loc, diag::note_for_range_begin_end)
    << BEF << IsTemplate << Description << E->getType();
}

/// Build a variable declaration for a for-range statement.
VarDecl *BuildForRangeVarDecl(Sema &SemaRef, SourceLocation Loc,
                              QualType Type, StringRef Name) {
  DeclContext *DC = SemaRef.CurContext;
  IdentifierInfo *II = &SemaRef.PP.getIdentifierTable().get(Name);
  TypeSourceInfo *TInfo = SemaRef.Context.getTrivialTypeSourceInfo(Type, Loc);
  VarDecl *Decl = VarDecl::Create(SemaRef.Context, DC, Loc, Loc, II, Type,
                                  TInfo, SC_None);
  Decl->setImplicit();
  return Decl;
}

}

static bool ObjCEnumerationCollection(Expr *Collection) {
  return !Collection->isTypeDependent()
          && Collection->getType()->getAs<ObjCObjectPointerType>() != nullptr;
}

/// ActOnCXXForRangeStmt - Check and build a C++11 for-range statement.
///
/// C++11 [stmt.ranged]:
///   A range-based for statement is equivalent to
///
///   {
///     auto && __range = range-init;
///     for ( auto __begin = begin-expr,
///           __end = end-expr;
///           __begin != __end;
///           ++__begin ) {
///       for-range-declaration = *__begin;
///       statement
///     }
///   }
///
/// The body of the loop is not available yet, since it cannot be analysed until
/// we have determined the type of the for-range-declaration.
StmtResult Sema::ActOnCXXForRangeStmt(Scope *S, SourceLocation ForLoc,
                                      SourceLocation CoawaitLoc, Stmt *InitStmt,
                                      Stmt *First, SourceLocation ColonLoc,
                                      Expr *Range, SourceLocation RParenLoc,
                                      BuildForRangeKind Kind) {
  if (!First)
    return StmtError();

  if (Range && ObjCEnumerationCollection(Range)) {
    // FIXME: Support init-statements in Objective-C++20 ranged for statement.
    if (InitStmt)
      return Diag(InitStmt->getBeginLoc(), diag::err_objc_for_range_init_stmt)
                 << InitStmt->getSourceRange();
    return ActOnObjCForCollectionStmt(ForLoc, First, Range, RParenLoc);
  }

  DeclStmt *DS = dyn_cast<DeclStmt>(First);
  assert(DS && "first part of for range not a decl stmt");

  if (!DS->isSingleDecl()) {
    Diag(DS->getBeginLoc(), diag::err_type_defined_in_for_range);
    return StmtError();
  }

  Decl *LoopVar = DS->getSingleDecl();
  if (LoopVar->isInvalidDecl() || !Range ||
      DiagnoseUnexpandedParameterPack(Range, UPPC_Expression)) {
    LoopVar->setInvalidDecl();
    return StmtError();
  }

  // Build the coroutine state immediately and not later during template
  // instantiation
  if (!CoawaitLoc.isInvalid()) {
    if (!ActOnCoroutineBodyStart(S, CoawaitLoc, "co_await"))
      return StmtError();
  }

  // Build  auto && __range = range-init
  // Divide by 2, since the variables are in the inner scope (loop body).
  const auto DepthStr = std::to_string(S->getDepth() / 2);
  SourceLocation RangeLoc = Range->getBeginLoc();
  VarDecl *RangeVar = BuildForRangeVarDecl(*this, RangeLoc,
                                           Context.getAutoRRefDeductType(),
                                           std::string("__range") + DepthStr);
  if (FinishForRangeVarDecl(*this, RangeVar, Range, RangeLoc,
                            diag::err_for_range_deduction_failure)) {
    LoopVar->setInvalidDecl();
    return StmtError();
  }

  // Claim the type doesn't contain auto: we've already done the checking.
  DeclGroupPtrTy RangeGroup =
      BuildDeclaratorGroup(MutableArrayRef<Decl *>((Decl **)&RangeVar, 1));
  StmtResult RangeDecl = ActOnDeclStmt(RangeGroup, RangeLoc, RangeLoc);
  if (RangeDecl.isInvalid()) {
    LoopVar->setInvalidDecl();
    return StmtError();
  }

  return BuildCXXForRangeStmt(
      ForLoc, CoawaitLoc, InitStmt, ColonLoc, RangeDecl.get(),
      /*BeginStmt=*/nullptr, /*EndStmt=*/nullptr,
      /*Cond=*/nullptr, /*Inc=*/nullptr, DS, RParenLoc, Kind);
}

/// Create the initialization, compare, and increment steps for
/// the range-based for loop expression.
/// This function does not handle array-based for loops,
/// which are created in Sema::BuildCXXForRangeStmt.
///
/// \returns a ForRangeStatus indicating success or what kind of error occurred.
/// BeginExpr and EndExpr are set and FRS_Success is returned on success;
/// CandidateSet and BEF are set and some non-success value is returned on
/// failure.
static Sema::ForRangeStatus
BuildNonArrayForRange(Sema &SemaRef, Expr *BeginRange, Expr *EndRange,
                      QualType RangeType, VarDecl *BeginVar, VarDecl *EndVar,
                      SourceLocation ColonLoc, SourceLocation CoawaitLoc,
                      OverloadCandidateSet *CandidateSet, ExprResult *BeginExpr,
                      ExprResult *EndExpr, BeginEndFunction *BEF) {
  DeclarationNameInfo BeginNameInfo(
      &SemaRef.PP.getIdentifierTable().get("begin"), ColonLoc);
  DeclarationNameInfo EndNameInfo(
      &SemaRef.PP.getIdentifierTable().get("end"), ColonLoc);

  LookupResult BeginMemberLookup(SemaRef, BeginNameInfo,
                                 Sema::LookupMemberName);
  LookupResult EndMemberLookup(SemaRef, EndNameInfo, Sema::LookupMemberName);

  auto BuildBegin = [&] {
    *BEF = BEF_begin;
    Sema::ForRangeStatus RangeStatus =
        SemaRef.BuildForRangeBeginEndCall(ColonLoc, ColonLoc, BeginNameInfo,
                                          BeginMemberLookup, CandidateSet,
                                          BeginRange, BeginExpr);

    if (RangeStatus != Sema::FRS_Success) {
      if (RangeStatus == Sema::FRS_DiagnosticIssued)
        SemaRef.Diag(BeginRange->getBeginLoc(), diag::note_in_for_range)
            << ColonLoc << BEF_begin << BeginRange->getType();
      return RangeStatus;
    }
    if (!CoawaitLoc.isInvalid()) {
      // FIXME: getCurScope() should not be used during template instantiation.
      // We should pick up the set of unqualified lookup results for operator
      // co_await during the initial parse.
      *BeginExpr = SemaRef.ActOnCoawaitExpr(SemaRef.getCurScope(), ColonLoc,
                                            BeginExpr->get());
      if (BeginExpr->isInvalid())
        return Sema::FRS_DiagnosticIssued;
    }
    if (FinishForRangeVarDecl(SemaRef, BeginVar, BeginExpr->get(), ColonLoc,
                              diag::err_for_range_iter_deduction_failure)) {
      NoteForRangeBeginEndFunction(SemaRef, BeginExpr->get(), *BEF);
      return Sema::FRS_DiagnosticIssued;
    }
    return Sema::FRS_Success;
  };

  auto BuildEnd = [&] {
    *BEF = BEF_end;
    Sema::ForRangeStatus RangeStatus =
        SemaRef.BuildForRangeBeginEndCall(ColonLoc, ColonLoc, EndNameInfo,
                                          EndMemberLookup, CandidateSet,
                                          EndRange, EndExpr);
    if (RangeStatus != Sema::FRS_Success) {
      if (RangeStatus == Sema::FRS_DiagnosticIssued)
        SemaRef.Diag(EndRange->getBeginLoc(), diag::note_in_for_range)
            << ColonLoc << BEF_end << EndRange->getType();
      return RangeStatus;
    }
    if (FinishForRangeVarDecl(SemaRef, EndVar, EndExpr->get(), ColonLoc,
                              diag::err_for_range_iter_deduction_failure)) {
      NoteForRangeBeginEndFunction(SemaRef, EndExpr->get(), *BEF);
      return Sema::FRS_DiagnosticIssued;
    }
    return Sema::FRS_Success;
  };

  if (CXXRecordDecl *D = RangeType->getAsCXXRecordDecl()) {
    // - if _RangeT is a class type, the unqualified-ids begin and end are
    //   looked up in the scope of class _RangeT as if by class member access
    //   lookup (3.4.5), and if either (or both) finds at least one
    //   declaration, begin-expr and end-expr are __range.begin() and
    //   __range.end(), respectively;
    SemaRef.LookupQualifiedName(BeginMemberLookup, D);
    if (BeginMemberLookup.isAmbiguous())
      return Sema::FRS_DiagnosticIssued;

    SemaRef.LookupQualifiedName(EndMemberLookup, D);
    if (EndMemberLookup.isAmbiguous())
      return Sema::FRS_DiagnosticIssued;

    if (BeginMemberLookup.empty() != EndMemberLookup.empty()) {
      // Look up the non-member form of the member we didn't find, first.
      // This way we prefer a "no viable 'end'" diagnostic over a "i found
      // a 'begin' but ignored it because there was no member 'end'"
      // diagnostic.
      auto BuildNonmember = [&](
          BeginEndFunction BEFFound, LookupResult &Found,
          llvm::function_ref<Sema::ForRangeStatus()> BuildFound,
          llvm::function_ref<Sema::ForRangeStatus()> BuildNotFound) {
        LookupResult OldFound = std::move(Found);
        Found.clear();

        if (Sema::ForRangeStatus Result = BuildNotFound())
          return Result;

        switch (BuildFound()) {
        case Sema::FRS_Success:
          return Sema::FRS_Success;

        case Sema::FRS_NoViableFunction:
          SemaRef.Diag(BeginRange->getBeginLoc(), diag::err_for_range_invalid)
              << BeginRange->getType() << BEFFound;
          CandidateSet->NoteCandidates(SemaRef, OCD_AllCandidates, BeginRange);
          LLVM_FALLTHROUGH;

        case Sema::FRS_DiagnosticIssued:
          for (NamedDecl *D : OldFound) {
            SemaRef.Diag(D->getLocation(),
                         diag::note_for_range_member_begin_end_ignored)
                << BeginRange->getType() << BEFFound;
          }
          return Sema::FRS_DiagnosticIssued;
        }
        llvm_unreachable("unexpected ForRangeStatus");
      };
      if (BeginMemberLookup.empty())
        return BuildNonmember(BEF_end, EndMemberLookup, BuildEnd, BuildBegin);
      return BuildNonmember(BEF_begin, BeginMemberLookup, BuildBegin, BuildEnd);
    }
  } else {
    // - otherwise, begin-expr and end-expr are begin(__range) and
    //   end(__range), respectively, where begin and end are looked up with
    //   argument-dependent lookup (3.4.2). For the purposes of this name
    //   lookup, namespace std is an associated namespace.
  }

  if (Sema::ForRangeStatus Result = BuildBegin())
    return Result;
  return BuildEnd();
}

/// Speculatively attempt to dereference an invalid range expression.
/// If the attempt fails, this function will return a valid, null StmtResult
/// and emit no diagnostics.
static StmtResult RebuildForRangeWithDereference(Sema &SemaRef, Scope *S,
                                                 SourceLocation ForLoc,
                                                 SourceLocation CoawaitLoc,
                                                 Stmt *InitStmt,
                                                 Stmt *LoopVarDecl,
                                                 SourceLocation ColonLoc,
                                                 Expr *Range,
                                                 SourceLocation RangeLoc,
                                                 SourceLocation RParenLoc) {
  // Determine whether we can rebuild the for-range statement with a
  // dereferenced range expression.
  ExprResult AdjustedRange;
  {
    Sema::SFINAETrap Trap(SemaRef);

    AdjustedRange = SemaRef.BuildUnaryOp(S, RangeLoc, UO_Deref, Range);
    if (AdjustedRange.isInvalid())
      return StmtResult();

    StmtResult SR = SemaRef.ActOnCXXForRangeStmt(
        S, ForLoc, CoawaitLoc, InitStmt, LoopVarDecl, ColonLoc,
        AdjustedRange.get(), RParenLoc, Sema::BFRK_Check);
    if (SR.isInvalid())
      return StmtResult();
  }

  // The attempt to dereference worked well enough that it could produce a valid
  // loop. Produce a fixit, and rebuild the loop with diagnostics enabled, in
  // case there are any other (non-fatal) problems with it.
  SemaRef.Diag(RangeLoc, diag::err_for_range_dereference)
    << Range->getType() << FixItHint::CreateInsertion(RangeLoc, "*");
  return SemaRef.ActOnCXXForRangeStmt(
      S, ForLoc, CoawaitLoc, InitStmt, LoopVarDecl, ColonLoc,
      AdjustedRange.get(), RParenLoc, Sema::BFRK_Rebuild);
}

struct SuppressDiagnostics
{
  SuppressDiagnostics(Sema &SemaRef)
    : SemaRef(SemaRef), Saved(SemaRef.Diags.getSuppressAllDiagnostics()) {
    SemaRef.Diags.setSuppressAllDiagnostics(true);
  }
  ~SuppressDiagnostics() {
    SemaRef.Diags.setSuppressAllDiagnostics(Saved);
  }
  Sema &SemaRef;
  bool Saved;
};

/// Build an expression that evaluates c std::tuple_size<RangeType>::value
/// for the given type p RangeType. This is to detect tuple expansions.
///
/// p RangeType must not be a dependent type.
///
/// returns  c true if the expression can be evaluated, c false otherwise.
///          If c true, p Size is set to the number of elements in the tuple.
static bool GetTupleSize(Sema &SemaRef, SourceLocation Loc, QualType RangeType,
                         llvm::APSInt &Size) {
  // FIXME: This is an overly strong way to suppress diagnostics during
  // this analysis, but nothing else seems to work. RequireCompleteType
  // is diagnosing instantiation errors.
  SuppressDiagnostics Suppress(SemaRef);

  NamespaceDecl *Std = SemaRef.getOrCreateStdNamespace();
  IdentifierInfo *SizeName = &SemaRef.PP.getIdentifierTable().get("tuple_size");
  LookupResult SizeLookup(SemaRef, SizeName, Loc, Sema::LookupAnyName);
  SemaRef.LookupQualifiedName(SizeLookup, Std);
  ClassTemplateDecl *TupleSize = SizeLookup.getAsSingle<ClassTemplateDecl>();
  if (!TupleSize) {
    SemaRef.Diag(Loc, diag::err_no_member) << SizeName << Std;
    return false;
  }

  // Build a template specialization, instantiate it, and then complete it.
  TemplateName TempName(TupleSize);
  TemplateArgument Arg(RangeType);
  TypeSourceInfo *TSI =
      SemaRef.Context.getTrivialTypeSourceInfo(RangeType, Loc);
  TemplateArgumentLoc ArgLoc(Arg, TSI);
  TemplateArgumentListInfo TempArgs(Loc, Loc);
  TempArgs.addArgument(ArgLoc);
  QualType SpecType = SemaRef.CheckTemplateIdType(TempName, Loc, TempArgs);

  if (SemaRef.RequireCompleteType(Loc, SpecType, diag::err_incomplete_type))
    return false;
  CXXRecordDecl *Spec = SpecType->getAsCXXRecordDecl();

  // Lookup the the '::value' member in the specifier.
  IdentifierInfo *ValueName = &SemaRef.PP.getIdentifierTable().get("value");
  LookupResult ValueLookup(SemaRef, ValueName, Loc, Sema::LookupOrdinaryName);
  SemaRef.LookupQualifiedName(ValueLookup, Spec);
  VarDecl *Value = ValueLookup.getAsSingle<VarDecl>();
  if (!Value) {
    SemaRef.Diag(Loc, diag::err_no_member) << ValueName << Spec;
    return false;
  }

  // Note the constant evaluation of the expression.
  EnterExpressionEvaluationContext EvalContext(SemaRef,
    Sema::ExpressionEvaluationContext::ConstantEvaluated);

  // Build an expression that accesses the member and evaluate it.
  ExprResult Ref =
      SemaRef.BuildDeclRefExpr(Value, Value->getType(), VK_LValue, Loc);

  Expr::EvalResult Result;
  if (!Ref.get()->EvaluateAsInt(Result, SemaRef.Context)) {
    // FIXME: This is probably not the right error.
    SemaRef.Diag(Loc, diag::err_no_member) << ValueName << Spec;
    return false;
  }
  Size = Result.Val.getInt();
  return true;
}

namespace {
/// RAII object to automatically invalidate a declaration if an error occurs.
struct InvalidateOnErrorScope {
  InvalidateOnErrorScope(Sema &SemaRef, Decl *D, bool Enabled)
      : Trap(SemaRef.Diags), D(D), Enabled(Enabled) {}
  ~InvalidateOnErrorScope() {
    if (Enabled && Trap.hasErrorOccurred())
      D->setInvalidDecl();
  }

  DiagnosticErrorTrap Trap;
  Decl *D;
  bool Enabled;
};
}

/// BuildCXXForRangeStmt - Build or instantiate a C++11 for-range statement.
StmtResult Sema::BuildCXXForRangeStmt(SourceLocation ForLoc,
                                      SourceLocation CoawaitLoc, Stmt *InitStmt,
                                      SourceLocation ColonLoc, Stmt *RangeDecl,
                                      Stmt *Begin, Stmt *End, Expr *Cond,
                                      Expr *Inc, Stmt *LoopVarDecl,
                                      SourceLocation RParenLoc,
                                      BuildForRangeKind Kind) {
  // FIXME: This should not be used during template instantiation. We should
  // pick up the set of unqualified lookup results for the != and + operators
  // in the initial parse.
  //
  // Testcase (accepts-invalid):
  //   template<typename T> void f() { for (auto x : T()) {} }
  //   namespace N { struct X { X begin(); X end(); int operator*(); }; }
  //   bool operator!=(N::X, N::X); void operator++(N::X);
  //   void g() { f<N::X>(); }
  Scope *S = getCurScope();

  DeclStmt *RangeDS = cast<DeclStmt>(RangeDecl);
  VarDecl *RangeVar = cast<VarDecl>(RangeDS->getSingleDecl());
  QualType RangeVarType = RangeVar->getType();

  DeclStmt *LoopVarDS = cast<DeclStmt>(LoopVarDecl);
  VarDecl *LoopVar = cast<VarDecl>(LoopVarDS->getSingleDecl());

  // If we hit any errors, mark the loop variable as invalid if its type
  // contains 'auto'.
  InvalidateOnErrorScope Invalidate(*this, LoopVar,
                                    LoopVar->getType()->isUndeducedType());

  StmtResult BeginDeclStmt = Begin;
  StmtResult EndDeclStmt = End;
  ExprResult NotEqExpr = Cond, IncrExpr = Inc;

  if (RangeVarType->isDependentType()) {
    // The range is implicitly used as a placeholder when it is dependent.
    RangeVar->markUsed(Context);

    // Deduce any 'auto's in the loop variable as 'DependentTy'. We'll fill
    // them in properly when we instantiate the loop.
    if (!LoopVar->isInvalidDecl() && Kind != BFRK_Check) {
      if (auto *DD = dyn_cast<DecompositionDecl>(LoopVar))
        for (auto *Binding : DD->bindings())
          Binding->setType(Context.DependentTy);
      LoopVar->setType(SubstAutoType(LoopVar->getType(), Context.DependentTy));
    }
  } else if (!BeginDeclStmt.get()) {
    SourceLocation RangeLoc = RangeVar->getLocation();

    const QualType RangeVarNonRefType = RangeVarType.getNonReferenceType();

    ExprResult BeginRangeRef = BuildDeclRefExpr(RangeVar, RangeVarNonRefType,
                                                VK_LValue, ColonLoc);
    if (BeginRangeRef.isInvalid())
      return StmtError();

    ExprResult EndRangeRef = BuildDeclRefExpr(RangeVar, RangeVarNonRefType,
                                              VK_LValue, ColonLoc);
    if (EndRangeRef.isInvalid())
      return StmtError();

    QualType AutoType = Context.getAutoDeductType();
    Expr *Range = RangeVar->getInit();
    if (!Range)
      return StmtError();
    QualType RangeType = Range->getType();

    if (RequireCompleteType(RangeLoc, RangeType,
                            diag::err_for_range_incomplete_type))
      return StmtError();

    // Build auto __begin = begin-expr, __end = end-expr.
    // Divide by 2, since the variables are in the inner scope (loop body).
    const auto DepthStr = std::to_string(S->getDepth() / 2);
    VarDecl *BeginVar = BuildForRangeVarDecl(*this, ColonLoc, AutoType,
                                             std::string("__begin") + DepthStr);
    VarDecl *EndVar = BuildForRangeVarDecl(*this, ColonLoc, AutoType,
                                           std::string("__end") + DepthStr);

    // Build begin-expr and end-expr and attach to __begin and __end variables.
    ExprResult BeginExpr, EndExpr;
    if (const ArrayType *UnqAT = RangeType->getAsArrayTypeUnsafe()) {
      // - if _RangeT is an array type, begin-expr and end-expr are __range and
      //   __range + __bound, respectively, where __bound is the array bound. If
      //   _RangeT is an array of unknown size or an array of incomplete type,
      //   the program is ill-formed;

      // begin-expr is __range.
      BeginExpr = BeginRangeRef;
      if (!CoawaitLoc.isInvalid()) {
        BeginExpr = ActOnCoawaitExpr(S, ColonLoc, BeginExpr.get());
        if (BeginExpr.isInvalid())
          return StmtError();
      }
      if (FinishForRangeVarDecl(*this, BeginVar, BeginRangeRef.get(), ColonLoc,
                                diag::err_for_range_iter_deduction_failure)) {
        NoteForRangeBeginEndFunction(*this, BeginExpr.get(), BEF_begin);
        return StmtError();
      }

      // Find the array bound.
      ExprResult BoundExpr;
      if (const ConstantArrayType *CAT = dyn_cast<ConstantArrayType>(UnqAT))
        BoundExpr = IntegerLiteral::Create(
            Context, CAT->getSize(), Context.getPointerDiffType(), RangeLoc);
      else if (const VariableArrayType *VAT =
               dyn_cast<VariableArrayType>(UnqAT)) {
        // For a variably modified type we can't just use the expression within
        // the array bounds, since we don't want that to be re-evaluated here.
        // Rather, we need to determine what it was when the array was first
        // created - so we resort to using sizeof(vla)/sizeof(element).
        // For e.g.
        //  void f(int b) {
        //    int vla[b];
        //    b = -1;   <-- This should not affect the num of iterations below
        //    for (int &c : vla) { .. }
        //  }

        // FIXME: This results in codegen generating IR that recalculates the
        // run-time number of elements (as opposed to just using the IR Value
        // that corresponds to the run-time value of each bound that was
        // generated when the array was created.) If this proves too embarrassing
        // even for unoptimized IR, consider passing a magic-value/cookie to
        // codegen that then knows to simply use that initial llvm::Value (that
        // corresponds to the bound at time of array creation) within
        // getelementptr.  But be prepared to pay the price of increasing a
        // customized form of coupling between the two components - which  could
        // be hard to maintain as the codebase evolves.

        ExprResult SizeOfVLAExprR = ActOnUnaryExprOrTypeTraitExpr(
            EndVar->getLocation(), UETT_SizeOf,
            /*isType=*/true,
            CreateParsedType(VAT->desugar(), Context.getTrivialTypeSourceInfo(
                                                 VAT->desugar(), RangeLoc))
                .getAsOpaquePtr(),
            EndVar->getSourceRange());
        if (SizeOfVLAExprR.isInvalid())
          return StmtError();

        ExprResult SizeOfEachElementExprR = ActOnUnaryExprOrTypeTraitExpr(
            EndVar->getLocation(), UETT_SizeOf,
            /*isType=*/true,
            CreateParsedType(VAT->desugar(),
                             Context.getTrivialTypeSourceInfo(
                                 VAT->getElementType(), RangeLoc))
                .getAsOpaquePtr(),
            EndVar->getSourceRange());
        if (SizeOfEachElementExprR.isInvalid())
          return StmtError();

        BoundExpr =
            ActOnBinOp(S, EndVar->getLocation(), tok::slash,
                       SizeOfVLAExprR.get(), SizeOfEachElementExprR.get());
        if (BoundExpr.isInvalid())
          return StmtError();

      } else {
        // Can't be a DependentSizedArrayType or an IncompleteArrayType since
        // UnqAT is not incomplete and Range is not type-dependent.
        llvm_unreachable("Unexpected array type in for-range");
      }

      // end-expr is __range + __bound.
      EndExpr = ActOnBinOp(S, ColonLoc, tok::plus, EndRangeRef.get(),
                           BoundExpr.get());
      if (EndExpr.isInvalid())
        return StmtError();
      if (FinishForRangeVarDecl(*this, EndVar, EndExpr.get(), ColonLoc,
                                diag::err_for_range_iter_deduction_failure)) {
        NoteForRangeBeginEndFunction(*this, EndExpr.get(), BEF_end);
        return StmtError();
      }
    } else {
      OverloadCandidateSet CandidateSet(RangeLoc,
                                        OverloadCandidateSet::CSK_Normal);
      BeginEndFunction BEFFailure;
      ForRangeStatus RangeStatus = BuildNonArrayForRange(
          *this, BeginRangeRef.get(), EndRangeRef.get(), RangeType, BeginVar,
          EndVar, ColonLoc, CoawaitLoc, &CandidateSet, &BeginExpr, &EndExpr,
          &BEFFailure);

      if (Kind == BFRK_Build && RangeStatus == FRS_NoViableFunction &&
          BEFFailure == BEF_begin) {
        // If the range is being built from an array parameter, emit a
        // a diagnostic that it is being treated as a pointer.
        if (DeclRefExpr *DRE = dyn_cast<DeclRefExpr>(Range)) {
          if (ParmVarDecl *PVD = dyn_cast<ParmVarDecl>(DRE->getDecl())) {
            QualType ArrayTy = PVD->getOriginalType();
            QualType PointerTy = PVD->getType();
            if (PointerTy->isPointerType() && ArrayTy->isArrayType()) {
              Diag(Range->getBeginLoc(), diag::err_range_on_array_parameter)
                  << RangeLoc << PVD << ArrayTy << PointerTy;
              Diag(PVD->getLocation(), diag::note_declared_at);
              return StmtError();
            }
          }
        }

        // If building the range failed, try dereferencing the range expression
        // unless a diagnostic was issued or the end function is problematic.
        StmtResult SR = RebuildForRangeWithDereference(*this, S, ForLoc,
                                                       CoawaitLoc, InitStmt,
                                                       LoopVarDecl, ColonLoc,
                                                       Range, RangeLoc,
                                                       RParenLoc);
        if (SR.isInvalid() || SR.isUsable())
          return SR;
      }

      // Otherwise, emit diagnostics if we haven't already.
      if (RangeStatus == FRS_NoViableFunction) {
        Expr *Range = BEFFailure ? EndRangeRef.get() : BeginRangeRef.get();
        Diag(Range->getBeginLoc(), diag::err_for_range_invalid)
            << RangeLoc << Range->getType() << BEFFailure;
        CandidateSet.NoteCandidates(*this, OCD_AllCandidates, Range);
      }
      // Return an error if no fix was discovered.
      if (RangeStatus != FRS_Success)
        return StmtError();
    }

    assert(!BeginExpr.isInvalid() && !EndExpr.isInvalid() &&
           "invalid range expression in for loop");

    // C++11 [dcl.spec.auto]p7: BeginType and EndType must be the same.
    // C++1z removes this restriction.
    QualType BeginType = BeginVar->getType(), EndType = EndVar->getType();
    if (!Context.hasSameType(BeginType, EndType)) {
      Diag(RangeLoc, getLangOpts().CPlusPlus17
                         ? diag::warn_for_range_begin_end_types_differ
                         : diag::ext_for_range_begin_end_types_differ)
          << BeginType << EndType;
      NoteForRangeBeginEndFunction(*this, BeginExpr.get(), BEF_begin);
      NoteForRangeBeginEndFunction(*this, EndExpr.get(), BEF_end);
    }
    BeginDeclStmt =
        ActOnDeclStmt(ConvertDeclToDeclGroup(BeginVar), ColonLoc, ColonLoc);
    EndDeclStmt =
        ActOnDeclStmt(ConvertDeclToDeclGroup(EndVar), ColonLoc, ColonLoc);

    const QualType BeginRefNonRefType = BeginType.getNonReferenceType();
    ExprResult BeginRef = BuildDeclRefExpr(BeginVar, BeginRefNonRefType,
                                           VK_LValue, ColonLoc);
    if (BeginRef.isInvalid())
      return StmtError();

    ExprResult EndRef = BuildDeclRefExpr(EndVar, EndType.getNonReferenceType(),
                                         VK_LValue, ColonLoc);
    if (EndRef.isInvalid())
      return StmtError();

    // Build and check __begin != __end expression.
    NotEqExpr = ActOnBinOp(S, ColonLoc, tok::exclaimequal,
                           BeginRef.get(), EndRef.get());
    if (!NotEqExpr.isInvalid())
      NotEqExpr = CheckBooleanCondition(ColonLoc, NotEqExpr.get());
    if (!NotEqExpr.isInvalid())
      NotEqExpr =
          ActOnFinishFullExpr(NotEqExpr.get(), /*DiscardedValue*/ false);
    if (NotEqExpr.isInvalid()) {
      Diag(RangeLoc, diag::note_for_range_invalid_iterator)
        << RangeLoc << 0 << BeginRangeRef.get()->getType();
      NoteForRangeBeginEndFunction(*this, BeginExpr.get(), BEF_begin);
      if (!Context.hasSameType(BeginType, EndType))
        NoteForRangeBeginEndFunction(*this, EndExpr.get(), BEF_end);
      return StmtError();
    }

    // Build and check ++__begin expression.
    BeginRef = BuildDeclRefExpr(BeginVar, BeginRefNonRefType,
                                VK_LValue, ColonLoc);
    if (BeginRef.isInvalid())
      return StmtError();

    IncrExpr = ActOnUnaryOp(S, ColonLoc, tok::plusplus, BeginRef.get());
    if (!IncrExpr.isInvalid() && CoawaitLoc.isValid())
      // FIXME: getCurScope() should not be used during template instantiation.
      // We should pick up the set of unqualified lookup results for operator
      // co_await during the initial parse.
      IncrExpr = ActOnCoawaitExpr(S, CoawaitLoc, IncrExpr.get());
    if (!IncrExpr.isInvalid())
      IncrExpr = ActOnFinishFullExpr(IncrExpr.get(), /*DiscardedValue*/ false);
    if (IncrExpr.isInvalid()) {
      Diag(RangeLoc, diag::note_for_range_invalid_iterator)
        << RangeLoc << 2 << BeginRangeRef.get()->getType() ;
      NoteForRangeBeginEndFunction(*this, BeginExpr.get(), BEF_begin);
      return StmtError();
    }

    // Build and check *__begin  expression.
    BeginRef = BuildDeclRefExpr(BeginVar, BeginRefNonRefType,
                                VK_LValue, ColonLoc);
    if (BeginRef.isInvalid())
      return StmtError();

    ExprResult DerefExpr = ActOnUnaryOp(S, ColonLoc, tok::star, BeginRef.get());
    if (DerefExpr.isInvalid()) {
      Diag(RangeLoc, diag::note_for_range_invalid_iterator)
        << RangeLoc << 1 << BeginRangeRef.get()->getType();
      NoteForRangeBeginEndFunction(*this, BeginExpr.get(), BEF_begin);
      return StmtError();
    }

    // Attach  *__begin  as initializer for VD. Don't touch it if we're just
    // trying to determine whether this would be a valid range.
    if (!LoopVar->isInvalidDecl() && Kind != BFRK_Check) {
      AddInitializerToDecl(LoopVar, DerefExpr.get(), /*DirectInit=*/false);
      if (LoopVar->isInvalidDecl())
        NoteForRangeBeginEndFunction(*this, BeginExpr.get(), BEF_begin);
    }
  }

  // Don't bother to actually allocate the result if we're just trying to
  // determine whether it would be valid.
  if (Kind == BFRK_Check)
    return StmtResult();

  return new (Context) CXXForRangeStmt(
      InitStmt, RangeDS, cast_or_null<DeclStmt>(BeginDeclStmt.get()),
      cast_or_null<DeclStmt>(EndDeclStmt.get()), NotEqExpr.get(),
      IncrExpr.get(), LoopVarDS, /*Body=*/nullptr, ForLoc, CoawaitLoc,
      ColonLoc, RParenLoc);
}

/// Synthesize a mostly qualified nested name specifier for a declaration.
///
/// This assumes the the declaration is both non-dependent and has no
/// dependent components of its scope. Note that the source locations refer
/// to the point of synthesis, not physical source code locations.
///
// TODO: Allow this to be dependent.
static NestedNameSpecifierLoc GetQualifiedNameForDecl(ASTContext &Cxt, Decl *D,
                                                      SourceLocation Loc) {
  // Get the path to the the TU.
  llvm::SmallVector<DeclContext *, 4> Path;
  for (DeclContext *DC = D->getDeclContext(); !isa<TranslationUnitDecl>(DC);
       DC = DC->getParent()) {
    if (NamespaceDecl *NS = dyn_cast<NamespaceDecl>(DC)) {
      // Don't include inline namespaces.
      if (NS->isInline())
        continue;
    }
    Path.push_back(DC);
  }
  std::reverse(Path.begin(), Path.end());

  // Build the NNS.
  NestedNameSpecifierLocBuilder Builder;
  for (DeclContext *DC : Path) {
    if (NamespaceDecl *NS = dyn_cast<NamespaceDecl>(DC)) {
      // Builds 'NS::'.
      Builder.Extend(Cxt, NS, Loc, Loc);
    } else if (CXXRecordDecl *Class = dyn_cast<CXXRecordDecl>(DC)) {
      QualType T = Cxt.getTagDeclType(Class);
      TypeSourceInfo *TSI = Cxt.getTrivialTypeSourceInfo(T);
      // Builds 'Class::'. There is no template keyword.
      Builder.Extend(Cxt, SourceLocation(), TSI->getTypeLoc(), Loc);
    } else {
      llvm_unreachable("Unhandled nested name specifier kind");
    }
  }
  return Builder.getWithLocInContext(Cxt);
}

static int NewTemplateParameterDepth(DeclContext *DC) {
  while (DC) {
    Decl *D = Decl::castFromDeclContext(DC);
    if (TemplateDecl *Template = D->getDescribedTemplate())
      return Template->getTemplateParameters()->getDepth() + 1;
    DC = DC->getParent();
  }
  return 0;
}

/// A facility used to unpack and build the dependent body of an expansion
/// statement.
struct ExpansionStatementBuilder
{
  /// Used during parsing to initially build the various statements and
  /// declarations necessary to parse the loop body.
  ///
  /// FIXME: Detect constexpr-ness from the loop var.
  ExpansionStatementBuilder(Sema &S, Scope *CS, Sema::BuildForRangeKind K,
                            Stmt *LoopVarDS, Expr *RangeExpr,
                            bool IsConstexpr);

  /// Used during instantiation. Note that all of the statements and
  /// declarations have been instantiated, so we just need to unpack that
  /// information for subsequent analysis.
  ///
  /// FIXME: Detect constexpr-ness from the loop var.
  ExpansionStatementBuilder(Sema &S, Sema::BuildForRangeKind K,
                            Stmt *LoopVarDS, Stmt *RangeVarDS,
                            bool IsConstexpr);

  /// Construct a range without a body, using minimal information.
  /// No source locations exist and are thus default-constructed.
  ExpansionStatementBuilder(Sema &S, Scope *CS, Sema::BuildForRangeKind K,
                            Expr *RangeExpr);

  /// Build a statement that contains the "pattern" of the expansion
  /// denoted by the loop. This needs to be declared in a way that it
  /// can be repeatedly instantiated.
  StmtResult Build();

  /// Build the range variable.
  bool BuildRangeVar();

  /// Perform some final analysis on the range variable.
  void FinishRangeVar();

  /// Build the induction variable.
  bool BuildInductionVar();

  /// Builds an expansion when the range is dependent.
  StmtResult BuildDependentExpansion();

  /// Build the expansion over an unexpanded parameter pack.
  StmtResult BuildExpansionOverPack();

  /// Build the expansion over an array of known bound.
  StmtResult BuildExpansionOverArray();

  /// Build the expansion over a tuple.
  StmtResult BuildExpansionOverTuple();

  /// Build the expansion over a constexpr range.
  /// \param Determine if the body will be instantiated or not.
  StmtResult BuildExpansionOverRange();

  /// Build the expansion over a destructurable class.
  StmtResult BuildExpansionOverClass();

  /// Used by Build() to push the expansion context just before returning.
  StmtResult Finish(StmtResult S) {
    if (!S.isInvalid())
      SemaRef.PushLoopExpansion(S.get());
    return S;
  }

  Expr *getBeginCallRef() const { return BeginCallRef; }
  Expr *getEndCallRef() const { return EndCallRef; }
  Expr *getInductionRef() const { return InductionRef; }

  /// The translation semantics
  Sema &SemaRef;

  /// The Scope in which analysis is performed.
  Scope* CurScope;

  /// The kind of construction happening.
  Sema::BuildForRangeKind Kind;

  /// Contains the loop variable declaration. In 'for... (auto x : y)',
  /// this contains the statement that will declare 'x', as in
  /// 'auto x = <some-initilializer>'.
  DeclStmt *LoopDeclStmt;

  /// The expression denoting the collection of elements for which we are
  /// expanding the body. In 'for... (auto x : y)', this contains the
  /// expression 'y'. This also becomes the initializer of the range variable.
  Expr *RangeExpr;

  /// True if this is a constexpr expansion.
  bool IsConstexpr;

  // Source locations
  SourceLocation ForLoc;
  SourceLocation AnnotationLoc; // constexpr or ...
  SourceLocation ColonLoc;
  SourceLocation RParenLoc;

  // Computed values.

  /// The declared loop variable.
  VarDecl *LoopVar = nullptr;

  /// The range variable declaration.
  VarDecl *RangeVar = nullptr;

  /// The non-reference type of the range.
  QualType RangeType = {};

  /// A reference to the range variable.
  DeclRefExpr *RangeRef;

  /// The statement declaring the range variable.
  DeclStmt *RangeDeclStmt = nullptr;

  /// The template parameter list for the induction variable.
  TemplateParameterList *TemplateParms = nullptr;

  /// The induction variable is an integer template parameter used to compute
  /// the nth value of an expanded statement.
  NonTypeTemplateParmDecl *InductionVar = nullptr;

  /// A reference to the induction variable.
  DeclRefExpr *InductionRef;

  // DeclRef to __range.begin() and __range.end()
  Expr *BeginCallRef;
  Expr *EndCallRef;
};

ExpansionStatementBuilder::
ExpansionStatementBuilder(Sema &S, Scope *CS, Sema::BuildForRangeKind K,
                          Stmt *LoopVarDS, Expr *RangeExpr, bool IsConstexpr)
  : SemaRef(S), CurScope(CS), Kind(K),
    LoopDeclStmt(cast<DeclStmt>(LoopVarDS)), RangeExpr(RangeExpr),
    IsConstexpr(IsConstexpr)
{
  LoopVar = cast<VarDecl>(LoopDeclStmt->getSingleDecl());

  // Within a constexpr expansion, the loop variable is constexpr.
  //
  // FIXME: The constexpr should be permitted on the declaration, not
  // required before the loop.
  if (IsConstexpr) {
    VarDecl *VD = cast<VarDecl>(LoopVar);
    VD->setConstexpr(true);
    VD->setType(VD->getType().withConst());

    // FIXME: This is a hack, and it can be removed after we allow
    // constexpr on the declaration.
    // This stops the const qualifier from being removed during template
    // instantiation.
    QualType UpdatedSourceTy = VD->getTypeSourceInfo()->getType().withConst();
    VD->getTypeSourceInfo()->overrideType(UpdatedSourceTy);
  }
}

ExpansionStatementBuilder::
ExpansionStatementBuilder(Sema &S, Sema::BuildForRangeKind K,
                          Stmt *LoopVarDS, Stmt *RangeVarDS,
                          bool IsConstexpr)
  : SemaRef(S), CurScope(S.getCurScope()), Kind(K),
    LoopDeclStmt(cast<DeclStmt>(LoopVarDS)), RangeExpr(),
    IsConstexpr(IsConstexpr)
{
  LoopVar = cast<VarDecl>(LoopDeclStmt->getSingleDecl());

  // Unpack the Range statement into its various parts.
  RangeDeclStmt = cast<DeclStmt>(RangeVarDS);
  RangeVar = cast<VarDecl>(RangeDeclStmt->getSingleDecl());
  if (RangeVar->isInvalidDecl()) {
    LoopVar->setInvalidDecl(true);
    return;
  }
  RangeExpr = RangeVar->getInit();
  RangeType = RangeVar->getType().getNonReferenceType();

  /// Build the expression __range for various uses.
  ExprResult RangeDRE =
    SemaRef.BuildDeclRefExpr(RangeVar, RangeType, VK_LValue, ColonLoc);
  RangeRef = cast<DeclRefExpr>(RangeDRE.get());
}

ExpansionStatementBuilder::
ExpansionStatementBuilder(Sema &S, Scope *CS, Sema::BuildForRangeKind K,
                          Expr *RangeExpr)
  : SemaRef(S), CurScope(CS), Kind(K),
    RangeExpr(RangeExpr), IsConstexpr(true), ForLoc(), AnnotationLoc(),
    ColonLoc(), RParenLoc()
{
}

StmtResult
ExpansionStatementBuilder::Build()
{
  if (LoopVar->isInvalidDecl())
    return StmtError();

  if (!RangeExpr) {
    LoopVar->setInvalidDecl();
    return StmtError();
  }

  // Build the induction variable. This is used in all expansions.
  BuildInductionVar();

  // Handle pack expansions before trying to build the range variable.
  // We're not building one for this kind of expansion.
  if (RangeExpr->containsUnexpandedParameterPack())
    return Finish(BuildExpansionOverPack());

  // Build the range variable if needed.
  if (!RangeVar && !BuildRangeVar())
    return StmtError();
  FinishRangeVar();

  // The order in which we determine the expansion style must follow
  // the order in which structured bindings proceeds. That is:
  //
  // 1. Arrays (detected by type)
  // 2. Tuples (detected by presence of std::tuple_size)
  // 3. Constexpr ranges (this is new)
  // 3. Classes (destructured)
  //
  // I think we need (want?) to insert ranges before classes although
  // range expansion only works when constexpr is true.

  // Do not attempt to build an expansion over a dependent range.
  // If the range is type dependent, then we don't know which of the
  // cases above match.
  // If the range is value dependent, then we'll be unsuccessful in
  // our attempt to build the valid expansion. Length will be non-computable.
  if (RangeType->isDependentType() || RangeVar->getInit()->isValueDependent())
    return Finish(BuildDependentExpansion());

  // Explicitly build this for array types.
  if (RangeType->isConstantArrayType())
    return Finish(BuildExpansionOverArray());

  StmtResult ForStmt;

  // Try building a tuple expansion.
  // FIXME: Disabled for variadic reifiers.
  #if 0
  ForStmt = BuildExpansionOverTuple();
  if (!ForStmt.isInvalid())
    return Finish(ForStmt);
  #endif

  // If that doesn't succeed, try with a constexpr range.
  ForStmt = BuildExpansionOverRange();
  if (!ForStmt.isInvalid())
    return Finish(ForStmt);

  // If that doesn't succeed, try with a destructurable class.
  ForStmt = BuildExpansionOverClass();
  if (!ForStmt.isInvalid())
    return Finish(ForStmt);

  // FIXME: Diagnose this error.
  return StmtError();
}

// For non-constexpr expansions, build the range variable as:
//
//    auto&& __range = range-expr.
//
// For constexpr-expansions, build the range variable as:
//
//    constexpr auto __range = range-expr.
bool
ExpansionStatementBuilder::BuildRangeVar()
{
  RangeType = SemaRef.Context.getAutoRRefDeductType();

  SourceLocation RangeLoc = RangeExpr->getBeginLoc();
  RangeVar = BuildForRangeVarDecl(SemaRef, RangeLoc, RangeType, "__range");

  if (IsConstexpr) {
    RangeVar->setConstexpr(true);
    RangeVar->setType(RangeType = RangeType.withConst());
  }

  if (FinishForRangeVarDecl(SemaRef, RangeVar, RangeExpr, RangeLoc,
                            diag::err_for_range_deduction_failure)) {
    LoopVar->setInvalidDecl();
    return false;
  }

  // Update the range's expression type.
  RangeType = RangeVar->getType().getNonReferenceType();

  /// Build the expression __range for various uses.
  ExprResult RangeDRE =
    SemaRef.BuildDeclRefExpr(RangeVar, RangeType, VK_LValue, ColonLoc);
  RangeRef = cast<DeclRefExpr>(RangeDRE.get());

  // Claim the type doesn't contain 'auto': we've already done the checking.
  Sema::DeclGroupPtrTy RangeGroup =
  SemaRef.BuildDeclaratorGroup(
        MutableArrayRef<Decl *>((Decl **)&RangeVar, 1));
  StmtResult RangeDecl = SemaRef.ActOnDeclStmt(RangeGroup, RangeLoc, RangeLoc);
  if (RangeDecl.isInvalid()) {
    LoopVar->setInvalidDecl();
    return false;
  }
  RangeDeclStmt = cast<DeclStmt>(RangeDecl.get());

  return true;
}

void
ExpansionStatementBuilder::FinishRangeVar()
{
  bool IsTypeDependent = RangeType->isDependentType();
  bool IsValueDependent = RangeVar->getInit()->isValueDependent();

  // Update the loop variable's type when the range is dependent.
  if (IsTypeDependent || IsValueDependent) {
    // The range is implicitly used as a placeholder when it is dependent.
    RangeVar->markUsed(SemaRef.Context);

    // Substitute any 'auto's in the loop variable as 'DependentTy'. We'll
    // fill them in properly when we instantiate the loop.
    if (!LoopVar->isInvalidDecl() && Kind != Sema::BFRK_Check) {
      // FIXME: This a hack, we need to set the loop var to a temporary
      // dependent initializer, or use some other means to convey that while
      // the loop var is not type dependent, it is indeed value dependent.
      //
      // In the mean time, this seems to be enough to trick the DeclRefExprs
      // referencing the loop var into marking themselves as dependent, and
      // preventing constexpr evaluation before all values are in place.
      if (IsValueDependent) {
        LoopVar->setType(SemaRef.Context.DependentTy);
      } else {
        QualType SubstType = SemaRef.SubstAutoType(LoopVar->getType(),
                                                   SemaRef.Context.DependentTy);
        LoopVar->setType(SubstType);
      }
    }
  }
}

// Declare a new template parameter for which we will be substituting
// concrete values later. Effectively, we're creating a parameterized
// compound statement, like this:
//
//    template<size_t __N> for ...
bool
ExpansionStatementBuilder::BuildInductionVar()
{
  int Depth = NewTemplateParameterDepth(SemaRef.CurContext);
  IdentifierInfo *ParmName = &SemaRef.Context.Idents.get("__N");
  const QualType ParmTy = SemaRef.Context.getSizeType();
  TypeSourceInfo *ParmTI =
      SemaRef.Context.getTrivialTypeSourceInfo(ParmTy, ColonLoc);
  NonTypeTemplateParmDecl *Parm =
      NonTypeTemplateParmDecl::Create(SemaRef.Context,
                                      SemaRef.Context.getTranslationUnitDecl(),
                                      ColonLoc, ColonLoc, Depth,
                                      /*Position=*/0, ParmName, ParmTy, false,
                                      ParmTI);
  NamedDecl *Parms[] = {Parm};
  TemplateParms =
      TemplateParameterList::Create(SemaRef.Context, ColonLoc, ColonLoc, Parms,
                                    ColonLoc, nullptr);

  // Build the expression __N.
  ExprResult ParmRef =
      SemaRef.BuildDeclRefExpr(Parm, ParmTy, VK_RValue, ColonLoc);
  if (ParmRef.isInvalid())
    return false;
  InductionRef = cast<DeclRefExpr>(ParmRef.get());

  return true;
}

/// When the range variable is dependent, just preserve the "structure" of
/// the loop, but don't pre-compute e.g., tuple sizes or induction value
/// sequences.
StmtResult
ExpansionStatementBuilder::BuildDependentExpansion()
{
  return new (SemaRef.Context)
    CXXExpansionStmt(LoopDeclStmt, RangeDeclStmt,
                     TemplateParms, /*Size=*/-1, ForLoc, AnnotationLoc,
                     ColonLoc, RParenLoc, RK_Unknown);
}

/// When range-expr contains an unexpanded parameter pack, then build
/// the expansion over each element in the expanded pack. For example:
///
///     for... (auto x : pack) stmt;
///
/// will expand as:
///
///     { // expansion-1
///       auto x = pack_1;
///       stmt_1;
///     }
///     { // expansion-2
///       auto x = pack_2;
///       stmt_2;
///     }
///     ...
///     Up to sizeof...(pack)
///
/// And similarly for constexpr expansions. Note that we only have constexpr
/// pack expansions for non-type template argument packs.
///
/// Note that there is no range variable for a pack expansion.
///
/// FIXME: If the constexpr specifier is present (pending subsequent
/// merging of features, make sure the loop variable is declared constexpr).
StmtResult
ExpansionStatementBuilder::BuildExpansionOverPack()
{
  if (RangeExpr->isTypeDependent())
    return BuildDependentExpansion();

  // FIXME: Build a CXXPackExpansionStmt.
  return StmtError();
}

/// When range-expr denotes an array, expand over the elements of the array.
///
///     for... (auto x : arr) stmt;
///
/// will expand as:
///
///     { // expansion-1
///       auto x = arr[0];
///       stmt_1;
///     }
///     { // expansion-2
///       auto x = arr[1];
///       stmt_2;
///     }
///     ...
///     Up to std::extent_v<decltype(arr)>.
///
/// And similarly for constexpr loops.
///
/// Note that there is no range-variable in pack expansion. We can't bind
/// to anything.
StmtResult
ExpansionStatementBuilder::BuildExpansionOverArray()
{
  // Build the expression __range[__N].
  ExprResult RangeAccessor =
      SemaRef.ActOnArraySubscriptExpr(CurScope, RangeRef, ColonLoc,
                                      InductionRef, ColonLoc);
  if (RangeAccessor.isInvalid())
    return false;

  // Make the range accessor the initializer of the loop variable.
  SemaRef.AddInitializerToDecl(LoopVar, RangeAccessor.get(), false);
  if (LoopVar->isInvalidDecl())
    return StmtError();

  // Pre-compute the array size.
  ConstantArrayType const *ArrayTy = cast<ConstantArrayType>(RangeType);
  llvm::APSInt Size(ArrayTy->getSize(), true);

  return new (SemaRef.Context) CXXExpansionStmt(LoopDeclStmt,
                                                RangeDeclStmt,
                                                TemplateParms,
                                                Size.getExtValue(), ForLoc,
                                                AnnotationLoc, ColonLoc,
                                                RParenLoc, RK_Array);
}

/// When range-expr denotes an tuple, expand over the elements of the array.
///
///     for... (auto x : tup) stmt;
///
/// will expand as:
///
///     auto&& __range = tup;
///     { // expansion-1
///       auto x = std::get<0>(__range);
///       stmt_1;
///     }
///     { // expansion-2
///       auto x = std::get<1>(__range);
///       stmt_2;
///     }
///     ...
///     Up to std::tuple_size_v<decltype(tup)>;
///
/// And similarly for constexpr loops.
///
/// If lookup or instantiation of std::tuple_size_v fail, then they do
/// silently (as if in a SFINAE trap).
StmtResult
ExpansionStatementBuilder::BuildExpansionOverTuple()
{
  /// Build the template argument list for get<N>.
  TemplateArgument Arg(InductionRef, TemplateArgument::Expression);
  TemplateArgumentLocInfo ArgLocInfo(InductionRef);
  TemplateArgumentLoc ArgLoc(Arg, ArgLocInfo);
  TemplateArgumentListInfo TempArgs(ColonLoc, ColonLoc);
  TempArgs.addArgument(ArgLoc);

  // FIXME: If the NNS::get fails, should we fall back to std::get?

  // Build the dependent expression 'NNS::get<__N>(__tuple)' where 'NNS' is
  // the nested name specifier denoting the scope in which the '__tuple' type
  // is defined.
  // Get the name information for 'NNS::get'.
  CXXRecordDecl *RangeClass = RangeType->getAsCXXRecordDecl();
  NestedNameSpecifierLoc NNS =
      GetQualifiedNameForDecl(SemaRef.Context, RangeClass, ColonLoc);
  IdentifierInfo *Name = &SemaRef.Context.Idents.get("get");
  DeclarationNameInfo DNI(Name, ColonLoc);

  // Do an initial lookup for 'NNS::get' where 'NNS' is the declaration
  // context of the range type.
  LookupResult R(SemaRef, DNI.getName(), ColonLoc, Sema::LookupOrdinaryName);
  if (!SemaRef.LookupQualifiedName(R, RangeClass->getDeclContext())) {
    SemaRef.Diag(ColonLoc, diag::err_no_member)
        << Name << RangeClass->getParent();
    return StmtError();
  }
  const UnresolvedSetImpl &FoundNames = R.asUnresolvedSet();

  // Build the lookup expression 'NNS::get<I>'.
  UnresolvedLookupExpr *Fn = UnresolvedLookupExpr::Create(
    SemaRef.Context,
    /*NamingClass=*/nullptr, NNS,
    /*TemplateKWLoc=*/SourceLocation(), DNI,
    /*NeedsADL=*/false, &TempArgs, FoundNames.begin(), FoundNames.end());

  // Build the actual call expression 'NNS::get<I>(__tuple)'.
  Expr *Args[] = {RangeRef};
  ExprResult RangeAccessor =
    SemaRef.ActOnCallExpr(CurScope, Fn, ColonLoc, Args, ColonLoc);

  // Make the range accessor the initializer of the loop variable.
  SemaRef.AddInitializerToDecl(LoopVar, RangeAccessor.get(), false);
  if (LoopVar->isInvalidDecl())
    return StmtError();

  // Get the tuple size for the number of expansions.
  llvm::APSInt Size;
  if (!GetTupleSize(SemaRef, ColonLoc, RangeType, Size))
    return StmtError();

  return new (SemaRef.Context) CXXExpansionStmt(LoopDeclStmt, RangeDeclStmt,
                                                TemplateParms,
                                                Size.getExtValue(), ForLoc,
                                                AnnotationLoc, ColonLoc,
                                                RParenLoc, RK_Tuple);
}

/// When range-expr denotes an array, expand over the elements of the array.
///
///     for constexpr (auto x : range) stmt;
///
/// will expand as:
///
///     constexpr auto&& __range = range;
///     constexpr auto __begin = begin-expr(__range)
///     constexpr auto __end = end-expr(__range)
///     { // expansion-1
///       constexpr auto x = std::next(__begin, 0);
///       stmt_1;
///     }
///     { // expansion-2
///       constexpr auto x = std::next(__begin, 1);
///       stmt_2;
///     }
///     ...
///     Up to std::size(range) or std:distance(range), whichever is available.
///
/// FIXME: Using std::next guarantees quadratic loop performance for
/// non-random-access iterators. Either pre-compute an array (which is weird)
/// or build each expansion within a dedicated loop elsewhere.
StmtResult
ExpansionStatementBuilder::BuildExpansionOverRange()
{
  QualType AutoType = SemaRef.Context.getAutoDeductType();

  ///  Build 'constexpr auto __begin = ...'
  VarDecl *BeginVar =
      BuildForRangeVarDecl(SemaRef, ColonLoc, AutoType, "__begin");
  BeginVar->setConstexpr(true);
  BeginVar->setType(BeginVar->getType().withConst());

  ///  Build 'constexpr auto __end = ...'
  VarDecl *EndVar =
      BuildForRangeVarDecl(SemaRef, ColonLoc, AutoType, "__end");
  EndVar->setConstexpr(true);
  EndVar->setType(EndVar->getType().withConst());

  // Build decl refs for the __range in each of the begin and end expressions.
  ExprResult BeginRangeRef =
      SemaRef.BuildDeclRefExpr(RangeVar, RangeType, VK_LValue, ColonLoc);
  if (BeginRangeRef.isInvalid())
    return StmtError();
  ExprResult EndRangeRef =
      SemaRef.BuildDeclRefExpr(RangeVar, RangeType, VK_LValue, ColonLoc);
  if (EndRangeRef.isInvalid())
    return StmtError();

  Sema::DeclGroupPtrTy BeginGroup =
  SemaRef.BuildDeclaratorGroup(
        MutableArrayRef<Decl *>((Decl **)&BeginVar, 1));
  StmtResult BeginDecl = SemaRef.ActOnDeclStmt(BeginGroup, ColonLoc, ColonLoc);
  if (BeginDecl.isInvalid())
    return StmtError();

  Sema::DeclGroupPtrTy EndGroup =
  SemaRef.BuildDeclaratorGroup(
        MutableArrayRef<Decl *>((Decl **)&EndVar, 1));
  StmtResult EndDecl = SemaRef.ActOnDeclStmt(EndGroup, ColonLoc, ColonLoc);
  if (EndDecl.isInvalid())
    return StmtError();

  // Used below.
  NamespaceDecl *Std = SemaRef.getOrCreateStdNamespace();

  // Get the __range.begin() and __range.end() functions
  ExprResult BeginExpr;
  ExprResult EndExpr;
  BeginEndFunction BEFFailure;
  OverloadCandidateSet CandidateSet(ColonLoc, OverloadCandidateSet::CSK_Normal);
  Sema::ForRangeStatus RangeStatus =
    BuildNonArrayForRange(SemaRef, BeginRangeRef.get(), EndRangeRef.get(),
    RangeType, BeginVar, EndVar, ColonLoc, /*CoroutineLoc=*/SourceLocation(),
    &CandidateSet, &BeginExpr, &EndExpr, &BEFFailure);

  // Don't bother diagnosing errors. We have more cases to diagnose.
  if (Kind == Sema::BFRK_Build && RangeStatus != Sema::FRS_Success)
    return StmtError();

  // Build references to the new variables.
  QualType BeginType = BeginVar->getType().getNonReferenceType();
  ExprResult BeginRef =
      SemaRef.BuildDeclRefExpr(BeginVar, BeginType, VK_LValue, ColonLoc);
  if (BeginRef.isInvalid())
    return StmtError();

  QualType EndType = EndVar->getType().getNonReferenceType();
  ExprResult EndRef =
      SemaRef.BuildDeclRefExpr(EndVar, EndType, VK_LValue, ColonLoc);
  if (EndRef.isInvalid())
    return StmtError();

  // Store the calls to __range.begin() and __range.end() so that we can
  // use them in a traverser.
  BeginCallRef = BeginRef.get();
  EndCallRef = EndRef.get();

  // Build the next element accessor. For now, this is *std::next(__begin, I).
  //
  // FIXME: This forces loops to be quadratic for non-random-access iterators.
  // We really want to precompute an array of iterators and force the next
  // statement to index into that. In other words we want something like this:
  //
  //    static constexpr auto __iters[] = __expansion(__range);
  //
  // When non-dependent, this would produce an initializer that precomputes
  // the sequence of iterators into the range.
  //
  // The loop variable would then be this:
  //
  //    constexpr var-decl = __iters[__N];
  //
  // Note that we kind of need to jump through these hoops in order to ensure
  // the loop variable has an initializer that we can just instantiate N times.
  // We don't want to manually construct the body each time. Although we might
  // just do that.
  DeclarationNameInfo NextNameInfo(
      &SemaRef.Context.Idents.get("next"), ColonLoc);
  LookupResult NextCallLookup(SemaRef, NextNameInfo, Sema::LookupOrdinaryName);
  if (!SemaRef.LookupQualifiedName(NextCallLookup, Std))
    return StmtError();
  if (NextCallLookup.getResultKind() != LookupResult::FoundOverloaded)
    return StmtError();

  UnresolvedLookupExpr *NextFn =
    UnresolvedLookupExpr::Create(SemaRef.Context, /*NamingClass=*/nullptr,
                                 NestedNameSpecifierLoc(), NextNameInfo,
                                 /*ADL=*/true, /*Overloaded=*/true,
                                 NextCallLookup.begin(),
                                 NextCallLookup.end());
  Expr *Args[] = {BeginRef.get(), InductionRef};
  ExprResult NextCall =
      SemaRef.ActOnCallExpr(CurScope, NextFn, ColonLoc, Args, ColonLoc);
  if (NextCall.isInvalid())
    return StmtError();

  // Build *next-call.
  ExprResult NextDeref =
      SemaRef.ActOnUnaryOp(CurScope, ColonLoc, tok::star, NextCall.get());
  if (NextDeref.isInvalid())
    return StmtError();


  // Provide an initializer for the loop var, if there is one.
  SemaRef.AddInitializerToDecl(LoopVar, NextDeref.get(), false);
  if (LoopVar->isInvalidDecl())
    return StmtError();

  // FIXME: There's not really a good reason to do this now, but we do it
  // anyway.

  // If the range is a class, search for a nested size member.
  CallExpr *CountCall = nullptr;
  if (CXXRecordDecl *Class = RangeType->getAsCXXRecordDecl()) {
    DeclarationNameInfo SizeNameInfo(
        &SemaRef.Context.Idents.get("size"), ColonLoc);
    LookupResult SizeMemberLookup(
        SemaRef, SizeNameInfo, Sema::LookupMemberName);
    SemaRef.LookupQualifiedName(SizeMemberLookup, Class);
    if (!SizeMemberLookup.empty()) {
      ExprResult MemberRef =
          SemaRef.BuildMemberReferenceExpr(RangeRef, RangeRef->getType(),
                                           ColonLoc,
                                           /*IsPtr=*/false, CXXScopeSpec(),
                                           /*TemplateKWLoc=*/SourceLocation(),
                                           /*FirstQualifierInScope=*/nullptr,
                                           SizeMemberLookup,
                                           /*TemplateArgs=*/nullptr,
                                           CurScope);

      ExprResult Call =
        SemaRef.ActOnCallExpr(CurScope, MemberRef.get(), ColonLoc, None,
                              ColonLoc, nullptr);
      if (!Call.isInvalid())
        CountCall = cast<CallExpr>(Call.get());
    }
  }

  // If we didn't resolve the call as __range.size(), then try
  // std::distance(__begin, __end).
  //
  // FIXME: We have a serious problem if the range is strictly an input range.
  //
  // FIXME: All of this needs to be moved into SemaOverload.
  if (!CountCall) {
    // Build and evaluate std::distance(__begin, __end) expression
    DeclarationNameInfo DistNameInfo(
        &SemaRef.Context.Idents.get("distance"), ColonLoc);
    LookupResult DistLookup(SemaRef, DistNameInfo, Sema::LookupOrdinaryName);
    if (SemaRef.LookupQualifiedName(DistLookup, Std)) {
      if (DistLookup.getResultKind() == LookupResult::FoundOverloaded) {
        UnresolvedLookupExpr *SizeFn =
          UnresolvedLookupExpr::Create(SemaRef.Context, /*NamingClass=*/nullptr,
                                       NestedNameSpecifierLoc(), DistNameInfo,
                                       /*ADL=*/true, /*Overloaded=*/true,
                                       DistLookup.begin(), DistLookup.end());
        Expr *Args[] = {BeginRef.get(), EndRef.get()};
        ExprResult SizeCall =
            SemaRef.ActOnCallExpr(CurScope, SizeFn, ColonLoc, Args, ColonLoc);
        if (!SizeCall.isInvalid())
          CountCall = cast<CallExpr>(SizeCall.get());
      }
    }
  }

  // We couldn't find a way of computing the range.
  if (!CountCall)
    return StmtError();

  // Note the constant evaluation of the expression.
  EnterExpressionEvaluationContext EvalContext(SemaRef,
<<<<<<< HEAD
      Sema::ExpressionEvaluationContext::ConstantEvaluated);
=======
    Sema::ExpressionEvaluationContext::ConstantEvaluated);
>>>>>>> 5e673a46

  Expr::EvalResult Result;
  if (!CountCall->EvaluateAsInt(Result, SemaRef.Context))
    return StmtError();

  llvm::APSInt Count = Result.Val.getInt();
  return new (SemaRef.Context) CXXExpansionStmt(LoopDeclStmt,
                                                RangeDeclStmt,
                                                TemplateParms,
                                                Count.getExtValue(), ForLoc,
                                                AnnotationLoc, ColonLoc,
                                                RParenLoc, RK_Range);
}

/// When range-expr denotes an array, expand over the elements of the array.
///
///     for constexpr (auto x : pod) stmt;
///
/// will expand as:
///
///     constexpr auto&& __range = pod;
///     { // expansion-1
///       constexpr auto x = __select(pod, 0)
///       stmt_1;
///     }
///     { // expansion-2
///       constexpr auto x = __select(pod, 1)
///       stmt_2;
///     }
///     ...
///     Up to the number of selectable members in the class.
///
/// The range-index is a precomputed list of iterators, maintained internally
/// by the compiler. The __select intrinsic returns the nth such iterator in
/// the sequence.
StmtResult
ExpansionStatementBuilder::BuildExpansionOverClass()
{
  return StmtError();
}

/// Build a C++ expansion statement.
///
/// This performs a primary analysis of the range initializer to determine which
/// expansion mechanism is going to be used (tuple expansion, pack expansion, or
/// structure expansion).
///
/// Given a range variable and a loop variable, build a new CXXForTupleStmt
/// containing that information. Note that the body will be parsed and
/// instantiated later.
StmtResult Sema::ActOnCXXExpansionStmt(Scope *S, SourceLocation ForLoc,
                                       SourceLocation AnnotationLoc,
                                       Stmt *LoopVar, SourceLocation ColonLoc,
                                       Expr *Range,
                                       SourceLocation RParenLoc,
                                       BuildForRangeKind Kind,
                                       bool IsConstexpr) {
  ExpansionStatementBuilder Builder(*this, S, Kind, LoopVar, Range,
                                    IsConstexpr);
  Builder.ForLoc = ForLoc;
  Builder.AnnotationLoc = AnnotationLoc;
  Builder.ColonLoc = ColonLoc;
  Builder.RParenLoc = RParenLoc;
  StmtResult Ret = Builder.Build();
  if (!Ret.isInvalid()) {
    // llvm::outs() << "BUILT LOOP\n";
    // Ret.get()->dump();
  }
  return Ret;
}

StmtResult Sema::BuildCXXExpansionStmt(SourceLocation ForLoc,
                                       SourceLocation AnnotationLoc,
                                       Stmt *LoopVarDS,
                                       SourceLocation ColonLoc,
                                       Stmt *RangeVarDS,
                                       SourceLocation RParenLoc,
                                       BuildForRangeKind Kind,
                                       bool IsConstexpr) {
  ExpansionStatementBuilder Builder(*this, Kind, LoopVarDS, RangeVarDS,
                                    IsConstexpr);
  Builder.ForLoc = ForLoc;
  Builder.AnnotationLoc = AnnotationLoc;
  Builder.ColonLoc = ColonLoc;
  Builder.RParenLoc = RParenLoc;
  StmtResult Ret = Builder.Build();
  if (Ret.isInvalid()) {
    llvm::outs() << "RET INVALID\n";
    // llvm::outs() << "INSTANITATED LOOP\n";
    // Ret.get()->dump();
  } else {
    llvm::outs() << "RET VALID\n";
  }
  return Ret;
}

static bool
CheckLoopExpansionStack(Sema &SemaRef, Stmt *S) {
  if (SemaRef.LoopExpansionStack.empty())
    return false;
  Sema::LoopExpansionContext& Ctx = SemaRef.LoopExpansionStack.back();
  return Ctx.Loops.back() == S;
}

/// Pop the current loop instantiation.
StmtResult Sema::ActOnCXXExpansionStmtError(Stmt *S) {
  assert(CheckLoopExpansionStack(*this, S));
  PopLoopExpansion();
  return StmtError();
}

/// FinishObjCForCollectionStmt - Attach the body to a objective-C foreach
/// statement.
StmtResult Sema::FinishObjCForCollectionStmt(Stmt *S, Stmt *B) {
  if (!S || !B)
    return StmtError();
  ObjCForCollectionStmt * ForStmt = cast<ObjCForCollectionStmt>(S);

  ForStmt->setBody(B);
  return S;
}

// Warn when the loop variable is a const reference that creates a copy.
// Suggest using the non-reference type for copies.  If a copy can be prevented
// suggest the const reference type that would do so.
// For instance, given "for (const &Foo : Range)", suggest
// "for (const Foo : Range)" to denote a copy is made for the loop.  If
// possible, also suggest "for (const &Bar : Range)" if this type prevents
// the copy altogether.
static void DiagnoseForRangeReferenceVariableCopies(Sema &SemaRef,
                                                    const VarDecl *VD,
                                                    QualType RangeInitType) {
  const Expr *InitExpr = VD->getInit();
  if (!InitExpr)
    return;

  QualType VariableType = VD->getType();

  if (auto Cleanups = dyn_cast<ExprWithCleanups>(InitExpr))
    if (!Cleanups->cleanupsHaveSideEffects())
      InitExpr = Cleanups->getSubExpr();

  const MaterializeTemporaryExpr *MTE =
      dyn_cast<MaterializeTemporaryExpr>(InitExpr);

  // No copy made.
  if (!MTE)
    return;

  const Expr *E = MTE->GetTemporaryExpr()->IgnoreImpCasts();

  // Searching for either UnaryOperator for dereference of a pointer or
  // CXXOperatorCallExpr for handling iterators.
  while (!isa<CXXOperatorCallExpr>(E) && !isa<UnaryOperator>(E)) {
    if (const CXXConstructExpr *CCE = dyn_cast<CXXConstructExpr>(E)) {
      E = CCE->getArg(0);
    } else if (const CXXMemberCallExpr *Call = dyn_cast<CXXMemberCallExpr>(E)) {
      const MemberExpr *ME = cast<MemberExpr>(Call->getCallee());
      E = ME->getBase();
    } else {
      const MaterializeTemporaryExpr *MTE = cast<MaterializeTemporaryExpr>(E);
      E = MTE->GetTemporaryExpr();
    }
    E = E->IgnoreImpCasts();
  }

  bool ReturnsReference = false;
  if (isa<UnaryOperator>(E)) {
    ReturnsReference = true;
  } else {
    const CXXOperatorCallExpr *Call = cast<CXXOperatorCallExpr>(E);
    const FunctionDecl *FD = Call->getDirectCallee();
    QualType ReturnType = FD->getReturnType();
    ReturnsReference = ReturnType->isReferenceType();
  }

  if (ReturnsReference) {
    // Loop variable creates a temporary.  Suggest either to go with
    // non-reference loop variable to indicate a copy is made, or
    // the correct time to bind a const reference.
    SemaRef.Diag(VD->getLocation(), diag::warn_for_range_const_reference_copy)
        << VD << VariableType << E->getType();
    QualType NonReferenceType = VariableType.getNonReferenceType();
    NonReferenceType.removeLocalConst();
    QualType NewReferenceType =
        SemaRef.Context.getLValueReferenceType(E->getType().withConst());
    SemaRef.Diag(VD->getBeginLoc(), diag::note_use_type_or_non_reference)
        << NonReferenceType << NewReferenceType << VD->getSourceRange();
  } else {
    // The range always returns a copy, so a temporary is always created.
    // Suggest removing the reference from the loop variable.
    SemaRef.Diag(VD->getLocation(), diag::warn_for_range_variable_always_copy)
        << VD << RangeInitType;
    QualType NonReferenceType = VariableType.getNonReferenceType();
    NonReferenceType.removeLocalConst();
    SemaRef.Diag(VD->getBeginLoc(), diag::note_use_non_reference_type)
        << NonReferenceType << VD->getSourceRange();
  }
}

// Warns when the loop variable can be changed to a reference type to
// prevent a copy.  For instance, if given "for (const Foo x : Range)" suggest
// "for (const Foo &x : Range)" if this form does not make a copy.
static void DiagnoseForRangeConstVariableCopies(Sema &SemaRef,
                                                const VarDecl *VD) {
  const Expr *InitExpr = VD->getInit();
  if (!InitExpr)
    return;

  QualType VariableType = VD->getType();

  if (const CXXConstructExpr *CE = dyn_cast<CXXConstructExpr>(InitExpr)) {
    if (!CE->getConstructor()->isCopyConstructor())
      return;
  } else if (const CastExpr *CE = dyn_cast<CastExpr>(InitExpr)) {
    if (CE->getCastKind() != CK_LValueToRValue)
      return;
  } else {
    return;
  }

  // TODO: Determine a maximum size that a POD type can be before a diagnostic
  // should be emitted.  Also, only ignore POD types with trivial copy
  // constructors.
  if (VariableType.isPODType(SemaRef.Context))
    return;

  // Suggest changing from a const variable to a const reference variable
  // if doing so will prevent a copy.
  SemaRef.Diag(VD->getLocation(), diag::warn_for_range_copy)
      << VD << VariableType << InitExpr->getType();
  SemaRef.Diag(VD->getBeginLoc(), diag::note_use_reference_type)
      << SemaRef.Context.getLValueReferenceType(VariableType)
      << VD->getSourceRange();
}

/// DiagnoseForRangeVariableCopies - Diagnose three cases and fixes for them.
/// 1) for (const foo &x : foos) where foos only returns a copy.  Suggest
///    using "const foo x" to show that a copy is made
/// 2) for (const bar &x : foos) where bar is a temporary initialized by bar.
///    Suggest either "const bar x" to keep the copying or "const foo& x" to
///    prevent the copy.
/// 3) for (const foo x : foos) where x is constructed from a reference foo.
///    Suggest "const foo &x" to prevent the copy.
static void DiagnoseForRangeVariableCopies(Sema &SemaRef,
                                           const CXXForRangeStmt *ForStmt) {
  if (SemaRef.Diags.isIgnored(diag::warn_for_range_const_reference_copy,
                              ForStmt->getBeginLoc()) &&
      SemaRef.Diags.isIgnored(diag::warn_for_range_variable_always_copy,
                              ForStmt->getBeginLoc()) &&
      SemaRef.Diags.isIgnored(diag::warn_for_range_copy,
                              ForStmt->getBeginLoc())) {
    return;
  }

  const VarDecl *VD = ForStmt->getLoopVariable();
  if (!VD)
    return;

  QualType VariableType = VD->getType();

  if (VariableType->isIncompleteType())
    return;

  const Expr *InitExpr = VD->getInit();
  if (!InitExpr)
    return;

  if (VariableType->isReferenceType()) {
    DiagnoseForRangeReferenceVariableCopies(SemaRef, VD,
                                            ForStmt->getRangeInit()->getType());
  } else if (VariableType.isConstQualified()) {
    DiagnoseForRangeConstVariableCopies(SemaRef, VD);
  }
}

/// FinishCXXForRangeStmt - Attach the body to a C++0x for-range statement.
/// This is a separate step from ActOnCXXForRangeStmt because analysis of the
/// body cannot be performed until after the type of the range variable is
/// determined.
StmtResult Sema::FinishCXXForRangeStmt(Stmt *S, Stmt *B) {
  if (!S || !B)
    return StmtError();

  if (isa<ObjCForCollectionStmt>(S))
    return FinishObjCForCollectionStmt(S, B);

  CXXForRangeStmt *ForStmt = cast<CXXForRangeStmt>(S);
  ForStmt->setBody(B);

  DiagnoseEmptyStmtBody(ForStmt->getRParenLoc(), B,
                        diag::warn_empty_range_based_for_body);

  DiagnoseForRangeVariableCopies(*this, ForStmt);

  return S;
}

/// Attach the body to the expansion statement, and expand as needed.
StmtResult Sema::FinishCXXExpansionStmt(Stmt *S, Stmt *B) {
  if (!S || !B)
    return StmtError();

  CXXExpansionStmt *Expansion = cast<CXXExpansionStmt>(S);
  SourceLocation Loc = Expansion->getColonLoc();

  // We're no longer in a dependent loop body context.
  PopLoopExpansion();

  // The loop body is the pre-instantiated version of the composed loop body.
  Expansion->setBody(B);

  // If the range initializer is dependent, then we can't deduce its
  // type or instantiate the body. Just return the statement as-is.
  Expr *RangeInit = Expansion->getRangeInit();
  if (RangeInit->isTypeDependent() || RangeInit->isValueDependent())
    return Expansion;

  // When there are no members, return an empty compound statement.
  if (Expansion->getSize() == 0) {
    return CompoundStmt::Create
      (Context, None, SourceLocation(), SourceLocation());
  }

  // Create a new compound statement that binds the loop variable with the
  // parsed body. This is what we're going to instantiate.
  Stmt *VarAndBody[] = {Expansion->getLoopVarStmt(), B};
  Stmt *Body = CompoundStmt::Create
    (Context, VarAndBody, SourceLocation(), SourceLocation());

  // Instantiate the loop body for each element.
  llvm::SmallVector<Stmt *, 8> Stmts;
  for (std::size_t I = 0; I < Expansion->getSize(); ++I) {
    IntegerLiteral *E =
        IntegerLiteral::Create(Context, llvm::APSInt::getUnsigned(I),
                               Context.getSizeType(), Loc);
    TemplateArgument Args[] = {
      TemplateArgument(Context, llvm::APSInt(E->getValue(), true),
      E->getType())
    };
    TemplateArgumentList TempArgs(TemplateArgumentList::OnStack, Args);
    MultiLevelTemplateArgumentList MultiArgs(TempArgs);

    // We need a local instantiation scope with rewriting. This local
    // instantiation scope should be considered to be part of the parent
    // scope.
    LocalInstantiationScope Locals(*this, /*CombineWithOuterScope=*/true,
                                   /*AllowUninstantiated=*/true);

    InstantiatingTemplate Inst(*this, B->getBeginLoc(), Expansion, Args,
                               B->getSourceRange());
    SmallVector<std::pair<Decl *, Decl *>, 8> ExistingMappings;
    StmtResult Instantiation = SubstStmt(Body, MultiArgs, ExistingMappings);
    if (Instantiation.isInvalid())
      return StmtError();
    Stmts.push_back(Instantiation.get());
  }

  Stmt **Results = new (Context) Stmt *[Stmts.size()];
  std::copy(Stmts.begin(), Stmts.end(), Results);
  Expansion->setInstantiatedStatements(Results);

  // llvm::outs() << "EXPANDED STATEMENT\n";
  // Expansion->dump();

  return Expansion;
}

StmtResult Sema::ActOnGotoStmt(SourceLocation GotoLoc,
                               SourceLocation LabelLoc,
                               LabelDecl *TheDecl) {
  setFunctionHasBranchIntoScope();
  TheDecl->markUsed(Context);
  return new (Context) GotoStmt(TheDecl, GotoLoc, LabelLoc);
}

StmtResult
Sema::ActOnIndirectGotoStmt(SourceLocation GotoLoc, SourceLocation StarLoc,
                            Expr *E) {
  // Convert operand to void*
  if (!E->isTypeDependent()) {
    QualType ETy = E->getType();
    QualType DestTy = Context.getPointerType(Context.VoidTy.withConst());
    ExprResult ExprRes = E;
    AssignConvertType ConvTy =
      CheckSingleAssignmentConstraints(DestTy, ExprRes);
    if (ExprRes.isInvalid())
      return StmtError();
    E = ExprRes.get();
    if (DiagnoseAssignmentResult(ConvTy, StarLoc, DestTy, ETy, E, AA_Passing))
      return StmtError();
  }

  ExprResult ExprRes = ActOnFinishFullExpr(E, /*DiscardedValue*/ false);
  if (ExprRes.isInvalid())
    return StmtError();
  E = ExprRes.get();

  setFunctionHasIndirectGoto();

  return new (Context) IndirectGotoStmt(GotoLoc, StarLoc, E);
}

static void CheckJumpOutOfSEHFinally(Sema &S, SourceLocation Loc,
                                     const Scope &DestScope) {
  if (!S.CurrentSEHFinally.empty() &&
      DestScope.Contains(*S.CurrentSEHFinally.back())) {
    S.Diag(Loc, diag::warn_jump_out_of_seh_finally);
  }
}

StmtResult
Sema::ActOnContinueStmt(SourceLocation ContinueLoc, Scope *CurScope) {
  Scope *S = CurScope->getContinueParent();
  if (!S) {
    // C99 6.8.6.2p1: A break shall appear only in or as a loop body.
    return StmtError(Diag(ContinueLoc, diag::err_continue_not_in_loop));
  }
  CheckJumpOutOfSEHFinally(*this, ContinueLoc, *S);

  return new (Context) ContinueStmt(ContinueLoc);
}

StmtResult
Sema::ActOnBreakStmt(SourceLocation BreakLoc, Scope *CurScope) {
  Scope *S = CurScope->getBreakParent();
  if (!S) {
    // C99 6.8.6.3p1: A break shall appear only in or as a switch/loop body.
    return StmtError(Diag(BreakLoc, diag::err_break_not_in_loop_or_switch));
  }
  if (S->isOpenMPLoopScope())
    return StmtError(Diag(BreakLoc, diag::err_omp_loop_cannot_use_stmt)
                     << "break");
  CheckJumpOutOfSEHFinally(*this, BreakLoc, *S);

  return new (Context) BreakStmt(BreakLoc);
}

/// Determine whether the given expression is a candidate for
/// copy elision in either a return statement or a throw expression.
///
/// \param ReturnType If we're determining the copy elision candidate for
/// a return statement, this is the return type of the function. If we're
/// determining the copy elision candidate for a throw expression, this will
/// be a NULL type.
///
/// \param E The expression being returned from the function or block, or
/// being thrown.
///
/// \param CESK Whether we allow function parameters or
/// id-expressions that could be moved out of the function to be considered NRVO
/// candidates. C++ prohibits these for NRVO itself, but we re-use this logic to
/// determine whether we should try to move as part of a return or throw (which
/// does allow function parameters).
///
/// \returns The NRVO candidate variable, if the return statement may use the
/// NRVO, or NULL if there is no such candidate.
VarDecl *Sema::getCopyElisionCandidate(QualType ReturnType, Expr *E,
                                       CopyElisionSemanticsKind CESK) {
  // - in a return statement in a function [where] ...
  // ... the expression is the name of a non-volatile automatic object ...
  DeclRefExpr *DR = dyn_cast<DeclRefExpr>(E->IgnoreParens());
  if (!DR || DR->refersToEnclosingVariableOrCapture())
    return nullptr;
  VarDecl *VD = dyn_cast<VarDecl>(DR->getDecl());
  if (!VD)
    return nullptr;

  if (isCopyElisionCandidate(ReturnType, VD, CESK))
    return VD;
  return nullptr;
}

bool Sema::isCopyElisionCandidate(QualType ReturnType, const VarDecl *VD,
                                  CopyElisionSemanticsKind CESK) {
  QualType VDType = VD->getType();
  // - in a return statement in a function with ...
  // ... a class return type ...
  if (!ReturnType.isNull() && !ReturnType->isDependentType()) {
    if (!ReturnType->isRecordType())
      return false;
    // ... the same cv-unqualified type as the function return type ...
    // When considering moving this expression out, allow dissimilar types.
    if (!(CESK & CES_AllowDifferentTypes) && !VDType->isDependentType() &&
        !Context.hasSameUnqualifiedType(ReturnType, VDType))
      return false;
  }

  // ...object (other than a function or catch-clause parameter)...
  if (VD->getKind() != Decl::Var &&
      !((CESK & CES_AllowParameters) && VD->getKind() == Decl::ParmVar))
    return false;
  if (!(CESK & CES_AllowExceptionVariables) && VD->isExceptionVariable())
    return false;

  // ...automatic...
  if (!VD->hasLocalStorage()) return false;

  // Return false if VD is a __block variable. We don't want to implicitly move
  // out of a __block variable during a return because we cannot assume the
  // variable will no longer be used.
  if (VD->hasAttr<BlocksAttr>()) return false;

  if (CESK & CES_AllowDifferentTypes)
    return true;

  // ...non-volatile...
  if (VD->getType().isVolatileQualified()) return false;

  // Variables with higher required alignment than their type's ABI
  // alignment cannot use NRVO.
  if (!VD->getType()->isDependentType() && VD->hasAttr<AlignedAttr>() &&
      Context.getDeclAlign(VD) > Context.getTypeAlignInChars(VD->getType()))
    return false;

  return true;
}

/// Try to perform the initialization of a potentially-movable value,
/// which is the operand to a return or throw statement.
///
/// This routine implements C++14 [class.copy]p32, which attempts to treat
/// returned lvalues as rvalues in certain cases (to prefer move construction),
/// then falls back to treating them as lvalues if that failed.
///
/// \param ConvertingConstructorsOnly If true, follow [class.copy]p32 and reject
/// resolutions that find non-constructors, such as derived-to-base conversions
/// or `operator T()&&` member functions. If false, do consider such
/// conversion sequences.
///
/// \param Res We will fill this in if move-initialization was possible.
/// If move-initialization is not possible, such that we must fall back to
/// treating the operand as an lvalue, we will leave Res in its original
/// invalid state.
static void TryMoveInitialization(Sema& S,
                                  const InitializedEntity &Entity,
                                  const VarDecl *NRVOCandidate,
                                  QualType ResultType,
                                  Expr *&Value,
                                  bool ConvertingConstructorsOnly,
                                  ExprResult &Res) {
  ImplicitCastExpr AsRvalue(ImplicitCastExpr::OnStack, Value->getType(),
                            CK_NoOp, Value, VK_XValue);

  Expr *InitExpr = &AsRvalue;

  InitializationKind Kind = InitializationKind::CreateCopy(
      Value->getBeginLoc(), Value->getBeginLoc());

  InitializationSequence Seq(S, Entity, Kind, InitExpr);

  if (!Seq)
    return;

  for (const InitializationSequence::Step &Step : Seq.steps()) {
    if (Step.Kind != InitializationSequence::SK_ConstructorInitialization &&
        Step.Kind != InitializationSequence::SK_UserConversion)
      continue;

    FunctionDecl *FD = Step.Function.Function;
    if (ConvertingConstructorsOnly) {
      if (isa<CXXConstructorDecl>(FD)) {
        // C++14 [class.copy]p32:
        // [...] If the first overload resolution fails or was not performed,
        // or if the type of the first parameter of the selected constructor
        // is not an rvalue reference to the object's type (possibly
        // cv-qualified), overload resolution is performed again, considering
        // the object as an lvalue.
        const RValueReferenceType *RRefType =
            FD->getParamDecl(0)->getType()->getAs<RValueReferenceType>();
        if (!RRefType)
          break;
        if (!S.Context.hasSameUnqualifiedType(RRefType->getPointeeType(),
                                              NRVOCandidate->getType()))
          break;
      } else {
        continue;
      }
    } else {
      if (isa<CXXConstructorDecl>(FD)) {
        // Check that overload resolution selected a constructor taking an
        // rvalue reference. If it selected an lvalue reference, then we
        // didn't need to cast this thing to an rvalue in the first place.
        if (!isa<RValueReferenceType>(FD->getParamDecl(0)->getType()))
          break;
      } else if (isa<CXXMethodDecl>(FD)) {
        // Check that overload resolution selected a conversion operator
        // taking an rvalue reference.
        if (cast<CXXMethodDecl>(FD)->getRefQualifier() != RQ_RValue)
          break;
      } else {
        continue;
      }
    }

    // Promote "AsRvalue" to the heap, since we now need this
    // expression node to persist.
    Value = ImplicitCastExpr::Create(S.Context, Value->getType(), CK_NoOp,
                                     Value, nullptr, VK_XValue);

    // Complete type-checking the initialization of the return type
    // using the constructor we found.
    Res = Seq.Perform(S, Entity, Kind, Value);
  }
}

/// Perform the initialization of a potentially-movable value, which
/// is the result of return value.
///
/// This routine implements C++14 [class.copy]p32, which attempts to treat
/// returned lvalues as rvalues in certain cases (to prefer move construction),
/// then falls back to treating them as lvalues if that failed.
ExprResult
Sema::PerformMoveOrCopyInitialization(const InitializedEntity &Entity,
                                      const VarDecl *NRVOCandidate,
                                      QualType ResultType,
                                      Expr *Value,
                                      bool AllowNRVO) {
  // C++14 [class.copy]p32:
  // When the criteria for elision of a copy/move operation are met, but not for
  // an exception-declaration, and the object to be copied is designated by an
  // lvalue, or when the expression in a return statement is a (possibly
  // parenthesized) id-expression that names an object with automatic storage
  // duration declared in the body or parameter-declaration-clause of the
  // innermost enclosing function or lambda-expression, overload resolution to
  // select the constructor for the copy is first performed as if the object
  // were designated by an rvalue.
  ExprResult Res = ExprError();

  if (AllowNRVO) {
    bool AffectedByCWG1579 = false;

    if (!NRVOCandidate) {
      NRVOCandidate = getCopyElisionCandidate(ResultType, Value, CES_Default);
      if (NRVOCandidate &&
          !getDiagnostics().isIgnored(diag::warn_return_std_move_in_cxx11,
                                      Value->getExprLoc())) {
        const VarDecl *NRVOCandidateInCXX11 =
            getCopyElisionCandidate(ResultType, Value, CES_FormerDefault);
        AffectedByCWG1579 = (!NRVOCandidateInCXX11);
      }
    }

    if (NRVOCandidate) {
      TryMoveInitialization(*this, Entity, NRVOCandidate, ResultType, Value,
                            true, Res);
    }

    if (!Res.isInvalid() && AffectedByCWG1579) {
      QualType QT = NRVOCandidate->getType();
      if (QT.getNonReferenceType()
                     .getUnqualifiedType()
                     .isTriviallyCopyableType(Context)) {
        // Adding 'std::move' around a trivially copyable variable is probably
        // pointless. Don't suggest it.
      } else {
        // Common cases for this are returning unique_ptr<Derived> from a
        // function of return type unique_ptr<Base>, or returning T from a
        // function of return type Expected<T>. This is totally fine in a
        // post-CWG1579 world, but was not fine before.
        assert(!ResultType.isNull());
        SmallString<32> Str;
        Str += "std::move(";
        Str += NRVOCandidate->getDeclName().getAsString();
        Str += ")";
        Diag(Value->getExprLoc(), diag::warn_return_std_move_in_cxx11)
            << Value->getSourceRange()
            << NRVOCandidate->getDeclName() << ResultType << QT;
        Diag(Value->getExprLoc(), diag::note_add_std_move_in_cxx11)
            << FixItHint::CreateReplacement(Value->getSourceRange(), Str);
      }
    } else if (Res.isInvalid() &&
               !getDiagnostics().isIgnored(diag::warn_return_std_move,
                                           Value->getExprLoc())) {
      const VarDecl *FakeNRVOCandidate =
          getCopyElisionCandidate(QualType(), Value, CES_AsIfByStdMove);
      if (FakeNRVOCandidate) {
        QualType QT = FakeNRVOCandidate->getType();
        if (QT->isLValueReferenceType()) {
          // Adding 'std::move' around an lvalue reference variable's name is
          // dangerous. Don't suggest it.
        } else if (QT.getNonReferenceType()
                       .getUnqualifiedType()
                       .isTriviallyCopyableType(Context)) {
          // Adding 'std::move' around a trivially copyable variable is probably
          // pointless. Don't suggest it.
        } else {
          ExprResult FakeRes = ExprError();
          Expr *FakeValue = Value;
          TryMoveInitialization(*this, Entity, FakeNRVOCandidate, ResultType,
                                FakeValue, false, FakeRes);
          if (!FakeRes.isInvalid()) {
            bool IsThrow =
                (Entity.getKind() == InitializedEntity::EK_Exception);
            SmallString<32> Str;
            Str += "std::move(";
            Str += FakeNRVOCandidate->getDeclName().getAsString();
            Str += ")";
            Diag(Value->getExprLoc(), diag::warn_return_std_move)
                << Value->getSourceRange()
                << FakeNRVOCandidate->getDeclName() << IsThrow;
            Diag(Value->getExprLoc(), diag::note_add_std_move)
                << FixItHint::CreateReplacement(Value->getSourceRange(), Str);
          }
        }
      }
    }
  }

  // Either we didn't meet the criteria for treating an lvalue as an rvalue,
  // above, or overload resolution failed. Either way, we need to try
  // (again) now with the return value expression as written.
  if (Res.isInvalid())
    Res = PerformCopyInitialization(Entity, SourceLocation(), Value);

  return Res;
}

/// Determine whether the declared return type of the specified function
/// contains 'auto'.
static bool hasDeducedReturnType(FunctionDecl *FD) {
  const FunctionProtoType *FPT =
      FD->getTypeSourceInfo()->getType()->castAs<FunctionProtoType>();
  return FPT->getReturnType()->isUndeducedType();
}

/// ActOnCapScopeReturnStmt - Utility routine to type-check return statements
/// for capturing scopes.
///
StmtResult
Sema::ActOnCapScopeReturnStmt(SourceLocation ReturnLoc, Expr *RetValExp) {
  // If this is the first return we've seen, infer the return type.
  // [expr.prim.lambda]p4 in C++11; block literals follow the same rules.
  CapturingScopeInfo *CurCap = cast<CapturingScopeInfo>(getCurFunction());
  QualType FnRetType = CurCap->ReturnType;
  LambdaScopeInfo *CurLambda = dyn_cast<LambdaScopeInfo>(CurCap);
  bool HasDeducedReturnType =
      CurLambda && hasDeducedReturnType(CurLambda->CallOperator);

  if (ExprEvalContexts.back().Context ==
          ExpressionEvaluationContext::DiscardedStatement &&
      (HasDeducedReturnType || CurCap->HasImplicitReturnType)) {
    if (RetValExp) {
      ExprResult ER =
          ActOnFinishFullExpr(RetValExp, ReturnLoc, /*DiscardedValue*/ false);
      if (ER.isInvalid())
        return StmtError();
      RetValExp = ER.get();
    }
    return ReturnStmt::Create(Context, ReturnLoc, RetValExp,
                              /* NRVOCandidate=*/nullptr);
  }

  if (HasDeducedReturnType) {
    // In C++1y, the return type may involve 'auto'.
    // FIXME: Blocks might have a return type of 'auto' explicitly specified.
    FunctionDecl *FD = CurLambda->CallOperator;
    if (CurCap->ReturnType.isNull())
      CurCap->ReturnType = FD->getReturnType();

    AutoType *AT = CurCap->ReturnType->getContainedAutoType();
    assert(AT && "lost auto type from lambda return type");
    if (DeduceFunctionTypeFromReturnExpr(FD, ReturnLoc, RetValExp, AT)) {
      FD->setInvalidDecl();
      return StmtError();
    }
    CurCap->ReturnType = FnRetType = FD->getReturnType();
  } else if (CurCap->HasImplicitReturnType) {
    // For blocks/lambdas with implicit return types, we check each return
    // statement individually, and deduce the common return type when the block
    // or lambda is completed.
    // FIXME: Fold this into the 'auto' codepath above.
    if (RetValExp && !isa<InitListExpr>(RetValExp)) {
      ExprResult Result = DefaultFunctionArrayLvalueConversion(RetValExp);
      if (Result.isInvalid())
        return StmtError();
      RetValExp = Result.get();

      // DR1048: even prior to C++14, we should use the 'auto' deduction rules
      // when deducing a return type for a lambda-expression (or by extension
      // for a block). These rules differ from the stated C++11 rules only in
      // that they remove top-level cv-qualifiers.
      if (!CurContext->isDependentContext())
        FnRetType = RetValExp->getType().getUnqualifiedType();
      else
        FnRetType = CurCap->ReturnType = Context.DependentTy;
    } else {
      if (RetValExp) {
        // C++11 [expr.lambda.prim]p4 bans inferring the result from an
        // initializer list, because it is not an expression (even
        // though we represent it as one). We still deduce 'void'.
        Diag(ReturnLoc, diag::err_lambda_return_init_list)
          << RetValExp->getSourceRange();
      }

      FnRetType = Context.VoidTy;
    }

    // Although we'll properly infer the type of the block once it's completed,
    // make sure we provide a return type now for better error recovery.
    if (CurCap->ReturnType.isNull())
      CurCap->ReturnType = FnRetType;
  }
  assert(!FnRetType.isNull());

  if (BlockScopeInfo *CurBlock = dyn_cast<BlockScopeInfo>(CurCap)) {
    if (CurBlock->FunctionType->getAs<FunctionType>()->getNoReturnAttr()) {
      Diag(ReturnLoc, diag::err_noreturn_block_has_return_expr);
      return StmtError();
    }
  } else if (CapturedRegionScopeInfo *CurRegion =
                 dyn_cast<CapturedRegionScopeInfo>(CurCap)) {
    Diag(ReturnLoc, diag::err_return_in_captured_stmt) << CurRegion->getRegionName();
    return StmtError();
  } else {
    assert(CurLambda && "unknown kind of captured scope");
    if (CurLambda->CallOperator->getType()->getAs<FunctionType>()
            ->getNoReturnAttr()) {
      Diag(ReturnLoc, diag::err_noreturn_lambda_has_return_expr);
      return StmtError();
    }
  }

  // Otherwise, verify that this result type matches the previous one.  We are
  // pickier with blocks than for normal functions because we don't have GCC
  // compatibility to worry about here.
  const VarDecl *NRVOCandidate = nullptr;
  if (FnRetType->isDependentType()) {
    // Delay processing for now.  TODO: there are lots of dependent
    // types we can conclusively prove aren't void.
  } else if (FnRetType->isVoidType()) {
    if (RetValExp && !isa<InitListExpr>(RetValExp) &&
        !(getLangOpts().CPlusPlus &&
          (RetValExp->isTypeDependent() ||
           RetValExp->getType()->isVoidType()))) {
      if (!getLangOpts().CPlusPlus &&
          RetValExp->getType()->isVoidType())
        Diag(ReturnLoc, diag::ext_return_has_void_expr) << "literal" << 2;
      else {
        Diag(ReturnLoc, diag::err_return_block_has_expr);
        RetValExp = nullptr;
      }
    }
  } else if (!RetValExp) {
    return StmtError(Diag(ReturnLoc, diag::err_block_return_missing_expr));
  } else if (!RetValExp->isTypeDependent()) {
    // we have a non-void block with an expression, continue checking

    // C99 6.8.6.4p3(136): The return statement is not an assignment. The
    // overlap restriction of subclause 6.5.16.1 does not apply to the case of
    // function return.

    // In C++ the return statement is handled via a copy initialization.
    // the C version of which boils down to CheckSingleAssignmentConstraints.
    NRVOCandidate = getCopyElisionCandidate(FnRetType, RetValExp, CES_Strict);
    InitializedEntity Entity = InitializedEntity::InitializeResult(ReturnLoc,
                                                                   FnRetType,
                                                      NRVOCandidate != nullptr);
    ExprResult Res = PerformMoveOrCopyInitialization(Entity, NRVOCandidate,
                                                     FnRetType, RetValExp);
    if (Res.isInvalid()) {
      // FIXME: Cleanup temporaries here, anyway?
      return StmtError();
    }
    RetValExp = Res.get();
    CheckReturnValExpr(RetValExp, FnRetType, ReturnLoc);
  } else {
    NRVOCandidate = getCopyElisionCandidate(FnRetType, RetValExp, CES_Strict);
  }

  if (RetValExp) {
    ExprResult ER =
        ActOnFinishFullExpr(RetValExp, ReturnLoc, /*DiscardedValue*/ false);
    if (ER.isInvalid())
      return StmtError();
    RetValExp = ER.get();
  }
  auto *Result =
      ReturnStmt::Create(Context, ReturnLoc, RetValExp, NRVOCandidate);

  // If we need to check for the named return value optimization,
  // or if we need to infer the return type,
  // save the return statement in our scope for later processing.
  if (CurCap->HasImplicitReturnType || NRVOCandidate)
    FunctionScopes.back()->Returns.push_back(Result);

  if (FunctionScopes.back()->FirstReturnLoc.isInvalid())
    FunctionScopes.back()->FirstReturnLoc = ReturnLoc;

  return Result;
}

namespace {
/// Marks all typedefs in all local classes in a type referenced.
///
/// In a function like
/// auto f() {
///   struct S { typedef int a; };
///   return S();
/// }
///
/// the local type escapes and could be referenced in some TUs but not in
/// others. Pretend that all local typedefs are always referenced, to not warn
/// on this. This isn't necessary if f has internal linkage, or the typedef
/// is private.
class LocalTypedefNameReferencer
    : public RecursiveASTVisitor<LocalTypedefNameReferencer> {
public:
  LocalTypedefNameReferencer(Sema &S) : S(S) {}
  bool VisitRecordType(const RecordType *RT);
private:
  Sema &S;
};
bool LocalTypedefNameReferencer::VisitRecordType(const RecordType *RT) {
  auto *R = dyn_cast<CXXRecordDecl>(RT->getDecl());
  if (!R || !R->isLocalClass() || !R->isLocalClass()->isExternallyVisible() ||
      R->isDependentType())
    return true;
  for (auto *TmpD : R->decls())
    if (auto *T = dyn_cast<TypedefNameDecl>(TmpD))
      if (T->getAccess() != AS_private || R->hasFriends())
        S.MarkAnyDeclReferenced(T->getLocation(), T, /*OdrUse=*/false);
  return true;
}
}

TypeLoc Sema::getReturnTypeLoc(FunctionDecl *FD) const {
  TypeLoc TL = FD->getTypeSourceInfo()->getTypeLoc().IgnoreParens();
  while (auto ATL = TL.getAs<AttributedTypeLoc>())
    TL = ATL.getModifiedLoc().IgnoreParens();
  return TL.castAs<FunctionProtoTypeLoc>().getReturnLoc();
}

/// Deduce the return type for a function from a returned expression, per
/// C++1y [dcl.spec.auto]p6.
bool Sema::DeduceFunctionTypeFromReturnExpr(FunctionDecl *FD,
                                            SourceLocation ReturnLoc,
                                            Expr *&RetExpr,
                                            AutoType *AT) {
  // If this is the conversion function for a lambda, we choose to deduce it
  // type from the corresponding call operator, not from the synthesized return
  // statement within it. See Sema::DeduceReturnType.
  if (isLambdaConversionOperator(FD))
    return false;

  TypeLoc OrigResultType = getReturnTypeLoc(FD);
  QualType Deduced;

  if (RetExpr && isa<InitListExpr>(RetExpr)) {
    //  If the deduction is for a return statement and the initializer is
    //  a braced-init-list, the program is ill-formed.
    Diag(RetExpr->getExprLoc(),
         getCurLambda() ? diag::err_lambda_return_init_list
                        : diag::err_auto_fn_return_init_list)
        << RetExpr->getSourceRange();
    return true;
  }

  if (FD->isDependentContext()) {
    // C++1y [dcl.spec.auto]p12:
    //   Return type deduction [...] occurs when the definition is
    //   instantiated even if the function body contains a return
    //   statement with a non-type-dependent operand.
    assert(AT->isDeduced() && "should have deduced to dependent type");
    return false;
  }

  if (RetExpr) {
    //  Otherwise, [...] deduce a value for U using the rules of template
    //  argument deduction.
    DeduceAutoResult DAR = DeduceAutoType(OrigResultType, RetExpr, Deduced);

    if (DAR == DAR_Failed && !FD->isInvalidDecl())
      Diag(RetExpr->getExprLoc(), diag::err_auto_fn_deduction_failure)
        << OrigResultType.getType() << RetExpr->getType();

    if (DAR != DAR_Succeeded)
      return true;

    // If a local type is part of the returned type, mark its fields as
    // referenced.
    LocalTypedefNameReferencer Referencer(*this);
    Referencer.TraverseType(RetExpr->getType());
  } else {
    //  In the case of a return with no operand, the initializer is considered
    //  to be void().
    //
    // Deduction here can only succeed if the return type is exactly 'cv auto'
    // or 'decltype(auto)', so just check for that case directly.
    if (!OrigResultType.getType()->getAs<AutoType>()) {
      Diag(ReturnLoc, diag::err_auto_fn_return_void_but_not_auto)
        << OrigResultType.getType();
      return true;
    }
    // We always deduce U = void in this case.
    Deduced = SubstAutoType(OrigResultType.getType(), Context.VoidTy);
    if (Deduced.isNull())
      return true;
  }

  //  If a function with a declared return type that contains a placeholder type
  //  has multiple return statements, the return type is deduced for each return
  //  statement. [...] if the type deduced is not the same in each deduction,
  //  the program is ill-formed.
  QualType DeducedT = AT->getDeducedType();
  if (!DeducedT.isNull() && !FD->isInvalidDecl()) {
    AutoType *NewAT = Deduced->getContainedAutoType();
    // It is possible that NewAT->getDeducedType() is null. When that happens,
    // we should not crash, instead we ignore this deduction.
    if (NewAT->getDeducedType().isNull())
      return false;

    CanQualType OldDeducedType = Context.getCanonicalFunctionResultType(
                                   DeducedT);
    CanQualType NewDeducedType = Context.getCanonicalFunctionResultType(
                                   NewAT->getDeducedType());
    if (!FD->isDependentContext() && OldDeducedType != NewDeducedType) {
      const LambdaScopeInfo *LambdaSI = getCurLambda();
      if (LambdaSI && LambdaSI->HasImplicitReturnType) {
        Diag(ReturnLoc, diag::err_typecheck_missing_return_type_incompatible)
          << NewAT->getDeducedType() << DeducedT
          << true /*IsLambda*/;
      } else {
        Diag(ReturnLoc, diag::err_auto_fn_different_deductions)
          << (AT->isDecltypeAuto() ? 1 : 0)
          << NewAT->getDeducedType() << DeducedT;
      }
      return true;
    }
  } else if (!FD->isInvalidDecl()) {
    // Update all declarations of the function to have the deduced return type.
    Context.adjustDeducedFunctionResultType(FD, Deduced);
  }

  return false;
}

StmtResult
Sema::ActOnReturnStmt(SourceLocation ReturnLoc, Expr *RetValExp,
                      Scope *CurScope) {
  StmtResult R = BuildReturnStmt(ReturnLoc, RetValExp);
  if (R.isInvalid() || ExprEvalContexts.back().Context ==
                           ExpressionEvaluationContext::DiscardedStatement)
    return R;

  if (VarDecl *VD =
      const_cast<VarDecl*>(cast<ReturnStmt>(R.get())->getNRVOCandidate())) {
    CurScope->addNRVOCandidate(VD);
  } else {
    CurScope->setNoNRVO();
  }

  CheckJumpOutOfSEHFinally(*this, ReturnLoc, *CurScope->getFnParent());

  return R;
}

StmtResult Sema::BuildReturnStmt(SourceLocation ReturnLoc, Expr *RetValExp) {
  // Check for unexpanded parameter packs.
  if (RetValExp && DiagnoseUnexpandedParameterPack(RetValExp))
    return StmtError();

  if (isa<CapturingScopeInfo>(getCurFunction()))
    return ActOnCapScopeReturnStmt(ReturnLoc, RetValExp);

  QualType FnRetType;
  QualType RelatedRetType;
  const AttrVec *Attrs = nullptr;
  bool isObjCMethod = false;

  if (const FunctionDecl *FD = getCurFunctionDecl()) {
    FnRetType = FD->getReturnType();
    if (FD->hasAttrs())
      Attrs = &FD->getAttrs();
    if (FD->isNoReturn())
      Diag(ReturnLoc, diag::warn_noreturn_function_has_return_expr)
        << FD->getDeclName();
    if (FD->isMain() && RetValExp)
      if (isa<CXXBoolLiteralExpr>(RetValExp))
        Diag(ReturnLoc, diag::warn_main_returns_bool_literal)
          << RetValExp->getSourceRange();
  } else if (ObjCMethodDecl *MD = getCurMethodDecl()) {
    FnRetType = MD->getReturnType();
    isObjCMethod = true;
    if (MD->hasAttrs())
      Attrs = &MD->getAttrs();
    if (MD->hasRelatedResultType() && MD->getClassInterface()) {
      // In the implementation of a method with a related return type, the
      // type used to type-check the validity of return statements within the
      // method body is a pointer to the type of the class being implemented.
      RelatedRetType = Context.getObjCInterfaceType(MD->getClassInterface());
      RelatedRetType = Context.getObjCObjectPointerType(RelatedRetType);
    }
  } else // If we don't have a function/method context, bail.
    return StmtError();

  // C++1z: discarded return statements are not considered when deducing a
  // return type.
  if (ExprEvalContexts.back().Context ==
          ExpressionEvaluationContext::DiscardedStatement &&
      FnRetType->getContainedAutoType()) {
    if (RetValExp) {
      ExprResult ER =
          ActOnFinishFullExpr(RetValExp, ReturnLoc, /*DiscardedValue*/ false);
      if (ER.isInvalid())
        return StmtError();
      RetValExp = ER.get();
    }
    return ReturnStmt::Create(Context, ReturnLoc, RetValExp,
                              /* NRVOCandidate=*/nullptr);
  }

  // FIXME: Add a flag to the ScopeInfo to indicate whether we're performing
  // deduction.
  if (getLangOpts().CPlusPlus14) {
    if (AutoType *AT = FnRetType->getContainedAutoType()) {
      FunctionDecl *FD = cast<FunctionDecl>(CurContext);
      if (DeduceFunctionTypeFromReturnExpr(FD, ReturnLoc, RetValExp, AT)) {
        FD->setInvalidDecl();
        return StmtError();
      } else {
        FnRetType = FD->getReturnType();
      }
    }
  }

  bool HasDependentReturnType = FnRetType->isDependentType();

  ReturnStmt *Result = nullptr;
  if (FnRetType->isVoidType()) {
    if (RetValExp) {
      if (isa<InitListExpr>(RetValExp)) {
        // We simply never allow init lists as the return value of void
        // functions. This is compatible because this was never allowed before,
        // so there's no legacy code to deal with.
        NamedDecl *CurDecl = getCurFunctionOrMethodDecl();
        int FunctionKind = 0;
        if (isa<ObjCMethodDecl>(CurDecl))
          FunctionKind = 1;
        else if (isa<CXXConstructorDecl>(CurDecl))
          FunctionKind = 2;
        else if (isa<CXXDestructorDecl>(CurDecl))
          FunctionKind = 3;

        Diag(ReturnLoc, diag::err_return_init_list)
          << CurDecl->getDeclName() << FunctionKind
          << RetValExp->getSourceRange();

        // Drop the expression.
        RetValExp = nullptr;
      } else if (!RetValExp->isTypeDependent()) {
        // C99 6.8.6.4p1 (ext_ since GCC warns)
        unsigned D = diag::ext_return_has_expr;
        if (RetValExp->getType()->isVoidType()) {
          NamedDecl *CurDecl = getCurFunctionOrMethodDecl();
          if (isa<CXXConstructorDecl>(CurDecl) ||
              isa<CXXDestructorDecl>(CurDecl))
            D = diag::err_ctor_dtor_returns_void;
          else
            D = diag::ext_return_has_void_expr;
        }
        else {
          ExprResult Result = RetValExp;
          Result = IgnoredValueConversions(Result.get());
          if (Result.isInvalid())
            return StmtError();
          RetValExp = Result.get();
          RetValExp = ImpCastExprToType(RetValExp,
                                        Context.VoidTy, CK_ToVoid).get();
        }
        // return of void in constructor/destructor is illegal in C++.
        if (D == diag::err_ctor_dtor_returns_void) {
          NamedDecl *CurDecl = getCurFunctionOrMethodDecl();
          Diag(ReturnLoc, D)
            << CurDecl->getDeclName() << isa<CXXDestructorDecl>(CurDecl)
            << RetValExp->getSourceRange();
        }
        // return (some void expression); is legal in C++.
        else if (D != diag::ext_return_has_void_expr ||
                 !getLangOpts().CPlusPlus) {
          NamedDecl *CurDecl = getCurFunctionOrMethodDecl();

          int FunctionKind = 0;
          if (isa<ObjCMethodDecl>(CurDecl))
            FunctionKind = 1;
          else if (isa<CXXConstructorDecl>(CurDecl))
            FunctionKind = 2;
          else if (isa<CXXDestructorDecl>(CurDecl))
            FunctionKind = 3;

          Diag(ReturnLoc, D)
            << CurDecl->getDeclName() << FunctionKind
            << RetValExp->getSourceRange();
        }
      }

      if (RetValExp) {
        ExprResult ER =
            ActOnFinishFullExpr(RetValExp, ReturnLoc, /*DiscardedValue*/ false);
        if (ER.isInvalid())
          return StmtError();
        RetValExp = ER.get();
      }
    }

    Result = ReturnStmt::Create(Context, ReturnLoc, RetValExp,
                                /* NRVOCandidate=*/nullptr);
  } else if (!RetValExp && !HasDependentReturnType) {
    FunctionDecl *FD = getCurFunctionDecl();

    unsigned DiagID;
    if (getLangOpts().CPlusPlus11 && FD && FD->isConstexpr()) {
      // C++11 [stmt.return]p2
      DiagID = diag::err_constexpr_return_missing_expr;
      FD->setInvalidDecl();
    } else if (getLangOpts().C99) {
      // C99 6.8.6.4p1 (ext_ since GCC warns)
      DiagID = diag::ext_return_missing_expr;
    } else {
      // C90 6.6.6.4p4
      DiagID = diag::warn_return_missing_expr;
    }

    if (FD)
      Diag(ReturnLoc, DiagID) << FD->getIdentifier() << 0/*fn*/;
    else
      Diag(ReturnLoc, DiagID) << getCurMethodDecl()->getDeclName() << 1/*meth*/;

    Result = ReturnStmt::Create(Context, ReturnLoc, /* RetExpr=*/nullptr,
                                /* NRVOCandidate=*/nullptr);
  } else {
    assert(RetValExp || HasDependentReturnType);
    const VarDecl *NRVOCandidate = nullptr;

    QualType RetType = RelatedRetType.isNull() ? FnRetType : RelatedRetType;

    // C99 6.8.6.4p3(136): The return statement is not an assignment. The
    // overlap restriction of subclause 6.5.16.1 does not apply to the case of
    // function return.

    // In C++ the return statement is handled via a copy initialization,
    // the C version of which boils down to CheckSingleAssignmentConstraints.
    if (RetValExp)
      NRVOCandidate = getCopyElisionCandidate(FnRetType, RetValExp, CES_Strict);
    if (!HasDependentReturnType && !RetValExp->isTypeDependent()) {
      // we have a non-void function with an expression, continue checking
      InitializedEntity Entity = InitializedEntity::InitializeResult(ReturnLoc,
                                                                     RetType,
                                                      NRVOCandidate != nullptr);
      ExprResult Res = PerformMoveOrCopyInitialization(Entity, NRVOCandidate,
                                                       RetType, RetValExp);
      if (Res.isInvalid()) {
        // FIXME: Clean up temporaries here anyway?
        return StmtError();
      }
      RetValExp = Res.getAs<Expr>();

      // If we have a related result type, we need to implicitly
      // convert back to the formal result type.  We can't pretend to
      // initialize the result again --- we might end double-retaining
      // --- so instead we initialize a notional temporary.
      if (!RelatedRetType.isNull()) {
        Entity = InitializedEntity::InitializeRelatedResult(getCurMethodDecl(),
                                                            FnRetType);
        Res = PerformCopyInitialization(Entity, ReturnLoc, RetValExp);
        if (Res.isInvalid()) {
          // FIXME: Clean up temporaries here anyway?
          return StmtError();
        }
        RetValExp = Res.getAs<Expr>();
      }

      CheckReturnValExpr(RetValExp, FnRetType, ReturnLoc, isObjCMethod, Attrs,
                         getCurFunctionDecl());
    }

    if (RetValExp) {
      ExprResult ER =
          ActOnFinishFullExpr(RetValExp, ReturnLoc, /*DiscardedValue*/ false);
      if (ER.isInvalid())
        return StmtError();
      RetValExp = ER.get();
    }
    Result = ReturnStmt::Create(Context, ReturnLoc, RetValExp, NRVOCandidate);
  }

  // If we need to check for the named return value optimization, save the
  // return statement in our scope for later processing.
  if (Result->getNRVOCandidate())
    FunctionScopes.back()->Returns.push_back(Result);

  if (FunctionScopes.back()->FirstReturnLoc.isInvalid())
    FunctionScopes.back()->FirstReturnLoc = ReturnLoc;

  return Result;
}

StmtResult
Sema::ActOnObjCAtCatchStmt(SourceLocation AtLoc,
                           SourceLocation RParen, Decl *Parm,
                           Stmt *Body) {
  VarDecl *Var = cast_or_null<VarDecl>(Parm);
  if (Var && Var->isInvalidDecl())
    return StmtError();

  return new (Context) ObjCAtCatchStmt(AtLoc, RParen, Var, Body);
}

StmtResult
Sema::ActOnObjCAtFinallyStmt(SourceLocation AtLoc, Stmt *Body) {
  return new (Context) ObjCAtFinallyStmt(AtLoc, Body);
}

StmtResult
Sema::ActOnObjCAtTryStmt(SourceLocation AtLoc, Stmt *Try,
                         MultiStmtArg CatchStmts, Stmt *Finally) {
  if (!getLangOpts().ObjCExceptions)
    Diag(AtLoc, diag::err_objc_exceptions_disabled) << "@try";

  setFunctionHasBranchProtectedScope();
  unsigned NumCatchStmts = CatchStmts.size();
  return ObjCAtTryStmt::Create(Context, AtLoc, Try, CatchStmts.data(),
                               NumCatchStmts, Finally);
}

StmtResult Sema::BuildObjCAtThrowStmt(SourceLocation AtLoc, Expr *Throw) {
  if (Throw) {
    ExprResult Result = DefaultLvalueConversion(Throw);
    if (Result.isInvalid())
      return StmtError();

    Result = ActOnFinishFullExpr(Result.get(), /*DiscardedValue*/ false);
    if (Result.isInvalid())
      return StmtError();
    Throw = Result.get();

    QualType ThrowType = Throw->getType();
    // Make sure the expression type is an ObjC pointer or "void *".
    if (!ThrowType->isDependentType() &&
        !ThrowType->isObjCObjectPointerType()) {
      const PointerType *PT = ThrowType->getAs<PointerType>();
      if (!PT || !PT->getPointeeType()->isVoidType())
        return StmtError(Diag(AtLoc, diag::err_objc_throw_expects_object)
                         << Throw->getType() << Throw->getSourceRange());
    }
  }

  return new (Context) ObjCAtThrowStmt(AtLoc, Throw);
}

StmtResult
Sema::ActOnObjCAtThrowStmt(SourceLocation AtLoc, Expr *Throw,
                           Scope *CurScope) {
  if (!getLangOpts().ObjCExceptions)
    Diag(AtLoc, diag::err_objc_exceptions_disabled) << "@throw";

  if (!Throw) {
    // @throw without an expression designates a rethrow (which must occur
    // in the context of an @catch clause).
    Scope *AtCatchParent = CurScope;
    while (AtCatchParent && !AtCatchParent->isAtCatchScope())
      AtCatchParent = AtCatchParent->getParent();
    if (!AtCatchParent)
      return StmtError(Diag(AtLoc, diag::err_rethrow_used_outside_catch));
  }
  return BuildObjCAtThrowStmt(AtLoc, Throw);
}

ExprResult
Sema::ActOnObjCAtSynchronizedOperand(SourceLocation atLoc, Expr *operand) {
  ExprResult result = DefaultLvalueConversion(operand);
  if (result.isInvalid())
    return ExprError();
  operand = result.get();

  // Make sure the expression type is an ObjC pointer or "void *".
  QualType type = operand->getType();
  if (!type->isDependentType() &&
      !type->isObjCObjectPointerType()) {
    const PointerType *pointerType = type->getAs<PointerType>();
    if (!pointerType || !pointerType->getPointeeType()->isVoidType()) {
      if (getLangOpts().CPlusPlus) {
        if (RequireCompleteType(atLoc, type,
                                diag::err_incomplete_receiver_type))
          return Diag(atLoc, diag::err_objc_synchronized_expects_object)
                   << type << operand->getSourceRange();

        ExprResult result = PerformContextuallyConvertToObjCPointer(operand);
        if (result.isInvalid())
          return ExprError();
        if (!result.isUsable())
          return Diag(atLoc, diag::err_objc_synchronized_expects_object)
                   << type << operand->getSourceRange();

        operand = result.get();
      } else {
          return Diag(atLoc, diag::err_objc_synchronized_expects_object)
                   << type << operand->getSourceRange();
      }
    }
  }

  // The operand to @synchronized is a full-expression.
  return ActOnFinishFullExpr(operand, /*DiscardedValue*/ false);
}

StmtResult
Sema::ActOnObjCAtSynchronizedStmt(SourceLocation AtLoc, Expr *SyncExpr,
                                  Stmt *SyncBody) {
  // We can't jump into or indirect-jump out of a @synchronized block.
  setFunctionHasBranchProtectedScope();
  return new (Context) ObjCAtSynchronizedStmt(AtLoc, SyncExpr, SyncBody);
}

/// ActOnCXXCatchBlock - Takes an exception declaration and a handler block
/// and creates a proper catch handler from them.
StmtResult
Sema::ActOnCXXCatchBlock(SourceLocation CatchLoc, Decl *ExDecl,
                         Stmt *HandlerBlock) {
  // There's nothing to test that ActOnExceptionDecl didn't already test.
  return new (Context)
      CXXCatchStmt(CatchLoc, cast_or_null<VarDecl>(ExDecl), HandlerBlock);
}

StmtResult
Sema::ActOnObjCAutoreleasePoolStmt(SourceLocation AtLoc, Stmt *Body) {
  setFunctionHasBranchProtectedScope();
  return new (Context) ObjCAutoreleasePoolStmt(AtLoc, Body);
}

namespace {
class CatchHandlerType {
  QualType QT;
  unsigned IsPointer : 1;

  // This is a special constructor to be used only with DenseMapInfo's
  // getEmptyKey() and getTombstoneKey() functions.
  friend struct llvm::DenseMapInfo<CatchHandlerType>;
  enum Unique { ForDenseMap };
  CatchHandlerType(QualType QT, Unique) : QT(QT), IsPointer(false) {}

public:
  /// Used when creating a CatchHandlerType from a handler type; will determine
  /// whether the type is a pointer or reference and will strip off the top
  /// level pointer and cv-qualifiers.
  CatchHandlerType(QualType Q) : QT(Q), IsPointer(false) {
    if (QT->isPointerType())
      IsPointer = true;

    if (IsPointer || QT->isReferenceType())
      QT = QT->getPointeeType();
    QT = QT.getUnqualifiedType();
  }

  /// Used when creating a CatchHandlerType from a base class type; pretends the
  /// type passed in had the pointer qualifier, does not need to get an
  /// unqualified type.
  CatchHandlerType(QualType QT, bool IsPointer)
      : QT(QT), IsPointer(IsPointer) {}

  QualType underlying() const { return QT; }
  bool isPointer() const { return IsPointer; }

  friend bool operator==(const CatchHandlerType &LHS,
                         const CatchHandlerType &RHS) {
    // If the pointer qualification does not match, we can return early.
    if (LHS.IsPointer != RHS.IsPointer)
      return false;
    // Otherwise, check the underlying type without cv-qualifiers.
    return LHS.QT == RHS.QT;
  }
};
} // namespace

namespace llvm {
template <> struct DenseMapInfo<CatchHandlerType> {
  static CatchHandlerType getEmptyKey() {
    return CatchHandlerType(DenseMapInfo<QualType>::getEmptyKey(),
                       CatchHandlerType::ForDenseMap);
  }

  static CatchHandlerType getTombstoneKey() {
    return CatchHandlerType(DenseMapInfo<QualType>::getTombstoneKey(),
                       CatchHandlerType::ForDenseMap);
  }

  static unsigned getHashValue(const CatchHandlerType &Base) {
    return DenseMapInfo<QualType>::getHashValue(Base.underlying());
  }

  static bool isEqual(const CatchHandlerType &LHS,
                      const CatchHandlerType &RHS) {
    return LHS == RHS;
  }
};
}

namespace {
class CatchTypePublicBases {
  ASTContext &Ctx;
  const llvm::DenseMap<CatchHandlerType, CXXCatchStmt *> &TypesToCheck;
  const bool CheckAgainstPointer;

  CXXCatchStmt *FoundHandler;
  CanQualType FoundHandlerType;

public:
  CatchTypePublicBases(
      ASTContext &Ctx,
      const llvm::DenseMap<CatchHandlerType, CXXCatchStmt *> &T, bool C)
      : Ctx(Ctx), TypesToCheck(T), CheckAgainstPointer(C),
        FoundHandler(nullptr) {}

  CXXCatchStmt *getFoundHandler() const { return FoundHandler; }
  CanQualType getFoundHandlerType() const { return FoundHandlerType; }

  bool operator()(const CXXBaseSpecifier *S, CXXBasePath &) {
    if (S->getAccessSpecifier() == AccessSpecifier::AS_public) {
      CatchHandlerType Check(S->getType(), CheckAgainstPointer);
      const auto &M = TypesToCheck;
      auto I = M.find(Check);
      if (I != M.end()) {
        FoundHandler = I->second;
        FoundHandlerType = Ctx.getCanonicalType(S->getType());
        return true;
      }
    }
    return false;
  }
};
}

/// ActOnCXXTryBlock - Takes a try compound-statement and a number of
/// handlers and creates a try statement from them.
StmtResult Sema::ActOnCXXTryBlock(SourceLocation TryLoc, Stmt *TryBlock,
                                  ArrayRef<Stmt *> Handlers) {
  // Don't report an error if 'try' is used in system headers.
  if (!getLangOpts().CXXExceptions &&
      !getSourceManager().isInSystemHeader(TryLoc) &&
      (!getLangOpts().OpenMPIsDevice ||
       !getLangOpts().OpenMPHostCXXExceptions ||
       isInOpenMPTargetExecutionDirective() ||
       isInOpenMPDeclareTargetContext()))
    Diag(TryLoc, diag::err_exceptions_disabled) << "try";

  // Exceptions aren't allowed in CUDA device code.
  if (getLangOpts().CUDA)
    CUDADiagIfDeviceCode(TryLoc, diag::err_cuda_device_exceptions)
        << "try" << CurrentCUDATarget();

  if (getCurScope() && getCurScope()->isOpenMPSimdDirectiveScope())
    Diag(TryLoc, diag::err_omp_simd_region_cannot_use_stmt) << "try";

  sema::FunctionScopeInfo *FSI = getCurFunction();

  // C++ try is incompatible with SEH __try.
  if (!getLangOpts().Borland && FSI->FirstSEHTryLoc.isValid()) {
    Diag(TryLoc, diag::err_mixing_cxx_try_seh_try);
    Diag(FSI->FirstSEHTryLoc, diag::note_conflicting_try_here) << "'__try'";
  }

  const unsigned NumHandlers = Handlers.size();
  assert(!Handlers.empty() &&
         "The parser shouldn't call this if there are no handlers.");

  llvm::DenseMap<CatchHandlerType, CXXCatchStmt *> HandledTypes;
  for (unsigned i = 0; i < NumHandlers; ++i) {
    CXXCatchStmt *H = cast<CXXCatchStmt>(Handlers[i]);

    // Diagnose when the handler is a catch-all handler, but it isn't the last
    // handler for the try block. [except.handle]p5. Also, skip exception
    // declarations that are invalid, since we can't usefully report on them.
    if (!H->getExceptionDecl()) {
      if (i < NumHandlers - 1)
        return StmtError(Diag(H->getBeginLoc(), diag::err_early_catch_all));
      continue;
    } else if (H->getExceptionDecl()->isInvalidDecl())
      continue;

    // Walk the type hierarchy to diagnose when this type has already been
    // handled (duplication), or cannot be handled (derivation inversion). We
    // ignore top-level cv-qualifiers, per [except.handle]p3
    CatchHandlerType HandlerCHT =
        (QualType)Context.getCanonicalType(H->getCaughtType());

    // We can ignore whether the type is a reference or a pointer; we need the
    // underlying declaration type in order to get at the underlying record
    // decl, if there is one.
    QualType Underlying = HandlerCHT.underlying();
    if (auto *RD = Underlying->getAsCXXRecordDecl()) {
      if (!RD->hasDefinition())
        continue;
      // Check that none of the public, unambiguous base classes are in the
      // map ([except.handle]p1). Give the base classes the same pointer
      // qualification as the original type we are basing off of. This allows
      // comparison against the handler type using the same top-level pointer
      // as the original type.
      CXXBasePaths Paths;
      Paths.setOrigin(RD);
      CatchTypePublicBases CTPB(Context, HandledTypes, HandlerCHT.isPointer());
      if (RD->lookupInBases(CTPB, Paths)) {
        const CXXCatchStmt *Problem = CTPB.getFoundHandler();
        if (!Paths.isAmbiguous(CTPB.getFoundHandlerType())) {
          Diag(H->getExceptionDecl()->getTypeSpecStartLoc(),
               diag::warn_exception_caught_by_earlier_handler)
              << H->getCaughtType();
          Diag(Problem->getExceptionDecl()->getTypeSpecStartLoc(),
                diag::note_previous_exception_handler)
              << Problem->getCaughtType();
        }
      }
    }

    // Add the type the list of ones we have handled; diagnose if we've already
    // handled it.
    auto R = HandledTypes.insert(std::make_pair(H->getCaughtType(), H));
    if (!R.second) {
      const CXXCatchStmt *Problem = R.first->second;
      Diag(H->getExceptionDecl()->getTypeSpecStartLoc(),
           diag::warn_exception_caught_by_earlier_handler)
          << H->getCaughtType();
      Diag(Problem->getExceptionDecl()->getTypeSpecStartLoc(),
           diag::note_previous_exception_handler)
          << Problem->getCaughtType();
    }
  }

  FSI->setHasCXXTry(TryLoc);

  return CXXTryStmt::Create(Context, TryLoc, TryBlock, Handlers);
}

StmtResult Sema::ActOnSEHTryBlock(bool IsCXXTry, SourceLocation TryLoc,
                                  Stmt *TryBlock, Stmt *Handler) {
  assert(TryBlock && Handler);

  sema::FunctionScopeInfo *FSI = getCurFunction();

  // SEH __try is incompatible with C++ try. Borland appears to support this,
  // however.
  if (!getLangOpts().Borland) {
    if (FSI->FirstCXXTryLoc.isValid()) {
      Diag(TryLoc, diag::err_mixing_cxx_try_seh_try);
      Diag(FSI->FirstCXXTryLoc, diag::note_conflicting_try_here) << "'try'";
    }
  }

  FSI->setHasSEHTry(TryLoc);

  // Reject __try in Obj-C methods, blocks, and captured decls, since we don't
  // track if they use SEH.
  DeclContext *DC = CurContext;
  while (DC && !DC->isFunctionOrMethod())
    DC = DC->getParent();
  FunctionDecl *FD = dyn_cast_or_null<FunctionDecl>(DC);
  if (FD)
    FD->setUsesSEHTry(true);
  else
    Diag(TryLoc, diag::err_seh_try_outside_functions);

  // Reject __try on unsupported targets.
  if (!Context.getTargetInfo().isSEHTrySupported())
    Diag(TryLoc, diag::err_seh_try_unsupported);

  return SEHTryStmt::Create(Context, IsCXXTry, TryLoc, TryBlock, Handler);
}

StmtResult
Sema::ActOnSEHExceptBlock(SourceLocation Loc,
                          Expr *FilterExpr,
                          Stmt *Block) {
  assert(FilterExpr && Block);

  if(!FilterExpr->getType()->isIntegerType()) {
    return StmtError(Diag(FilterExpr->getExprLoc(),
                     diag::err_filter_expression_integral)
                     << FilterExpr->getType());
  }

  return SEHExceptStmt::Create(Context,Loc,FilterExpr,Block);
}

void Sema::ActOnStartSEHFinallyBlock() {
  CurrentSEHFinally.push_back(CurScope);
}

void Sema::ActOnAbortSEHFinallyBlock() {
  CurrentSEHFinally.pop_back();
}

StmtResult Sema::ActOnFinishSEHFinallyBlock(SourceLocation Loc, Stmt *Block) {
  assert(Block);
  CurrentSEHFinally.pop_back();
  return SEHFinallyStmt::Create(Context, Loc, Block);
}

StmtResult
Sema::ActOnSEHLeaveStmt(SourceLocation Loc, Scope *CurScope) {
  Scope *SEHTryParent = CurScope;
  while (SEHTryParent && !SEHTryParent->isSEHTryScope())
    SEHTryParent = SEHTryParent->getParent();
  if (!SEHTryParent)
    return StmtError(Diag(Loc, diag::err_ms___leave_not_in___try));
  CheckJumpOutOfSEHFinally(*this, Loc, *SEHTryParent);

  return new (Context) SEHLeaveStmt(Loc);
}

StmtResult Sema::BuildMSDependentExistsStmt(SourceLocation KeywordLoc,
                                            bool IsIfExists,
                                            NestedNameSpecifierLoc QualifierLoc,
                                            DeclarationNameInfo NameInfo,
                                            Stmt *Nested)
{
  return new (Context) MSDependentExistsStmt(KeywordLoc, IsIfExists,
                                             QualifierLoc, NameInfo,
                                             cast<CompoundStmt>(Nested));
}


StmtResult Sema::ActOnMSDependentExistsStmt(SourceLocation KeywordLoc,
                                            bool IsIfExists,
                                            CXXScopeSpec &SS,
                                            UnqualifiedId &Name,
                                            Stmt *Nested) {
  return BuildMSDependentExistsStmt(KeywordLoc, IsIfExists,
                                    SS.getWithLocInContext(Context),
                                    GetNameFromUnqualifiedId(Name),
                                    Nested);
}

RecordDecl*
Sema::CreateCapturedStmtRecordDecl(CapturedDecl *&CD, SourceLocation Loc,
                                   unsigned NumParams) {
  DeclContext *DC = CurContext;
  while (!(DC->isFunctionOrMethod() || DC->isRecord() || DC->isFileContext()))
    DC = DC->getParent();

  RecordDecl *RD = nullptr;
  if (getLangOpts().CPlusPlus)
    RD = CXXRecordDecl::Create(Context, TTK_Struct, DC, Loc, Loc,
                               /*Id=*/nullptr);
  else
    RD = RecordDecl::Create(Context, TTK_Struct, DC, Loc, Loc, /*Id=*/nullptr);

  RD->setCapturedRecord();
  DC->addDecl(RD);
  RD->setImplicit();
  RD->startDefinition();

  assert(NumParams > 0 && "CapturedStmt requires context parameter");
  CD = CapturedDecl::Create(Context, CurContext, NumParams);
  DC->addDecl(CD);
  return RD;
}

static void
buildCapturedStmtCaptureList(SmallVectorImpl<CapturedStmt::Capture> &Captures,
                             SmallVectorImpl<Expr *> &CaptureInits,
                             ArrayRef<sema::Capture> Candidates) {
  for (const sema::Capture &Cap : Candidates) {
    if (Cap.isThisCapture()) {
      Captures.push_back(CapturedStmt::Capture(Cap.getLocation(),
                                               CapturedStmt::VCK_This));
      CaptureInits.push_back(Cap.getInitExpr());
      continue;
    } else if (Cap.isVLATypeCapture()) {
      Captures.push_back(
          CapturedStmt::Capture(Cap.getLocation(), CapturedStmt::VCK_VLAType));
      CaptureInits.push_back(nullptr);
      continue;
    }

    Captures.push_back(CapturedStmt::Capture(Cap.getLocation(),
                                             Cap.isReferenceCapture()
                                                 ? CapturedStmt::VCK_ByRef
                                                 : CapturedStmt::VCK_ByCopy,
                                             Cap.getVariable()));
    CaptureInits.push_back(Cap.getInitExpr());
  }
}

void Sema::ActOnCapturedRegionStart(SourceLocation Loc, Scope *CurScope,
                                    CapturedRegionKind Kind,
                                    unsigned NumParams) {
  CapturedDecl *CD = nullptr;
  RecordDecl *RD = CreateCapturedStmtRecordDecl(CD, Loc, NumParams);

  // Build the context parameter
  DeclContext *DC = CapturedDecl::castToDeclContext(CD);
  IdentifierInfo *ParamName = &Context.Idents.get("__context");
  QualType ParamType = Context.getPointerType(Context.getTagDeclType(RD));
  auto *Param =
      ImplicitParamDecl::Create(Context, DC, Loc, ParamName, ParamType,
                                ImplicitParamDecl::CapturedContext);
  DC->addDecl(Param);

  CD->setContextParam(0, Param);

  // Enter the capturing scope for this captured region.
  PushCapturedRegionScope(CurScope, CD, RD, Kind);

  if (CurScope)
    PushDeclContext(CurScope, CD);
  else
    CurContext = CD;

  PushExpressionEvaluationContext(
      ExpressionEvaluationContext::PotentiallyEvaluated);
}

void Sema::ActOnCapturedRegionStart(SourceLocation Loc, Scope *CurScope,
                                    CapturedRegionKind Kind,
                                    ArrayRef<CapturedParamNameType> Params) {
  CapturedDecl *CD = nullptr;
  RecordDecl *RD = CreateCapturedStmtRecordDecl(CD, Loc, Params.size());

  // Build the context parameter
  DeclContext *DC = CapturedDecl::castToDeclContext(CD);
  bool ContextIsFound = false;
  unsigned ParamNum = 0;
  for (ArrayRef<CapturedParamNameType>::iterator I = Params.begin(),
                                                 E = Params.end();
       I != E; ++I, ++ParamNum) {
    if (I->second.isNull()) {
      assert(!ContextIsFound &&
             "null type has been found already for '__context' parameter");
      IdentifierInfo *ParamName = &Context.Idents.get("__context");
      QualType ParamType = Context.getPointerType(Context.getTagDeclType(RD))
                               .withConst()
                               .withRestrict();
      auto *Param =
          ImplicitParamDecl::Create(Context, DC, Loc, ParamName, ParamType,
                                    ImplicitParamDecl::CapturedContext);
      DC->addDecl(Param);
      CD->setContextParam(ParamNum, Param);
      ContextIsFound = true;
    } else {
      IdentifierInfo *ParamName = &Context.Idents.get(I->first);
      auto *Param =
          ImplicitParamDecl::Create(Context, DC, Loc, ParamName, I->second,
                                    ImplicitParamDecl::CapturedContext);
      DC->addDecl(Param);
      CD->setParam(ParamNum, Param);
    }
  }
  assert(ContextIsFound && "no null type for '__context' parameter");
  if (!ContextIsFound) {
    // Add __context implicitly if it is not specified.
    IdentifierInfo *ParamName = &Context.Idents.get("__context");
    QualType ParamType = Context.getPointerType(Context.getTagDeclType(RD));
    auto *Param =
        ImplicitParamDecl::Create(Context, DC, Loc, ParamName, ParamType,
                                  ImplicitParamDecl::CapturedContext);
    DC->addDecl(Param);
    CD->setContextParam(ParamNum, Param);
  }
  // Enter the capturing scope for this captured region.
  PushCapturedRegionScope(CurScope, CD, RD, Kind);

  if (CurScope)
    PushDeclContext(CurScope, CD);
  else
    CurContext = CD;

  PushExpressionEvaluationContext(
      ExpressionEvaluationContext::PotentiallyEvaluated);
}

void Sema::ActOnCapturedRegionError() {
  DiscardCleanupsInEvaluationContext();
  PopExpressionEvaluationContext();

  CapturedRegionScopeInfo *RSI = getCurCapturedRegion();
  RecordDecl *Record = RSI->TheRecordDecl;
  Record->setInvalidDecl();

  SmallVector<Decl*, 4> Fields(Record->fields());
  ActOnFields(/*Scope=*/nullptr, Record->getLocation(), Record, Fields,
              SourceLocation(), SourceLocation(), ParsedAttributesView());

  PopDeclContext();
  PopFunctionScopeInfo();
}

StmtResult Sema::ActOnCapturedRegionEnd(Stmt *S) {
  CapturedRegionScopeInfo *RSI = getCurCapturedRegion();

  SmallVector<CapturedStmt::Capture, 4> Captures;
  SmallVector<Expr *, 4> CaptureInits;
  buildCapturedStmtCaptureList(Captures, CaptureInits, RSI->Captures);

  CapturedDecl *CD = RSI->TheCapturedDecl;
  RecordDecl *RD = RSI->TheRecordDecl;

  CapturedStmt *Res = CapturedStmt::Create(
      getASTContext(), S, static_cast<CapturedRegionKind>(RSI->CapRegionKind),
      Captures, CaptureInits, CD, RD);

  CD->setBody(Res->getCapturedStmt());
  RD->completeDefinition();

  DiscardCleanupsInEvaluationContext();
  PopExpressionEvaluationContext();

  PopDeclContext();
  PopFunctionScopeInfo();

  return Res;
}

void
Sema::PushLoopExpansion(Stmt *S)
{
  assert(isa<FunctionDecl>(CurContext));
  FunctionDecl *F = cast<FunctionDecl>(CurContext);
  if (LoopExpansionStack.empty())
    LoopExpansionStack.emplace_back(F);
  LoopExpansionContext& Ctx = LoopExpansionStack.back();
  Ctx.Loops.push_back(S);
}

void
Sema::PopLoopExpansion()
{
  assert(!LoopExpansionStack.empty());
  LoopExpansionContext& Ctx = LoopExpansionStack.back();
  Ctx.Loops.pop_back();
  if (Ctx.Loops.empty())
    LoopExpansionStack.pop_back();
}<|MERGE_RESOLUTION|>--- conflicted
+++ resolved
@@ -3538,11 +3538,7 @@
 
   // Note the constant evaluation of the expression.
   EnterExpressionEvaluationContext EvalContext(SemaRef,
-<<<<<<< HEAD
       Sema::ExpressionEvaluationContext::ConstantEvaluated);
-=======
-    Sema::ExpressionEvaluationContext::ConstantEvaluated);
->>>>>>> 5e673a46
 
   Expr::EvalResult Result;
   if (!CountCall->EvaluateAsInt(Result, SemaRef.Context))
