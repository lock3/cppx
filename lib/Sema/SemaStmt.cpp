//===--- Semastmt.cpp - Semantic Analysis for Statements ------------------===//
//
// Part of the LLVM Project, under the Apache License v2.0 with LLVM Exceptions.
// See https://llvm.org/LICENSE.txt for license information.
// SPDX-License-Identifier: Apache-2.0 WITH LLVM-exception
//
//===----------------------------------------------------------------------===//
//
//  This file implements semantic analysis for statements.
//
//===----------------------------------------------------------------------===//

#include "clang/Sema/SemaInternal.h"
#include "clang/AST/ASTContext.h"
#include "clang/AST/ASTDiagnostic.h"
#include "clang/AST/ASTLambda.h"
#include "clang/AST/CharUnits.h"
#include "clang/AST/CXXInheritance.h"
#include "clang/AST/Decl.h"
#include "clang/AST/DeclObjC.h"
#include "clang/AST/EvaluatedExprVisitor.h"
#include "clang/AST/ExprCXX.h"
#include "clang/AST/ExprObjC.h"
#include "clang/AST/RecursiveASTVisitor.h"
#include "clang/AST/StmtCXX.h"
#include "clang/AST/StmtObjC.h"
#include "clang/AST/TypeLoc.h"
#include "clang/AST/TypeOrdering.h"
#include "clang/Basic/TargetInfo.h"
#include "clang/Lex/Preprocessor.h"
#include "clang/Sema/Initialization.h"
#include "clang/Sema/Lookup.h"
#include "clang/Sema/Scope.h"
#include "clang/Sema/ScopeInfo.h"
#include "clang/Sema/Template.h"
#include "TreeTransform.h"
#include "llvm/ADT/ArrayRef.h"
#include "llvm/ADT/DenseMap.h"
#include "llvm/ADT/STLExtras.h"
#include "llvm/ADT/SmallPtrSet.h"
#include "llvm/ADT/SmallString.h"
#include "llvm/ADT/SmallVector.h"

using namespace clang;
using namespace sema;

StmtResult Sema::ActOnExprStmt(ExprResult FE, bool DiscardedValue) {
  if (FE.isInvalid())
    return StmtError();

  FE = ActOnFinishFullExpr(FE.get(), FE.get()->getExprLoc(), DiscardedValue);
  if (FE.isInvalid())
    return StmtError();

  // C99 6.8.3p2: The expression in an expression statement is evaluated as a
  // void expression for its side effects.  Conversion to void allows any
  // operand, even incomplete types.

  // Same thing in for stmt first clause (when expr) and third clause.
  return StmtResult(FE.getAs<Stmt>());
}


StmtResult Sema::ActOnExprStmtError() {
  DiscardCleanupsInEvaluationContext();
  return StmtError();
}

StmtResult Sema::ActOnNullStmt(SourceLocation SemiLoc,
                               bool HasLeadingEmptyMacro) {
  return new (Context) NullStmt(SemiLoc, HasLeadingEmptyMacro);
}

StmtResult Sema::ActOnDeclStmt(DeclGroupPtrTy dg, SourceLocation StartLoc,
                               SourceLocation EndLoc) {
  DeclGroupRef DG = dg.get();

  // If we have an invalid decl, just return an error.
  if (DG.isNull()) return StmtError();

  return new (Context) DeclStmt(DG, StartLoc, EndLoc);
}

void Sema::ActOnForEachDeclStmt(DeclGroupPtrTy dg) {
  DeclGroupRef DG = dg.get();

  // If we don't have a declaration, or we have an invalid declaration,
  // just return.
  if (DG.isNull() || !DG.isSingleDecl())
    return;

  Decl *decl = DG.getSingleDecl();
  if (!decl || decl->isInvalidDecl())
    return;

  // Only variable declarations are permitted.
  VarDecl *var = dyn_cast<VarDecl>(decl);
  if (!var) {
    Diag(decl->getLocation(), diag::err_non_variable_decl_in_for);
    decl->setInvalidDecl();
    return;
  }

  // foreach variables are never actually initialized in the way that
  // the parser came up with.
  var->setInit(nullptr);

  // In ARC, we don't need to retain the iteration variable of a fast
  // enumeration loop.  Rather than actually trying to catch that
  // during declaration processing, we remove the consequences here.
  if (getLangOpts().ObjCAutoRefCount) {
    QualType type = var->getType();

    // Only do this if we inferred the lifetime.  Inferred lifetime
    // will show up as a local qualifier because explicit lifetime
    // should have shown up as an AttributedType instead.
    if (type.getLocalQualifiers().getObjCLifetime() == Qualifiers::OCL_Strong) {
      // Add 'const' and mark the variable as pseudo-strong.
      var->setType(type.withConst());
      var->setARCPseudoStrong(true);
    }
  }
}

/// Diagnose unused comparisons, both builtin and overloaded operators.
/// For '==' and '!=', suggest fixits for '=' or '|='.
///
/// Adding a cast to void (or other expression wrappers) will prevent the
/// warning from firing.
static bool DiagnoseUnusedComparison(Sema &S, const Expr *E) {
  SourceLocation Loc;
  bool CanAssign;
  enum { Equality, Inequality, Relational, ThreeWay } Kind;

  if (const BinaryOperator *Op = dyn_cast<BinaryOperator>(E)) {
    if (!Op->isComparisonOp())
      return false;

    if (Op->getOpcode() == BO_EQ)
      Kind = Equality;
    else if (Op->getOpcode() == BO_NE)
      Kind = Inequality;
    else if (Op->getOpcode() == BO_Cmp)
      Kind = ThreeWay;
    else {
      assert(Op->isRelationalOp());
      Kind = Relational;
    }
    Loc = Op->getOperatorLoc();
    CanAssign = Op->getLHS()->IgnoreParenImpCasts()->isLValue();
  } else if (const CXXOperatorCallExpr *Op = dyn_cast<CXXOperatorCallExpr>(E)) {
    switch (Op->getOperator()) {
    case OO_EqualEqual:
      Kind = Equality;
      break;
    case OO_ExclaimEqual:
      Kind = Inequality;
      break;
    case OO_Less:
    case OO_Greater:
    case OO_GreaterEqual:
    case OO_LessEqual:
      Kind = Relational;
      break;
    case OO_Spaceship:
      Kind = ThreeWay;
      break;
    default:
      return false;
    }

    Loc = Op->getOperatorLoc();
    CanAssign = Op->getArg(0)->IgnoreParenImpCasts()->isLValue();
  } else {
    // Not a typo-prone comparison.
    return false;
  }

  // Suppress warnings when the operator, suspicious as it may be, comes from
  // a macro expansion.
  if (S.SourceMgr.isMacroBodyExpansion(Loc))
    return false;

  S.Diag(Loc, diag::warn_unused_comparison)
    << (unsigned)Kind << E->getSourceRange();

  // If the LHS is a plausible entity to assign to, provide a fixit hint to
  // correct common typos.
  if (CanAssign) {
    if (Kind == Inequality)
      S.Diag(Loc, diag::note_inequality_comparison_to_or_assign)
        << FixItHint::CreateReplacement(Loc, "|=");
    else if (Kind == Equality)
      S.Diag(Loc, diag::note_equality_comparison_to_assign)
        << FixItHint::CreateReplacement(Loc, "=");
  }

  return true;
}

void Sema::DiagnoseUnusedExprResult(const Stmt *S) {
  if (const LabelStmt *Label = dyn_cast_or_null<LabelStmt>(S))
    return DiagnoseUnusedExprResult(Label->getSubStmt());

  const Expr *E = dyn_cast_or_null<Expr>(S);
  if (!E)
    return;

  // If we are in an unevaluated expression context, then there can be no unused
  // results because the results aren't expected to be used in the first place.
  if (isUnevaluatedContext())
    return;

  SourceLocation ExprLoc = E->IgnoreParenImpCasts()->getExprLoc();
  // In most cases, we don't want to warn if the expression is written in a
  // macro body, or if the macro comes from a system header. If the offending
  // expression is a call to a function with the warn_unused_result attribute,
  // we warn no matter the location. Because of the order in which the various
  // checks need to happen, we factor out the macro-related test here.
  bool ShouldSuppress =
      SourceMgr.isMacroBodyExpansion(ExprLoc) ||
      SourceMgr.isInSystemMacro(ExprLoc);

  const Expr *WarnExpr;
  SourceLocation Loc;
  SourceRange R1, R2;
  if (!E->isUnusedResultAWarning(WarnExpr, Loc, R1, R2, Context))
    return;

  // If this is a GNU statement expression expanded from a macro, it is probably
  // unused because it is a function-like macro that can be used as either an
  // expression or statement.  Don't warn, because it is almost certainly a
  // false positive.
  if (isa<StmtExpr>(E) && Loc.isMacroID())
    return;

  // Check if this is the UNREFERENCED_PARAMETER from the Microsoft headers.
  // That macro is frequently used to suppress "unused parameter" warnings,
  // but its implementation makes clang's -Wunused-value fire.  Prevent this.
  if (isa<ParenExpr>(E->IgnoreImpCasts()) && Loc.isMacroID()) {
    SourceLocation SpellLoc = Loc;
    if (findMacroSpelling(SpellLoc, "UNREFERENCED_PARAMETER"))
      return;
  }

  // Okay, we have an unused result.  Depending on what the base expression is,
  // we might want to make a more specific diagnostic.  Check for one of these
  // cases now.
  unsigned DiagID = diag::warn_unused_expr;
  if (const FullExpr *Temps = dyn_cast<FullExpr>(E))
    E = Temps->getSubExpr();
  if (const CXXBindTemporaryExpr *TempExpr = dyn_cast<CXXBindTemporaryExpr>(E))
    E = TempExpr->getSubExpr();

  if (DiagnoseUnusedComparison(*this, E))
    return;

  E = WarnExpr;
  if (const CallExpr *CE = dyn_cast<CallExpr>(E)) {
    if (E->getType()->isVoidType())
      return;

    if (const Attr *A = CE->getUnusedResultAttr(Context)) {
      Diag(Loc, diag::warn_unused_result) << A << R1 << R2;
      return;
    }

    // If the callee has attribute pure, const, or warn_unused_result, warn with
    // a more specific message to make it clear what is happening. If the call
    // is written in a macro body, only warn if it has the warn_unused_result
    // attribute.
    if (const Decl *FD = CE->getCalleeDecl()) {
      if (ShouldSuppress)
        return;
      if (FD->hasAttr<PureAttr>()) {
        Diag(Loc, diag::warn_unused_call) << R1 << R2 << "pure";
        return;
      }
      if (FD->hasAttr<ConstAttr>()) {
        Diag(Loc, diag::warn_unused_call) << R1 << R2 << "const";
        return;
      }
    }
  } else if (ShouldSuppress)
    return;

  if (const ObjCMessageExpr *ME = dyn_cast<ObjCMessageExpr>(E)) {
    if (getLangOpts().ObjCAutoRefCount && ME->isDelegateInitCall()) {
      Diag(Loc, diag::err_arc_unused_init_message) << R1;
      return;
    }
    const ObjCMethodDecl *MD = ME->getMethodDecl();
    if (MD) {
      if (const auto *A = MD->getAttr<WarnUnusedResultAttr>()) {
        Diag(Loc, diag::warn_unused_result) << A << R1 << R2;
        return;
      }
    }
  } else if (const PseudoObjectExpr *POE = dyn_cast<PseudoObjectExpr>(E)) {
    const Expr *Source = POE->getSyntacticForm();
    if (isa<ObjCSubscriptRefExpr>(Source))
      DiagID = diag::warn_unused_container_subscript_expr;
    else
      DiagID = diag::warn_unused_property_expr;
  } else if (const CXXFunctionalCastExpr *FC
                                       = dyn_cast<CXXFunctionalCastExpr>(E)) {
    const Expr *E = FC->getSubExpr();
    if (const CXXBindTemporaryExpr *TE = dyn_cast<CXXBindTemporaryExpr>(E))
      E = TE->getSubExpr();
    if (isa<CXXTemporaryObjectExpr>(E))
      return;
    if (const CXXConstructExpr *CE = dyn_cast<CXXConstructExpr>(E))
      if (const CXXRecordDecl *RD = CE->getType()->getAsCXXRecordDecl())
        if (!RD->getAttr<WarnUnusedAttr>())
          return;
  }
  // Diagnose "(void*) blah" as a typo for "(void) blah".
  else if (const CStyleCastExpr *CE = dyn_cast<CStyleCastExpr>(E)) {
    TypeSourceInfo *TI = CE->getTypeInfoAsWritten();
    QualType T = TI->getType();

    // We really do want to use the non-canonical type here.
    if (T == Context.VoidPtrTy) {
      PointerTypeLoc TL = TI->getTypeLoc().castAs<PointerTypeLoc>();

      Diag(Loc, diag::warn_unused_voidptr)
        << FixItHint::CreateRemoval(TL.getStarLoc());
      return;
    }
  }

  if (E->isGLValue() && E->getType().isVolatileQualified()) {
    Diag(Loc, diag::warn_unused_volatile) << R1 << R2;
    return;
  }

  DiagRuntimeBehavior(Loc, nullptr, PDiag(DiagID) << R1 << R2);
}

void Sema::ActOnStartOfCompoundStmt(bool IsStmtExpr) {
  PushCompoundScope(IsStmtExpr);
}

void Sema::ActOnFinishOfCompoundStmt() {
  PopCompoundScope();
}

sema::CompoundScopeInfo &Sema::getCurCompoundScope() const {
  return getCurFunction()->CompoundScopes.back();
}

StmtResult Sema::ActOnCompoundStmt(SourceLocation L, SourceLocation R,
                                   ArrayRef<Stmt *> Elts, bool isStmtExpr) {
  const unsigned NumElts = Elts.size();

  // If we're in C89 mode, check that we don't have any decls after stmts.  If
  // so, emit an extension diagnostic.
  if (!getLangOpts().C99 && !getLangOpts().CPlusPlus) {
    // Note that __extension__ can be around a decl.
    unsigned i = 0;
    // Skip over all declarations.
    for (; i != NumElts && isa<DeclStmt>(Elts[i]); ++i)
      /*empty*/;

    // We found the end of the list or a statement.  Scan for another declstmt.
    for (; i != NumElts && !isa<DeclStmt>(Elts[i]); ++i)
      /*empty*/;

    if (i != NumElts) {
      Decl *D = *cast<DeclStmt>(Elts[i])->decl_begin();
      Diag(D->getLocation(), diag::ext_mixed_decls_code);
    }
  }

  // Check for suspicious empty body (null statement) in `for' and `while'
  // statements.  Don't do anything for template instantiations, this just adds
  // noise.
  if (NumElts != 0 && !CurrentInstantiationScope &&
      getCurCompoundScope().HasEmptyLoopBodies) {
    for (unsigned i = 0; i != NumElts - 1; ++i)
      DiagnoseEmptyLoopBody(Elts[i], Elts[i + 1]);
  }

  return CompoundStmt::Create(Context, Elts, L, R);
}

ExprResult
Sema::ActOnCaseExpr(SourceLocation CaseLoc, ExprResult Val) {
  if (!Val.get())
    return Val;

  if (DiagnoseUnexpandedParameterPack(Val.get()))
    return ExprError();

  // If we're not inside a switch, let the 'case' statement handling diagnose
  // this. Just clean up after the expression as best we can.
  if (!getCurFunction()->SwitchStack.empty()) {
    Expr *CondExpr =
        getCurFunction()->SwitchStack.back().getPointer()->getCond();
    if (!CondExpr)
      return ExprError();
    QualType CondType = CondExpr->getType();

    auto CheckAndFinish = [&](Expr *E) {
      if (CondType->isDependentType() || E->isTypeDependent())
        return ExprResult(E);

      if (getLangOpts().CPlusPlus11) {
        // C++11 [stmt.switch]p2: the constant-expression shall be a converted
        // constant expression of the promoted type of the switch condition.
        llvm::APSInt TempVal;
        return CheckConvertedConstantExpression(E, CondType, TempVal,
                                                CCEK_CaseValue);
      }

      ExprResult ER = E;
      if (!E->isValueDependent())
        ER = VerifyIntegerConstantExpression(E);
      if (!ER.isInvalid())
        ER = DefaultLvalueConversion(ER.get());
      if (!ER.isInvalid())
        ER = ImpCastExprToType(ER.get(), CondType, CK_IntegralCast);
      return ER;
    };

    ExprResult Converted = CorrectDelayedTyposInExpr(Val, CheckAndFinish);
    if (Converted.get() == Val.get())
      Converted = CheckAndFinish(Val.get());
    if (Converted.isInvalid())
      return ExprError();
    Val = Converted;
  }

  return ActOnFinishFullExpr(Val.get(), Val.get()->getExprLoc(), false,
                             getLangOpts().CPlusPlus11);
}

StmtResult
Sema::ActOnCaseStmt(SourceLocation CaseLoc, ExprResult LHSVal,
                    SourceLocation DotDotDotLoc, ExprResult RHSVal,
                    SourceLocation ColonLoc) {
  assert((LHSVal.isInvalid() || LHSVal.get()) && "missing LHS value");
  assert((DotDotDotLoc.isInvalid() ? RHSVal.isUnset()
                                   : RHSVal.isInvalid() || RHSVal.get()) &&
         "missing RHS value");

  if (getCurFunction()->SwitchStack.empty()) {
    Diag(CaseLoc, diag::err_case_not_in_switch);
    return StmtError();
  }

  if (LHSVal.isInvalid() || RHSVal.isInvalid()) {
    getCurFunction()->SwitchStack.back().setInt(true);
    return StmtError();
  }

  auto *CS = CaseStmt::Create(Context, LHSVal.get(), RHSVal.get(),
                              CaseLoc, DotDotDotLoc, ColonLoc);
  getCurFunction()->SwitchStack.back().getPointer()->addSwitchCase(CS);
  return CS;
}

/// ActOnCaseStmtBody - This installs a statement as the body of a case.
void Sema::ActOnCaseStmtBody(Stmt *S, Stmt *SubStmt) {
  cast<CaseStmt>(S)->setSubStmt(SubStmt);
}

StmtResult
Sema::ActOnDefaultStmt(SourceLocation DefaultLoc, SourceLocation ColonLoc,
                       Stmt *SubStmt, Scope *CurScope) {
  if (getCurFunction()->SwitchStack.empty()) {
    Diag(DefaultLoc, diag::err_default_not_in_switch);
    return SubStmt;
  }

  DefaultStmt *DS = new (Context) DefaultStmt(DefaultLoc, ColonLoc, SubStmt);
  getCurFunction()->SwitchStack.back().getPointer()->addSwitchCase(DS);
  return DS;
}

StmtResult
Sema::ActOnLabelStmt(SourceLocation IdentLoc, LabelDecl *TheDecl,
                     SourceLocation ColonLoc, Stmt *SubStmt) {
  // If the label was multiply defined, reject it now.
  if (TheDecl->getStmt()) {
    Diag(IdentLoc, diag::err_redefinition_of_label) << TheDecl->getDeclName();
    Diag(TheDecl->getLocation(), diag::note_previous_definition);
    return SubStmt;
  }

  // Otherwise, things are good.  Fill in the declaration and return it.
  LabelStmt *LS = new (Context) LabelStmt(IdentLoc, TheDecl, SubStmt);
  TheDecl->setStmt(LS);
  if (!TheDecl->isGnuLocal()) {
    TheDecl->setLocStart(IdentLoc);
    if (!TheDecl->isMSAsmLabel()) {
      // Don't update the location of MS ASM labels.  These will result in
      // a diagnostic, and changing the location here will mess that up.
      TheDecl->setLocation(IdentLoc);
    }
  }
  return LS;
}

StmtResult Sema::ActOnAttributedStmt(SourceLocation AttrLoc,
                                     ArrayRef<const Attr*> Attrs,
                                     Stmt *SubStmt) {
  // Fill in the declaration and return it.
  AttributedStmt *LS = AttributedStmt::Create(Context, AttrLoc, Attrs, SubStmt);
  return LS;
}

namespace {
class CommaVisitor : public EvaluatedExprVisitor<CommaVisitor> {
  typedef EvaluatedExprVisitor<CommaVisitor> Inherited;
  Sema &SemaRef;
public:
  CommaVisitor(Sema &SemaRef) : Inherited(SemaRef.Context), SemaRef(SemaRef) {}
  void VisitBinaryOperator(BinaryOperator *E) {
    if (E->getOpcode() == BO_Comma)
      SemaRef.DiagnoseCommaOperator(E->getLHS(), E->getExprLoc());
    EvaluatedExprVisitor<CommaVisitor>::VisitBinaryOperator(E);
  }
};
}

StmtResult
Sema::ActOnIfStmt(SourceLocation IfLoc, bool IsConstexpr, Stmt *InitStmt,
                  ConditionResult Cond,
                  Stmt *thenStmt, SourceLocation ElseLoc,
                  Stmt *elseStmt) {
  if (Cond.isInvalid())
    Cond = ConditionResult(
        *this, nullptr,
        MakeFullExpr(new (Context) OpaqueValueExpr(SourceLocation(),
                                                   Context.BoolTy, VK_RValue),
                     IfLoc),
        false);

  Expr *CondExpr = Cond.get().second;
  // Only call the CommaVisitor when not C89 due to differences in scope flags.
  if ((getLangOpts().C99 || getLangOpts().CPlusPlus) &&
      !Diags.isIgnored(diag::warn_comma_operator, CondExpr->getExprLoc()))
    CommaVisitor(*this).Visit(CondExpr);

  if (!elseStmt)
    DiagnoseEmptyStmtBody(CondExpr->getEndLoc(), thenStmt,
                          diag::warn_empty_if_body);

  return BuildIfStmt(IfLoc, IsConstexpr, InitStmt, Cond, thenStmt, ElseLoc,
                     elseStmt);
}

StmtResult Sema::BuildIfStmt(SourceLocation IfLoc, bool IsConstexpr,
                             Stmt *InitStmt, ConditionResult Cond,
                             Stmt *thenStmt, SourceLocation ElseLoc,
                             Stmt *elseStmt) {
  if (Cond.isInvalid())
    return StmtError();

  if (IsConstexpr || isa<ObjCAvailabilityCheckExpr>(Cond.get().second))
    setFunctionHasBranchProtectedScope();

  return IfStmt::Create(Context, IfLoc, IsConstexpr, InitStmt, Cond.get().first,
                        Cond.get().second, thenStmt, ElseLoc, elseStmt);
}

namespace {
  struct CaseCompareFunctor {
    bool operator()(const std::pair<llvm::APSInt, CaseStmt*> &LHS,
                    const llvm::APSInt &RHS) {
      return LHS.first < RHS;
    }
    bool operator()(const std::pair<llvm::APSInt, CaseStmt*> &LHS,
                    const std::pair<llvm::APSInt, CaseStmt*> &RHS) {
      return LHS.first < RHS.first;
    }
    bool operator()(const llvm::APSInt &LHS,
                    const std::pair<llvm::APSInt, CaseStmt*> &RHS) {
      return LHS < RHS.first;
    }
  };
}

/// CmpCaseVals - Comparison predicate for sorting case values.
///
static bool CmpCaseVals(const std::pair<llvm::APSInt, CaseStmt*>& lhs,
                        const std::pair<llvm::APSInt, CaseStmt*>& rhs) {
  if (lhs.first < rhs.first)
    return true;

  if (lhs.first == rhs.first &&
      lhs.second->getCaseLoc().getRawEncoding()
       < rhs.second->getCaseLoc().getRawEncoding())
    return true;
  return false;
}

/// CmpEnumVals - Comparison predicate for sorting enumeration values.
///
static bool CmpEnumVals(const std::pair<llvm::APSInt, EnumConstantDecl*>& lhs,
                        const std::pair<llvm::APSInt, EnumConstantDecl*>& rhs)
{
  return lhs.first < rhs.first;
}

/// EqEnumVals - Comparison preficate for uniqing enumeration values.
///
static bool EqEnumVals(const std::pair<llvm::APSInt, EnumConstantDecl*>& lhs,
                       const std::pair<llvm::APSInt, EnumConstantDecl*>& rhs)
{
  return lhs.first == rhs.first;
}

/// GetTypeBeforeIntegralPromotion - Returns the pre-promotion type of
/// potentially integral-promoted expression @p expr.
static QualType GetTypeBeforeIntegralPromotion(const Expr *&E) {
  if (const auto *FE = dyn_cast<FullExpr>(E))
    E = FE->getSubExpr();
  while (const auto *ImpCast = dyn_cast<ImplicitCastExpr>(E)) {
    if (ImpCast->getCastKind() != CK_IntegralCast) break;
    E = ImpCast->getSubExpr();
  }
  return E->getType();
}

ExprResult Sema::CheckSwitchCondition(SourceLocation SwitchLoc, Expr *Cond) {
  class SwitchConvertDiagnoser : public ICEConvertDiagnoser {
    Expr *Cond;

  public:
    SwitchConvertDiagnoser(Expr *Cond)
        : ICEConvertDiagnoser(/*AllowScopedEnumerations*/true, false, true),
          Cond(Cond) {}

    SemaDiagnosticBuilder diagnoseNotInt(Sema &S, SourceLocation Loc,
                                         QualType T) override {
      return S.Diag(Loc, diag::err_typecheck_statement_requires_integer) << T;
    }

    SemaDiagnosticBuilder diagnoseIncomplete(
        Sema &S, SourceLocation Loc, QualType T) override {
      return S.Diag(Loc, diag::err_switch_incomplete_class_type)
               << T << Cond->getSourceRange();
    }

    SemaDiagnosticBuilder diagnoseExplicitConv(
        Sema &S, SourceLocation Loc, QualType T, QualType ConvTy) override {
      return S.Diag(Loc, diag::err_switch_explicit_conversion) << T << ConvTy;
    }

    SemaDiagnosticBuilder noteExplicitConv(
        Sema &S, CXXConversionDecl *Conv, QualType ConvTy) override {
      return S.Diag(Conv->getLocation(), diag::note_switch_conversion)
        << ConvTy->isEnumeralType() << ConvTy;
    }

    SemaDiagnosticBuilder diagnoseAmbiguous(Sema &S, SourceLocation Loc,
                                            QualType T) override {
      return S.Diag(Loc, diag::err_switch_multiple_conversions) << T;
    }

    SemaDiagnosticBuilder noteAmbiguous(
        Sema &S, CXXConversionDecl *Conv, QualType ConvTy) override {
      return S.Diag(Conv->getLocation(), diag::note_switch_conversion)
      << ConvTy->isEnumeralType() << ConvTy;
    }

    SemaDiagnosticBuilder diagnoseConversion(
        Sema &S, SourceLocation Loc, QualType T, QualType ConvTy) override {
      llvm_unreachable("conversion functions are permitted");
    }
  } SwitchDiagnoser(Cond);

  ExprResult CondResult =
      PerformContextualImplicitConversion(SwitchLoc, Cond, SwitchDiagnoser);
  if (CondResult.isInvalid())
    return ExprError();

  // FIXME: PerformContextualImplicitConversion doesn't always tell us if it
  // failed and produced a diagnostic.
  Cond = CondResult.get();
  if (!Cond->isTypeDependent() &&
      !Cond->getType()->isIntegralOrEnumerationType())
    return ExprError();

  // C99 6.8.4.2p5 - Integer promotions are performed on the controlling expr.
  return UsualUnaryConversions(Cond);
}

StmtResult Sema::ActOnStartOfSwitchStmt(SourceLocation SwitchLoc,
                                        Stmt *InitStmt, ConditionResult Cond) {
  Expr *CondExpr = Cond.get().second;
  assert((Cond.isInvalid() || CondExpr) && "switch with no condition");

  if (CondExpr && !CondExpr->isTypeDependent()) {
    // We have already converted the expression to an integral or enumeration
    // type, when we parsed the switch condition. If we don't have an
    // appropriate type now, enter the switch scope but remember that it's
    // invalid.
    assert(CondExpr->getType()->isIntegralOrEnumerationType() &&
           "invalid condition type");
    if (CondExpr->isKnownToHaveBooleanValue()) {
      // switch(bool_expr) {...} is often a programmer error, e.g.
      //   switch(n && mask) { ... }  // Doh - should be "n & mask".
      // One can always use an if statement instead of switch(bool_expr).
      Diag(SwitchLoc, diag::warn_bool_switch_condition)
          << CondExpr->getSourceRange();
    }
  }

  setFunctionHasBranchIntoScope();

  auto *SS = SwitchStmt::Create(Context, InitStmt, Cond.get().first, CondExpr);
  getCurFunction()->SwitchStack.push_back(
      FunctionScopeInfo::SwitchInfo(SS, false));
  return SS;
}

static void AdjustAPSInt(llvm::APSInt &Val, unsigned BitWidth, bool IsSigned) {
  Val = Val.extOrTrunc(BitWidth);
  Val.setIsSigned(IsSigned);
}

/// Check the specified case value is in range for the given unpromoted switch
/// type.
static void checkCaseValue(Sema &S, SourceLocation Loc, const llvm::APSInt &Val,
                           unsigned UnpromotedWidth, bool UnpromotedSign) {
  // In C++11 onwards, this is checked by the language rules.
  if (S.getLangOpts().CPlusPlus11)
    return;

  // If the case value was signed and negative and the switch expression is
  // unsigned, don't bother to warn: this is implementation-defined behavior.
  // FIXME: Introduce a second, default-ignored warning for this case?
  if (UnpromotedWidth < Val.getBitWidth()) {
    llvm::APSInt ConvVal(Val);
    AdjustAPSInt(ConvVal, UnpromotedWidth, UnpromotedSign);
    AdjustAPSInt(ConvVal, Val.getBitWidth(), Val.isSigned());
    // FIXME: Use different diagnostics for overflow  in conversion to promoted
    // type versus "switch expression cannot have this value". Use proper
    // IntRange checking rather than just looking at the unpromoted type here.
    if (ConvVal != Val)
      S.Diag(Loc, diag::warn_case_value_overflow) << Val.toString(10)
                                                  << ConvVal.toString(10);
  }
}

typedef SmallVector<std::pair<llvm::APSInt, EnumConstantDecl*>, 64> EnumValsTy;

/// Returns true if we should emit a diagnostic about this case expression not
/// being a part of the enum used in the switch controlling expression.
static bool ShouldDiagnoseSwitchCaseNotInEnum(const Sema &S,
                                              const EnumDecl *ED,
                                              const Expr *CaseExpr,
                                              EnumValsTy::iterator &EI,
                                              EnumValsTy::iterator &EIEnd,
                                              const llvm::APSInt &Val) {
  if (!ED->isClosed())
    return false;

  if (const DeclRefExpr *DRE =
          dyn_cast<DeclRefExpr>(CaseExpr->IgnoreParenImpCasts())) {
    if (const VarDecl *VD = dyn_cast<VarDecl>(DRE->getDecl())) {
      QualType VarType = VD->getType();
      QualType EnumType = S.Context.getTypeDeclType(ED);
      if (VD->hasGlobalStorage() && VarType.isConstQualified() &&
          S.Context.hasSameUnqualifiedType(EnumType, VarType))
        return false;
    }
  }

  if (ED->hasAttr<FlagEnumAttr>())
    return !S.IsValueInFlagEnum(ED, Val, false);

  while (EI != EIEnd && EI->first < Val)
    EI++;

  if (EI != EIEnd && EI->first == Val)
    return false;

  return true;
}

static void checkEnumTypesInSwitchStmt(Sema &S, const Expr *Cond,
                                       const Expr *Case) {
  QualType CondType = Cond->getType();
  QualType CaseType = Case->getType();

  const EnumType *CondEnumType = CondType->getAs<EnumType>();
  const EnumType *CaseEnumType = CaseType->getAs<EnumType>();
  if (!CondEnumType || !CaseEnumType)
    return;

  // Ignore anonymous enums.
  if (!CondEnumType->getDecl()->getIdentifier() &&
      !CondEnumType->getDecl()->getTypedefNameForAnonDecl())
    return;
  if (!CaseEnumType->getDecl()->getIdentifier() &&
      !CaseEnumType->getDecl()->getTypedefNameForAnonDecl())
    return;

  if (S.Context.hasSameUnqualifiedType(CondType, CaseType))
    return;

  S.Diag(Case->getExprLoc(), diag::warn_comparison_of_mixed_enum_types_switch)
      << CondType << CaseType << Cond->getSourceRange()
      << Case->getSourceRange();
}

StmtResult
Sema::ActOnFinishSwitchStmt(SourceLocation SwitchLoc, Stmt *Switch,
                            Stmt *BodyStmt) {
  SwitchStmt *SS = cast<SwitchStmt>(Switch);
  bool CaseListIsIncomplete = getCurFunction()->SwitchStack.back().getInt();
  assert(SS == getCurFunction()->SwitchStack.back().getPointer() &&
         "switch stack missing push/pop!");

  getCurFunction()->SwitchStack.pop_back();

  if (!BodyStmt) return StmtError();
  SS->setBody(BodyStmt, SwitchLoc);

  Expr *CondExpr = SS->getCond();
  if (!CondExpr) return StmtError();

  QualType CondType = CondExpr->getType();

  // C++ 6.4.2.p2:
  // Integral promotions are performed (on the switch condition).
  //
  // A case value unrepresentable by the original switch condition
  // type (before the promotion) doesn't make sense, even when it can
  // be represented by the promoted type.  Therefore we need to find
  // the pre-promotion type of the switch condition.
  const Expr *CondExprBeforePromotion = CondExpr;
  QualType CondTypeBeforePromotion =
      GetTypeBeforeIntegralPromotion(CondExprBeforePromotion);

  // Get the bitwidth of the switched-on value after promotions. We must
  // convert the integer case values to this width before comparison.
  bool HasDependentValue
    = CondExpr->isTypeDependent() || CondExpr->isValueDependent();
  unsigned CondWidth = HasDependentValue ? 0 : Context.getIntWidth(CondType);
  bool CondIsSigned = CondType->isSignedIntegerOrEnumerationType();

  // Get the width and signedness that the condition might actually have, for
  // warning purposes.
  // FIXME: Grab an IntRange for the condition rather than using the unpromoted
  // type.
  unsigned CondWidthBeforePromotion
    = HasDependentValue ? 0 : Context.getIntWidth(CondTypeBeforePromotion);
  bool CondIsSignedBeforePromotion
    = CondTypeBeforePromotion->isSignedIntegerOrEnumerationType();

  // Accumulate all of the case values in a vector so that we can sort them
  // and detect duplicates.  This vector contains the APInt for the case after
  // it has been converted to the condition type.
  typedef SmallVector<std::pair<llvm::APSInt, CaseStmt*>, 64> CaseValsTy;
  CaseValsTy CaseVals;

  // Keep track of any GNU case ranges we see.  The APSInt is the low value.
  typedef std::vector<std::pair<llvm::APSInt, CaseStmt*> > CaseRangesTy;
  CaseRangesTy CaseRanges;

  DefaultStmt *TheDefaultStmt = nullptr;

  bool CaseListIsErroneous = false;

  for (SwitchCase *SC = SS->getSwitchCaseList(); SC && !HasDependentValue;
       SC = SC->getNextSwitchCase()) {

    if (DefaultStmt *DS = dyn_cast<DefaultStmt>(SC)) {
      if (TheDefaultStmt) {
        Diag(DS->getDefaultLoc(), diag::err_multiple_default_labels_defined);
        Diag(TheDefaultStmt->getDefaultLoc(), diag::note_duplicate_case_prev);

        // FIXME: Remove the default statement from the switch block so that
        // we'll return a valid AST.  This requires recursing down the AST and
        // finding it, not something we are set up to do right now.  For now,
        // just lop the entire switch stmt out of the AST.
        CaseListIsErroneous = true;
      }
      TheDefaultStmt = DS;

    } else {
      CaseStmt *CS = cast<CaseStmt>(SC);

      Expr *Lo = CS->getLHS();

      if (Lo->isValueDependent()) {
        HasDependentValue = true;
        break;
      }

      // We already verified that the expression has a constant value;
      // get that value (prior to conversions).
      const Expr *LoBeforePromotion = Lo;
      GetTypeBeforeIntegralPromotion(LoBeforePromotion);
      Expr::EvalContext EvalCtx(Context, GetReflectionCallbackObj());
      llvm::APSInt LoVal = LoBeforePromotion->EvaluateKnownConstInt(EvalCtx);

      // Check the unconverted value is within the range of possible values of
      // the switch expression.
      checkCaseValue(*this, Lo->getBeginLoc(), LoVal, CondWidthBeforePromotion,
                     CondIsSignedBeforePromotion);

      // FIXME: This duplicates the check performed for warn_not_in_enum below.
      checkEnumTypesInSwitchStmt(*this, CondExprBeforePromotion,
                                 LoBeforePromotion);

      // Convert the value to the same width/sign as the condition.
      AdjustAPSInt(LoVal, CondWidth, CondIsSigned);

      // If this is a case range, remember it in CaseRanges, otherwise CaseVals.
      if (CS->getRHS()) {
        if (CS->getRHS()->isValueDependent()) {
          HasDependentValue = true;
          break;
        }
        CaseRanges.push_back(std::make_pair(LoVal, CS));
      } else
        CaseVals.push_back(std::make_pair(LoVal, CS));
    }
  }

  if (!HasDependentValue) {
    // If we don't have a default statement, check whether the
    // condition is constant.
    llvm::APSInt ConstantCondValue;
    bool HasConstantCond = false;
    if (!HasDependentValue && !TheDefaultStmt) {
      Expr::EvalResult Result;
      Expr::EvalContext EvalCtx(Context, GetReflectionCallbackObj());
      HasConstantCond = CondExpr->EvaluateAsInt(Result, EvalCtx,
                                                Expr::SE_AllowSideEffects);
      if (Result.Val.isInt())
        ConstantCondValue = Result.Val.getInt();
      assert(!HasConstantCond ||
             (ConstantCondValue.getBitWidth() == CondWidth &&
              ConstantCondValue.isSigned() == CondIsSigned));
    }
    bool ShouldCheckConstantCond = HasConstantCond;

    // Sort all the scalar case values so we can easily detect duplicates.
    llvm::stable_sort(CaseVals, CmpCaseVals);

    if (!CaseVals.empty()) {
      for (unsigned i = 0, e = CaseVals.size(); i != e; ++i) {
        if (ShouldCheckConstantCond &&
            CaseVals[i].first == ConstantCondValue)
          ShouldCheckConstantCond = false;

        if (i != 0 && CaseVals[i].first == CaseVals[i-1].first) {
          // If we have a duplicate, report it.
          // First, determine if either case value has a name
          StringRef PrevString, CurrString;
          Expr *PrevCase = CaseVals[i-1].second->getLHS()->IgnoreParenCasts();
          Expr *CurrCase = CaseVals[i].second->getLHS()->IgnoreParenCasts();
          if (DeclRefExpr *DeclRef = dyn_cast<DeclRefExpr>(PrevCase)) {
            PrevString = DeclRef->getDecl()->getName();
          }
          if (DeclRefExpr *DeclRef = dyn_cast<DeclRefExpr>(CurrCase)) {
            CurrString = DeclRef->getDecl()->getName();
          }
          SmallString<16> CaseValStr;
          CaseVals[i-1].first.toString(CaseValStr);

          if (PrevString == CurrString)
            Diag(CaseVals[i].second->getLHS()->getBeginLoc(),
                 diag::err_duplicate_case)
                << (PrevString.empty() ? StringRef(CaseValStr) : PrevString);
          else
            Diag(CaseVals[i].second->getLHS()->getBeginLoc(),
                 diag::err_duplicate_case_differing_expr)
                << (PrevString.empty() ? StringRef(CaseValStr) : PrevString)
                << (CurrString.empty() ? StringRef(CaseValStr) : CurrString)
                << CaseValStr;

          Diag(CaseVals[i - 1].second->getLHS()->getBeginLoc(),
               diag::note_duplicate_case_prev);
          // FIXME: We really want to remove the bogus case stmt from the
          // substmt, but we have no way to do this right now.
          CaseListIsErroneous = true;
        }
      }
    }

    // Detect duplicate case ranges, which usually don't exist at all in
    // the first place.
    if (!CaseRanges.empty()) {
      // Sort all the case ranges by their low value so we can easily detect
      // overlaps between ranges.
      llvm::stable_sort(CaseRanges);

      // Scan the ranges, computing the high values and removing empty ranges.
      std::vector<llvm::APSInt> HiVals;
      for (unsigned i = 0, e = CaseRanges.size(); i != e; ++i) {
        llvm::APSInt &LoVal = CaseRanges[i].first;
        CaseStmt *CR = CaseRanges[i].second;
        Expr *Hi = CR->getRHS();

        const Expr *HiBeforePromotion = Hi;
        GetTypeBeforeIntegralPromotion(HiBeforePromotion);
        Expr::EvalContext EvalCtx(Context, GetReflectionCallbackObj());
        llvm::APSInt HiVal = HiBeforePromotion->EvaluateKnownConstInt(EvalCtx);

        // Check the unconverted value is within the range of possible values of
        // the switch expression.
        checkCaseValue(*this, Hi->getBeginLoc(), HiVal,
                       CondWidthBeforePromotion, CondIsSignedBeforePromotion);

        // Convert the value to the same width/sign as the condition.
        AdjustAPSInt(HiVal, CondWidth, CondIsSigned);

        // If the low value is bigger than the high value, the case is empty.
        if (LoVal > HiVal) {
          Diag(CR->getLHS()->getBeginLoc(), diag::warn_case_empty_range)
              << SourceRange(CR->getLHS()->getBeginLoc(), Hi->getEndLoc());
          CaseRanges.erase(CaseRanges.begin()+i);
          --i;
          --e;
          continue;
        }

        if (ShouldCheckConstantCond &&
            LoVal <= ConstantCondValue &&
            ConstantCondValue <= HiVal)
          ShouldCheckConstantCond = false;

        HiVals.push_back(HiVal);
      }

      // Rescan the ranges, looking for overlap with singleton values and other
      // ranges.  Since the range list is sorted, we only need to compare case
      // ranges with their neighbors.
      for (unsigned i = 0, e = CaseRanges.size(); i != e; ++i) {
        llvm::APSInt &CRLo = CaseRanges[i].first;
        llvm::APSInt &CRHi = HiVals[i];
        CaseStmt *CR = CaseRanges[i].second;

        // Check to see whether the case range overlaps with any
        // singleton cases.
        CaseStmt *OverlapStmt = nullptr;
        llvm::APSInt OverlapVal(32);

        // Find the smallest value >= the lower bound.  If I is in the
        // case range, then we have overlap.
        CaseValsTy::iterator I = std::lower_bound(CaseVals.begin(),
                                                  CaseVals.end(), CRLo,
                                                  CaseCompareFunctor());
        if (I != CaseVals.end() && I->first < CRHi) {
          OverlapVal  = I->first;   // Found overlap with scalar.
          OverlapStmt = I->second;
        }

        // Find the smallest value bigger than the upper bound.
        I = std::upper_bound(I, CaseVals.end(), CRHi, CaseCompareFunctor());
        if (I != CaseVals.begin() && (I-1)->first >= CRLo) {
          OverlapVal  = (I-1)->first;      // Found overlap with scalar.
          OverlapStmt = (I-1)->second;
        }

        // Check to see if this case stmt overlaps with the subsequent
        // case range.
        if (i && CRLo <= HiVals[i-1]) {
          OverlapVal  = HiVals[i-1];       // Found overlap with range.
          OverlapStmt = CaseRanges[i-1].second;
        }

        if (OverlapStmt) {
          // If we have a duplicate, report it.
          Diag(CR->getLHS()->getBeginLoc(), diag::err_duplicate_case)
              << OverlapVal.toString(10);
          Diag(OverlapStmt->getLHS()->getBeginLoc(),
               diag::note_duplicate_case_prev);
          // FIXME: We really want to remove the bogus case stmt from the
          // substmt, but we have no way to do this right now.
          CaseListIsErroneous = true;
        }
      }
    }

    // Complain if we have a constant condition and we didn't find a match.
    if (!CaseListIsErroneous && !CaseListIsIncomplete &&
        ShouldCheckConstantCond) {
      // TODO: it would be nice if we printed enums as enums, chars as
      // chars, etc.
      Diag(CondExpr->getExprLoc(), diag::warn_missing_case_for_condition)
        << ConstantCondValue.toString(10)
        << CondExpr->getSourceRange();
    }

    // Check to see if switch is over an Enum and handles all of its
    // values.  We only issue a warning if there is not 'default:', but
    // we still do the analysis to preserve this information in the AST
    // (which can be used by flow-based analyes).
    //
    const EnumType *ET = CondTypeBeforePromotion->getAs<EnumType>();

    // If switch has default case, then ignore it.
    if (!CaseListIsErroneous && !CaseListIsIncomplete && !HasConstantCond &&
        ET && ET->getDecl()->isCompleteDefinition()) {
      const EnumDecl *ED = ET->getDecl();
      EnumValsTy EnumVals;

      // Gather all enum values, set their type and sort them,
      // allowing easier comparison with CaseVals.
      for (auto *EDI : ED->enumerators()) {
        llvm::APSInt Val = EDI->getInitVal();
        AdjustAPSInt(Val, CondWidth, CondIsSigned);
        EnumVals.push_back(std::make_pair(Val, EDI));
      }
      llvm::stable_sort(EnumVals, CmpEnumVals);
      auto EI = EnumVals.begin(), EIEnd =
        std::unique(EnumVals.begin(), EnumVals.end(), EqEnumVals);

      // See which case values aren't in enum.
      for (CaseValsTy::const_iterator CI = CaseVals.begin();
          CI != CaseVals.end(); CI++) {
        Expr *CaseExpr = CI->second->getLHS();
        if (ShouldDiagnoseSwitchCaseNotInEnum(*this, ED, CaseExpr, EI, EIEnd,
                                              CI->first))
          Diag(CaseExpr->getExprLoc(), diag::warn_not_in_enum)
            << CondTypeBeforePromotion;
      }

      // See which of case ranges aren't in enum
      EI = EnumVals.begin();
      for (CaseRangesTy::const_iterator RI = CaseRanges.begin();
          RI != CaseRanges.end(); RI++) {
        Expr *CaseExpr = RI->second->getLHS();
        if (ShouldDiagnoseSwitchCaseNotInEnum(*this, ED, CaseExpr, EI, EIEnd,
                                              RI->first))
          Diag(CaseExpr->getExprLoc(), diag::warn_not_in_enum)
            << CondTypeBeforePromotion;

        Expr::EvalContext EvalCtx(Context, GetReflectionCallbackObj());
        llvm::APSInt Hi =
          RI->second->getRHS()->EvaluateKnownConstInt(EvalCtx);
        AdjustAPSInt(Hi, CondWidth, CondIsSigned);

        CaseExpr = RI->second->getRHS();
        if (ShouldDiagnoseSwitchCaseNotInEnum(*this, ED, CaseExpr, EI, EIEnd,
                                              Hi))
          Diag(CaseExpr->getExprLoc(), diag::warn_not_in_enum)
            << CondTypeBeforePromotion;
      }

      // Check which enum vals aren't in switch
      auto CI = CaseVals.begin();
      auto RI = CaseRanges.begin();
      bool hasCasesNotInSwitch = false;

      SmallVector<DeclarationName,8> UnhandledNames;

      for (EI = EnumVals.begin(); EI != EIEnd; EI++) {
        // Don't warn about omitted unavailable EnumConstantDecls.
        switch (EI->second->getAvailability()) {
        case AR_Deprecated:
          // Omitting a deprecated constant is ok; it should never materialize.
        case AR_Unavailable:
          continue;

        case AR_NotYetIntroduced:
          // Partially available enum constants should be present. Note that we
          // suppress -Wunguarded-availability diagnostics for such uses.
        case AR_Available:
          break;
        }

        // Drop unneeded case values
        while (CI != CaseVals.end() && CI->first < EI->first)
          CI++;

        if (CI != CaseVals.end() && CI->first == EI->first)
          continue;

        // Drop unneeded case ranges
        for (; RI != CaseRanges.end(); RI++) {
          Expr::EvalContext EvalCtx(Context, GetReflectionCallbackObj());
          llvm::APSInt Hi =
            RI->second->getRHS()->EvaluateKnownConstInt(EvalCtx);
          AdjustAPSInt(Hi, CondWidth, CondIsSigned);
          if (EI->first <= Hi)
            break;
        }

        if (RI == CaseRanges.end() || EI->first < RI->first) {
          hasCasesNotInSwitch = true;
          UnhandledNames.push_back(EI->second->getDeclName());
        }
      }

      if (TheDefaultStmt && UnhandledNames.empty() && ED->isClosedNonFlag())
        Diag(TheDefaultStmt->getDefaultLoc(), diag::warn_unreachable_default);

      // Produce a nice diagnostic if multiple values aren't handled.
      if (!UnhandledNames.empty()) {
        DiagnosticBuilder DB = Diag(CondExpr->getExprLoc(),
                                    TheDefaultStmt ? diag::warn_def_missing_case
                                                   : diag::warn_missing_case)
                               << (int)UnhandledNames.size();

        for (size_t I = 0, E = std::min(UnhandledNames.size(), (size_t)3);
             I != E; ++I)
          DB << UnhandledNames[I];
      }

      if (!hasCasesNotInSwitch)
        SS->setAllEnumCasesCovered();
    }
  }

  if (BodyStmt)
    DiagnoseEmptyStmtBody(CondExpr->getEndLoc(), BodyStmt,
                          diag::warn_empty_switch_body);

  // FIXME: If the case list was broken is some way, we don't have a good system
  // to patch it up.  Instead, just return the whole substmt as broken.
  if (CaseListIsErroneous)
    return StmtError();

  return SS;
}

void
Sema::DiagnoseAssignmentEnum(QualType DstType, QualType SrcType,
                             Expr *SrcExpr) {
  if (Diags.isIgnored(diag::warn_not_in_enum_assignment, SrcExpr->getExprLoc()))
    return;

  if (const EnumType *ET = DstType->getAs<EnumType>())
    if (!Context.hasSameUnqualifiedType(SrcType, DstType) &&
        SrcType->isIntegerType()) {
      Expr::EvalContext EvalCtx(Context, GetReflectionCallbackObj());
      if (!SrcExpr->isTypeDependent() && !SrcExpr->isValueDependent() &&
          SrcExpr->isIntegerConstantExpr(EvalCtx)) {
        // Get the bitwidth of the enum value before promotions.
        unsigned DstWidth = Context.getIntWidth(DstType);
        bool DstIsSigned = DstType->isSignedIntegerOrEnumerationType();

        llvm::APSInt RhsVal = SrcExpr->EvaluateKnownConstInt(EvalCtx);
        AdjustAPSInt(RhsVal, DstWidth, DstIsSigned);
        const EnumDecl *ED = ET->getDecl();

        if (!ED->isClosed())
          return;

        if (ED->hasAttr<FlagEnumAttr>()) {
          if (!IsValueInFlagEnum(ED, RhsVal, true))
            Diag(SrcExpr->getExprLoc(), diag::warn_not_in_enum_assignment)
              << DstType.getUnqualifiedType();
        } else {
          typedef SmallVector<std::pair<llvm::APSInt, EnumConstantDecl *>, 64>
              EnumValsTy;
          EnumValsTy EnumVals;

          // Gather all enum values, set their type and sort them,
          // allowing easier comparison with rhs constant.
          for (auto *EDI : ED->enumerators()) {
            llvm::APSInt Val = EDI->getInitVal();
            AdjustAPSInt(Val, DstWidth, DstIsSigned);
            EnumVals.push_back(std::make_pair(Val, EDI));
          }
          if (EnumVals.empty())
            return;
          llvm::stable_sort(EnumVals, CmpEnumVals);
          EnumValsTy::iterator EIend =
              std::unique(EnumVals.begin(), EnumVals.end(), EqEnumVals);

          // See which values aren't in the enum.
          EnumValsTy::const_iterator EI = EnumVals.begin();
          while (EI != EIend && EI->first < RhsVal)
            EI++;
          if (EI == EIend || EI->first != RhsVal) {
            Diag(SrcExpr->getExprLoc(), diag::warn_not_in_enum_assignment)
                << DstType.getUnqualifiedType();
          }
        }
      }
    }
}

StmtResult Sema::ActOnWhileStmt(SourceLocation WhileLoc, ConditionResult Cond,
                                Stmt *Body) {
  if (Cond.isInvalid())
    return StmtError();

  auto CondVal = Cond.get();
  CheckBreakContinueBinding(CondVal.second);

  if (CondVal.second &&
      !Diags.isIgnored(diag::warn_comma_operator, CondVal.second->getExprLoc()))
    CommaVisitor(*this).Visit(CondVal.second);

  if (isa<NullStmt>(Body))
    getCurCompoundScope().setHasEmptyLoopBodies();

  return WhileStmt::Create(Context, CondVal.first, CondVal.second, Body,
                           WhileLoc);
}

StmtResult
Sema::ActOnDoStmt(SourceLocation DoLoc, Stmt *Body,
                  SourceLocation WhileLoc, SourceLocation CondLParen,
                  Expr *Cond, SourceLocation CondRParen) {
  assert(Cond && "ActOnDoStmt(): missing expression");

  CheckBreakContinueBinding(Cond);
  ExprResult CondResult = CheckBooleanCondition(DoLoc, Cond);
  if (CondResult.isInvalid())
    return StmtError();
  Cond = CondResult.get();

  CondResult = ActOnFinishFullExpr(Cond, DoLoc, /*DiscardedValue*/ false);
  if (CondResult.isInvalid())
    return StmtError();
  Cond = CondResult.get();

  // Only call the CommaVisitor for C89 due to differences in scope flags.
  if (Cond && !getLangOpts().C99 && !getLangOpts().CPlusPlus &&
      !Diags.isIgnored(diag::warn_comma_operator, Cond->getExprLoc()))
    CommaVisitor(*this).Visit(Cond);

  return new (Context) DoStmt(Body, Cond, DoLoc, WhileLoc, CondRParen);
}

namespace {
  // Use SetVector since the diagnostic cares about the ordering of the Decl's.
  using DeclSetVector =
      llvm::SetVector<VarDecl *, llvm::SmallVector<VarDecl *, 8>,
                      llvm::SmallPtrSet<VarDecl *, 8>>;

  // This visitor will traverse a conditional statement and store all
  // the evaluated decls into a vector.  Simple is set to true if none
  // of the excluded constructs are used.
  class DeclExtractor : public EvaluatedExprVisitor<DeclExtractor> {
    DeclSetVector &Decls;
    SmallVectorImpl<SourceRange> &Ranges;
    bool Simple;
  public:
    typedef EvaluatedExprVisitor<DeclExtractor> Inherited;

    DeclExtractor(Sema &S, DeclSetVector &Decls,
                  SmallVectorImpl<SourceRange> &Ranges) :
        Inherited(S.Context),
        Decls(Decls),
        Ranges(Ranges),
        Simple(true) {}

    bool isSimple() { return Simple; }

    // Replaces the method in EvaluatedExprVisitor.
    void VisitMemberExpr(MemberExpr* E) {
      Simple = false;
    }

    // Any Stmt not whitelisted will cause the condition to be marked complex.
    void VisitStmt(Stmt *S) {
      Simple = false;
    }

    void VisitBinaryOperator(BinaryOperator *E) {
      Visit(E->getLHS());
      Visit(E->getRHS());
    }

    void VisitCastExpr(CastExpr *E) {
      Visit(E->getSubExpr());
    }

    void VisitUnaryOperator(UnaryOperator *E) {
      // Skip checking conditionals with derefernces.
      if (E->getOpcode() == UO_Deref)
        Simple = false;
      else
        Visit(E->getSubExpr());
    }

    void VisitConditionalOperator(ConditionalOperator *E) {
      Visit(E->getCond());
      Visit(E->getTrueExpr());
      Visit(E->getFalseExpr());
    }

    void VisitParenExpr(ParenExpr *E) {
      Visit(E->getSubExpr());
    }

    void VisitBinaryConditionalOperator(BinaryConditionalOperator *E) {
      Visit(E->getOpaqueValue()->getSourceExpr());
      Visit(E->getFalseExpr());
    }

    void VisitIntegerLiteral(IntegerLiteral *E) { }
    void VisitFloatingLiteral(FloatingLiteral *E) { }
    void VisitCXXBoolLiteralExpr(CXXBoolLiteralExpr *E) { }
    void VisitCharacterLiteral(CharacterLiteral *E) { }
    void VisitGNUNullExpr(GNUNullExpr *E) { }
    void VisitImaginaryLiteral(ImaginaryLiteral *E) { }

    void VisitDeclRefExpr(DeclRefExpr *E) {
      VarDecl *VD = dyn_cast<VarDecl>(E->getDecl());
      if (!VD) {
        // Don't allow unhandled Decl types.
        Simple = false;
        return;
      }

      Ranges.push_back(E->getSourceRange());

      Decls.insert(VD);
    }

  }; // end class DeclExtractor

  // DeclMatcher checks to see if the decls are used in a non-evaluated
  // context.
  class DeclMatcher : public EvaluatedExprVisitor<DeclMatcher> {
    DeclSetVector &Decls;
    bool FoundDecl;

  public:
    typedef EvaluatedExprVisitor<DeclMatcher> Inherited;

    DeclMatcher(Sema &S, DeclSetVector &Decls, Stmt *Statement) :
        Inherited(S.Context), Decls(Decls), FoundDecl(false) {
      if (!Statement) return;

      Visit(Statement);
    }

    void VisitReturnStmt(ReturnStmt *S) {
      FoundDecl = true;
    }

    void VisitBreakStmt(BreakStmt *S) {
      FoundDecl = true;
    }

    void VisitGotoStmt(GotoStmt *S) {
      FoundDecl = true;
    }

    void VisitCastExpr(CastExpr *E) {
      if (E->getCastKind() == CK_LValueToRValue)
        CheckLValueToRValueCast(E->getSubExpr());
      else
        Visit(E->getSubExpr());
    }

    void CheckLValueToRValueCast(Expr *E) {
      E = E->IgnoreParenImpCasts();

      if (isa<DeclRefExpr>(E)) {
        return;
      }

      if (ConditionalOperator *CO = dyn_cast<ConditionalOperator>(E)) {
        Visit(CO->getCond());
        CheckLValueToRValueCast(CO->getTrueExpr());
        CheckLValueToRValueCast(CO->getFalseExpr());
        return;
      }

      if (BinaryConditionalOperator *BCO =
              dyn_cast<BinaryConditionalOperator>(E)) {
        CheckLValueToRValueCast(BCO->getOpaqueValue()->getSourceExpr());
        CheckLValueToRValueCast(BCO->getFalseExpr());
        return;
      }

      Visit(E);
    }

    void VisitDeclRefExpr(DeclRefExpr *E) {
      if (VarDecl *VD = dyn_cast<VarDecl>(E->getDecl()))
        if (Decls.count(VD))
          FoundDecl = true;
    }

    void VisitPseudoObjectExpr(PseudoObjectExpr *POE) {
      // Only need to visit the semantics for POE.
      // SyntaticForm doesn't really use the Decal.
      for (auto *S : POE->semantics()) {
        if (auto *OVE = dyn_cast<OpaqueValueExpr>(S))
          // Look past the OVE into the expression it binds.
          Visit(OVE->getSourceExpr());
        else
          Visit(S);
      }
    }

    bool FoundDeclInUse() { return FoundDecl; }

  };  // end class DeclMatcher

  void CheckForLoopConditionalStatement(Sema &S, Expr *Second,
                                        Expr *Third, Stmt *Body) {
    // Condition is empty
    if (!Second) return;

    if (S.Diags.isIgnored(diag::warn_variables_not_in_loop_body,
                          Second->getBeginLoc()))
      return;

    PartialDiagnostic PDiag = S.PDiag(diag::warn_variables_not_in_loop_body);
    DeclSetVector Decls;
    SmallVector<SourceRange, 10> Ranges;
    DeclExtractor DE(S, Decls, Ranges);
    DE.Visit(Second);

    // Don't analyze complex conditionals.
    if (!DE.isSimple()) return;

    // No decls found.
    if (Decls.size() == 0) return;

    // Don't warn on volatile, static, or global variables.
    for (auto *VD : Decls)
      if (VD->getType().isVolatileQualified() || VD->hasGlobalStorage())
        return;

    if (DeclMatcher(S, Decls, Second).FoundDeclInUse() ||
        DeclMatcher(S, Decls, Third).FoundDeclInUse() ||
        DeclMatcher(S, Decls, Body).FoundDeclInUse())
      return;

    // Load decl names into diagnostic.
    if (Decls.size() > 4) {
      PDiag << 0;
    } else {
      PDiag << (unsigned)Decls.size();
      for (auto *VD : Decls)
        PDiag << VD->getDeclName();
    }

    for (auto Range : Ranges)
      PDiag << Range;

    S.Diag(Ranges.begin()->getBegin(), PDiag);
  }

  // If Statement is an incemement or decrement, return true and sets the
  // variables Increment and DRE.
  bool ProcessIterationStmt(Sema &S, Stmt* Statement, bool &Increment,
                            DeclRefExpr *&DRE) {
    if (auto Cleanups = dyn_cast<ExprWithCleanups>(Statement))
      if (!Cleanups->cleanupsHaveSideEffects())
        Statement = Cleanups->getSubExpr();

    if (UnaryOperator *UO = dyn_cast<UnaryOperator>(Statement)) {
      switch (UO->getOpcode()) {
        default: return false;
        case UO_PostInc:
        case UO_PreInc:
          Increment = true;
          break;
        case UO_PostDec:
        case UO_PreDec:
          Increment = false;
          break;
      }
      DRE = dyn_cast<DeclRefExpr>(UO->getSubExpr());
      return DRE;
    }

    if (CXXOperatorCallExpr *Call = dyn_cast<CXXOperatorCallExpr>(Statement)) {
      FunctionDecl *FD = Call->getDirectCallee();
      if (!FD || !FD->isOverloadedOperator()) return false;
      switch (FD->getOverloadedOperator()) {
        default: return false;
        case OO_PlusPlus:
          Increment = true;
          break;
        case OO_MinusMinus:
          Increment = false;
          break;
      }
      DRE = dyn_cast<DeclRefExpr>(Call->getArg(0));
      return DRE;
    }

    return false;
  }

  // A visitor to determine if a continue or break statement is a
  // subexpression.
  class BreakContinueFinder : public ConstEvaluatedExprVisitor<BreakContinueFinder> {
    SourceLocation BreakLoc;
    SourceLocation ContinueLoc;
    bool InSwitch = false;

  public:
    BreakContinueFinder(Sema &S, const Stmt* Body) :
        Inherited(Expr::EvalContext(S.Context, S.GetReflectionCallbackObj())) {
      Visit(Body);
    }

    typedef ConstEvaluatedExprVisitor<BreakContinueFinder> Inherited;

    void VisitContinueStmt(const ContinueStmt* E) {
      ContinueLoc = E->getContinueLoc();
    }

    void VisitBreakStmt(const BreakStmt* E) {
      if (!InSwitch)
        BreakLoc = E->getBreakLoc();
    }

    void VisitSwitchStmt(const SwitchStmt* S) {
      if (const Stmt *Init = S->getInit())
        Visit(Init);
      if (const Stmt *CondVar = S->getConditionVariableDeclStmt())
        Visit(CondVar);
      if (const Stmt *Cond = S->getCond())
        Visit(Cond);

      // Don't return break statements from the body of a switch.
      InSwitch = true;
      if (const Stmt *Body = S->getBody())
        Visit(Body);
      InSwitch = false;
    }

    void VisitForStmt(const ForStmt *S) {
      // Only visit the init statement of a for loop; the body
      // has a different break/continue scope.
      if (const Stmt *Init = S->getInit())
        Visit(Init);
    }

    void VisitWhileStmt(const WhileStmt *) {
      // Do nothing; the children of a while loop have a different
      // break/continue scope.
    }

    void VisitDoStmt(const DoStmt *) {
      // Do nothing; the children of a while loop have a different
      // break/continue scope.
    }

    void VisitCXXForRangeStmt(const CXXForRangeStmt *S) {
      // Only visit the initialization of a for loop; the body
      // has a different break/continue scope.
      if (const Stmt *Init = S->getInit())
        Visit(Init);
      if (const Stmt *Range = S->getRangeStmt())
        Visit(Range);
      if (const Stmt *Begin = S->getBeginStmt())
        Visit(Begin);
      if (const Stmt *End = S->getEndStmt())
        Visit(End);
    }

    void VisitObjCForCollectionStmt(const ObjCForCollectionStmt *S) {
      // Only visit the initialization of a for loop; the body
      // has a different break/continue scope.
      if (const Stmt *Element = S->getElement())
        Visit(Element);
      if (const Stmt *Collection = S->getCollection())
        Visit(Collection);
    }

    bool ContinueFound() { return ContinueLoc.isValid(); }
    bool BreakFound() { return BreakLoc.isValid(); }
    SourceLocation GetContinueLoc() { return ContinueLoc; }
    SourceLocation GetBreakLoc() { return BreakLoc; }

  };  // end class BreakContinueFinder

  // Emit a warning when a loop increment/decrement appears twice per loop
  // iteration.  The conditions which trigger this warning are:
  // 1) The last statement in the loop body and the third expression in the
  //    for loop are both increment or both decrement of the same variable
  // 2) No continue statements in the loop body.
  void CheckForRedundantIteration(Sema &S, Expr *Third, Stmt *Body) {
    // Return when there is nothing to check.
    if (!Body || !Third) return;

    if (S.Diags.isIgnored(diag::warn_redundant_loop_iteration,
                          Third->getBeginLoc()))
      return;

    // Get the last statement from the loop body.
    CompoundStmt *CS = dyn_cast<CompoundStmt>(Body);
    if (!CS || CS->body_empty()) return;
    Stmt *LastStmt = CS->body_back();
    if (!LastStmt) return;

    bool LoopIncrement, LastIncrement;
    DeclRefExpr *LoopDRE, *LastDRE;

    if (!ProcessIterationStmt(S, Third, LoopIncrement, LoopDRE)) return;
    if (!ProcessIterationStmt(S, LastStmt, LastIncrement, LastDRE)) return;

    // Check that the two statements are both increments or both decrements
    // on the same variable.
    if (LoopIncrement != LastIncrement ||
        LoopDRE->getDecl() != LastDRE->getDecl()) return;

    if (BreakContinueFinder(S, Body).ContinueFound()) return;

    S.Diag(LastDRE->getLocation(), diag::warn_redundant_loop_iteration)
         << LastDRE->getDecl() << LastIncrement;
    S.Diag(LoopDRE->getLocation(), diag::note_loop_iteration_here)
         << LoopIncrement;
  }

} // end namespace


void Sema::CheckBreakContinueBinding(Expr *E) {
  if (!E || getLangOpts().CPlusPlus)
    return;
  BreakContinueFinder BCFinder(*this, E);
  Scope *BreakParent = CurScope->getBreakParent();
  if (BCFinder.BreakFound() && BreakParent) {
    if (BreakParent->getFlags() & Scope::SwitchScope) {
      Diag(BCFinder.GetBreakLoc(), diag::warn_break_binds_to_switch);
    } else {
      Diag(BCFinder.GetBreakLoc(), diag::warn_loop_ctrl_binds_to_inner)
          << "break";
    }
  } else if (BCFinder.ContinueFound() && CurScope->getContinueParent()) {
    Diag(BCFinder.GetContinueLoc(), diag::warn_loop_ctrl_binds_to_inner)
        << "continue";
  }
}

StmtResult Sema::ActOnForStmt(SourceLocation ForLoc, SourceLocation LParenLoc,
                              Stmt *First, ConditionResult Second,
                              FullExprArg third, SourceLocation RParenLoc,
                              Stmt *Body) {
  if (Second.isInvalid())
    return StmtError();

  if (!getLangOpts().CPlusPlus) {
    if (DeclStmt *DS = dyn_cast_or_null<DeclStmt>(First)) {
      // C99 6.8.5p3: The declaration part of a 'for' statement shall only
      // declare identifiers for objects having storage class 'auto' or
      // 'register'.
      for (auto *DI : DS->decls()) {
        VarDecl *VD = dyn_cast<VarDecl>(DI);
        if (VD && VD->isLocalVarDecl() && !VD->hasLocalStorage())
          VD = nullptr;
        if (!VD) {
          Diag(DI->getLocation(), diag::err_non_local_variable_decl_in_for);
          DI->setInvalidDecl();
        }
      }
    }
  }

  CheckBreakContinueBinding(Second.get().second);
  CheckBreakContinueBinding(third.get());

  if (!Second.get().first)
    CheckForLoopConditionalStatement(*this, Second.get().second, third.get(),
                                     Body);
  CheckForRedundantIteration(*this, third.get(), Body);

  if (Second.get().second &&
      !Diags.isIgnored(diag::warn_comma_operator,
                       Second.get().second->getExprLoc()))
    CommaVisitor(*this).Visit(Second.get().second);

  Expr *Third  = third.release().getAs<Expr>();
  if (isa<NullStmt>(Body))
    getCurCompoundScope().setHasEmptyLoopBodies();

  return new (Context)
      ForStmt(Context, First, Second.get().second, Second.get().first, Third,
              Body, ForLoc, LParenLoc, RParenLoc);
}

/// In an Objective C collection iteration statement:
///   for (x in y)
/// x can be an arbitrary l-value expression.  Bind it up as a
/// full-expression.
StmtResult Sema::ActOnForEachLValueExpr(Expr *E) {
  // Reduce placeholder expressions here.  Note that this rejects the
  // use of pseudo-object l-values in this position.
  ExprResult result = CheckPlaceholderExpr(E);
  if (result.isInvalid()) return StmtError();
  E = result.get();

  ExprResult FullExpr = ActOnFinishFullExpr(E, /*DiscardedValue*/ false);
  if (FullExpr.isInvalid())
    return StmtError();
  return StmtResult(static_cast<Stmt*>(FullExpr.get()));
}

ExprResult
Sema::CheckObjCForCollectionOperand(SourceLocation forLoc, Expr *collection) {
  if (!collection)
    return ExprError();

  ExprResult result = CorrectDelayedTyposInExpr(collection);
  if (!result.isUsable())
    return ExprError();
  collection = result.get();

  // Bail out early if we've got a type-dependent expression.
  if (collection->isTypeDependent()) return collection;

  // Perform normal l-value conversion.
  result = DefaultFunctionArrayLvalueConversion(collection);
  if (result.isInvalid())
    return ExprError();
  collection = result.get();

  // The operand needs to have object-pointer type.
  // TODO: should we do a contextual conversion?
  const ObjCObjectPointerType *pointerType =
    collection->getType()->getAs<ObjCObjectPointerType>();
  if (!pointerType)
    return Diag(forLoc, diag::err_collection_expr_type)
             << collection->getType() << collection->getSourceRange();

  // Check that the operand provides
  //   - countByEnumeratingWithState:objects:count:
  const ObjCObjectType *objectType = pointerType->getObjectType();
  ObjCInterfaceDecl *iface = objectType->getInterface();

  // If we have a forward-declared type, we can't do this check.
  // Under ARC, it is an error not to have a forward-declared class.
  if (iface &&
      (getLangOpts().ObjCAutoRefCount
           ? RequireCompleteType(forLoc, QualType(objectType, 0),
                                 diag::err_arc_collection_forward, collection)
           : !isCompleteType(forLoc, QualType(objectType, 0)))) {
    // Otherwise, if we have any useful type information, check that
    // the type declares the appropriate method.
  } else if (iface || !objectType->qual_empty()) {
    IdentifierInfo *selectorIdents[] = {
      &Context.Idents.get("countByEnumeratingWithState"),
      &Context.Idents.get("objects"),
      &Context.Idents.get("count")
    };
    Selector selector = Context.Selectors.getSelector(3, &selectorIdents[0]);

    ObjCMethodDecl *method = nullptr;

    // If there's an interface, look in both the public and private APIs.
    if (iface) {
      method = iface->lookupInstanceMethod(selector);
      if (!method) method = iface->lookupPrivateMethod(selector);
    }

    // Also check protocol qualifiers.
    if (!method)
      method = LookupMethodInQualifiedType(selector, pointerType,
                                           /*instance*/ true);

    // If we didn't find it anywhere, give up.
    if (!method) {
      Diag(forLoc, diag::warn_collection_expr_type)
        << collection->getType() << selector << collection->getSourceRange();
    }

    // TODO: check for an incompatible signature?
  }

  // Wrap up any cleanups in the expression.
  return collection;
}

StmtResult
Sema::ActOnObjCForCollectionStmt(SourceLocation ForLoc,
                                 Stmt *First, Expr *collection,
                                 SourceLocation RParenLoc) {
  setFunctionHasBranchProtectedScope();

  ExprResult CollectionExprResult =
    CheckObjCForCollectionOperand(ForLoc, collection);

  if (First) {
    QualType FirstType;
    if (DeclStmt *DS = dyn_cast<DeclStmt>(First)) {
      if (!DS->isSingleDecl())
        return StmtError(Diag((*DS->decl_begin())->getLocation(),
                         diag::err_toomany_element_decls));

      VarDecl *D = dyn_cast<VarDecl>(DS->getSingleDecl());
      if (!D || D->isInvalidDecl())
        return StmtError();

      FirstType = D->getType();
      // C99 6.8.5p3: The declaration part of a 'for' statement shall only
      // declare identifiers for objects having storage class 'auto' or
      // 'register'.
      if (!D->hasLocalStorage())
        return StmtError(Diag(D->getLocation(),
                              diag::err_non_local_variable_decl_in_for));

      // If the type contained 'auto', deduce the 'auto' to 'id'.
      if (FirstType->getContainedAutoType()) {
        OpaqueValueExpr OpaqueId(D->getLocation(), Context.getObjCIdType(),
                                 VK_RValue);
        Expr *DeducedInit = &OpaqueId;
        if (DeduceAutoType(D->getTypeSourceInfo(), DeducedInit, FirstType) ==
                DAR_Failed)
          DiagnoseAutoDeductionFailure(D, DeducedInit);
        if (FirstType.isNull()) {
          D->setInvalidDecl();
          return StmtError();
        }

        D->setType(FirstType);

        if (!inTemplateInstantiation()) {
          SourceLocation Loc =
              D->getTypeSourceInfo()->getTypeLoc().getBeginLoc();
          Diag(Loc, diag::warn_auto_var_is_id)
            << D->getDeclName();
        }
      }

    } else {
      Expr *FirstE = cast<Expr>(First);
      if (!FirstE->isTypeDependent() && !FirstE->isLValue())
        return StmtError(
            Diag(First->getBeginLoc(), diag::err_selector_element_not_lvalue)
            << First->getSourceRange());

      FirstType = static_cast<Expr*>(First)->getType();
      if (FirstType.isConstQualified())
        Diag(ForLoc, diag::err_selector_element_const_type)
          << FirstType << First->getSourceRange();
    }
    if (!FirstType->isDependentType() &&
        !FirstType->isObjCObjectPointerType() &&
        !FirstType->isBlockPointerType())
        return StmtError(Diag(ForLoc, diag::err_selector_element_type)
                           << FirstType << First->getSourceRange());
  }

  if (CollectionExprResult.isInvalid())
    return StmtError();

  CollectionExprResult =
      ActOnFinishFullExpr(CollectionExprResult.get(), /*DiscardedValue*/ false);
  if (CollectionExprResult.isInvalid())
    return StmtError();

  return new (Context) ObjCForCollectionStmt(First, CollectionExprResult.get(),
                                             nullptr, ForLoc, RParenLoc);
}

/// Finish building a variable declaration for a for-range statement.
/// \return true if an error occurs.
static bool FinishForRangeVarDecl(Sema &SemaRef, VarDecl *Decl, Expr *Init,
                                  SourceLocation Loc, int DiagID) {
  if (Decl->getType()->isUndeducedType()) {
    ExprResult Res = SemaRef.CorrectDelayedTyposInExpr(Init);
    if (!Res.isUsable()) {
      Decl->setInvalidDecl();
      return true;
    }
    Init = Res.get();
  }

  // Deduce the type for the iterator variable now rather than leaving it to
  // AddInitializerToDecl, so we can produce a more suitable diagnostic.
  QualType InitType;
  if ((!isa<InitListExpr>(Init) && Init->getType()->isVoidType()) ||
      SemaRef.DeduceAutoType(Decl->getTypeSourceInfo(), Init, InitType) ==
          Sema::DAR_Failed)
    SemaRef.Diag(Loc, DiagID) << Init->getType();
  if (InitType.isNull()) {
    Decl->setInvalidDecl();
    return true;
  }
  Decl->setType(InitType);

  // In ARC, infer lifetime.
  // FIXME: ARC may want to turn this into 'const __unsafe_unretained' if
  // we're doing the equivalent of fast iteration.
  if (SemaRef.getLangOpts().ObjCAutoRefCount &&
      SemaRef.inferObjCARCLifetime(Decl))
    Decl->setInvalidDecl();
  SemaRef.AddInitializerToDecl(Decl, Init, /*DirectInit=*/false);
  SemaRef.FinalizeDeclaration(Decl);
  SemaRef.CurContext->addHiddenDecl(Decl);
  return false;
}

namespace {
// An enum to represent whether something is dealing with a call to begin()
// or a call to end() in a range-based for loop.
enum BeginEndFunction {
  BEF_begin,
  BEF_end
};

/// Produce a note indicating which begin/end function was implicitly called
/// by a C++11 for-range statement. This is often not obvious from the code,
/// nor from the diagnostics produced when analysing the implicit expressions
/// required in a for-range statement.
void NoteForRangeBeginEndFunction(Sema &SemaRef, Expr *E,
                                  BeginEndFunction BEF) {
  CallExpr *CE = dyn_cast<CallExpr>(E);
  if (!CE)
    return;
  FunctionDecl *D = dyn_cast<FunctionDecl>(CE->getCalleeDecl());
  if (!D)
    return;
  SourceLocation Loc = D->getLocation();

  std::string Description;
  bool IsTemplate = false;
  if (FunctionTemplateDecl *FunTmpl = D->getPrimaryTemplate()) {
    Description = SemaRef.getTemplateArgumentBindingsText(
      FunTmpl->getTemplateParameters(), *D->getTemplateSpecializationArgs());
    IsTemplate = true;
  }

  SemaRef.Diag(Loc, diag::note_for_range_begin_end)
    << BEF << IsTemplate << Description << E->getType();
}

/// Build a variable declaration for a for-range statement.
VarDecl *BuildForRangeVarDecl(Sema &SemaRef, SourceLocation Loc,
                              QualType Type, StringRef Name) {
  DeclContext *DC = SemaRef.CurContext;
  IdentifierInfo *II = &SemaRef.PP.getIdentifierTable().get(Name);
  TypeSourceInfo *TInfo = SemaRef.Context.getTrivialTypeSourceInfo(Type, Loc);
  VarDecl *Decl = VarDecl::Create(SemaRef.Context, DC, Loc, Loc, II, Type,
                                  TInfo, SC_None);
  Decl->setImplicit();
  return Decl;
}

}

static bool ObjCEnumerationCollection(Expr *Collection) {
  return !Collection->isTypeDependent()
          && Collection->getType()->getAs<ObjCObjectPointerType>() != nullptr;
}

/// ActOnCXXForRangeStmt - Check and build a C++11 for-range statement.
///
/// C++11 [stmt.ranged]:
///   A range-based for statement is equivalent to
///
///   {
///     auto && __range = range-init;
///     for ( auto __begin = begin-expr,
///           __end = end-expr;
///           __begin != __end;
///           ++__begin ) {
///       for-range-declaration = *__begin;
///       statement
///     }
///   }
///
/// The body of the loop is not available yet, since it cannot be analysed until
/// we have determined the type of the for-range-declaration.
StmtResult Sema::ActOnCXXForRangeStmt(Scope *S, SourceLocation ForLoc,
                                      SourceLocation CoawaitLoc, Stmt *InitStmt,
                                      Stmt *First, SourceLocation ColonLoc,
                                      Expr *Range, SourceLocation RParenLoc,
                                      BuildForRangeKind Kind) {
  if (!First)
    return StmtError();

  if (Range && ObjCEnumerationCollection(Range)) {
    // FIXME: Support init-statements in Objective-C++20 ranged for statement.
    if (InitStmt)
      return Diag(InitStmt->getBeginLoc(), diag::err_objc_for_range_init_stmt)
                 << InitStmt->getSourceRange();
    return ActOnObjCForCollectionStmt(ForLoc, First, Range, RParenLoc);
  }

  DeclStmt *DS = dyn_cast<DeclStmt>(First);
  assert(DS && "first part of for range not a decl stmt");

  if (!DS->isSingleDecl()) {
    Diag(DS->getBeginLoc(), diag::err_type_defined_in_for_range);
    return StmtError();
  }

  Decl *LoopVar = DS->getSingleDecl();
  if (LoopVar->isInvalidDecl() || !Range ||
      DiagnoseUnexpandedParameterPack(Range, UPPC_Expression)) {
    LoopVar->setInvalidDecl();
    return StmtError();
  }

  // Build the coroutine state immediately and not later during template
  // instantiation
  if (!CoawaitLoc.isInvalid()) {
    if (!ActOnCoroutineBodyStart(S, CoawaitLoc, "co_await"))
      return StmtError();
  }

  // Build  auto && __range = range-init
  // Divide by 2, since the variables are in the inner scope (loop body).
  const auto DepthStr = std::to_string(S->getDepth() / 2);
  SourceLocation RangeLoc = Range->getBeginLoc();
  VarDecl *RangeVar = BuildForRangeVarDecl(*this, RangeLoc,
                                           Context.getAutoRRefDeductType(),
                                           std::string("__range") + DepthStr);
  if (FinishForRangeVarDecl(*this, RangeVar, Range, RangeLoc,
                            diag::err_for_range_deduction_failure)) {
    LoopVar->setInvalidDecl();
    return StmtError();
  }

  // Claim the type doesn't contain auto: we've already done the checking.
  DeclGroupPtrTy RangeGroup =
      BuildDeclaratorGroup(MutableArrayRef<Decl *>((Decl **)&RangeVar, 1));
  StmtResult RangeDecl = ActOnDeclStmt(RangeGroup, RangeLoc, RangeLoc);
  if (RangeDecl.isInvalid()) {
    LoopVar->setInvalidDecl();
    return StmtError();
  }

  return BuildCXXForRangeStmt(
      ForLoc, CoawaitLoc, InitStmt, ColonLoc, RangeDecl.get(),
      /*BeginStmt=*/nullptr, /*EndStmt=*/nullptr,
      /*Cond=*/nullptr, /*Inc=*/nullptr, DS, RParenLoc, Kind);
}

/// Create the initialization, compare, and increment steps for
/// the range-based for loop expression.
/// This function does not handle array-based for loops,
/// which are created in Sema::BuildCXXForRangeStmt.
///
/// \returns a ForRangeStatus indicating success or what kind of error occurred.
/// BeginExpr and EndExpr are set and FRS_Success is returned on success;
/// CandidateSet and BEF are set and some non-success value is returned on
/// failure.
static Sema::ForRangeStatus
BuildNonArrayForRange(Sema &SemaRef, Expr *BeginRange, Expr *EndRange,
                      QualType RangeType, VarDecl *BeginVar, VarDecl *EndVar,
                      SourceLocation ColonLoc, SourceLocation CoawaitLoc,
                      OverloadCandidateSet *CandidateSet, ExprResult *BeginExpr,
                      ExprResult *EndExpr, BeginEndFunction *BEF) {
  DeclarationNameInfo BeginNameInfo(
      &SemaRef.PP.getIdentifierTable().get("begin"), ColonLoc);
  DeclarationNameInfo EndNameInfo(
      &SemaRef.PP.getIdentifierTable().get("end"), ColonLoc);

  LookupResult BeginMemberLookup(SemaRef, BeginNameInfo,
                                 Sema::LookupMemberName);
  LookupResult EndMemberLookup(SemaRef, EndNameInfo, Sema::LookupMemberName);

  auto BuildBegin = [&] {
    *BEF = BEF_begin;
    Sema::ForRangeStatus RangeStatus =
        SemaRef.BuildForRangeBeginEndCall(ColonLoc, ColonLoc, BeginNameInfo,
                                          BeginMemberLookup, CandidateSet,
                                          BeginRange, BeginExpr);

    if (RangeStatus != Sema::FRS_Success) {
      if (RangeStatus == Sema::FRS_DiagnosticIssued)
        SemaRef.Diag(BeginRange->getBeginLoc(), diag::note_in_for_range)
            << ColonLoc << BEF_begin << BeginRange->getType();
      return RangeStatus;
    }
    if (!CoawaitLoc.isInvalid()) {
      // FIXME: getCurScope() should not be used during template instantiation.
      // We should pick up the set of unqualified lookup results for operator
      // co_await during the initial parse.
      *BeginExpr = SemaRef.ActOnCoawaitExpr(SemaRef.getCurScope(), ColonLoc,
                                            BeginExpr->get());
      if (BeginExpr->isInvalid())
        return Sema::FRS_DiagnosticIssued;
    }
    if (FinishForRangeVarDecl(SemaRef, BeginVar, BeginExpr->get(), ColonLoc,
                              diag::err_for_range_iter_deduction_failure)) {
      NoteForRangeBeginEndFunction(SemaRef, BeginExpr->get(), *BEF);
      return Sema::FRS_DiagnosticIssued;
    }
    return Sema::FRS_Success;
  };

  auto BuildEnd = [&] {
    *BEF = BEF_end;
    Sema::ForRangeStatus RangeStatus =
        SemaRef.BuildForRangeBeginEndCall(ColonLoc, ColonLoc, EndNameInfo,
                                          EndMemberLookup, CandidateSet,
                                          EndRange, EndExpr);
    if (RangeStatus != Sema::FRS_Success) {
      if (RangeStatus == Sema::FRS_DiagnosticIssued)
        SemaRef.Diag(EndRange->getBeginLoc(), diag::note_in_for_range)
            << ColonLoc << BEF_end << EndRange->getType();
      return RangeStatus;
    }
    if (FinishForRangeVarDecl(SemaRef, EndVar, EndExpr->get(), ColonLoc,
                              diag::err_for_range_iter_deduction_failure)) {
      NoteForRangeBeginEndFunction(SemaRef, EndExpr->get(), *BEF);
      return Sema::FRS_DiagnosticIssued;
    }
    return Sema::FRS_Success;
  };

  if (CXXRecordDecl *D = RangeType->getAsCXXRecordDecl()) {
    // - if _RangeT is a class type, the unqualified-ids begin and end are
    //   looked up in the scope of class _RangeT as if by class member access
    //   lookup (3.4.5), and if either (or both) finds at least one
    //   declaration, begin-expr and end-expr are __range.begin() and
    //   __range.end(), respectively;
    SemaRef.LookupQualifiedName(BeginMemberLookup, D);
    if (BeginMemberLookup.isAmbiguous())
      return Sema::FRS_DiagnosticIssued;

    SemaRef.LookupQualifiedName(EndMemberLookup, D);
    if (EndMemberLookup.isAmbiguous())
      return Sema::FRS_DiagnosticIssued;

    if (BeginMemberLookup.empty() != EndMemberLookup.empty()) {
      // Look up the non-member form of the member we didn't find, first.
      // This way we prefer a "no viable 'end'" diagnostic over a "i found
      // a 'begin' but ignored it because there was no member 'end'"
      // diagnostic.
      auto BuildNonmember = [&](
          BeginEndFunction BEFFound, LookupResult &Found,
          llvm::function_ref<Sema::ForRangeStatus()> BuildFound,
          llvm::function_ref<Sema::ForRangeStatus()> BuildNotFound) {
        LookupResult OldFound = std::move(Found);
        Found.clear();

        if (Sema::ForRangeStatus Result = BuildNotFound())
          return Result;

        switch (BuildFound()) {
        case Sema::FRS_Success:
          return Sema::FRS_Success;

        case Sema::FRS_NoViableFunction:
          SemaRef.Diag(BeginRange->getBeginLoc(), diag::err_for_range_invalid)
              << BeginRange->getType() << BEFFound;
          CandidateSet->NoteCandidates(SemaRef, OCD_AllCandidates, BeginRange);
          LLVM_FALLTHROUGH;

        case Sema::FRS_DiagnosticIssued:
          for (NamedDecl *D : OldFound) {
            SemaRef.Diag(D->getLocation(),
                         diag::note_for_range_member_begin_end_ignored)
                << BeginRange->getType() << BEFFound;
          }
          return Sema::FRS_DiagnosticIssued;
        }
        llvm_unreachable("unexpected ForRangeStatus");
      };
      if (BeginMemberLookup.empty())
        return BuildNonmember(BEF_end, EndMemberLookup, BuildEnd, BuildBegin);
      return BuildNonmember(BEF_begin, BeginMemberLookup, BuildBegin, BuildEnd);
    }
  } else {
    // - otherwise, begin-expr and end-expr are begin(__range) and
    //   end(__range), respectively, where begin and end are looked up with
    //   argument-dependent lookup (3.4.2). For the purposes of this name
    //   lookup, namespace std is an associated namespace.
  }

  if (Sema::ForRangeStatus Result = BuildBegin())
    return Result;
  return BuildEnd();
}

/// Speculatively attempt to dereference an invalid range expression.
/// If the attempt fails, this function will return a valid, null StmtResult
/// and emit no diagnostics.
static StmtResult RebuildForRangeWithDereference(Sema &SemaRef, Scope *S,
                                                 SourceLocation ForLoc,
                                                 SourceLocation CoawaitLoc,
                                                 Stmt *InitStmt,
                                                 Stmt *LoopVarDecl,
                                                 SourceLocation ColonLoc,
                                                 Expr *Range,
                                                 SourceLocation RangeLoc,
                                                 SourceLocation RParenLoc) {
  // Determine whether we can rebuild the for-range statement with a
  // dereferenced range expression.
  ExprResult AdjustedRange;
  {
    Sema::SFINAETrap Trap(SemaRef);

    AdjustedRange = SemaRef.BuildUnaryOp(S, RangeLoc, UO_Deref, Range);
    if (AdjustedRange.isInvalid())
      return StmtResult();

    StmtResult SR = SemaRef.ActOnCXXForRangeStmt(
        S, ForLoc, CoawaitLoc, InitStmt, LoopVarDecl, ColonLoc,
        AdjustedRange.get(), RParenLoc, Sema::BFRK_Check);
    if (SR.isInvalid())
      return StmtResult();
  }

  // The attempt to dereference worked well enough that it could produce a valid
  // loop. Produce a fixit, and rebuild the loop with diagnostics enabled, in
  // case there are any other (non-fatal) problems with it.
  SemaRef.Diag(RangeLoc, diag::err_for_range_dereference)
    << Range->getType() << FixItHint::CreateInsertion(RangeLoc, "*");
  return SemaRef.ActOnCXXForRangeStmt(
      S, ForLoc, CoawaitLoc, InitStmt, LoopVarDecl, ColonLoc,
      AdjustedRange.get(), RParenLoc, Sema::BFRK_Rebuild);
}

struct SuppressDiagnostics
{
  SuppressDiagnostics(Sema &SemaRef)
    : SemaRef(SemaRef), Saved(SemaRef.Diags.getSuppressAllDiagnostics()) {
    SemaRef.Diags.setSuppressAllDiagnostics(true);
  }
  ~SuppressDiagnostics() {
    SemaRef.Diags.setSuppressAllDiagnostics(Saved);
  }
  Sema &SemaRef;
  bool Saved;
};

/// Build an expression that evaluates c std::tuple_size<RangeType>::value
/// for the given type p RangeType. This is to detect tuple expansions.
///
/// p RangeType must not be a dependent type.
///
/// returns  c true if the expression can be evaluated, c false otherwise.
///          If c true, p Size is set to the number of elements in the tuple.
static bool GetTupleSize(Sema &SemaRef, SourceLocation Loc, QualType RangeType,
                         llvm::APSInt &Size) {
  // FIXME: This is an overly strong way to suppress diagnostics during
  // this analysis, but nothing else seems to work. RequireCompleteType
  // is diagnosing instantiation errors.
  SuppressDiagnostics Suppress(SemaRef);

  NamespaceDecl *Std = SemaRef.getOrCreateStdNamespace();
  IdentifierInfo *SizeName = &SemaRef.PP.getIdentifierTable().get("tuple_size");
  LookupResult SizeLookup(SemaRef, SizeName, Loc, Sema::LookupAnyName);
  SemaRef.LookupQualifiedName(SizeLookup, Std);
  ClassTemplateDecl *TupleSize = SizeLookup.getAsSingle<ClassTemplateDecl>();
  if (!TupleSize) {
    SemaRef.Diag(Loc, diag::err_no_member) << SizeName << Std;
    return false;
  }

  // Build a template specialization, instantiate it, and then complete it.
  TemplateName TempName(TupleSize);
  TemplateArgument Arg(RangeType);
  TypeSourceInfo *TSI =
      SemaRef.Context.getTrivialTypeSourceInfo(RangeType, Loc);
  TemplateArgumentLoc ArgLoc(Arg, TSI);
  TemplateArgumentListInfo TempArgs(Loc, Loc);
  TempArgs.addArgument(ArgLoc);
  QualType SpecType = SemaRef.CheckTemplateIdType(TempName, Loc, TempArgs);

  if (SemaRef.RequireCompleteType(Loc, SpecType, diag::err_incomplete_type))
    return false;
  CXXRecordDecl *Spec = SpecType->getAsCXXRecordDecl();

  // Lookup the the '::value' member in the specifier.
  IdentifierInfo *ValueName = &SemaRef.PP.getIdentifierTable().get("value");
  LookupResult ValueLookup(SemaRef, ValueName, Loc, Sema::LookupOrdinaryName);
  SemaRef.LookupQualifiedName(ValueLookup, Spec);
  VarDecl *Value = ValueLookup.getAsSingle<VarDecl>();
  if (!Value) {
    SemaRef.Diag(Loc, diag::err_no_member) << ValueName << Spec;
    return false;
  }

  // Note the constant evaluation of the expression.
  EnterExpressionEvaluationContext EvalContext(SemaRef,
    Sema::ExpressionEvaluationContext::ConstantEvaluated);

  // Build an expression that accesses the member and evaluate it.
  ExprResult Ref =
      SemaRef.BuildDeclRefExpr(Value, Value->getType(), VK_LValue, Loc);

  Expr::EvalResult Result;
  Expr::EvalContext EvalCtx(
      SemaRef.Context, SemaRef.GetReflectionCallbackObj());
  if (!Ref.get()->EvaluateAsInt(Result, EvalCtx)) {
    // FIXME: This is probably not the right error.
    SemaRef.Diag(Loc, diag::err_no_member) << ValueName << Spec;
    return false;
  }
  Size = Result.Val.getInt();
  return true;
}

namespace {
/// RAII object to automatically invalidate a declaration if an error occurs.
struct InvalidateOnErrorScope {
  InvalidateOnErrorScope(Sema &SemaRef, Decl *D, bool Enabled)
      : Trap(SemaRef.Diags), D(D), Enabled(Enabled) {}
  ~InvalidateOnErrorScope() {
    if (Enabled && Trap.hasErrorOccurred())
      D->setInvalidDecl();
  }

  DiagnosticErrorTrap Trap;
  Decl *D;
  bool Enabled;
};
}

/// BuildCXXForRangeStmt - Build or instantiate a C++11 for-range statement.
StmtResult Sema::BuildCXXForRangeStmt(SourceLocation ForLoc,
                                      SourceLocation CoawaitLoc, Stmt *InitStmt,
                                      SourceLocation ColonLoc, Stmt *RangeDecl,
                                      Stmt *Begin, Stmt *End, Expr *Cond,
                                      Expr *Inc, Stmt *LoopVarDecl,
                                      SourceLocation RParenLoc,
                                      BuildForRangeKind Kind) {
  // FIXME: This should not be used during template instantiation. We should
  // pick up the set of unqualified lookup results for the != and + operators
  // in the initial parse.
  //
  // Testcase (accepts-invalid):
  //   template<typename T> void f() { for (auto x : T()) {} }
  //   namespace N { struct X { X begin(); X end(); int operator*(); }; }
  //   bool operator!=(N::X, N::X); void operator++(N::X);
  //   void g() { f<N::X>(); }
  Scope *S = getCurScope();

  DeclStmt *RangeDS = cast<DeclStmt>(RangeDecl);
  VarDecl *RangeVar = cast<VarDecl>(RangeDS->getSingleDecl());
  QualType RangeVarType = RangeVar->getType();

  DeclStmt *LoopVarDS = cast<DeclStmt>(LoopVarDecl);
  VarDecl *LoopVar = cast<VarDecl>(LoopVarDS->getSingleDecl());

  // If we hit any errors, mark the loop variable as invalid if its type
  // contains 'auto'.
  InvalidateOnErrorScope Invalidate(*this, LoopVar,
                                    LoopVar->getType()->isUndeducedType());

  StmtResult BeginDeclStmt = Begin;
  StmtResult EndDeclStmt = End;
  ExprResult NotEqExpr = Cond, IncrExpr = Inc;

  if (RangeVarType->isDependentType()) {
    // The range is implicitly used as a placeholder when it is dependent.
    RangeVar->markUsed(Context);

    // Deduce any 'auto's in the loop variable as 'DependentTy'. We'll fill
    // them in properly when we instantiate the loop.
    if (!LoopVar->isInvalidDecl() && Kind != BFRK_Check) {
      if (auto *DD = dyn_cast<DecompositionDecl>(LoopVar))
        for (auto *Binding : DD->bindings())
          Binding->setType(Context.DependentTy);
      LoopVar->setType(SubstAutoType(LoopVar->getType(), Context.DependentTy));
    }
  } else if (!BeginDeclStmt.get()) {
    SourceLocation RangeLoc = RangeVar->getLocation();

    const QualType RangeVarNonRefType = RangeVarType.getNonReferenceType();

    ExprResult BeginRangeRef = BuildDeclRefExpr(RangeVar, RangeVarNonRefType,
                                                VK_LValue, ColonLoc);
    if (BeginRangeRef.isInvalid())
      return StmtError();

    ExprResult EndRangeRef = BuildDeclRefExpr(RangeVar, RangeVarNonRefType,
                                              VK_LValue, ColonLoc);
    if (EndRangeRef.isInvalid())
      return StmtError();

    QualType AutoType = Context.getAutoDeductType();
    Expr *Range = RangeVar->getInit();
    if (!Range)
      return StmtError();
    QualType RangeType = Range->getType();

    if (RequireCompleteType(RangeLoc, RangeType,
                            diag::err_for_range_incomplete_type))
      return StmtError();

    // Build auto __begin = begin-expr, __end = end-expr.
    // Divide by 2, since the variables are in the inner scope (loop body).
    const auto DepthStr = std::to_string(S->getDepth() / 2);
    VarDecl *BeginVar = BuildForRangeVarDecl(*this, ColonLoc, AutoType,
                                             std::string("__begin") + DepthStr);
    VarDecl *EndVar = BuildForRangeVarDecl(*this, ColonLoc, AutoType,
                                           std::string("__end") + DepthStr);

    // Build begin-expr and end-expr and attach to __begin and __end variables.
    ExprResult BeginExpr, EndExpr;
    if (const ArrayType *UnqAT = RangeType->getAsArrayTypeUnsafe()) {
      // - if _RangeT is an array type, begin-expr and end-expr are __range and
      //   __range + __bound, respectively, where __bound is the array bound. If
      //   _RangeT is an array of unknown size or an array of incomplete type,
      //   the program is ill-formed;

      // begin-expr is __range.
      BeginExpr = BeginRangeRef;
      if (!CoawaitLoc.isInvalid()) {
        BeginExpr = ActOnCoawaitExpr(S, ColonLoc, BeginExpr.get());
        if (BeginExpr.isInvalid())
          return StmtError();
      }
      if (FinishForRangeVarDecl(*this, BeginVar, BeginRangeRef.get(), ColonLoc,
                                diag::err_for_range_iter_deduction_failure)) {
        NoteForRangeBeginEndFunction(*this, BeginExpr.get(), BEF_begin);
        return StmtError();
      }

      // Find the array bound.
      ExprResult BoundExpr;
      if (const ConstantArrayType *CAT = dyn_cast<ConstantArrayType>(UnqAT))
        BoundExpr = IntegerLiteral::Create(
            Context, CAT->getSize(), Context.getPointerDiffType(), RangeLoc);
      else if (const VariableArrayType *VAT =
               dyn_cast<VariableArrayType>(UnqAT)) {
        // For a variably modified type we can't just use the expression within
        // the array bounds, since we don't want that to be re-evaluated here.
        // Rather, we need to determine what it was when the array was first
        // created - so we resort to using sizeof(vla)/sizeof(element).
        // For e.g.
        //  void f(int b) {
        //    int vla[b];
        //    b = -1;   <-- This should not affect the num of iterations below
        //    for (int &c : vla) { .. }
        //  }

        // FIXME: This results in codegen generating IR that recalculates the
        // run-time number of elements (as opposed to just using the IR Value
        // that corresponds to the run-time value of each bound that was
        // generated when the array was created.) If this proves too embarrassing
        // even for unoptimized IR, consider passing a magic-value/cookie to
        // codegen that then knows to simply use that initial llvm::Value (that
        // corresponds to the bound at time of array creation) within
        // getelementptr.  But be prepared to pay the price of increasing a
        // customized form of coupling between the two components - which  could
        // be hard to maintain as the codebase evolves.

        ExprResult SizeOfVLAExprR = ActOnUnaryExprOrTypeTraitExpr(
            EndVar->getLocation(), UETT_SizeOf,
            /*isType=*/true,
            CreateParsedType(VAT->desugar(), Context.getTrivialTypeSourceInfo(
                                                 VAT->desugar(), RangeLoc))
                .getAsOpaquePtr(),
            EndVar->getSourceRange());
        if (SizeOfVLAExprR.isInvalid())
          return StmtError();

        ExprResult SizeOfEachElementExprR = ActOnUnaryExprOrTypeTraitExpr(
            EndVar->getLocation(), UETT_SizeOf,
            /*isType=*/true,
            CreateParsedType(VAT->desugar(),
                             Context.getTrivialTypeSourceInfo(
                                 VAT->getElementType(), RangeLoc))
                .getAsOpaquePtr(),
            EndVar->getSourceRange());
        if (SizeOfEachElementExprR.isInvalid())
          return StmtError();

        BoundExpr =
            ActOnBinOp(S, EndVar->getLocation(), tok::slash,
                       SizeOfVLAExprR.get(), SizeOfEachElementExprR.get());
        if (BoundExpr.isInvalid())
          return StmtError();

      } else {
        // Can't be a DependentSizedArrayType or an IncompleteArrayType since
        // UnqAT is not incomplete and Range is not type-dependent.
        llvm_unreachable("Unexpected array type in for-range");
      }

      // end-expr is __range + __bound.
      EndExpr = ActOnBinOp(S, ColonLoc, tok::plus, EndRangeRef.get(),
                           BoundExpr.get());
      if (EndExpr.isInvalid())
        return StmtError();
      if (FinishForRangeVarDecl(*this, EndVar, EndExpr.get(), ColonLoc,
                                diag::err_for_range_iter_deduction_failure)) {
        NoteForRangeBeginEndFunction(*this, EndExpr.get(), BEF_end);
        return StmtError();
      }
    } else {
      OverloadCandidateSet CandidateSet(RangeLoc,
                                        OverloadCandidateSet::CSK_Normal);
      BeginEndFunction BEFFailure;
      ForRangeStatus RangeStatus = BuildNonArrayForRange(
          *this, BeginRangeRef.get(), EndRangeRef.get(), RangeType, BeginVar,
          EndVar, ColonLoc, CoawaitLoc, &CandidateSet, &BeginExpr, &EndExpr,
          &BEFFailure);

      if (Kind == BFRK_Build && RangeStatus == FRS_NoViableFunction &&
          BEFFailure == BEF_begin) {
        // If the range is being built from an array parameter, emit a
        // a diagnostic that it is being treated as a pointer.
        if (DeclRefExpr *DRE = dyn_cast<DeclRefExpr>(Range)) {
          if (ParmVarDecl *PVD = dyn_cast<ParmVarDecl>(DRE->getDecl())) {
            QualType ArrayTy = PVD->getOriginalType();
            QualType PointerTy = PVD->getType();
            if (PointerTy->isPointerType() && ArrayTy->isArrayType()) {
              Diag(Range->getBeginLoc(), diag::err_range_on_array_parameter)
                  << RangeLoc << PVD << ArrayTy << PointerTy;
              Diag(PVD->getLocation(), diag::note_declared_at);
              return StmtError();
            }
          }
        }

        // If building the range failed, try dereferencing the range expression
        // unless a diagnostic was issued or the end function is problematic.
        StmtResult SR = RebuildForRangeWithDereference(*this, S, ForLoc,
                                                       CoawaitLoc, InitStmt,
                                                       LoopVarDecl, ColonLoc,
                                                       Range, RangeLoc,
                                                       RParenLoc);
        if (SR.isInvalid() || SR.isUsable())
          return SR;
      }

      // Otherwise, emit diagnostics if we haven't already.
      if (RangeStatus == FRS_NoViableFunction) {
        Expr *Range = BEFFailure ? EndRangeRef.get() : BeginRangeRef.get();
        Diag(Range->getBeginLoc(), diag::err_for_range_invalid)
            << RangeLoc << Range->getType() << BEFFailure;
        CandidateSet.NoteCandidates(*this, OCD_AllCandidates, Range);
      }
      // Return an error if no fix was discovered.
      if (RangeStatus != FRS_Success)
        return StmtError();
    }

    assert(!BeginExpr.isInvalid() && !EndExpr.isInvalid() &&
           "invalid range expression in for loop");

    // C++11 [dcl.spec.auto]p7: BeginType and EndType must be the same.
    // C++1z removes this restriction.
    QualType BeginType = BeginVar->getType(), EndType = EndVar->getType();
    if (!Context.hasSameType(BeginType, EndType)) {
      Diag(RangeLoc, getLangOpts().CPlusPlus17
                         ? diag::warn_for_range_begin_end_types_differ
                         : diag::ext_for_range_begin_end_types_differ)
          << BeginType << EndType;
      NoteForRangeBeginEndFunction(*this, BeginExpr.get(), BEF_begin);
      NoteForRangeBeginEndFunction(*this, EndExpr.get(), BEF_end);
    }
    BeginDeclStmt =
        ActOnDeclStmt(ConvertDeclToDeclGroup(BeginVar), ColonLoc, ColonLoc);
    EndDeclStmt =
        ActOnDeclStmt(ConvertDeclToDeclGroup(EndVar), ColonLoc, ColonLoc);

    const QualType BeginRefNonRefType = BeginType.getNonReferenceType();
    ExprResult BeginRef = BuildDeclRefExpr(BeginVar, BeginRefNonRefType,
                                           VK_LValue, ColonLoc);
    if (BeginRef.isInvalid())
      return StmtError();

    ExprResult EndRef = BuildDeclRefExpr(EndVar, EndType.getNonReferenceType(),
                                         VK_LValue, ColonLoc);
    if (EndRef.isInvalid())
      return StmtError();

    // Build and check __begin != __end expression.
    NotEqExpr = ActOnBinOp(S, ColonLoc, tok::exclaimequal,
                           BeginRef.get(), EndRef.get());
    if (!NotEqExpr.isInvalid())
      NotEqExpr = CheckBooleanCondition(ColonLoc, NotEqExpr.get());
    if (!NotEqExpr.isInvalid())
      NotEqExpr =
          ActOnFinishFullExpr(NotEqExpr.get(), /*DiscardedValue*/ false);
    if (NotEqExpr.isInvalid()) {
      Diag(RangeLoc, diag::note_for_range_invalid_iterator)
        << RangeLoc << 0 << BeginRangeRef.get()->getType();
      NoteForRangeBeginEndFunction(*this, BeginExpr.get(), BEF_begin);
      if (!Context.hasSameType(BeginType, EndType))
        NoteForRangeBeginEndFunction(*this, EndExpr.get(), BEF_end);
      return StmtError();
    }

    // Build and check ++__begin expression.
    BeginRef = BuildDeclRefExpr(BeginVar, BeginRefNonRefType,
                                VK_LValue, ColonLoc);
    if (BeginRef.isInvalid())
      return StmtError();

    IncrExpr = ActOnUnaryOp(S, ColonLoc, tok::plusplus, BeginRef.get());
    if (!IncrExpr.isInvalid() && CoawaitLoc.isValid())
      // FIXME: getCurScope() should not be used during template instantiation.
      // We should pick up the set of unqualified lookup results for operator
      // co_await during the initial parse.
      IncrExpr = ActOnCoawaitExpr(S, CoawaitLoc, IncrExpr.get());
    if (!IncrExpr.isInvalid())
      IncrExpr = ActOnFinishFullExpr(IncrExpr.get(), /*DiscardedValue*/ false);
    if (IncrExpr.isInvalid()) {
      Diag(RangeLoc, diag::note_for_range_invalid_iterator)
        << RangeLoc << 2 << BeginRangeRef.get()->getType() ;
      NoteForRangeBeginEndFunction(*this, BeginExpr.get(), BEF_begin);
      return StmtError();
    }

    // Build and check *__begin  expression.
    BeginRef = BuildDeclRefExpr(BeginVar, BeginRefNonRefType,
                                VK_LValue, ColonLoc);
    if (BeginRef.isInvalid())
      return StmtError();

    ExprResult DerefExpr = ActOnUnaryOp(S, ColonLoc, tok::star, BeginRef.get());
    if (DerefExpr.isInvalid()) {
      Diag(RangeLoc, diag::note_for_range_invalid_iterator)
        << RangeLoc << 1 << BeginRangeRef.get()->getType();
      NoteForRangeBeginEndFunction(*this, BeginExpr.get(), BEF_begin);
      return StmtError();
    }

    // Attach  *__begin  as initializer for VD. Don't touch it if we're just
    // trying to determine whether this would be a valid range.
    if (!LoopVar->isInvalidDecl() && Kind != BFRK_Check) {
      AddInitializerToDecl(LoopVar, DerefExpr.get(), /*DirectInit=*/false);
      if (LoopVar->isInvalidDecl())
        NoteForRangeBeginEndFunction(*this, BeginExpr.get(), BEF_begin);
    }
  }

  // Don't bother to actually allocate the result if we're just trying to
  // determine whether it would be valid.
  if (Kind == BFRK_Check)
    return StmtResult();

  return new (Context) CXXForRangeStmt(
      InitStmt, RangeDS, cast_or_null<DeclStmt>(BeginDeclStmt.get()),
      cast_or_null<DeclStmt>(EndDeclStmt.get()), NotEqExpr.get(),
      IncrExpr.get(), LoopVarDS, /*Body=*/nullptr, ForLoc, CoawaitLoc,
      ColonLoc, RParenLoc);
}

/// Synthesize a mostly qualified nested name specifier for a declaration.
///
/// This assumes the the declaration is both non-dependent and has no
/// dependent components of its scope. Note that the source locations refer
/// to the point of synthesis, not physical source code locations.
///
// TODO: Allow this to be dependent.
static NestedNameSpecifierLoc GetQualifiedNameForDecl(ASTContext &Cxt, Decl *D,
                                                      SourceLocation Loc) {
  // Get the path to the the TU.
  llvm::SmallVector<DeclContext *, 4> Path;
  for (DeclContext *DC = D->getDeclContext(); !isa<TranslationUnitDecl>(DC);
       DC = DC->getParent()) {
    if (NamespaceDecl *NS = dyn_cast<NamespaceDecl>(DC)) {
      // Don't include inline namespaces.
      if (NS->isInline())
        continue;
    }
    Path.push_back(DC);
  }
  std::reverse(Path.begin(), Path.end());

  // Build the NNS.
  NestedNameSpecifierLocBuilder Builder;
  for (DeclContext *DC : Path) {
    if (NamespaceDecl *NS = dyn_cast<NamespaceDecl>(DC)) {
      // Builds 'NS::'.
      Builder.Extend(Cxt, NS, Loc, Loc);
    } else if (CXXRecordDecl *Class = dyn_cast<CXXRecordDecl>(DC)) {
      QualType T = Cxt.getTagDeclType(Class);
      TypeSourceInfo *TSI = Cxt.getTrivialTypeSourceInfo(T);
      // Builds 'Class::'. There is no template keyword.
      Builder.Extend(Cxt, SourceLocation(), TSI->getTypeLoc(), Loc);
    } else {
      llvm_unreachable("Unhandled nested name specifier kind");
    }
  }
  return Builder.getWithLocInContext(Cxt);
}

static int NewTemplateParameterDepth(DeclContext *DC) {
  while (DC) {
    Decl *D = Decl::castFromDeclContext(DC);
    if (TemplateDecl *Template = D->getDescribedTemplate())
      return Template->getTemplateParameters()->getDepth() + 1;
    DC = DC->getParent();
  }
  return 0;
}

/// A facility used to unpack and build the dependent body of an expansion
/// statement.
struct ExpansionStatementBuilder
{
  /// Used during parsing to initially build the various statements and
  /// declarations necessary to parse the loop body.
  ///
  /// FIXME: Detect constexpr-ness from the loop var.
  ExpansionStatementBuilder(Sema &S, Scope *CS, Sema::BuildForRangeKind K,
                            Stmt *LoopVarDS, Expr *RangeExpr,
                            bool IsConstexpr);

  /// Used during instantiation. Note that all of the statements and
  /// declarations have been instantiated, so we just need to unpack that
  /// information for subsequent analysis.
  ///
  /// FIXME: Detect constexpr-ness from the loop var.
  ExpansionStatementBuilder(Sema &S, Sema::BuildForRangeKind K,
                            Stmt *LoopVarDS, Stmt *RangeVarDS,
                            bool IsConstexpr);

  /// Construct a range without a body, using minimal information.
  /// No source locations exist and are thus default-constructed.
  ExpansionStatementBuilder(Sema &S, Scope *CS, Sema::BuildForRangeKind K,
                            Expr *RangeExpr);

  /// Used during instantiation of an expansion on a pack.
  /// FIXME: Detect constexpr-ness from the loop var.
  ExpansionStatementBuilder(Sema &S, Sema::BuildForRangeKind K,
                            Stmt *LoopVarDS, Expr *RangeExpr,
                            bool IsConstexpr);

  /// Build a statement that contains the "pattern" of the expansion
  /// denoted by the loop. This needs to be declared in a way that it
  /// can be repeatedly instantiated.
  StmtResult Build();

  /// Build the range variable.
  bool BuildRangeVar();

  /// Perform some final analysis on the range variable.
  void FinishRangeVar();

  /// Build the induction variable.
  bool BuildInductionVar();

  /// Builds an expansion when the range is dependent.
  StmtResult BuildDependentExpansion(bool ParameterPack = false);

  /// Build the expansion over an unexpanded parameter pack.
  StmtResult BuildExpansionOverPack();

  /// Build the expansion over an array of known bound.
  StmtResult BuildExpansionOverArray();

  /// Build the expansion over a tuple.
  StmtResult BuildExpansionOverTuple();

  /// Build the expansion over a constexpr range.
  /// \param Determine if the body will be instantiated or not.
  StmtResult BuildExpansionOverRange();

  /// Build the expansion over a destructurable class.
  StmtResult BuildExpansionOverClass();

  /// Used by Build() to push the expansion context just before returning.
  StmtResult Finish(StmtResult S) {
    if (!S.isInvalid())
      SemaRef.PushLoopExpansion(S.get());
    return S;
  }

  Expr *getBeginCallRef() const { return BeginCallRef; }
  Expr *getEndCallRef() const { return EndCallRef; }
  Expr *getInductionRef() const { return InductionRef; }

  /// The translation semantics
  Sema &SemaRef;

  /// The Scope in which analysis is performed.
  Scope* CurScope;

  /// The kind of construction happening.
  Sema::BuildForRangeKind Kind;

  /// Contains the loop variable declaration. In 'for... (auto x : y)',
  /// this contains the statement that will declare 'x', as in
  /// 'auto x = <some-initilializer>'.
  DeclStmt *LoopDeclStmt;

  /// The expression denoting the collection of elements for which we are
  /// expanding the body. In 'for... (auto x : y)', this contains the
  /// expression 'y'. This also becomes the initializer of the range variable.
  Expr *RangeExpr;

  /// True if this is a constexpr expansion.
  bool IsConstexpr;

  // Source locations
  SourceLocation ForLoc;
  SourceLocation AnnotationLoc; // constexpr or ...
  SourceLocation ColonLoc;
  SourceLocation RParenLoc;

  // Computed values.

  /// The declared loop variable.
  VarDecl *LoopVar = nullptr;

  /// The range variable declaration.
  VarDecl *RangeVar = nullptr;

  /// The non-reference type of the range.
  QualType RangeType = {};

  /// A reference to the range variable.
  DeclRefExpr *RangeRef;

  /// The statement declaring the range variable.
  DeclStmt *RangeDeclStmt = nullptr;

  /// The template parameter list for the induction variable.
  TemplateParameterList *TemplateParms = nullptr;

  /// The induction variable is an integer template parameter used to compute
  /// the nth value of an expanded statement.
  NonTypeTemplateParmDecl *InductionVar = nullptr;

  /// A reference to the induction variable.
  DeclRefExpr *InductionRef;

  // DeclRef to __range.begin() and __range.end()
  Expr *BeginCallRef;
  Expr *EndCallRef;

  SizeOfPackExpr *PackSize;
};

ExpansionStatementBuilder::
ExpansionStatementBuilder(Sema &S, Scope *CS, Sema::BuildForRangeKind K,
                          Stmt *LoopVarDS, Expr *RangeExpr, bool IsConstexpr)
  : SemaRef(S), CurScope(CS), Kind(K),
    LoopDeclStmt(cast<DeclStmt>(LoopVarDS)), RangeExpr(RangeExpr),
    IsConstexpr(IsConstexpr)
{
  LoopVar = cast<VarDecl>(LoopDeclStmt->getSingleDecl());

  SourceLocation Loc;
  if (isa<DeclRefExpr>(RangeExpr)) {
    NamedDecl *PackDecl =
      cast<NamedDecl>(cast<DeclRefExpr>(RangeExpr)->getDecl());
    PackSize = SizeOfPackExpr::Create(S.Context, Loc, PackDecl, Loc, Loc);
  } else if (isa<FunctionParmPackExpr>(RangeExpr)) {
    FunctionParmPackExpr *FPPE = cast<FunctionParmPackExpr>(RangeExpr);
    PackSize = SizeOfPackExpr::Create(S.Context, Loc, FPPE->getParameterPack(),
                                      Loc, Loc, FPPE->getNumExpansions());
  }

  // Within a constexpr expansion, the loop variable is constexpr.
  //
  // FIXME: The constexpr should be permitted on the declaration, not
  // required before the loop.
  if (IsConstexpr) {
    VarDecl *VD = cast<VarDecl>(LoopVar);
    VD->setConstexpr(true);
    VD->setType(VD->getType().withConst());

    // FIXME: This is a hack, and it can be removed after we allow
    // constexpr on the declaration.
    // This stops the const qualifier from being removed during template
    // instantiation.
    QualType UpdatedSourceTy = VD->getTypeSourceInfo()->getType().withConst();
    VD->getTypeSourceInfo()->overrideType(UpdatedSourceTy);
  }
}

ExpansionStatementBuilder::
ExpansionStatementBuilder(Sema &S, Sema::BuildForRangeKind K,
                          Stmt *LoopVarDS, Stmt *RangeVarDS,
                          bool IsConstexpr)
  : SemaRef(S), CurScope(S.getCurScope()), Kind(K),
    LoopDeclStmt(cast<DeclStmt>(LoopVarDS)), RangeExpr(),
    IsConstexpr(IsConstexpr)
{
  LoopVar = cast<VarDecl>(LoopDeclStmt->getSingleDecl());

  // Unpack the Range statement into its various parts.
  RangeDeclStmt = cast<DeclStmt>(RangeVarDS);
  RangeVar = cast<VarDecl>(RangeDeclStmt->getSingleDecl());
  if (RangeVar->isInvalidDecl()) {
    LoopVar->setInvalidDecl(true);
    return;
  }
  RangeExpr = RangeVar->getInit();
  RangeType = RangeVar->getType().getNonReferenceType();

  /// Build the expression __range for various uses.
  ExprResult RangeDRE =
    SemaRef.BuildDeclRefExpr(RangeVar, RangeType, VK_LValue, ColonLoc);
  RangeRef = cast<DeclRefExpr>(RangeDRE.get());
}

ExpansionStatementBuilder::
ExpansionStatementBuilder(Sema &S, Sema::BuildForRangeKind K,
                          Stmt *LoopVarDS, Expr *RangeExpr,
                          bool IsConstexpr)
  : SemaRef(S), Kind(K), LoopDeclStmt(cast<DeclStmt>(LoopVarDS)),
    RangeExpr(RangeExpr), IsConstexpr(IsConstexpr), ForLoc(), AnnotationLoc(),
    ColonLoc(), RParenLoc() {
  LoopVar = cast<VarDecl>(LoopDeclStmt->getSingleDecl());

  SourceLocation Loc;
  if (isa<DeclRefExpr>(RangeExpr)) {
    NamedDecl *PackDecl =
      cast<NamedDecl>(cast<DeclRefExpr>(RangeExpr)->getDecl());
    PackSize = SizeOfPackExpr::Create(S.Context, Loc, PackDecl, Loc, Loc);
  } else if (isa<FunctionParmPackExpr>(RangeExpr)) {
    FunctionParmPackExpr *FPPE = cast<FunctionParmPackExpr>(RangeExpr);
    PackSize = SizeOfPackExpr::Create(S.Context, Loc, FPPE->getParameterPack(),
                                      Loc, Loc, FPPE->getNumExpansions());
  } else if (isa<SubstNonTypeTemplateParmPackExpr>(RangeExpr)) {
    SubstNonTypeTemplateParmPackExpr *NTTPE =
      cast<SubstNonTypeTemplateParmPackExpr>(RangeExpr);
    unsigned N = NTTPE->getParameterPack()->getNumExpansionTypes();
    PackSize = SizeOfPackExpr::Create(S.Context, Loc, NTTPE->getParameterPack(),
                                      Loc, Loc, N);
  }

  RangeDeclStmt = nullptr;
  RangeVar = nullptr;
  RangeRef = nullptr;
}

ExpansionStatementBuilder::
ExpansionStatementBuilder(Sema &S, Scope *CS, Sema::BuildForRangeKind K,
                          Expr *RangeExpr)
  : SemaRef(S), CurScope(CS), Kind(K),
    RangeExpr(RangeExpr), IsConstexpr(true), ForLoc(), AnnotationLoc(),
    ColonLoc(), RParenLoc()
{
}

StmtResult
ExpansionStatementBuilder::Build()
{
  if (LoopVar->isInvalidDecl())
    return StmtError();

  if (!RangeExpr) {
    LoopVar->setInvalidDecl();
    return StmtError();
  }

  // Build the induction variable. This is used in all expansions.
  BuildInductionVar();

  // Handle pack expansions before trying to build the range variable.
  // We're not building one for this kind of expansion.
  if (RangeExpr->containsUnexpandedParameterPack())
    return Finish(BuildExpansionOverPack());

  // Build the range variable if needed.
  if (!RangeVar && !BuildRangeVar())
    return StmtError();
  FinishRangeVar();

  // The order in which we determine the expansion style must follow
  // the order in which structured bindings proceeds. That is:
  //
  // 1. Arrays (detected by type)
  // 2. Tuples (detected by presence of std::tuple_size)
  // 3. Constexpr ranges (this is new)
  // 3. Classes (destructured)
  //
  // I think we need (want?) to insert ranges before classes although
  // range expansion only works when constexpr is true.

  // Do not attempt to build an expansion over a dependent range.
  // If the range is type dependent, then we don't know which of the
  // cases above match.
  // If the range is value dependent, then we'll be unsuccessful in
  // our attempt to build the valid expansion. Length will be non-computable.
  if (RangeType->isDependentType() || RangeVar->getInit()->isValueDependent())
    return Finish(BuildDependentExpansion());

  // Explicitly build this for array types.
  if (RangeType->isConstantArrayType())
    return Finish(BuildExpansionOverArray());

  StmtResult ForStmt;

  // Try building a tuple expansion.
  // FIXME: Disabled for variadic reifiers.
  ForStmt = BuildExpansionOverTuple();
  if (!ForStmt.isInvalid())
    return Finish(ForStmt);

  // If that doesn't succeed, try with a constexpr range.
  ForStmt = BuildExpansionOverRange();
  if (!ForStmt.isInvalid())
    return Finish(ForStmt);

  // If that doesn't succeed, try with a destructurable class.
  ForStmt = BuildExpansionOverClass();
  if (!ForStmt.isInvalid())
    return Finish(ForStmt);

  // FIXME: Diagnose this error.
  return StmtError();
}

// For non-constexpr expansions, build the range variable as:
//
//    auto&& __range = range-expr.
//
// For constexpr-expansions, build the range variable as:
//
//    constexpr auto __range = range-expr.
bool
ExpansionStatementBuilder::BuildRangeVar()
{
  RangeType = SemaRef.Context.getAutoRRefDeductType();

  SourceLocation RangeLoc = RangeExpr->getBeginLoc();
  RangeVar = BuildForRangeVarDecl(SemaRef, RangeLoc, RangeType, "__range");

  if (IsConstexpr) {
    RangeVar->setConstexpr(true);
    RangeVar->setType(RangeType = RangeType.withConst());
  }

  if (FinishForRangeVarDecl(SemaRef, RangeVar, RangeExpr, RangeLoc,
                            diag::err_for_range_deduction_failure)) {
    LoopVar->setInvalidDecl();
    return false;
  }

  // Update the range's expression type.
  RangeType = RangeVar->getType().getNonReferenceType();

  /// Build the expression __range for various uses.
  ExprResult RangeDRE =
    SemaRef.BuildDeclRefExpr(RangeVar, RangeType, VK_LValue, ColonLoc);
  RangeRef = cast<DeclRefExpr>(RangeDRE.get());

  // Claim the type doesn't contain 'auto': we've already done the checking.
  Sema::DeclGroupPtrTy RangeGroup =
  SemaRef.BuildDeclaratorGroup(
        MutableArrayRef<Decl *>((Decl **)&RangeVar, 1));
  StmtResult RangeDecl = SemaRef.ActOnDeclStmt(RangeGroup, RangeLoc, RangeLoc);
  if (RangeDecl.isInvalid()) {
    LoopVar->setInvalidDecl();
    return false;
  }
  RangeDeclStmt = cast<DeclStmt>(RangeDecl.get());

  return true;
}

void
ExpansionStatementBuilder::FinishRangeVar()
{
  bool IsTypeDependent = RangeType->isDependentType();
  bool IsValueDependent = RangeVar->getInit()->isValueDependent();

  // Update the loop variable's type when the range is dependent.
  if (IsTypeDependent || IsValueDependent) {
    // The range is implicitly used as a placeholder when it is dependent.
    RangeVar->markUsed(SemaRef.Context);

    // Substitute any 'auto's in the loop variable as 'DependentTy'. We'll
    // fill them in properly when we instantiate the loop.
    if (!LoopVar->isInvalidDecl() && Kind != Sema::BFRK_Check) {
      // FIXME: This a hack, we need to set the loop var to a temporary
      // dependent initializer, or use some other means to convey that while
      // the loop var is not type dependent, it is indeed value dependent.
      //
      // In the mean time, this seems to be enough to trick the DeclRefExprs
      // referencing the loop var into marking themselves as dependent, and
      // preventing constexpr evaluation before all values are in place.
      if (IsValueDependent) {
        LoopVar->setType(SemaRef.Context.DependentTy);
      } else {
        QualType SubstType = SemaRef.SubstAutoType(LoopVar->getType(),
                                                   SemaRef.Context.DependentTy);
        LoopVar->setType(SubstType);
      }
    }
  }
}

// Declare a new template parameter for which we will be substituting
// concrete values later. Effectively, we're creating a parameterized
// compound statement, like this:
//
//    template<size_t __N> for ...
bool
ExpansionStatementBuilder::BuildInductionVar()
{
  int Depth = NewTemplateParameterDepth(SemaRef.CurContext);
  IdentifierInfo *ParmName = &SemaRef.Context.Idents.get("__N");
  const QualType ParmTy = SemaRef.Context.getSizeType();
  TypeSourceInfo *ParmTI =
      SemaRef.Context.getTrivialTypeSourceInfo(ParmTy, ColonLoc);
  NonTypeTemplateParmDecl *Parm =
      NonTypeTemplateParmDecl::Create(SemaRef.Context,
                                      SemaRef.Context.getTranslationUnitDecl(),
                                      ColonLoc, ColonLoc, Depth,
                                      /*Position=*/0, ParmName, ParmTy, false,
                                      ParmTI);
  NamedDecl *Parms[] = {Parm};
  TemplateParms =
      TemplateParameterList::Create(SemaRef.Context, ColonLoc, ColonLoc, Parms,
                                    ColonLoc, nullptr);

  // Build the expression __N.
  ExprResult ParmRef =
      SemaRef.BuildDeclRefExpr(Parm, ParmTy, VK_RValue, ColonLoc);
  if (ParmRef.isInvalid())
    return false;
  InductionRef = cast<DeclRefExpr>(ParmRef.get());

  return true;
}

/// When the range variable is dependent, just preserve the "structure" of
/// the loop, but don't pre-compute e.g., tuple sizes or induction value
/// sequences.
StmtResult
ExpansionStatementBuilder::BuildDependentExpansion(bool PackExpansion)
{
<<<<<<< HEAD
  return new (SemaRef.Context)
    CXXExpansionStmt(LoopDeclStmt, RangeDeclStmt,
                     TemplateParms, /*Size=*/-1, ForLoc, AnnotationLoc,
                     ColonLoc, RParenLoc, RK_Unknown);
=======
  // Parameter pack expansions can be determined while the range is still
  // dependent. We can use this information to avoid problems during semantic
  // analysis of the body.
  if (!PackExpansion)
    return new (SemaRef.Context) CXXCompositeExpansionStmt(
      LoopDeclStmt, RangeDeclStmt, TemplateParms, /*Size=*/-1,
      ForLoc, AnnotationLoc, ColonLoc, RParenLoc);
  return new (SemaRef.Context) CXXPackExpansionStmt(
    LoopDeclStmt, RangeExpr, TemplateParms, /*Size=*/-1,
    ForLoc, AnnotationLoc, ColonLoc, RParenLoc);
>>>>>>> 1f0c4897
}

/// When range-expr contains an unexpanded parameter pack, then build
/// the expansion over each element in the expanded pack. For example:
///
///     for... (auto x : pack) stmt;
///
/// will expand as:
///
///     { // expansion-1
///       auto x = pack_1;
///       stmt_1;
///     }
///     { // expansion-2
///       auto x = pack_2;
///       stmt_2;
///     }
///     ...
///     Up to sizeof...(pack)
///
/// And similarly for constexpr expansions. Note that we only have constexpr
/// pack expansions for non-type template argument packs.
///
/// Note that there is no range variable for a pack expansion.
///
/// FIXME: If the constexpr specifier is present (pending subsequent
/// merging of features, make sure the loop variable is declared constexpr).
StmtResult
ExpansionStatementBuilder::BuildExpansionOverPack()
{
  // Substitute any 'auto's in the loop variable as 'dependent auto'. We'll
  // fill them in properly when we instantiate the loop.
  // Normally this is done in FinishRangeVar(), but we don't have a RangeVar
  // to finish.
  if (!LoopVar->isInvalidDecl() && Kind != Sema::BFRK_Check) {
    QualType SubstType = SemaRef.SubstAutoType(LoopVar->getType(),
                                               SemaRef.Context.DependentTy);
    LoopVar->setType(SubstType);
  }

  // If we can't get a size, we're still dependent.
  if (PackSize->isValueDependent()) {
    return BuildDependentExpansion(/*PackExpansion=*/true);
  }

  std::size_t Size;
  if (FunctionParmPackExpr *FPPE = dyn_cast<FunctionParmPackExpr>(RangeExpr))
    Size = FPPE->getNumExpansions();
  else
    llvm_unreachable("Unimplemented pack expansion!\n");

  ExprResult PackAccessor =
    SemaRef.ActOnCXXSelectPackExpr(RangeExpr, InductionRef);
  if (PackAccessor.isInvalid())
    return StmtError();

  SemaRef.AddInitializerToDecl(LoopVar, PackAccessor.get(), false);
  if (LoopVar->isInvalidDecl())
    return StmtError();

  return new (SemaRef.Context)
    CXXPackExpansionStmt(LoopDeclStmt, RangeExpr, TemplateParms, Size,
                         ForLoc, AnnotationLoc, ColonLoc, RParenLoc);
}

/// When range-expr denotes an array, expand over the elements of the array.
///
///     for... (auto x : arr) stmt;
///
/// will expand as:
///
///     { // expansion-1
///       auto x = arr[0];
///       stmt_1;
///     }
///     { // expansion-2
///       auto x = arr[1];
///       stmt_2;
///     }
///     ...
///     Up to std::extent_v<decltype(arr)>.
///
/// And similarly for constexpr loops.
///
/// Note that there is no range-variable in pack expansion. We can't bind
/// to anything.
StmtResult
ExpansionStatementBuilder::BuildExpansionOverArray()
{
  // Build the expression __range[__N].
  ExprResult RangeAccessor =
      SemaRef.ActOnArraySubscriptExpr(CurScope, RangeRef, ColonLoc,
                                      InductionRef, ColonLoc);
  if (RangeAccessor.isInvalid())
    return false;

  // Make the range accessor the initializer of the loop variable.
  SemaRef.AddInitializerToDecl(LoopVar, RangeAccessor.get(), false);
  if (LoopVar->isInvalidDecl())
    return StmtError();

  // Pre-compute the array size.
  ConstantArrayType const *ArrayTy = cast<ConstantArrayType>(RangeType);
  llvm::APSInt Size(ArrayTy->getSize(), true);

<<<<<<< HEAD
  return new (SemaRef.Context) CXXExpansionStmt(LoopDeclStmt,
                                                RangeDeclStmt,
                                                TemplateParms,
                                                Size.getExtValue(), ForLoc,
                                                AnnotationLoc, ColonLoc,
                                                RParenLoc, RK_Array);
=======
  return new (SemaRef.Context) CXXCompositeExpansionStmt(
    LoopDeclStmt, RangeDeclStmt, TemplateParms, Size.getExtValue(), ForLoc,
    AnnotationLoc, ColonLoc, RParenLoc);
>>>>>>> 1f0c4897
}

/// When range-expr denotes an tuple, expand over the elements of the array.
///
///     for... (auto x : tup) stmt;
///
/// will expand as:
///
///     auto&& __range = tup;
///     { // expansion-1
///       auto x = std::get<0>(__range);
///       stmt_1;
///     }
///     { // expansion-2
///       auto x = std::get<1>(__range);
///       stmt_2;
///     }
///     ...
///     Up to std::tuple_size_v<decltype(tup)>;
///
/// And similarly for constexpr loops.
///
/// If lookup or instantiation of std::tuple_size_v fail, then they do
/// silently (as if in a SFINAE trap).
StmtResult
ExpansionStatementBuilder::BuildExpansionOverTuple()
{
  /// Build the template argument list for get<N>.
  TemplateArgument Arg(InductionRef, TemplateArgument::Expression);
  TemplateArgumentLocInfo ArgLocInfo(InductionRef);
  TemplateArgumentLoc ArgLoc(Arg, ArgLocInfo);
  TemplateArgumentListInfo TempArgs(ColonLoc, ColonLoc);
  TempArgs.addArgument(ArgLoc);

  // FIXME: If the NNS::get fails, should we fall back to std::get?

  // Build the dependent expression 'NNS::get<__N>(__tuple)' where 'NNS' is
  // the nested name specifier denoting the scope in which the '__tuple' type
  // is defined.
  // Get the name information for 'NNS::get'.
  CXXRecordDecl *RangeClass = RangeType->getAsCXXRecordDecl();
  NestedNameSpecifierLoc NNS =
      GetQualifiedNameForDecl(SemaRef.Context, RangeClass, ColonLoc);
  IdentifierInfo *Name = &SemaRef.Context.Idents.get("get");
  DeclarationNameInfo DNI(Name, ColonLoc);

  // Do an initial lookup for 'NNS::get' where 'NNS' is the declaration
  // context of the range type.
  LookupResult R(SemaRef, DNI.getName(), ColonLoc, Sema::LookupOrdinaryName);
  // For now just fail if we can't find a get function, this is probably not a
  // tuple.
  if (!SemaRef.LookupQualifiedName(R, RangeClass->getDeclContext()))
    return StmtError();

  const UnresolvedSetImpl &FoundNames = R.asUnresolvedSet();

  // Build the lookup expression 'NNS::get<I>'.
  UnresolvedLookupExpr *Fn = UnresolvedLookupExpr::Create(
    SemaRef.Context,
    /*NamingClass=*/nullptr, NNS,
    /*TemplateKWLoc=*/SourceLocation(), DNI,
    /*NeedsADL=*/false, &TempArgs, FoundNames.begin(), FoundNames.end());

  // Build the actual call expression 'NNS::get<I>(__tuple)'.
  Expr *Args[] = {RangeRef};
  ExprResult RangeAccessor =
    SemaRef.ActOnCallExpr(CurScope, Fn, ColonLoc, Args, ColonLoc);

  // Make the range accessor the initializer of the loop variable.
  SemaRef.AddInitializerToDecl(LoopVar, RangeAccessor.get(), false);
  if (LoopVar->isInvalidDecl())
    return StmtError();

  // Get the tuple size for the number of expansions.
  llvm::APSInt Size;
  if (!GetTupleSize(SemaRef, ColonLoc, RangeType, Size))
    return StmtError();

<<<<<<< HEAD
  return new (SemaRef.Context) CXXExpansionStmt(LoopDeclStmt, RangeDeclStmt,
                                                TemplateParms,
                                                Size.getExtValue(), ForLoc,
                                                AnnotationLoc, ColonLoc,
                                                RParenLoc, RK_Tuple);
=======
  return new (SemaRef.Context) CXXCompositeExpansionStmt(
    LoopDeclStmt, RangeDeclStmt, TemplateParms, Size.getExtValue(), ForLoc,
    AnnotationLoc, ColonLoc, RParenLoc);
>>>>>>> 1f0c4897
}

/// When range-expr denotes an array, expand over the elements of the array.
///
///     for constexpr (auto x : range) stmt;
///
/// will expand as:
///
///     constexpr auto&& __range = range;
///     constexpr auto __begin = begin-expr(__range)
///     constexpr auto __end = end-expr(__range)
///     { // expansion-1
///       constexpr auto x = std::next(__begin, 0);
///       stmt_1;
///     }
///     { // expansion-2
///       constexpr auto x = std::next(__begin, 1);
///       stmt_2;
///     }
///     ...
///     Up to std::size(range) or std:distance(range), whichever is available.
///
/// FIXME: Using std::next guarantees quadratic loop performance for
/// non-random-access iterators. Either pre-compute an array (which is weird)
/// or build each expansion within a dedicated loop elsewhere.
StmtResult
ExpansionStatementBuilder::BuildExpansionOverRange()
{
  QualType AutoType = SemaRef.Context.getAutoDeductType();

  ///  Build 'constexpr auto __begin = ...'
  VarDecl *BeginVar =
      BuildForRangeVarDecl(SemaRef, ColonLoc, AutoType, "__begin");
  BeginVar->setConstexpr(true);
  BeginVar->setType(BeginVar->getType().withConst());

  ///  Build 'constexpr auto __end = ...'
  VarDecl *EndVar =
      BuildForRangeVarDecl(SemaRef, ColonLoc, AutoType, "__end");
  EndVar->setConstexpr(true);
  EndVar->setType(EndVar->getType().withConst());

  // Build decl refs for the __range in each of the begin and end expressions.
  ExprResult BeginRangeRef =
      SemaRef.BuildDeclRefExpr(RangeVar, RangeType, VK_LValue, ColonLoc);
  if (BeginRangeRef.isInvalid())
    return StmtError();
  ExprResult EndRangeRef =
      SemaRef.BuildDeclRefExpr(RangeVar, RangeType, VK_LValue, ColonLoc);
  if (EndRangeRef.isInvalid())
    return StmtError();

  Sema::DeclGroupPtrTy BeginGroup =
  SemaRef.BuildDeclaratorGroup(
        MutableArrayRef<Decl *>((Decl **)&BeginVar, 1));
  StmtResult BeginDecl = SemaRef.ActOnDeclStmt(BeginGroup, ColonLoc, ColonLoc);
  if (BeginDecl.isInvalid())
    return StmtError();

  Sema::DeclGroupPtrTy EndGroup =
  SemaRef.BuildDeclaratorGroup(
        MutableArrayRef<Decl *>((Decl **)&EndVar, 1));
  StmtResult EndDecl = SemaRef.ActOnDeclStmt(EndGroup, ColonLoc, ColonLoc);
  if (EndDecl.isInvalid())
    return StmtError();

  // Used below.
  NamespaceDecl *Std = SemaRef.getOrCreateStdNamespace();

  // Get the __range.begin() and __range.end() functions
  ExprResult BeginExpr;
  ExprResult EndExpr;
  BeginEndFunction BEFFailure;
  OverloadCandidateSet CandidateSet(ColonLoc, OverloadCandidateSet::CSK_Normal);
  Sema::ForRangeStatus RangeStatus =
    BuildNonArrayForRange(SemaRef, BeginRangeRef.get(), EndRangeRef.get(),
    RangeType, BeginVar, EndVar, ColonLoc, /*CoroutineLoc=*/SourceLocation(),
    &CandidateSet, &BeginExpr, &EndExpr, &BEFFailure);

  // If __range.begin() or __range.end() are not defined,
  // this is, by definition, not a range.
  if (BeginExpr.isInvalid() || EndExpr.isInvalid())
    return StmtError();

  // Don't bother diagnosing errors. We have more cases to diagnose.
  if (Kind == Sema::BFRK_Build && RangeStatus != Sema::FRS_Success)
    return StmtError();

  // Build references to the new variables.
  QualType BeginType = BeginVar->getType().getNonReferenceType();
  ExprResult BeginRef =
      SemaRef.BuildDeclRefExpr(BeginVar, BeginType, VK_LValue, ColonLoc);
  if (BeginRef.isInvalid())
    return StmtError();

  QualType EndType = EndVar->getType().getNonReferenceType();
  ExprResult EndRef =
      SemaRef.BuildDeclRefExpr(EndVar, EndType, VK_LValue, ColonLoc);
  if (EndRef.isInvalid())
    return StmtError();

  // Store the calls to __range.begin() and __range.end() so that we can
  // use them in a traverser.
  BeginCallRef = BeginRef.get();
  EndCallRef = EndRef.get();

  // Build the next element accessor. For now, this is *std::next(__begin, I).
  //
  // FIXME: This forces loops to be quadratic for non-random-access iterators.
  // We really want to precompute an array of iterators and force the next
  // statement to index into that. In other words we want something like this:
  //
  //    static constexpr auto __iters[] = __expansion(__range);
  //
  // When non-dependent, this would produce an initializer that precomputes
  // the sequence of iterators into the range.
  //
  // The loop variable would then be this:
  //
  //    constexpr var-decl = __iters[__N];
  //
  // Note that we kind of need to jump through these hoops in order to ensure
  // the loop variable has an initializer that we can just instantiate N times.
  // We don't want to manually construct the body each time. Although we might
  // just do that.
  DeclarationNameInfo NextNameInfo(
      &SemaRef.Context.Idents.get("next"), ColonLoc);
  LookupResult NextCallLookup(SemaRef, NextNameInfo, Sema::LookupOrdinaryName);
  if (!SemaRef.LookupQualifiedName(NextCallLookup, Std))
    return StmtError();
  if (NextCallLookup.getResultKind() != LookupResult::FoundOverloaded)
    return StmtError();

  UnresolvedLookupExpr *NextFn =
    UnresolvedLookupExpr::Create(SemaRef.Context, /*NamingClass=*/nullptr,
                                 NestedNameSpecifierLoc(), NextNameInfo,
                                 /*ADL=*/true, /*Overloaded=*/true,
                                 NextCallLookup.begin(),
                                 NextCallLookup.end());
  Expr *Args[] = {BeginRef.get(), InductionRef};
  ExprResult NextCall =
      SemaRef.ActOnCallExpr(CurScope, NextFn, ColonLoc, Args, ColonLoc);
  if (NextCall.isInvalid())
    return StmtError();

  // Build *next-call.
  ExprResult NextDeref =
      SemaRef.ActOnUnaryOp(CurScope, ColonLoc, tok::star, NextCall.get());
  if (NextDeref.isInvalid())
    return StmtError();


  // Provide an initializer for the loop var, if there is one.
  SemaRef.AddInitializerToDecl(LoopVar, NextDeref.get(), false);
  if (LoopVar->isInvalidDecl())
    return StmtError();

  // FIXME: There's not really a good reason to do this now, but we do it
  // anyway.

  // If the range is a class, search for a nested size member.
  Expr *CountCall = nullptr;
  if (CXXRecordDecl *Class = RangeType->getAsCXXRecordDecl()) {
    DeclarationNameInfo SizeNameInfo(
        &SemaRef.Context.Idents.get("size"), ColonLoc);
    LookupResult SizeMemberLookup(
        SemaRef, SizeNameInfo, Sema::LookupMemberName);
    SemaRef.LookupQualifiedName(SizeMemberLookup, Class);
    if (!SizeMemberLookup.empty()) {
      ExprResult MemberRef =
          SemaRef.BuildMemberReferenceExpr(RangeRef, RangeRef->getType(),
                                           ColonLoc,
                                           /*IsPtr=*/false, CXXScopeSpec(),
                                           /*TemplateKWLoc=*/SourceLocation(),
                                           /*FirstQualifierInScope=*/nullptr,
                                           SizeMemberLookup,
                                           /*TemplateArgs=*/nullptr,
                                           CurScope);

      ExprResult Call =
        SemaRef.ActOnCallExpr(CurScope, MemberRef.get(), ColonLoc, None,
                              ColonLoc, nullptr);
      if (!Call.isInvalid())
        CountCall = Call.get();
    }
  }

  // If we didn't resolve the call as __range.size(), then try
  // std::distance(__begin, __end).
  //
  // FIXME: We have a serious problem if the range is strictly an input range.
  //
  // FIXME: All of this needs to be moved into SemaOverload.
  if (!CountCall) {
    // Build and evaluate std::distance(__begin, __end) expression
    DeclarationNameInfo DistNameInfo(
        &SemaRef.Context.Idents.get("distance"), ColonLoc);
    LookupResult DistLookup(SemaRef, DistNameInfo, Sema::LookupOrdinaryName);
    if (SemaRef.LookupQualifiedName(DistLookup, Std)) {
      if (DistLookup.getResultKind() == LookupResult::FoundOverloaded) {
        UnresolvedLookupExpr *SizeFn =
          UnresolvedLookupExpr::Create(SemaRef.Context, /*NamingClass=*/nullptr,
                                       NestedNameSpecifierLoc(), DistNameInfo,
                                       /*ADL=*/true, /*Overloaded=*/true,
                                       DistLookup.begin(), DistLookup.end());
        Expr *Args[] = {BeginRef.get(), EndRef.get()};
        ExprResult SizeCall =
            SemaRef.ActOnCallExpr(CurScope, SizeFn, ColonLoc, Args, ColonLoc);
        if (!SizeCall.isInvalid())
          CountCall = SizeCall.get();
      }
    }
  }

  // We couldn't find a way of computing the range.
  if (!CountCall)
    return StmtError();

  // Note the constant evaluation of the expression.
  EnterExpressionEvaluationContext EvalContext(SemaRef,
      Sema::ExpressionEvaluationContext::ConstantEvaluated);

  Expr::EvalResult Result;
  Expr::EvalContext EvalCtx(
      SemaRef.Context, SemaRef.GetReflectionCallbackObj());
  if (!CountCall->EvaluateAsInt(Result, EvalCtx))
    return StmtError();

  llvm::APSInt Count = Result.Val.getInt();
<<<<<<< HEAD
  return new (SemaRef.Context) CXXExpansionStmt(LoopDeclStmt,
                                                RangeDeclStmt,
                                                TemplateParms,
                                                Count.getExtValue(), ForLoc,
                                                AnnotationLoc, ColonLoc,
                                                RParenLoc, RK_Range);
=======
  return new (SemaRef.Context) CXXCompositeExpansionStmt(
    LoopDeclStmt, RangeDeclStmt, TemplateParms, Count.getExtValue(), ForLoc,
    AnnotationLoc, ColonLoc, RParenLoc);
>>>>>>> 1f0c4897
}

/// When range-expr denotes an array, expand over the elements of the array.
///
///     for constexpr (auto x : pod) stmt;
///
/// will expand as:
///
///     constexpr auto&& __range = pod;
///     { // expansion-1
///       constexpr auto x = __select(pod, 0)
///       stmt_1;
///     }
///     { // expansion-2
///       constexpr auto x = __select(pod, 1)
///       stmt_2;
///     }
///     ...
///     Up to the number of selectable members in the class.
///
/// The range-index is a precomputed list of iterators, maintained internally
/// by the compiler. The __select intrinsic returns the nth such iterator in
/// the sequence.
StmtResult
ExpansionStatementBuilder::BuildExpansionOverClass()
{
  ExprResult Projection =
    SemaRef.ActOnCXXSelectMemberExpr(RangeType->getAsCXXRecordDecl(),
                                     RangeVar, InductionRef);
  if (Projection.isInvalid())
    return StmtError();

  std::size_t Size =
    cast<CXXSelectMemberExpr>(Projection.get())->getNumFields();

  // Make the range accessor the initializer of the loop variable.
  SemaRef.AddInitializerToDecl(LoopVar, Projection.get(), false);

  if (LoopVar->isInvalidDecl())
    return StmtError();

  return new (SemaRef.Context) CXXCompositeExpansionStmt(
    LoopDeclStmt, RangeDeclStmt, TemplateParms, Size, ForLoc,
    AnnotationLoc, ColonLoc, RParenLoc);
}

/// Build a C++ expansion statement.
///
/// This performs a primary analysis of the range initializer to determine which
/// expansion mechanism is going to be used (tuple expansion, pack expansion, or
/// structure expansion).
///
/// Given a range variable and a loop variable, build a new CXXForTupleStmt
/// containing that information. Note that the body will be parsed and
/// instantiated later.
StmtResult Sema::ActOnCXXExpansionStmt(Scope *S, SourceLocation ForLoc,
                                       SourceLocation AnnotationLoc,
                                       Stmt *LoopVar, SourceLocation ColonLoc,
                                       Expr *Range,
                                       SourceLocation RParenLoc,
                                       BuildForRangeKind Kind,
                                       bool IsConstexpr) {
  ExpansionStatementBuilder Builder(*this, S, Kind, LoopVar, Range,
                                    IsConstexpr);
  Builder.ForLoc = ForLoc;
  Builder.AnnotationLoc = AnnotationLoc;
  Builder.ColonLoc = ColonLoc;
  Builder.RParenLoc = RParenLoc;
  StmtResult Ret = Builder.Build();
  return Ret;
}

StmtResult Sema::BuildCXXExpansionStmt(SourceLocation ForLoc,
                                       SourceLocation AnnotationLoc,
                                       Stmt *LoopVarDS,
                                       SourceLocation ColonLoc,
                                       Stmt *RangeVarDS,
                                       SourceLocation RParenLoc,
                                       BuildForRangeKind Kind,
                                       bool IsConstexpr) {
  ExpansionStatementBuilder Builder(*this, Kind, LoopVarDS, RangeVarDS,
                                    IsConstexpr);
  Builder.ForLoc = ForLoc;
  Builder.AnnotationLoc = AnnotationLoc;
  Builder.ColonLoc = ColonLoc;
  Builder.RParenLoc = RParenLoc;
  StmtResult Ret = Builder.Build();
  return Ret;
}

StmtResult
Sema::BuildCXXExpansionStmt(SourceLocation ForLoc,
                            SourceLocation EllipsisLoc, Stmt *LoopVarDS,
                            SourceLocation ColonLoc, Expr *RangeExpr,
                            SourceLocation RParenLoc, BuildForRangeKind Kind,
                            bool IsConstexpr) {
  ExpansionStatementBuilder Builder(*this, Kind, LoopVarDS, RangeExpr,
                                    IsConstexpr);

  Builder.ForLoc = ForLoc;
  Builder.AnnotationLoc = EllipsisLoc;
  Builder.ColonLoc = ColonLoc;
  Builder.RParenLoc = RParenLoc;
  StmtResult Ret = Builder.Build();
  return Ret;
}

static bool
CheckLoopExpansionStack(Sema &SemaRef, Stmt *S) {
  if (SemaRef.LoopExpansionStack.empty())
    return false;
  Sema::LoopExpansionContext& Ctx = SemaRef.LoopExpansionStack.back();
  return Ctx.Loops.back() == S;
}

/// Pop the current loop instantiation.
StmtResult Sema::ActOnCXXExpansionStmtError(Stmt *S) {
  assert(CheckLoopExpansionStack(*this, S));
  PopLoopExpansion();
  return StmtError();
}

/// FinishObjCForCollectionStmt - Attach the body to a objective-C foreach
/// statement.
StmtResult Sema::FinishObjCForCollectionStmt(Stmt *S, Stmt *B) {
  if (!S || !B)
    return StmtError();
  ObjCForCollectionStmt * ForStmt = cast<ObjCForCollectionStmt>(S);

  ForStmt->setBody(B);
  return S;
}

// Warn when the loop variable is a const reference that creates a copy.
// Suggest using the non-reference type for copies.  If a copy can be prevented
// suggest the const reference type that would do so.
// For instance, given "for (const &Foo : Range)", suggest
// "for (const Foo : Range)" to denote a copy is made for the loop.  If
// possible, also suggest "for (const &Bar : Range)" if this type prevents
// the copy altogether.
static void DiagnoseForRangeReferenceVariableCopies(Sema &SemaRef,
                                                    const VarDecl *VD,
                                                    QualType RangeInitType) {
  const Expr *InitExpr = VD->getInit();
  if (!InitExpr)
    return;

  QualType VariableType = VD->getType();

  if (auto Cleanups = dyn_cast<ExprWithCleanups>(InitExpr))
    if (!Cleanups->cleanupsHaveSideEffects())
      InitExpr = Cleanups->getSubExpr();

  const MaterializeTemporaryExpr *MTE =
      dyn_cast<MaterializeTemporaryExpr>(InitExpr);

  // No copy made.
  if (!MTE)
    return;

  const Expr *E = MTE->GetTemporaryExpr()->IgnoreImpCasts();

  // Searching for either UnaryOperator for dereference of a pointer or
  // CXXOperatorCallExpr for handling iterators.
  while (!isa<CXXOperatorCallExpr>(E) && !isa<UnaryOperator>(E)) {
    if (const CXXConstructExpr *CCE = dyn_cast<CXXConstructExpr>(E)) {
      E = CCE->getArg(0);
    } else if (const CXXMemberCallExpr *Call = dyn_cast<CXXMemberCallExpr>(E)) {
      const MemberExpr *ME = cast<MemberExpr>(Call->getCallee());
      E = ME->getBase();
    } else {
      const MaterializeTemporaryExpr *MTE = cast<MaterializeTemporaryExpr>(E);
      E = MTE->GetTemporaryExpr();
    }
    E = E->IgnoreImpCasts();
  }

  bool ReturnsReference = false;
  if (isa<UnaryOperator>(E)) {
    ReturnsReference = true;
  } else {
    const CXXOperatorCallExpr *Call = cast<CXXOperatorCallExpr>(E);
    const FunctionDecl *FD = Call->getDirectCallee();
    QualType ReturnType = FD->getReturnType();
    ReturnsReference = ReturnType->isReferenceType();
  }

  if (ReturnsReference) {
    // Loop variable creates a temporary.  Suggest either to go with
    // non-reference loop variable to indicate a copy is made, or
    // the correct time to bind a const reference.
    SemaRef.Diag(VD->getLocation(), diag::warn_for_range_const_reference_copy)
        << VD << VariableType << E->getType();
    QualType NonReferenceType = VariableType.getNonReferenceType();
    NonReferenceType.removeLocalConst();
    QualType NewReferenceType =
        SemaRef.Context.getLValueReferenceType(E->getType().withConst());
    SemaRef.Diag(VD->getBeginLoc(), diag::note_use_type_or_non_reference)
        << NonReferenceType << NewReferenceType << VD->getSourceRange();
  } else {
    // The range always returns a copy, so a temporary is always created.
    // Suggest removing the reference from the loop variable.
    SemaRef.Diag(VD->getLocation(), diag::warn_for_range_variable_always_copy)
        << VD << RangeInitType;
    QualType NonReferenceType = VariableType.getNonReferenceType();
    NonReferenceType.removeLocalConst();
    SemaRef.Diag(VD->getBeginLoc(), diag::note_use_non_reference_type)
        << NonReferenceType << VD->getSourceRange();
  }
}

// Warns when the loop variable can be changed to a reference type to
// prevent a copy.  For instance, if given "for (const Foo x : Range)" suggest
// "for (const Foo &x : Range)" if this form does not make a copy.
static void DiagnoseForRangeConstVariableCopies(Sema &SemaRef,
                                                const VarDecl *VD) {
  const Expr *InitExpr = VD->getInit();
  if (!InitExpr)
    return;

  QualType VariableType = VD->getType();

  if (const CXXConstructExpr *CE = dyn_cast<CXXConstructExpr>(InitExpr)) {
    if (!CE->getConstructor()->isCopyConstructor())
      return;
  } else if (const CastExpr *CE = dyn_cast<CastExpr>(InitExpr)) {
    if (CE->getCastKind() != CK_LValueToRValue)
      return;
  } else {
    return;
  }

  // TODO: Determine a maximum size that a POD type can be before a diagnostic
  // should be emitted.  Also, only ignore POD types with trivial copy
  // constructors.
  if (VariableType.isPODType(SemaRef.Context))
    return;

  // Suggest changing from a const variable to a const reference variable
  // if doing so will prevent a copy.
  SemaRef.Diag(VD->getLocation(), diag::warn_for_range_copy)
      << VD << VariableType << InitExpr->getType();
  SemaRef.Diag(VD->getBeginLoc(), diag::note_use_reference_type)
      << SemaRef.Context.getLValueReferenceType(VariableType)
      << VD->getSourceRange();
}

/// DiagnoseForRangeVariableCopies - Diagnose three cases and fixes for them.
/// 1) for (const foo &x : foos) where foos only returns a copy.  Suggest
///    using "const foo x" to show that a copy is made
/// 2) for (const bar &x : foos) where bar is a temporary initialized by bar.
///    Suggest either "const bar x" to keep the copying or "const foo& x" to
///    prevent the copy.
/// 3) for (const foo x : foos) where x is constructed from a reference foo.
///    Suggest "const foo &x" to prevent the copy.
static void DiagnoseForRangeVariableCopies(Sema &SemaRef,
                                           const CXXForRangeStmt *ForStmt) {
  if (SemaRef.Diags.isIgnored(diag::warn_for_range_const_reference_copy,
                              ForStmt->getBeginLoc()) &&
      SemaRef.Diags.isIgnored(diag::warn_for_range_variable_always_copy,
                              ForStmt->getBeginLoc()) &&
      SemaRef.Diags.isIgnored(diag::warn_for_range_copy,
                              ForStmt->getBeginLoc())) {
    return;
  }

  const VarDecl *VD = ForStmt->getLoopVariable();
  if (!VD)
    return;

  QualType VariableType = VD->getType();

  if (VariableType->isIncompleteType())
    return;

  const Expr *InitExpr = VD->getInit();
  if (!InitExpr)
    return;

  if (VariableType->isReferenceType()) {
    DiagnoseForRangeReferenceVariableCopies(SemaRef, VD,
                                            ForStmt->getRangeInit()->getType());
  } else if (VariableType.isConstQualified()) {
    DiagnoseForRangeConstVariableCopies(SemaRef, VD);
  }
}

/// FinishCXXForRangeStmt - Attach the body to a C++0x for-range statement.
/// This is a separate step from ActOnCXXForRangeStmt because analysis of the
/// body cannot be performed until after the type of the range variable is
/// determined.
StmtResult Sema::FinishCXXForRangeStmt(Stmt *S, Stmt *B) {
  if (!S || !B)
    return StmtError();

  if (isa<ObjCForCollectionStmt>(S))
    return FinishObjCForCollectionStmt(S, B);

  CXXForRangeStmt *ForStmt = cast<CXXForRangeStmt>(S);
  ForStmt->setBody(B);

  DiagnoseEmptyStmtBody(ForStmt->getRParenLoc(), B,
                        diag::warn_empty_range_based_for_body);

  DiagnoseForRangeVariableCopies(*this, ForStmt);

  return S;
}

/// Attach the body to the expansion statement, and expand as needed.
StmtResult Sema::FinishCXXExpansionStmt(Stmt *S, Stmt *B) {
  if (!S || !B)
    return StmtError();

  CXXExpansionStmt *Expansion = cast<CXXExpansionStmt>(S);
  SourceLocation Loc = Expansion->getColonLoc();

  // We're no longer in a dependent loop body context.
  PopLoopExpansion();

  // The loop body is the pre-instantiated version of the composed loop body.
  Expansion->setBody(B);

  // If the range initializer is dependent, then we can't deduce its
  // type or instantiate the body. Just return the statement as-is.
  // If the expansion is a pack expansion, there is no range init.
  if (isa<CXXPackExpansionStmt>(Expansion)) {
    Expr *RangeExpr = cast<CXXPackExpansionStmt>(Expansion)->getRangeExpr();
    if (isa<DeclRefExpr>(RangeExpr))
      return Expansion;
  } else {
    Expr *RangeInit = cast<CXXCompositeExpansionStmt>(Expansion)->getRangeInit();
    if (RangeInit->isTypeDependent() || RangeInit->isValueDependent())
      return Expansion;
  }

  // When there are no members, return an empty compound statement.
  if (Expansion->getSize() == 0) {
    return CompoundStmt::Create
      (Context, None, SourceLocation(), SourceLocation());
  }

  // Create a new compound statement that binds the loop variable with the
  // parsed body. This is what we're going to instantiate.
  Stmt *VarAndBody[] = {Expansion->getLoopVarStmt(), B};
  Stmt *Body = CompoundStmt::Create
    (Context, VarAndBody, SourceLocation(), SourceLocation());

  // Instantiate the loop body for each element.
  llvm::SmallVector<Stmt *, 8> Stmts;
  for (std::size_t I = 0; I < Expansion->getSize(); ++I) {
    IntegerLiteral *E =
        IntegerLiteral::Create(Context, llvm::APSInt::getUnsigned(I),
                               Context.getSizeType(), Loc);
    TemplateArgument Args[] = {
      TemplateArgument(Context, llvm::APSInt(E->getValue(), true),
      E->getType())
    };
    TemplateArgumentList TempArgs(TemplateArgumentList::OnStack, Args);
    MultiLevelTemplateArgumentList MultiArgs(TempArgs);

    // We need a local instantiation scope with rewriting. This local
    // instantiation scope should be considered to be part of the parent
    // scope.
    LocalInstantiationScope Locals(*this, /*CombineWithOuterScope=*/true,
                                   /*AllowUninstantiated=*/true);

    InstantiatingTemplate Inst(*this, B->getBeginLoc(), Expansion, Args,
                               B->getSourceRange());
    SmallVector<std::pair<Decl *, Decl *>, 8> ExistingMappings;
    StmtResult Instantiation = SubstStmt(Body, MultiArgs, ExistingMappings);
    if (Instantiation.isInvalid())
      return StmtError();
    Stmts.push_back(Instantiation.get());
  }

  Stmt **Results = new (Context) Stmt *[Stmts.size()];
  std::copy(Stmts.begin(), Stmts.end(), Results);
  Expansion->setInstantiatedStatements(Results);

  return Expansion;
}

StmtResult Sema::ActOnGotoStmt(SourceLocation GotoLoc,
                               SourceLocation LabelLoc,
                               LabelDecl *TheDecl) {
  setFunctionHasBranchIntoScope();
  TheDecl->markUsed(Context);
  return new (Context) GotoStmt(TheDecl, GotoLoc, LabelLoc);
}

StmtResult
Sema::ActOnIndirectGotoStmt(SourceLocation GotoLoc, SourceLocation StarLoc,
                            Expr *E) {
  // Convert operand to void*
  if (!E->isTypeDependent()) {
    QualType ETy = E->getType();
    QualType DestTy = Context.getPointerType(Context.VoidTy.withConst());
    ExprResult ExprRes = E;
    AssignConvertType ConvTy =
      CheckSingleAssignmentConstraints(DestTy, ExprRes);
    if (ExprRes.isInvalid())
      return StmtError();
    E = ExprRes.get();
    if (DiagnoseAssignmentResult(ConvTy, StarLoc, DestTy, ETy, E, AA_Passing))
      return StmtError();
  }

  ExprResult ExprRes = ActOnFinishFullExpr(E, /*DiscardedValue*/ false);
  if (ExprRes.isInvalid())
    return StmtError();
  E = ExprRes.get();

  setFunctionHasIndirectGoto();

  return new (Context) IndirectGotoStmt(GotoLoc, StarLoc, E);
}

static void CheckJumpOutOfSEHFinally(Sema &S, SourceLocation Loc,
                                     const Scope &DestScope) {
  if (!S.CurrentSEHFinally.empty() &&
      DestScope.Contains(*S.CurrentSEHFinally.back())) {
    S.Diag(Loc, diag::warn_jump_out_of_seh_finally);
  }
}

StmtResult
Sema::ActOnContinueStmt(SourceLocation ContinueLoc, Scope *CurScope) {
  Scope *S = CurScope->getContinueParent();
  if (!S) {
    // C99 6.8.6.2p1: A break shall appear only in or as a loop body.
    return StmtError(Diag(ContinueLoc, diag::err_continue_not_in_loop));
  }
  CheckJumpOutOfSEHFinally(*this, ContinueLoc, *S);

  return new (Context) ContinueStmt(ContinueLoc);
}

StmtResult
Sema::ActOnBreakStmt(SourceLocation BreakLoc, Scope *CurScope) {
  Scope *S = CurScope->getBreakParent();
  if (!S) {
    // C99 6.8.6.3p1: A break shall appear only in or as a switch/loop body.
    return StmtError(Diag(BreakLoc, diag::err_break_not_in_loop_or_switch));
  }
  if (S->isOpenMPLoopScope())
    return StmtError(Diag(BreakLoc, diag::err_omp_loop_cannot_use_stmt)
                     << "break");
  CheckJumpOutOfSEHFinally(*this, BreakLoc, *S);

  return new (Context) BreakStmt(BreakLoc);
}

/// Determine whether the given expression is a candidate for
/// copy elision in either a return statement or a throw expression.
///
/// \param ReturnType If we're determining the copy elision candidate for
/// a return statement, this is the return type of the function. If we're
/// determining the copy elision candidate for a throw expression, this will
/// be a NULL type.
///
/// \param E The expression being returned from the function or block, or
/// being thrown.
///
/// \param CESK Whether we allow function parameters or
/// id-expressions that could be moved out of the function to be considered NRVO
/// candidates. C++ prohibits these for NRVO itself, but we re-use this logic to
/// determine whether we should try to move as part of a return or throw (which
/// does allow function parameters).
///
/// \returns The NRVO candidate variable, if the return statement may use the
/// NRVO, or NULL if there is no such candidate.
VarDecl *Sema::getCopyElisionCandidate(QualType ReturnType, Expr *E,
                                       CopyElisionSemanticsKind CESK) {
  // - in a return statement in a function [where] ...
  // ... the expression is the name of a non-volatile automatic object ...
  DeclRefExpr *DR = dyn_cast<DeclRefExpr>(E->IgnoreParens());
  if (!DR || DR->refersToEnclosingVariableOrCapture())
    return nullptr;
  VarDecl *VD = dyn_cast<VarDecl>(DR->getDecl());
  if (!VD)
    return nullptr;

  if (isCopyElisionCandidate(ReturnType, VD, CESK))
    return VD;
  return nullptr;
}

bool Sema::isCopyElisionCandidate(QualType ReturnType, const VarDecl *VD,
                                  CopyElisionSemanticsKind CESK) {
  QualType VDType = VD->getType();
  // - in a return statement in a function with ...
  // ... a class return type ...
  if (!ReturnType.isNull() && !ReturnType->isDependentType()) {
    if (!ReturnType->isRecordType())
      return false;
    // ... the same cv-unqualified type as the function return type ...
    // When considering moving this expression out, allow dissimilar types.
    if (!(CESK & CES_AllowDifferentTypes) && !VDType->isDependentType() &&
        !Context.hasSameUnqualifiedType(ReturnType, VDType))
      return false;
  }

  // ...object (other than a function or catch-clause parameter)...
  if (VD->getKind() != Decl::Var &&
      !((CESK & CES_AllowParameters) && VD->getKind() == Decl::ParmVar))
    return false;
  if (!(CESK & CES_AllowExceptionVariables) && VD->isExceptionVariable())
    return false;

  // ...automatic...
  if (!VD->hasLocalStorage()) return false;

  // Return false if VD is a __block variable. We don't want to implicitly move
  // out of a __block variable during a return because we cannot assume the
  // variable will no longer be used.
  if (VD->hasAttr<BlocksAttr>()) return false;

  if (CESK & CES_AllowDifferentTypes)
    return true;

  // ...non-volatile...
  if (VD->getType().isVolatileQualified()) return false;

  // Variables with higher required alignment than their type's ABI
  // alignment cannot use NRVO.
  if (!VD->getType()->isDependentType() && VD->hasAttr<AlignedAttr>() &&
      Context.getDeclAlign(VD) > Context.getTypeAlignInChars(VD->getType()))
    return false;

  return true;
}

/// Try to perform the initialization of a potentially-movable value,
/// which is the operand to a return or throw statement.
///
/// This routine implements C++14 [class.copy]p32, which attempts to treat
/// returned lvalues as rvalues in certain cases (to prefer move construction),
/// then falls back to treating them as lvalues if that failed.
///
/// \param ConvertingConstructorsOnly If true, follow [class.copy]p32 and reject
/// resolutions that find non-constructors, such as derived-to-base conversions
/// or `operator T()&&` member functions. If false, do consider such
/// conversion sequences.
///
/// \param Res We will fill this in if move-initialization was possible.
/// If move-initialization is not possible, such that we must fall back to
/// treating the operand as an lvalue, we will leave Res in its original
/// invalid state.
static void TryMoveInitialization(Sema& S,
                                  const InitializedEntity &Entity,
                                  const VarDecl *NRVOCandidate,
                                  QualType ResultType,
                                  Expr *&Value,
                                  bool ConvertingConstructorsOnly,
                                  ExprResult &Res) {
  ImplicitCastExpr AsRvalue(ImplicitCastExpr::OnStack, Value->getType(),
                            CK_NoOp, Value, VK_XValue);

  Expr *InitExpr = &AsRvalue;

  InitializationKind Kind = InitializationKind::CreateCopy(
      Value->getBeginLoc(), Value->getBeginLoc());

  InitializationSequence Seq(S, Entity, Kind, InitExpr);

  if (!Seq)
    return;

  for (const InitializationSequence::Step &Step : Seq.steps()) {
    if (Step.Kind != InitializationSequence::SK_ConstructorInitialization &&
        Step.Kind != InitializationSequence::SK_UserConversion)
      continue;

    FunctionDecl *FD = Step.Function.Function;
    if (ConvertingConstructorsOnly) {
      if (isa<CXXConstructorDecl>(FD)) {
        // C++14 [class.copy]p32:
        // [...] If the first overload resolution fails or was not performed,
        // or if the type of the first parameter of the selected constructor
        // is not an rvalue reference to the object's type (possibly
        // cv-qualified), overload resolution is performed again, considering
        // the object as an lvalue.
        const RValueReferenceType *RRefType =
            FD->getParamDecl(0)->getType()->getAs<RValueReferenceType>();
        if (!RRefType)
          break;
        if (!S.Context.hasSameUnqualifiedType(RRefType->getPointeeType(),
                                              NRVOCandidate->getType()))
          break;
      } else {
        continue;
      }
    } else {
      if (isa<CXXConstructorDecl>(FD)) {
        // Check that overload resolution selected a constructor taking an
        // rvalue reference. If it selected an lvalue reference, then we
        // didn't need to cast this thing to an rvalue in the first place.
        if (!isa<RValueReferenceType>(FD->getParamDecl(0)->getType()))
          break;
      } else if (isa<CXXMethodDecl>(FD)) {
        // Check that overload resolution selected a conversion operator
        // taking an rvalue reference.
        if (cast<CXXMethodDecl>(FD)->getRefQualifier() != RQ_RValue)
          break;
      } else {
        continue;
      }
    }

    // Promote "AsRvalue" to the heap, since we now need this
    // expression node to persist.
    Value = ImplicitCastExpr::Create(S.Context, Value->getType(), CK_NoOp,
                                     Value, nullptr, VK_XValue);

    // Complete type-checking the initialization of the return type
    // using the constructor we found.
    Res = Seq.Perform(S, Entity, Kind, Value);
  }
}

/// Perform the initialization of a potentially-movable value, which
/// is the result of return value.
///
/// This routine implements C++14 [class.copy]p32, which attempts to treat
/// returned lvalues as rvalues in certain cases (to prefer move construction),
/// then falls back to treating them as lvalues if that failed.
ExprResult
Sema::PerformMoveOrCopyInitialization(const InitializedEntity &Entity,
                                      const VarDecl *NRVOCandidate,
                                      QualType ResultType,
                                      Expr *Value,
                                      bool AllowNRVO) {
  // C++14 [class.copy]p32:
  // When the criteria for elision of a copy/move operation are met, but not for
  // an exception-declaration, and the object to be copied is designated by an
  // lvalue, or when the expression in a return statement is a (possibly
  // parenthesized) id-expression that names an object with automatic storage
  // duration declared in the body or parameter-declaration-clause of the
  // innermost enclosing function or lambda-expression, overload resolution to
  // select the constructor for the copy is first performed as if the object
  // were designated by an rvalue.
  ExprResult Res = ExprError();

  if (AllowNRVO) {
    bool AffectedByCWG1579 = false;

    if (!NRVOCandidate) {
      NRVOCandidate = getCopyElisionCandidate(ResultType, Value, CES_Default);
      if (NRVOCandidate &&
          !getDiagnostics().isIgnored(diag::warn_return_std_move_in_cxx11,
                                      Value->getExprLoc())) {
        const VarDecl *NRVOCandidateInCXX11 =
            getCopyElisionCandidate(ResultType, Value, CES_FormerDefault);
        AffectedByCWG1579 = (!NRVOCandidateInCXX11);
      }
    }

    if (NRVOCandidate) {
      TryMoveInitialization(*this, Entity, NRVOCandidate, ResultType, Value,
                            true, Res);
    }

    if (!Res.isInvalid() && AffectedByCWG1579) {
      QualType QT = NRVOCandidate->getType();
      if (QT.getNonReferenceType()
                     .getUnqualifiedType()
                     .isTriviallyCopyableType(Context)) {
        // Adding 'std::move' around a trivially copyable variable is probably
        // pointless. Don't suggest it.
      } else {
        // Common cases for this are returning unique_ptr<Derived> from a
        // function of return type unique_ptr<Base>, or returning T from a
        // function of return type Expected<T>. This is totally fine in a
        // post-CWG1579 world, but was not fine before.
        assert(!ResultType.isNull());
        SmallString<32> Str;
        Str += "std::move(";
        Str += NRVOCandidate->getDeclName().getAsString();
        Str += ")";
        Diag(Value->getExprLoc(), diag::warn_return_std_move_in_cxx11)
            << Value->getSourceRange()
            << NRVOCandidate->getDeclName() << ResultType << QT;
        Diag(Value->getExprLoc(), diag::note_add_std_move_in_cxx11)
            << FixItHint::CreateReplacement(Value->getSourceRange(), Str);
      }
    } else if (Res.isInvalid() &&
               !getDiagnostics().isIgnored(diag::warn_return_std_move,
                                           Value->getExprLoc())) {
      const VarDecl *FakeNRVOCandidate =
          getCopyElisionCandidate(QualType(), Value, CES_AsIfByStdMove);
      if (FakeNRVOCandidate) {
        QualType QT = FakeNRVOCandidate->getType();
        if (QT->isLValueReferenceType()) {
          // Adding 'std::move' around an lvalue reference variable's name is
          // dangerous. Don't suggest it.
        } else if (QT.getNonReferenceType()
                       .getUnqualifiedType()
                       .isTriviallyCopyableType(Context)) {
          // Adding 'std::move' around a trivially copyable variable is probably
          // pointless. Don't suggest it.
        } else {
          ExprResult FakeRes = ExprError();
          Expr *FakeValue = Value;
          TryMoveInitialization(*this, Entity, FakeNRVOCandidate, ResultType,
                                FakeValue, false, FakeRes);
          if (!FakeRes.isInvalid()) {
            bool IsThrow =
                (Entity.getKind() == InitializedEntity::EK_Exception);
            SmallString<32> Str;
            Str += "std::move(";
            Str += FakeNRVOCandidate->getDeclName().getAsString();
            Str += ")";
            Diag(Value->getExprLoc(), diag::warn_return_std_move)
                << Value->getSourceRange()
                << FakeNRVOCandidate->getDeclName() << IsThrow;
            Diag(Value->getExprLoc(), diag::note_add_std_move)
                << FixItHint::CreateReplacement(Value->getSourceRange(), Str);
          }
        }
      }
    }
  }

  // Either we didn't meet the criteria for treating an lvalue as an rvalue,
  // above, or overload resolution failed. Either way, we need to try
  // (again) now with the return value expression as written.
  if (Res.isInvalid())
    Res = PerformCopyInitialization(Entity, SourceLocation(), Value);

  return Res;
}

/// Determine whether the declared return type of the specified function
/// contains 'auto'.
static bool hasDeducedReturnType(FunctionDecl *FD) {
  const FunctionProtoType *FPT =
      FD->getTypeSourceInfo()->getType()->castAs<FunctionProtoType>();
  return FPT->getReturnType()->isUndeducedType();
}

/// ActOnCapScopeReturnStmt - Utility routine to type-check return statements
/// for capturing scopes.
///
StmtResult
Sema::ActOnCapScopeReturnStmt(SourceLocation ReturnLoc, Expr *RetValExp) {
  // If this is the first return we've seen, infer the return type.
  // [expr.prim.lambda]p4 in C++11; block literals follow the same rules.
  CapturingScopeInfo *CurCap = cast<CapturingScopeInfo>(getCurFunction());
  QualType FnRetType = CurCap->ReturnType;
  LambdaScopeInfo *CurLambda = dyn_cast<LambdaScopeInfo>(CurCap);
  bool HasDeducedReturnType =
      CurLambda && hasDeducedReturnType(CurLambda->CallOperator);

  if (ExprEvalContexts.back().Context ==
          ExpressionEvaluationContext::DiscardedStatement &&
      (HasDeducedReturnType || CurCap->HasImplicitReturnType)) {
    if (RetValExp) {
      ExprResult ER =
          ActOnFinishFullExpr(RetValExp, ReturnLoc, /*DiscardedValue*/ false);
      if (ER.isInvalid())
        return StmtError();
      RetValExp = ER.get();
    }
    return ReturnStmt::Create(Context, ReturnLoc, RetValExp,
                              /* NRVOCandidate=*/nullptr);
  }

  if (HasDeducedReturnType) {
    // In C++1y, the return type may involve 'auto'.
    // FIXME: Blocks might have a return type of 'auto' explicitly specified.
    FunctionDecl *FD = CurLambda->CallOperator;
    if (CurCap->ReturnType.isNull())
      CurCap->ReturnType = FD->getReturnType();

    AutoType *AT = CurCap->ReturnType->getContainedAutoType();
    assert(AT && "lost auto type from lambda return type");
    if (DeduceFunctionTypeFromReturnExpr(FD, ReturnLoc, RetValExp, AT)) {
      FD->setInvalidDecl();
      return StmtError();
    }
    CurCap->ReturnType = FnRetType = FD->getReturnType();
  } else if (CurCap->HasImplicitReturnType) {
    // For blocks/lambdas with implicit return types, we check each return
    // statement individually, and deduce the common return type when the block
    // or lambda is completed.
    // FIXME: Fold this into the 'auto' codepath above.
    if (RetValExp && !isa<InitListExpr>(RetValExp)) {
      ExprResult Result = DefaultFunctionArrayLvalueConversion(RetValExp);
      if (Result.isInvalid())
        return StmtError();
      RetValExp = Result.get();

      // DR1048: even prior to C++14, we should use the 'auto' deduction rules
      // when deducing a return type for a lambda-expression (or by extension
      // for a block). These rules differ from the stated C++11 rules only in
      // that they remove top-level cv-qualifiers.
      if (!CurContext->isDependentContext())
        FnRetType = RetValExp->getType().getUnqualifiedType();
      else
        FnRetType = CurCap->ReturnType = Context.DependentTy;
    } else {
      if (RetValExp) {
        // C++11 [expr.lambda.prim]p4 bans inferring the result from an
        // initializer list, because it is not an expression (even
        // though we represent it as one). We still deduce 'void'.
        Diag(ReturnLoc, diag::err_lambda_return_init_list)
          << RetValExp->getSourceRange();
      }

      FnRetType = Context.VoidTy;
    }

    // Although we'll properly infer the type of the block once it's completed,
    // make sure we provide a return type now for better error recovery.
    if (CurCap->ReturnType.isNull())
      CurCap->ReturnType = FnRetType;
  }
  assert(!FnRetType.isNull());

  if (BlockScopeInfo *CurBlock = dyn_cast<BlockScopeInfo>(CurCap)) {
    if (CurBlock->FunctionType->getAs<FunctionType>()->getNoReturnAttr()) {
      Diag(ReturnLoc, diag::err_noreturn_block_has_return_expr);
      return StmtError();
    }
  } else if (CapturedRegionScopeInfo *CurRegion =
                 dyn_cast<CapturedRegionScopeInfo>(CurCap)) {
    Diag(ReturnLoc, diag::err_return_in_captured_stmt) << CurRegion->getRegionName();
    return StmtError();
  } else {
    assert(CurLambda && "unknown kind of captured scope");
    if (CurLambda->CallOperator->getType()->getAs<FunctionType>()
            ->getNoReturnAttr()) {
      Diag(ReturnLoc, diag::err_noreturn_lambda_has_return_expr);
      return StmtError();
    }
  }

  // Otherwise, verify that this result type matches the previous one.  We are
  // pickier with blocks than for normal functions because we don't have GCC
  // compatibility to worry about here.
  const VarDecl *NRVOCandidate = nullptr;
  if (FnRetType->isDependentType()) {
    // Delay processing for now.  TODO: there are lots of dependent
    // types we can conclusively prove aren't void.
  } else if (FnRetType->isVoidType()) {
    if (RetValExp && !isa<InitListExpr>(RetValExp) &&
        !(getLangOpts().CPlusPlus &&
          (RetValExp->isTypeDependent() ||
           RetValExp->getType()->isVoidType()))) {
      if (!getLangOpts().CPlusPlus &&
          RetValExp->getType()->isVoidType())
        Diag(ReturnLoc, diag::ext_return_has_void_expr) << "literal" << 2;
      else {
        Diag(ReturnLoc, diag::err_return_block_has_expr);
        RetValExp = nullptr;
      }
    }
  } else if (!RetValExp) {
    return StmtError(Diag(ReturnLoc, diag::err_block_return_missing_expr));
  } else if (!RetValExp->isTypeDependent()) {
    // we have a non-void block with an expression, continue checking

    // C99 6.8.6.4p3(136): The return statement is not an assignment. The
    // overlap restriction of subclause 6.5.16.1 does not apply to the case of
    // function return.

    // In C++ the return statement is handled via a copy initialization.
    // the C version of which boils down to CheckSingleAssignmentConstraints.
    NRVOCandidate = getCopyElisionCandidate(FnRetType, RetValExp, CES_Strict);
    InitializedEntity Entity = InitializedEntity::InitializeResult(ReturnLoc,
                                                                   FnRetType,
                                                      NRVOCandidate != nullptr);
    ExprResult Res = PerformMoveOrCopyInitialization(Entity, NRVOCandidate,
                                                     FnRetType, RetValExp);
    if (Res.isInvalid()) {
      // FIXME: Cleanup temporaries here, anyway?
      return StmtError();
    }
    RetValExp = Res.get();
    CheckReturnValExpr(RetValExp, FnRetType, ReturnLoc);
  } else {
    NRVOCandidate = getCopyElisionCandidate(FnRetType, RetValExp, CES_Strict);
  }

  if (RetValExp) {
    ExprResult ER =
        ActOnFinishFullExpr(RetValExp, ReturnLoc, /*DiscardedValue*/ false);
    if (ER.isInvalid())
      return StmtError();
    RetValExp = ER.get();
  }
  auto *Result =
      ReturnStmt::Create(Context, ReturnLoc, RetValExp, NRVOCandidate);

  // If we need to check for the named return value optimization,
  // or if we need to infer the return type,
  // save the return statement in our scope for later processing.
  if (CurCap->HasImplicitReturnType || NRVOCandidate)
    FunctionScopes.back()->Returns.push_back(Result);

  if (FunctionScopes.back()->FirstReturnLoc.isInvalid())
    FunctionScopes.back()->FirstReturnLoc = ReturnLoc;

  return Result;
}

namespace {
/// Marks all typedefs in all local classes in a type referenced.
///
/// In a function like
/// auto f() {
///   struct S { typedef int a; };
///   return S();
/// }
///
/// the local type escapes and could be referenced in some TUs but not in
/// others. Pretend that all local typedefs are always referenced, to not warn
/// on this. This isn't necessary if f has internal linkage, or the typedef
/// is private.
class LocalTypedefNameReferencer
    : public RecursiveASTVisitor<LocalTypedefNameReferencer> {
public:
  LocalTypedefNameReferencer(Sema &S) : S(S) {}
  bool VisitRecordType(const RecordType *RT);
private:
  Sema &S;
};
bool LocalTypedefNameReferencer::VisitRecordType(const RecordType *RT) {
  auto *R = dyn_cast<CXXRecordDecl>(RT->getDecl());
  if (!R || !R->isLocalClass() || !R->isLocalClass()->isExternallyVisible() ||
      R->isDependentType())
    return true;
  for (auto *TmpD : R->decls())
    if (auto *T = dyn_cast<TypedefNameDecl>(TmpD))
      if (T->getAccess() != AS_private || R->hasFriends())
        S.MarkAnyDeclReferenced(T->getLocation(), T, /*OdrUse=*/false);
  return true;
}
}

TypeLoc Sema::getReturnTypeLoc(FunctionDecl *FD) const {
  TypeLoc TL = FD->getTypeSourceInfo()->getTypeLoc().IgnoreParens();
  while (auto ATL = TL.getAs<AttributedTypeLoc>())
    TL = ATL.getModifiedLoc().IgnoreParens();
  return TL.castAs<FunctionProtoTypeLoc>().getReturnLoc();
}

/// Deduce the return type for a function from a returned expression, per
/// C++1y [dcl.spec.auto]p6.
bool Sema::DeduceFunctionTypeFromReturnExpr(FunctionDecl *FD,
                                            SourceLocation ReturnLoc,
                                            Expr *&RetExpr,
                                            AutoType *AT) {
  // If this is the conversion function for a lambda, we choose to deduce it
  // type from the corresponding call operator, not from the synthesized return
  // statement within it. See Sema::DeduceReturnType.
  if (isLambdaConversionOperator(FD))
    return false;

  TypeLoc OrigResultType = getReturnTypeLoc(FD);
  QualType Deduced;

  if (RetExpr && isa<InitListExpr>(RetExpr)) {
    //  If the deduction is for a return statement and the initializer is
    //  a braced-init-list, the program is ill-formed.
    Diag(RetExpr->getExprLoc(),
         getCurLambda() ? diag::err_lambda_return_init_list
                        : diag::err_auto_fn_return_init_list)
        << RetExpr->getSourceRange();
    return true;
  }

  if (FD->isDependentContext()) {
    // C++1y [dcl.spec.auto]p12:
    //   Return type deduction [...] occurs when the definition is
    //   instantiated even if the function body contains a return
    //   statement with a non-type-dependent operand.
    assert(AT->isDeduced() && "should have deduced to dependent type");
    return false;
  }

  if (RetExpr) {
    //  Otherwise, [...] deduce a value for U using the rules of template
    //  argument deduction.
    DeduceAutoResult DAR = DeduceAutoType(OrigResultType, RetExpr, Deduced);

    if (DAR == DAR_Failed && !FD->isInvalidDecl())
      Diag(RetExpr->getExprLoc(), diag::err_auto_fn_deduction_failure)
        << OrigResultType.getType() << RetExpr->getType();

    if (DAR != DAR_Succeeded)
      return true;

    // If a local type is part of the returned type, mark its fields as
    // referenced.
    LocalTypedefNameReferencer Referencer(*this);
    Referencer.TraverseType(RetExpr->getType());
  } else {
    //  In the case of a return with no operand, the initializer is considered
    //  to be void().
    //
    // Deduction here can only succeed if the return type is exactly 'cv auto'
    // or 'decltype(auto)', so just check for that case directly.
    if (!OrigResultType.getType()->getAs<AutoType>()) {
      Diag(ReturnLoc, diag::err_auto_fn_return_void_but_not_auto)
        << OrigResultType.getType();
      return true;
    }
    // We always deduce U = void in this case.
    Deduced = SubstAutoType(OrigResultType.getType(), Context.VoidTy);
    if (Deduced.isNull())
      return true;
  }

  //  If a function with a declared return type that contains a placeholder type
  //  has multiple return statements, the return type is deduced for each return
  //  statement. [...] if the type deduced is not the same in each deduction,
  //  the program is ill-formed.
  QualType DeducedT = AT->getDeducedType();
  if (!DeducedT.isNull() && !FD->isInvalidDecl()) {
    AutoType *NewAT = Deduced->getContainedAutoType();
    // It is possible that NewAT->getDeducedType() is null. When that happens,
    // we should not crash, instead we ignore this deduction.
    if (NewAT->getDeducedType().isNull())
      return false;

    CanQualType OldDeducedType = Context.getCanonicalFunctionResultType(
                                   DeducedT);
    CanQualType NewDeducedType = Context.getCanonicalFunctionResultType(
                                   NewAT->getDeducedType());
    if (!FD->isDependentContext() && OldDeducedType != NewDeducedType) {
      const LambdaScopeInfo *LambdaSI = getCurLambda();
      if (LambdaSI && LambdaSI->HasImplicitReturnType) {
        Diag(ReturnLoc, diag::err_typecheck_missing_return_type_incompatible)
          << NewAT->getDeducedType() << DeducedT
          << true /*IsLambda*/;
      } else {
        Diag(ReturnLoc, diag::err_auto_fn_different_deductions)
          << (AT->isDecltypeAuto() ? 1 : 0)
          << NewAT->getDeducedType() << DeducedT;
      }
      return true;
    }
  } else if (!FD->isInvalidDecl()) {
    // Update all declarations of the function to have the deduced return type.
    Context.adjustDeducedFunctionResultType(FD, Deduced);
  }

  return false;
}

StmtResult
Sema::ActOnReturnStmt(SourceLocation ReturnLoc, Expr *RetValExp,
                      Scope *CurScope) {
  StmtResult R = BuildReturnStmt(ReturnLoc, RetValExp);
  if (R.isInvalid() || ExprEvalContexts.back().Context ==
                           ExpressionEvaluationContext::DiscardedStatement)
    return R;

  if (VarDecl *VD =
      const_cast<VarDecl*>(cast<ReturnStmt>(R.get())->getNRVOCandidate())) {
    CurScope->addNRVOCandidate(VD);
  } else {
    CurScope->setNoNRVO();
  }

  CheckJumpOutOfSEHFinally(*this, ReturnLoc, *CurScope->getFnParent());

  return R;
}

StmtResult Sema::BuildReturnStmt(SourceLocation ReturnLoc, Expr *RetValExp) {
  // Check for unexpanded parameter packs.
  if (RetValExp && DiagnoseUnexpandedParameterPack(RetValExp))
    return StmtError();

  if (isa<CapturingScopeInfo>(getCurFunction()))
    return ActOnCapScopeReturnStmt(ReturnLoc, RetValExp);

  QualType FnRetType;
  QualType RelatedRetType;
  const AttrVec *Attrs = nullptr;
  bool isObjCMethod = false;

  if (const FunctionDecl *FD = getCurFunctionDecl()) {
    FnRetType = FD->getReturnType();
    if (FD->hasAttrs())
      Attrs = &FD->getAttrs();
    if (FD->isNoReturn())
      Diag(ReturnLoc, diag::warn_noreturn_function_has_return_expr)
        << FD->getDeclName();
    if (FD->isMain() && RetValExp)
      if (isa<CXXBoolLiteralExpr>(RetValExp))
        Diag(ReturnLoc, diag::warn_main_returns_bool_literal)
          << RetValExp->getSourceRange();
  } else if (ObjCMethodDecl *MD = getCurMethodDecl()) {
    FnRetType = MD->getReturnType();
    isObjCMethod = true;
    if (MD->hasAttrs())
      Attrs = &MD->getAttrs();
    if (MD->hasRelatedResultType() && MD->getClassInterface()) {
      // In the implementation of a method with a related return type, the
      // type used to type-check the validity of return statements within the
      // method body is a pointer to the type of the class being implemented.
      RelatedRetType = Context.getObjCInterfaceType(MD->getClassInterface());
      RelatedRetType = Context.getObjCObjectPointerType(RelatedRetType);
    }
  } else if (CurContext->isFragmentContext()) {
    // If we're inside of a fragment context, we don't know the function
    // corresponding to this return statement, we must defer.
    return ReturnStmt::Create(Context, ReturnLoc, RetValExp,
                              /*NRVOCandidate=*/nullptr);
  } else // If we don't have a function/method context, bail.
    return StmtError();

  // C++1z: discarded return statements are not considered when deducing a
  // return type.
  if (ExprEvalContexts.back().Context ==
          ExpressionEvaluationContext::DiscardedStatement &&
      FnRetType->getContainedAutoType()) {
    if (RetValExp) {
      ExprResult ER =
          ActOnFinishFullExpr(RetValExp, ReturnLoc, /*DiscardedValue*/ false);
      if (ER.isInvalid())
        return StmtError();
      RetValExp = ER.get();
    }
    return ReturnStmt::Create(Context, ReturnLoc, RetValExp,
                              /* NRVOCandidate=*/nullptr);
  }

  // FIXME: Add a flag to the ScopeInfo to indicate whether we're performing
  // deduction.
  if (getLangOpts().CPlusPlus14) {
    if (AutoType *AT = FnRetType->getContainedAutoType()) {
      FunctionDecl *FD = cast<FunctionDecl>(CurContext);
      if (DeduceFunctionTypeFromReturnExpr(FD, ReturnLoc, RetValExp, AT)) {
        FD->setInvalidDecl();
        return StmtError();
      } else {
        FnRetType = FD->getReturnType();
      }
    }
  }

  bool HasDependentReturnType = FnRetType->isDependentType();

  ReturnStmt *Result = nullptr;
  if (FnRetType->isVoidType()) {
    if (RetValExp) {
      if (isa<InitListExpr>(RetValExp)) {
        // We simply never allow init lists as the return value of void
        // functions. This is compatible because this was never allowed before,
        // so there's no legacy code to deal with.
        NamedDecl *CurDecl = getCurFunctionOrMethodDecl();
        int FunctionKind = 0;
        if (isa<ObjCMethodDecl>(CurDecl))
          FunctionKind = 1;
        else if (isa<CXXConstructorDecl>(CurDecl))
          FunctionKind = 2;
        else if (isa<CXXDestructorDecl>(CurDecl))
          FunctionKind = 3;

        Diag(ReturnLoc, diag::err_return_init_list)
          << CurDecl->getDeclName() << FunctionKind
          << RetValExp->getSourceRange();

        // Drop the expression.
        RetValExp = nullptr;
      } else if (!RetValExp->isTypeDependent()) {
        // C99 6.8.6.4p1 (ext_ since GCC warns)
        unsigned D = diag::ext_return_has_expr;
        if (RetValExp->getType()->isVoidType()) {
          NamedDecl *CurDecl = getCurFunctionOrMethodDecl();
          if (isa<CXXConstructorDecl>(CurDecl) ||
              isa<CXXDestructorDecl>(CurDecl))
            D = diag::err_ctor_dtor_returns_void;
          else
            D = diag::ext_return_has_void_expr;
        }
        else {
          ExprResult Result = RetValExp;
          Result = IgnoredValueConversions(Result.get());
          if (Result.isInvalid())
            return StmtError();
          RetValExp = Result.get();
          RetValExp = ImpCastExprToType(RetValExp,
                                        Context.VoidTy, CK_ToVoid).get();
        }
        // return of void in constructor/destructor is illegal in C++.
        if (D == diag::err_ctor_dtor_returns_void) {
          NamedDecl *CurDecl = getCurFunctionOrMethodDecl();
          Diag(ReturnLoc, D)
            << CurDecl->getDeclName() << isa<CXXDestructorDecl>(CurDecl)
            << RetValExp->getSourceRange();
        }
        // return (some void expression); is legal in C++.
        else if (D != diag::ext_return_has_void_expr ||
                 !getLangOpts().CPlusPlus) {
          NamedDecl *CurDecl = getCurFunctionOrMethodDecl();

          int FunctionKind = 0;
          if (isa<ObjCMethodDecl>(CurDecl))
            FunctionKind = 1;
          else if (isa<CXXConstructorDecl>(CurDecl))
            FunctionKind = 2;
          else if (isa<CXXDestructorDecl>(CurDecl))
            FunctionKind = 3;

          Diag(ReturnLoc, D)
            << CurDecl->getDeclName() << FunctionKind
            << RetValExp->getSourceRange();
        }
      }

      if (RetValExp) {
        ExprResult ER =
            ActOnFinishFullExpr(RetValExp, ReturnLoc, /*DiscardedValue*/ false);
        if (ER.isInvalid())
          return StmtError();
        RetValExp = ER.get();
      }
    }

    Result = ReturnStmt::Create(Context, ReturnLoc, RetValExp,
                                /* NRVOCandidate=*/nullptr);
  } else if (!RetValExp && !HasDependentReturnType) {
    FunctionDecl *FD = getCurFunctionDecl();

    unsigned DiagID;
    if (getLangOpts().CPlusPlus11 && FD && FD->isConstexpr()) {
      // C++11 [stmt.return]p2
      DiagID = diag::err_constexpr_return_missing_expr;
      FD->setInvalidDecl();
    } else if (getLangOpts().C99) {
      // C99 6.8.6.4p1 (ext_ since GCC warns)
      DiagID = diag::ext_return_missing_expr;
    } else {
      // C90 6.6.6.4p4
      DiagID = diag::warn_return_missing_expr;
    }

    if (FD)
      Diag(ReturnLoc, DiagID) << FD->getIdentifier() << 0/*fn*/;
    else
      Diag(ReturnLoc, DiagID) << getCurMethodDecl()->getDeclName() << 1/*meth*/;

    Result = ReturnStmt::Create(Context, ReturnLoc, /* RetExpr=*/nullptr,
                                /* NRVOCandidate=*/nullptr);
  } else {
    assert(RetValExp || HasDependentReturnType);
    const VarDecl *NRVOCandidate = nullptr;

    QualType RetType = RelatedRetType.isNull() ? FnRetType : RelatedRetType;

    // C99 6.8.6.4p3(136): The return statement is not an assignment. The
    // overlap restriction of subclause 6.5.16.1 does not apply to the case of
    // function return.

    // In C++ the return statement is handled via a copy initialization,
    // the C version of which boils down to CheckSingleAssignmentConstraints.
    if (RetValExp)
      NRVOCandidate = getCopyElisionCandidate(FnRetType, RetValExp, CES_Strict);
    if (!HasDependentReturnType && !RetValExp->isTypeDependent()) {
      // we have a non-void function with an expression, continue checking
      InitializedEntity Entity = InitializedEntity::InitializeResult(ReturnLoc,
                                                                     RetType,
                                                      NRVOCandidate != nullptr);
      ExprResult Res = PerformMoveOrCopyInitialization(Entity, NRVOCandidate,
                                                       RetType, RetValExp);
      if (Res.isInvalid()) {
        // FIXME: Clean up temporaries here anyway?
        return StmtError();
      }
      RetValExp = Res.getAs<Expr>();

      // If we have a related result type, we need to implicitly
      // convert back to the formal result type.  We can't pretend to
      // initialize the result again --- we might end double-retaining
      // --- so instead we initialize a notional temporary.
      if (!RelatedRetType.isNull()) {
        Entity = InitializedEntity::InitializeRelatedResult(getCurMethodDecl(),
                                                            FnRetType);
        Res = PerformCopyInitialization(Entity, ReturnLoc, RetValExp);
        if (Res.isInvalid()) {
          // FIXME: Clean up temporaries here anyway?
          return StmtError();
        }
        RetValExp = Res.getAs<Expr>();
      }

      CheckReturnValExpr(RetValExp, FnRetType, ReturnLoc, isObjCMethod, Attrs,
                         getCurFunctionDecl());
    }

    if (RetValExp) {
      ExprResult ER =
          ActOnFinishFullExpr(RetValExp, ReturnLoc, /*DiscardedValue*/ false);
      if (ER.isInvalid())
        return StmtError();
      RetValExp = ER.get();
    }
    Result = ReturnStmt::Create(Context, ReturnLoc, RetValExp, NRVOCandidate);
  }

  // If we need to check for the named return value optimization, save the
  // return statement in our scope for later processing.
  if (Result->getNRVOCandidate())
    FunctionScopes.back()->Returns.push_back(Result);

  if (FunctionScopes.back()->FirstReturnLoc.isInvalid())
    FunctionScopes.back()->FirstReturnLoc = ReturnLoc;

  return Result;
}

StmtResult
Sema::ActOnObjCAtCatchStmt(SourceLocation AtLoc,
                           SourceLocation RParen, Decl *Parm,
                           Stmt *Body) {
  VarDecl *Var = cast_or_null<VarDecl>(Parm);
  if (Var && Var->isInvalidDecl())
    return StmtError();

  return new (Context) ObjCAtCatchStmt(AtLoc, RParen, Var, Body);
}

StmtResult
Sema::ActOnObjCAtFinallyStmt(SourceLocation AtLoc, Stmt *Body) {
  return new (Context) ObjCAtFinallyStmt(AtLoc, Body);
}

StmtResult
Sema::ActOnObjCAtTryStmt(SourceLocation AtLoc, Stmt *Try,
                         MultiStmtArg CatchStmts, Stmt *Finally) {
  if (!getLangOpts().ObjCExceptions)
    Diag(AtLoc, diag::err_objc_exceptions_disabled) << "@try";

  setFunctionHasBranchProtectedScope();
  unsigned NumCatchStmts = CatchStmts.size();
  return ObjCAtTryStmt::Create(Context, AtLoc, Try, CatchStmts.data(),
                               NumCatchStmts, Finally);
}

StmtResult Sema::BuildObjCAtThrowStmt(SourceLocation AtLoc, Expr *Throw) {
  if (Throw) {
    ExprResult Result = DefaultLvalueConversion(Throw);
    if (Result.isInvalid())
      return StmtError();

    Result = ActOnFinishFullExpr(Result.get(), /*DiscardedValue*/ false);
    if (Result.isInvalid())
      return StmtError();
    Throw = Result.get();

    QualType ThrowType = Throw->getType();
    // Make sure the expression type is an ObjC pointer or "void *".
    if (!ThrowType->isDependentType() &&
        !ThrowType->isObjCObjectPointerType()) {
      const PointerType *PT = ThrowType->getAs<PointerType>();
      if (!PT || !PT->getPointeeType()->isVoidType())
        return StmtError(Diag(AtLoc, diag::err_objc_throw_expects_object)
                         << Throw->getType() << Throw->getSourceRange());
    }
  }

  return new (Context) ObjCAtThrowStmt(AtLoc, Throw);
}

StmtResult
Sema::ActOnObjCAtThrowStmt(SourceLocation AtLoc, Expr *Throw,
                           Scope *CurScope) {
  if (!getLangOpts().ObjCExceptions)
    Diag(AtLoc, diag::err_objc_exceptions_disabled) << "@throw";

  if (!Throw) {
    // @throw without an expression designates a rethrow (which must occur
    // in the context of an @catch clause).
    Scope *AtCatchParent = CurScope;
    while (AtCatchParent && !AtCatchParent->isAtCatchScope())
      AtCatchParent = AtCatchParent->getParent();
    if (!AtCatchParent)
      return StmtError(Diag(AtLoc, diag::err_rethrow_used_outside_catch));
  }
  return BuildObjCAtThrowStmt(AtLoc, Throw);
}

ExprResult
Sema::ActOnObjCAtSynchronizedOperand(SourceLocation atLoc, Expr *operand) {
  ExprResult result = DefaultLvalueConversion(operand);
  if (result.isInvalid())
    return ExprError();
  operand = result.get();

  // Make sure the expression type is an ObjC pointer or "void *".
  QualType type = operand->getType();
  if (!type->isDependentType() &&
      !type->isObjCObjectPointerType()) {
    const PointerType *pointerType = type->getAs<PointerType>();
    if (!pointerType || !pointerType->getPointeeType()->isVoidType()) {
      if (getLangOpts().CPlusPlus) {
        if (RequireCompleteType(atLoc, type,
                                diag::err_incomplete_receiver_type))
          return Diag(atLoc, diag::err_objc_synchronized_expects_object)
                   << type << operand->getSourceRange();

        ExprResult result = PerformContextuallyConvertToObjCPointer(operand);
        if (result.isInvalid())
          return ExprError();
        if (!result.isUsable())
          return Diag(atLoc, diag::err_objc_synchronized_expects_object)
                   << type << operand->getSourceRange();

        operand = result.get();
      } else {
          return Diag(atLoc, diag::err_objc_synchronized_expects_object)
                   << type << operand->getSourceRange();
      }
    }
  }

  // The operand to @synchronized is a full-expression.
  return ActOnFinishFullExpr(operand, /*DiscardedValue*/ false);
}

StmtResult
Sema::ActOnObjCAtSynchronizedStmt(SourceLocation AtLoc, Expr *SyncExpr,
                                  Stmt *SyncBody) {
  // We can't jump into or indirect-jump out of a @synchronized block.
  setFunctionHasBranchProtectedScope();
  return new (Context) ObjCAtSynchronizedStmt(AtLoc, SyncExpr, SyncBody);
}

/// ActOnCXXCatchBlock - Takes an exception declaration and a handler block
/// and creates a proper catch handler from them.
StmtResult
Sema::ActOnCXXCatchBlock(SourceLocation CatchLoc, Decl *ExDecl,
                         Stmt *HandlerBlock) {
  // There's nothing to test that ActOnExceptionDecl didn't already test.
  return new (Context)
      CXXCatchStmt(CatchLoc, cast_or_null<VarDecl>(ExDecl), HandlerBlock);
}

StmtResult
Sema::ActOnObjCAutoreleasePoolStmt(SourceLocation AtLoc, Stmt *Body) {
  setFunctionHasBranchProtectedScope();
  return new (Context) ObjCAutoreleasePoolStmt(AtLoc, Body);
}

namespace {
class CatchHandlerType {
  QualType QT;
  unsigned IsPointer : 1;

  // This is a special constructor to be used only with DenseMapInfo's
  // getEmptyKey() and getTombstoneKey() functions.
  friend struct llvm::DenseMapInfo<CatchHandlerType>;
  enum Unique { ForDenseMap };
  CatchHandlerType(QualType QT, Unique) : QT(QT), IsPointer(false) {}

public:
  /// Used when creating a CatchHandlerType from a handler type; will determine
  /// whether the type is a pointer or reference and will strip off the top
  /// level pointer and cv-qualifiers.
  CatchHandlerType(QualType Q) : QT(Q), IsPointer(false) {
    if (QT->isPointerType())
      IsPointer = true;

    if (IsPointer || QT->isReferenceType())
      QT = QT->getPointeeType();
    QT = QT.getUnqualifiedType();
  }

  /// Used when creating a CatchHandlerType from a base class type; pretends the
  /// type passed in had the pointer qualifier, does not need to get an
  /// unqualified type.
  CatchHandlerType(QualType QT, bool IsPointer)
      : QT(QT), IsPointer(IsPointer) {}

  QualType underlying() const { return QT; }
  bool isPointer() const { return IsPointer; }

  friend bool operator==(const CatchHandlerType &LHS,
                         const CatchHandlerType &RHS) {
    // If the pointer qualification does not match, we can return early.
    if (LHS.IsPointer != RHS.IsPointer)
      return false;
    // Otherwise, check the underlying type without cv-qualifiers.
    return LHS.QT == RHS.QT;
  }
};
} // namespace

namespace llvm {
template <> struct DenseMapInfo<CatchHandlerType> {
  static CatchHandlerType getEmptyKey() {
    return CatchHandlerType(DenseMapInfo<QualType>::getEmptyKey(),
                       CatchHandlerType::ForDenseMap);
  }

  static CatchHandlerType getTombstoneKey() {
    return CatchHandlerType(DenseMapInfo<QualType>::getTombstoneKey(),
                       CatchHandlerType::ForDenseMap);
  }

  static unsigned getHashValue(const CatchHandlerType &Base) {
    return DenseMapInfo<QualType>::getHashValue(Base.underlying());
  }

  static bool isEqual(const CatchHandlerType &LHS,
                      const CatchHandlerType &RHS) {
    return LHS == RHS;
  }
};
}

namespace {
class CatchTypePublicBases {
  ASTContext &Ctx;
  const llvm::DenseMap<CatchHandlerType, CXXCatchStmt *> &TypesToCheck;
  const bool CheckAgainstPointer;

  CXXCatchStmt *FoundHandler;
  CanQualType FoundHandlerType;

public:
  CatchTypePublicBases(
      ASTContext &Ctx,
      const llvm::DenseMap<CatchHandlerType, CXXCatchStmt *> &T, bool C)
      : Ctx(Ctx), TypesToCheck(T), CheckAgainstPointer(C),
        FoundHandler(nullptr) {}

  CXXCatchStmt *getFoundHandler() const { return FoundHandler; }
  CanQualType getFoundHandlerType() const { return FoundHandlerType; }

  bool operator()(const CXXBaseSpecifier *S, CXXBasePath &) {
    if (S->getAccessSpecifier() == AccessSpecifier::AS_public) {
      CatchHandlerType Check(S->getType(), CheckAgainstPointer);
      const auto &M = TypesToCheck;
      auto I = M.find(Check);
      if (I != M.end()) {
        FoundHandler = I->second;
        FoundHandlerType = Ctx.getCanonicalType(S->getType());
        return true;
      }
    }
    return false;
  }
};
}

/// ActOnCXXTryBlock - Takes a try compound-statement and a number of
/// handlers and creates a try statement from them.
StmtResult Sema::ActOnCXXTryBlock(SourceLocation TryLoc, Stmt *TryBlock,
                                  ArrayRef<Stmt *> Handlers) {
  // Don't report an error if 'try' is used in system headers.
  if (!getLangOpts().CXXExceptions &&
      !getSourceManager().isInSystemHeader(TryLoc) && !getLangOpts().CUDA) {
    // Delay error emission for the OpenMP device code.
    targetDiag(TryLoc, diag::err_exceptions_disabled) << "try";
  }

  // Exceptions aren't allowed in CUDA device code.
  if (getLangOpts().CUDA)
    CUDADiagIfDeviceCode(TryLoc, diag::err_cuda_device_exceptions)
        << "try" << CurrentCUDATarget();

  if (getCurScope() && getCurScope()->isOpenMPSimdDirectiveScope())
    Diag(TryLoc, diag::err_omp_simd_region_cannot_use_stmt) << "try";

  sema::FunctionScopeInfo *FSI = getCurFunction();

  // C++ try is incompatible with SEH __try.
  if (!getLangOpts().Borland && FSI->FirstSEHTryLoc.isValid()) {
    Diag(TryLoc, diag::err_mixing_cxx_try_seh_try);
    Diag(FSI->FirstSEHTryLoc, diag::note_conflicting_try_here) << "'__try'";
  }

  const unsigned NumHandlers = Handlers.size();
  assert(!Handlers.empty() &&
         "The parser shouldn't call this if there are no handlers.");

  llvm::DenseMap<CatchHandlerType, CXXCatchStmt *> HandledTypes;
  for (unsigned i = 0; i < NumHandlers; ++i) {
    CXXCatchStmt *H = cast<CXXCatchStmt>(Handlers[i]);

    // Diagnose when the handler is a catch-all handler, but it isn't the last
    // handler for the try block. [except.handle]p5. Also, skip exception
    // declarations that are invalid, since we can't usefully report on them.
    if (!H->getExceptionDecl()) {
      if (i < NumHandlers - 1)
        return StmtError(Diag(H->getBeginLoc(), diag::err_early_catch_all));
      continue;
    } else if (H->getExceptionDecl()->isInvalidDecl())
      continue;

    // Walk the type hierarchy to diagnose when this type has already been
    // handled (duplication), or cannot be handled (derivation inversion). We
    // ignore top-level cv-qualifiers, per [except.handle]p3
    CatchHandlerType HandlerCHT =
        (QualType)Context.getCanonicalType(H->getCaughtType());

    // We can ignore whether the type is a reference or a pointer; we need the
    // underlying declaration type in order to get at the underlying record
    // decl, if there is one.
    QualType Underlying = HandlerCHT.underlying();
    if (auto *RD = Underlying->getAsCXXRecordDecl()) {
      if (!RD->hasDefinition())
        continue;
      // Check that none of the public, unambiguous base classes are in the
      // map ([except.handle]p1). Give the base classes the same pointer
      // qualification as the original type we are basing off of. This allows
      // comparison against the handler type using the same top-level pointer
      // as the original type.
      CXXBasePaths Paths;
      Paths.setOrigin(RD);
      CatchTypePublicBases CTPB(Context, HandledTypes, HandlerCHT.isPointer());
      if (RD->lookupInBases(CTPB, Paths)) {
        const CXXCatchStmt *Problem = CTPB.getFoundHandler();
        if (!Paths.isAmbiguous(CTPB.getFoundHandlerType())) {
          Diag(H->getExceptionDecl()->getTypeSpecStartLoc(),
               diag::warn_exception_caught_by_earlier_handler)
              << H->getCaughtType();
          Diag(Problem->getExceptionDecl()->getTypeSpecStartLoc(),
                diag::note_previous_exception_handler)
              << Problem->getCaughtType();
        }
      }
    }

    // Add the type the list of ones we have handled; diagnose if we've already
    // handled it.
    auto R = HandledTypes.insert(std::make_pair(H->getCaughtType(), H));
    if (!R.second) {
      const CXXCatchStmt *Problem = R.first->second;
      Diag(H->getExceptionDecl()->getTypeSpecStartLoc(),
           diag::warn_exception_caught_by_earlier_handler)
          << H->getCaughtType();
      Diag(Problem->getExceptionDecl()->getTypeSpecStartLoc(),
           diag::note_previous_exception_handler)
          << Problem->getCaughtType();
    }
  }

  FSI->setHasCXXTry(TryLoc);

  return CXXTryStmt::Create(Context, TryLoc, TryBlock, Handlers);
}

StmtResult Sema::ActOnSEHTryBlock(bool IsCXXTry, SourceLocation TryLoc,
                                  Stmt *TryBlock, Stmt *Handler) {
  assert(TryBlock && Handler);

  sema::FunctionScopeInfo *FSI = getCurFunction();

  // SEH __try is incompatible with C++ try. Borland appears to support this,
  // however.
  if (!getLangOpts().Borland) {
    if (FSI->FirstCXXTryLoc.isValid()) {
      Diag(TryLoc, diag::err_mixing_cxx_try_seh_try);
      Diag(FSI->FirstCXXTryLoc, diag::note_conflicting_try_here) << "'try'";
    }
  }

  FSI->setHasSEHTry(TryLoc);

  // Reject __try in Obj-C methods, blocks, and captured decls, since we don't
  // track if they use SEH.
  DeclContext *DC = CurContext;
  while (DC && !DC->isFunctionOrMethod())
    DC = DC->getParent();
  FunctionDecl *FD = dyn_cast_or_null<FunctionDecl>(DC);
  if (FD)
    FD->setUsesSEHTry(true);
  else
    Diag(TryLoc, diag::err_seh_try_outside_functions);

  // Reject __try on unsupported targets.
  if (!Context.getTargetInfo().isSEHTrySupported())
    Diag(TryLoc, diag::err_seh_try_unsupported);

  return SEHTryStmt::Create(Context, IsCXXTry, TryLoc, TryBlock, Handler);
}

StmtResult
Sema::ActOnSEHExceptBlock(SourceLocation Loc,
                          Expr *FilterExpr,
                          Stmt *Block) {
  assert(FilterExpr && Block);

  if(!FilterExpr->getType()->isIntegerType()) {
    return StmtError(Diag(FilterExpr->getExprLoc(),
                     diag::err_filter_expression_integral)
                     << FilterExpr->getType());
  }

  return SEHExceptStmt::Create(Context,Loc,FilterExpr,Block);
}

void Sema::ActOnStartSEHFinallyBlock() {
  CurrentSEHFinally.push_back(CurScope);
}

void Sema::ActOnAbortSEHFinallyBlock() {
  CurrentSEHFinally.pop_back();
}

StmtResult Sema::ActOnFinishSEHFinallyBlock(SourceLocation Loc, Stmt *Block) {
  assert(Block);
  CurrentSEHFinally.pop_back();
  return SEHFinallyStmt::Create(Context, Loc, Block);
}

StmtResult
Sema::ActOnSEHLeaveStmt(SourceLocation Loc, Scope *CurScope) {
  Scope *SEHTryParent = CurScope;
  while (SEHTryParent && !SEHTryParent->isSEHTryScope())
    SEHTryParent = SEHTryParent->getParent();
  if (!SEHTryParent)
    return StmtError(Diag(Loc, diag::err_ms___leave_not_in___try));
  CheckJumpOutOfSEHFinally(*this, Loc, *SEHTryParent);

  return new (Context) SEHLeaveStmt(Loc);
}

StmtResult Sema::BuildMSDependentExistsStmt(SourceLocation KeywordLoc,
                                            bool IsIfExists,
                                            NestedNameSpecifierLoc QualifierLoc,
                                            DeclarationNameInfo NameInfo,
                                            Stmt *Nested)
{
  return new (Context) MSDependentExistsStmt(KeywordLoc, IsIfExists,
                                             QualifierLoc, NameInfo,
                                             cast<CompoundStmt>(Nested));
}


StmtResult Sema::ActOnMSDependentExistsStmt(SourceLocation KeywordLoc,
                                            bool IsIfExists,
                                            CXXScopeSpec &SS,
                                            UnqualifiedId &Name,
                                            Stmt *Nested) {
  return BuildMSDependentExistsStmt(KeywordLoc, IsIfExists,
                                    SS.getWithLocInContext(Context),
                                    GetNameFromUnqualifiedId(Name),
                                    Nested);
}

RecordDecl*
Sema::CreateCapturedStmtRecordDecl(CapturedDecl *&CD, SourceLocation Loc,
                                   unsigned NumParams) {
  DeclContext *DC = CurContext;
  while (!(DC->isFunctionOrMethod() || DC->isRecord() || DC->isFileContext()))
    DC = DC->getParent();

  RecordDecl *RD = nullptr;
  if (getLangOpts().CPlusPlus)
    RD = CXXRecordDecl::Create(Context, TTK_Struct, DC, Loc, Loc,
                               /*Id=*/nullptr);
  else
    RD = RecordDecl::Create(Context, TTK_Struct, DC, Loc, Loc, /*Id=*/nullptr);

  RD->setCapturedRecord();
  DC->addDecl(RD);
  RD->setImplicit();
  RD->startDefinition();

  assert(NumParams > 0 && "CapturedStmt requires context parameter");
  CD = CapturedDecl::Create(Context, CurContext, NumParams);
  DC->addDecl(CD);
  return RD;
}

static void
buildCapturedStmtCaptureList(SmallVectorImpl<CapturedStmt::Capture> &Captures,
                             SmallVectorImpl<Expr *> &CaptureInits,
                             ArrayRef<sema::Capture> Candidates) {
  for (const sema::Capture &Cap : Candidates) {
    if (Cap.isThisCapture()) {
      Captures.push_back(CapturedStmt::Capture(Cap.getLocation(),
                                               CapturedStmt::VCK_This));
      CaptureInits.push_back(Cap.getInitExpr());
      continue;
    } else if (Cap.isVLATypeCapture()) {
      Captures.push_back(
          CapturedStmt::Capture(Cap.getLocation(), CapturedStmt::VCK_VLAType));
      CaptureInits.push_back(nullptr);
      continue;
    }

    Captures.push_back(CapturedStmt::Capture(Cap.getLocation(),
                                             Cap.isReferenceCapture()
                                                 ? CapturedStmt::VCK_ByRef
                                                 : CapturedStmt::VCK_ByCopy,
                                             Cap.getVariable()));
    CaptureInits.push_back(Cap.getInitExpr());
  }
}

void Sema::ActOnCapturedRegionStart(SourceLocation Loc, Scope *CurScope,
                                    CapturedRegionKind Kind,
                                    unsigned NumParams) {
  CapturedDecl *CD = nullptr;
  RecordDecl *RD = CreateCapturedStmtRecordDecl(CD, Loc, NumParams);

  // Build the context parameter
  DeclContext *DC = CapturedDecl::castToDeclContext(CD);
  IdentifierInfo *ParamName = &Context.Idents.get("__context");
  QualType ParamType = Context.getPointerType(Context.getTagDeclType(RD));
  auto *Param =
      ImplicitParamDecl::Create(Context, DC, Loc, ParamName, ParamType,
                                ImplicitParamDecl::CapturedContext);
  DC->addDecl(Param);

  CD->setContextParam(0, Param);

  // Enter the capturing scope for this captured region.
  PushCapturedRegionScope(CurScope, CD, RD, Kind);

  if (CurScope)
    PushDeclContext(CurScope, CD);
  else
    CurContext = CD;

  PushExpressionEvaluationContext(
      ExpressionEvaluationContext::PotentiallyEvaluated);
}

void Sema::ActOnCapturedRegionStart(SourceLocation Loc, Scope *CurScope,
                                    CapturedRegionKind Kind,
                                    ArrayRef<CapturedParamNameType> Params) {
  CapturedDecl *CD = nullptr;
  RecordDecl *RD = CreateCapturedStmtRecordDecl(CD, Loc, Params.size());

  // Build the context parameter
  DeclContext *DC = CapturedDecl::castToDeclContext(CD);
  bool ContextIsFound = false;
  unsigned ParamNum = 0;
  for (ArrayRef<CapturedParamNameType>::iterator I = Params.begin(),
                                                 E = Params.end();
       I != E; ++I, ++ParamNum) {
    if (I->second.isNull()) {
      assert(!ContextIsFound &&
             "null type has been found already for '__context' parameter");
      IdentifierInfo *ParamName = &Context.Idents.get("__context");
      QualType ParamType = Context.getPointerType(Context.getTagDeclType(RD))
                               .withConst()
                               .withRestrict();
      auto *Param =
          ImplicitParamDecl::Create(Context, DC, Loc, ParamName, ParamType,
                                    ImplicitParamDecl::CapturedContext);
      DC->addDecl(Param);
      CD->setContextParam(ParamNum, Param);
      ContextIsFound = true;
    } else {
      IdentifierInfo *ParamName = &Context.Idents.get(I->first);
      auto *Param =
          ImplicitParamDecl::Create(Context, DC, Loc, ParamName, I->second,
                                    ImplicitParamDecl::CapturedContext);
      DC->addDecl(Param);
      CD->setParam(ParamNum, Param);
    }
  }
  assert(ContextIsFound && "no null type for '__context' parameter");
  if (!ContextIsFound) {
    // Add __context implicitly if it is not specified.
    IdentifierInfo *ParamName = &Context.Idents.get("__context");
    QualType ParamType = Context.getPointerType(Context.getTagDeclType(RD));
    auto *Param =
        ImplicitParamDecl::Create(Context, DC, Loc, ParamName, ParamType,
                                  ImplicitParamDecl::CapturedContext);
    DC->addDecl(Param);
    CD->setContextParam(ParamNum, Param);
  }
  // Enter the capturing scope for this captured region.
  PushCapturedRegionScope(CurScope, CD, RD, Kind);

  if (CurScope)
    PushDeclContext(CurScope, CD);
  else
    CurContext = CD;

  PushExpressionEvaluationContext(
      ExpressionEvaluationContext::PotentiallyEvaluated);
}

void Sema::ActOnCapturedRegionError() {
  DiscardCleanupsInEvaluationContext();
  PopExpressionEvaluationContext();

  CapturedRegionScopeInfo *RSI = getCurCapturedRegion();
  RecordDecl *Record = RSI->TheRecordDecl;
  Record->setInvalidDecl();

  SmallVector<Decl*, 4> Fields(Record->fields());
  ActOnFields(/*Scope=*/nullptr, Record->getLocation(), Record, Fields,
              SourceLocation(), SourceLocation(), ParsedAttributesView());

  PopDeclContext();
  PopFunctionScopeInfo();
}

StmtResult Sema::ActOnCapturedRegionEnd(Stmt *S) {
  CapturedRegionScopeInfo *RSI = getCurCapturedRegion();

  SmallVector<CapturedStmt::Capture, 4> Captures;
  SmallVector<Expr *, 4> CaptureInits;
  buildCapturedStmtCaptureList(Captures, CaptureInits, RSI->Captures);

  CapturedDecl *CD = RSI->TheCapturedDecl;
  RecordDecl *RD = RSI->TheRecordDecl;

  CapturedStmt *Res = CapturedStmt::Create(
      getASTContext(), S, static_cast<CapturedRegionKind>(RSI->CapRegionKind),
      Captures, CaptureInits, CD, RD);

  CD->setBody(Res->getCapturedStmt());
  RD->completeDefinition();

  DiscardCleanupsInEvaluationContext();
  PopExpressionEvaluationContext();

  PopDeclContext();
  PopFunctionScopeInfo();

  return Res;
}

void
Sema::PushLoopExpansion(Stmt *S)
{
  assert(isa<FunctionDecl>(CurContext));
  FunctionDecl *F = cast<FunctionDecl>(CurContext);
  if (LoopExpansionStack.empty())
    LoopExpansionStack.emplace_back(F);
  LoopExpansionContext& Ctx = LoopExpansionStack.back();
  Ctx.Loops.push_back(S);
}

void
Sema::PopLoopExpansion()
{
  assert(!LoopExpansionStack.empty());
  LoopExpansionContext& Ctx = LoopExpansionStack.back();
  Ctx.Loops.pop_back();
  if (Ctx.Loops.empty())
    LoopExpansionStack.pop_back();
}<|MERGE_RESOLUTION|>--- conflicted
+++ resolved
@@ -3205,12 +3205,6 @@
 StmtResult
 ExpansionStatementBuilder::BuildDependentExpansion(bool PackExpansion)
 {
-<<<<<<< HEAD
-  return new (SemaRef.Context)
-    CXXExpansionStmt(LoopDeclStmt, RangeDeclStmt,
-                     TemplateParms, /*Size=*/-1, ForLoc, AnnotationLoc,
-                     ColonLoc, RParenLoc, RK_Unknown);
-=======
   // Parameter pack expansions can be determined while the range is still
   // dependent. We can use this information to avoid problems during semantic
   // analysis of the body.
@@ -3221,7 +3215,6 @@
   return new (SemaRef.Context) CXXPackExpansionStmt(
     LoopDeclStmt, RangeExpr, TemplateParms, /*Size=*/-1,
     ForLoc, AnnotationLoc, ColonLoc, RParenLoc);
->>>>>>> 1f0c4897
 }
 
 /// When range-expr contains an unexpanded parameter pack, then build
@@ -3327,18 +3320,9 @@
   ConstantArrayType const *ArrayTy = cast<ConstantArrayType>(RangeType);
   llvm::APSInt Size(ArrayTy->getSize(), true);
 
-<<<<<<< HEAD
-  return new (SemaRef.Context) CXXExpansionStmt(LoopDeclStmt,
-                                                RangeDeclStmt,
-                                                TemplateParms,
-                                                Size.getExtValue(), ForLoc,
-                                                AnnotationLoc, ColonLoc,
-                                                RParenLoc, RK_Array);
-=======
   return new (SemaRef.Context) CXXCompositeExpansionStmt(
     LoopDeclStmt, RangeDeclStmt, TemplateParms, Size.getExtValue(), ForLoc,
     AnnotationLoc, ColonLoc, RParenLoc);
->>>>>>> 1f0c4897
 }
 
 /// When range-expr denotes an tuple, expand over the elements of the array.
@@ -3417,17 +3401,9 @@
   if (!GetTupleSize(SemaRef, ColonLoc, RangeType, Size))
     return StmtError();
 
-<<<<<<< HEAD
-  return new (SemaRef.Context) CXXExpansionStmt(LoopDeclStmt, RangeDeclStmt,
-                                                TemplateParms,
-                                                Size.getExtValue(), ForLoc,
-                                                AnnotationLoc, ColonLoc,
-                                                RParenLoc, RK_Tuple);
-=======
   return new (SemaRef.Context) CXXCompositeExpansionStmt(
     LoopDeclStmt, RangeDeclStmt, TemplateParms, Size.getExtValue(), ForLoc,
     AnnotationLoc, ColonLoc, RParenLoc);
->>>>>>> 1f0c4897
 }
 
 /// When range-expr denotes an array, expand over the elements of the array.
@@ -3657,18 +3633,9 @@
     return StmtError();
 
   llvm::APSInt Count = Result.Val.getInt();
-<<<<<<< HEAD
-  return new (SemaRef.Context) CXXExpansionStmt(LoopDeclStmt,
-                                                RangeDeclStmt,
-                                                TemplateParms,
-                                                Count.getExtValue(), ForLoc,
-                                                AnnotationLoc, ColonLoc,
-                                                RParenLoc, RK_Range);
-=======
   return new (SemaRef.Context) CXXCompositeExpansionStmt(
     LoopDeclStmt, RangeDeclStmt, TemplateParms, Count.getExtValue(), ForLoc,
     AnnotationLoc, ColonLoc, RParenLoc);
->>>>>>> 1f0c4897
 }
 
 /// When range-expr denotes an array, expand over the elements of the array.
