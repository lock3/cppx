//===--------------------- SemaLookup.cpp - Name Lookup  ------------------===//
//
// Part of the LLVM Project, under the Apache License v2.0 with LLVM Exceptions.
// See https://llvm.org/LICENSE.txt for license information.
// SPDX-License-Identifier: Apache-2.0 WITH LLVM-exception
//
//===----------------------------------------------------------------------===//
//
//  This file implements name lookup for C, C++, Objective-C, and
//  Objective-C++.
//
//===----------------------------------------------------------------------===//

#include "clang/AST/ASTContext.h"
#include "clang/AST/CXXInheritance.h"
#include "clang/AST/Decl.h"
#include "clang/AST/DeclCXX.h"
#include "clang/AST/DeclLookups.h"
#include "clang/AST/DeclObjC.h"
#include "clang/AST/DeclTemplate.h"
#include "clang/AST/Expr.h"
#include "clang/AST/ExprCXX.h"
#include "clang/Basic/Builtins.h"
#include "clang/Basic/FileManager.h"
#include "clang/Basic/LangOptions.h"
#include "clang/Lex/HeaderSearch.h"
#include "clang/Lex/ModuleLoader.h"
#include "clang/Lex/Preprocessor.h"
#include "clang/Sema/DeclSpec.h"
#include "clang/Sema/Lookup.h"
#include "clang/Sema/Overload.h"
#include "clang/Sema/Scope.h"
#include "clang/Sema/ScopeInfo.h"
#include "clang/Sema/Sema.h"
#include "clang/Sema/SemaInternal.h"
#include "clang/Sema/TemplateDeduction.h"
#include "clang/Sema/TypoCorrection.h"
#include "llvm/ADT/STLExtras.h"
#include "llvm/ADT/SmallPtrSet.h"
#include "llvm/ADT/TinyPtrVector.h"
#include "llvm/ADT/edit_distance.h"
#include "llvm/Support/ErrorHandling.h"
#include <algorithm>
#include <iterator>
#include <list>
#include <set>
#include <utility>
#include <vector>

#include "OpenCLBuiltins.inc"

using namespace clang;
using namespace sema;

namespace {
  class UnqualUsingEntry {
    const DeclContext *Nominated;
    const DeclContext *CommonAncestor;

  public:
    UnqualUsingEntry(const DeclContext *Nominated,
                     const DeclContext *CommonAncestor)
      : Nominated(Nominated), CommonAncestor(CommonAncestor) {
    }

    const DeclContext *getCommonAncestor() const {
      return CommonAncestor;
    }

    const DeclContext *getNominatedNamespace() const {
      return Nominated;
    }

    // Sort by the pointer value of the common ancestor.
    struct Comparator {
      bool operator()(const UnqualUsingEntry &L, const UnqualUsingEntry &R) {
        return L.getCommonAncestor() < R.getCommonAncestor();
      }

      bool operator()(const UnqualUsingEntry &E, const DeclContext *DC) {
        return E.getCommonAncestor() < DC;
      }

      bool operator()(const DeclContext *DC, const UnqualUsingEntry &E) {
        return DC < E.getCommonAncestor();
      }
    };
  };

  /// A collection of using directives, as used by C++ unqualified
  /// lookup.
  class UnqualUsingDirectiveSet {
    Sema &SemaRef;

    typedef SmallVector<UnqualUsingEntry, 8> ListTy;

    ListTy list;
    llvm::SmallPtrSet<DeclContext*, 8> visited;

  public:
    UnqualUsingDirectiveSet(Sema &SemaRef) : SemaRef(SemaRef) {}

    void visitScopeChain(Scope *S, Scope *InnermostFileScope) {
      // C++ [namespace.udir]p1:
      //   During unqualified name lookup, the names appear as if they
      //   were declared in the nearest enclosing namespace which contains
      //   both the using-directive and the nominated namespace.
      DeclContext *InnermostFileDC = InnermostFileScope->getEntity();
      assert(InnermostFileDC && InnermostFileDC->isFileContext());

      for (; S; S = S->getParent()) {
        // C++ [namespace.udir]p1:
        //   A using-directive shall not appear in class scope, but may
        //   appear in namespace scope or in block scope.
        DeclContext *Ctx = S->getEntity();
        if (Ctx && Ctx->isFileContext()) {
          visit(Ctx, Ctx);
        } else if (!Ctx || Ctx->isFunctionOrMethod()) {
          for (auto *I : S->using_directives())
            if (SemaRef.isVisible(I))
              visit(I, InnermostFileDC);
        }
      }
    }

    // Visits a context and collect all of its using directives
    // recursively.  Treats all using directives as if they were
    // declared in the context.
    //
    // A given context is only every visited once, so it is important
    // that contexts be visited from the inside out in order to get
    // the effective DCs right.
    void visit(DeclContext *DC, DeclContext *EffectiveDC) {
      if (!visited.insert(DC).second)
        return;

      addUsingDirectives(DC, EffectiveDC);
    }

    // Visits a using directive and collects all of its using
    // directives recursively.  Treats all using directives as if they
    // were declared in the effective DC.
    void visit(UsingDirectiveDecl *UD, DeclContext *EffectiveDC) {
      DeclContext *NS = UD->getNominatedNamespace();
      if (!visited.insert(NS).second)
        return;

      addUsingDirective(UD, EffectiveDC);
      addUsingDirectives(NS, EffectiveDC);
    }

    // Adds all the using directives in a context (and those nominated
    // by its using directives, transitively) as if they appeared in
    // the given effective context.
    void addUsingDirectives(DeclContext *DC, DeclContext *EffectiveDC) {
      SmallVector<DeclContext*, 4> queue;
      while (true) {
        for (auto UD : DC->using_directives()) {
          DeclContext *NS = UD->getNominatedNamespace();
          if (SemaRef.isVisible(UD) && visited.insert(NS).second) {
            addUsingDirective(UD, EffectiveDC);
            queue.push_back(NS);
          }
        }

        if (queue.empty())
          return;

        DC = queue.pop_back_val();
      }
    }

    // Add a using directive as if it had been declared in the given
    // context.  This helps implement C++ [namespace.udir]p3:
    //   The using-directive is transitive: if a scope contains a
    //   using-directive that nominates a second namespace that itself
    //   contains using-directives, the effect is as if the
    //   using-directives from the second namespace also appeared in
    //   the first.
    void addUsingDirective(UsingDirectiveDecl *UD, DeclContext *EffectiveDC) {
      // Find the common ancestor between the effective context and
      // the nominated namespace.
      DeclContext *Common = UD->getNominatedNamespace();
      while (!Common->Encloses(EffectiveDC))
        Common = Common->getParent();
      Common = Common->getPrimaryContext();

      list.push_back(UnqualUsingEntry(UD->getNominatedNamespace(), Common));
    }

    void done() { llvm::sort(list, UnqualUsingEntry::Comparator()); }

    typedef ListTy::const_iterator const_iterator;

    const_iterator begin() const { return list.begin(); }
    const_iterator end() const { return list.end(); }

    llvm::iterator_range<const_iterator>
    getNamespacesFor(DeclContext *DC) const {
      return llvm::make_range(std::equal_range(begin(), end(),
                                               DC->getPrimaryContext(),
                                               UnqualUsingEntry::Comparator()));
    }
  };
} // end anonymous namespace

// Retrieve the set of identifier namespaces that correspond to a
// specific kind of name lookup.
static inline unsigned getIDNS(Sema::LookupNameKind NameKind,
                               bool CPlusPlus,
                               bool Redeclaration) {
  unsigned IDNS = 0;
  switch (NameKind) {
  case Sema::LookupObjCImplicitSelfParam:
  case Sema::LookupOrdinaryName:
  case Sema::LookupRedeclarationWithLinkage:
  case Sema::LookupLocalFriendName:
    IDNS = Decl::IDNS_Ordinary;
    if (CPlusPlus) {
      IDNS |= Decl::IDNS_Tag | Decl::IDNS_Member | Decl::IDNS_Namespace;
      if (Redeclaration)
        IDNS |= Decl::IDNS_TagFriend | Decl::IDNS_OrdinaryFriend;
    }
    if (Redeclaration)
      IDNS |= Decl::IDNS_LocalExtern;
    break;

  case Sema::LookupOperatorName:
    // Operator lookup is its own crazy thing;  it is not the same
    // as (e.g.) looking up an operator name for redeclaration.
    assert(!Redeclaration && "cannot do redeclaration operator lookup");
    IDNS = Decl::IDNS_NonMemberOperator;
    break;

  case Sema::LookupTagName:
    if (CPlusPlus) {
      IDNS = Decl::IDNS_Type;

      // When looking for a redeclaration of a tag name, we add:
      // 1) TagFriend to find undeclared friend decls
      // 2) Namespace because they can't "overload" with tag decls.
      // 3) Tag because it includes class templates, which can't
      //    "overload" with tag decls.
      if (Redeclaration)
        IDNS |= Decl::IDNS_Tag | Decl::IDNS_TagFriend | Decl::IDNS_Namespace;
    } else {
      IDNS = Decl::IDNS_Tag;
    }
    break;

  case Sema::LookupLabel:
    IDNS = Decl::IDNS_Label;
    break;

  case Sema::LookupMemberName:
    IDNS = Decl::IDNS_Member;
    if (CPlusPlus)
      IDNS |= Decl::IDNS_Tag | Decl::IDNS_Ordinary;
    break;

  case Sema::LookupNestedNameSpecifierName:
    IDNS = Decl::IDNS_Type | Decl::IDNS_Namespace;
    break;

  case Sema::LookupNamespaceName:
    IDNS = Decl::IDNS_Namespace;
    break;

  case Sema::LookupUsingDeclName:
    assert(Redeclaration && "should only be used for redecl lookup");
    IDNS = Decl::IDNS_Ordinary | Decl::IDNS_Tag | Decl::IDNS_Member |
           Decl::IDNS_Using | Decl::IDNS_TagFriend | Decl::IDNS_OrdinaryFriend |
           Decl::IDNS_LocalExtern;
    break;

  case Sema::LookupObjCProtocolName:
    IDNS = Decl::IDNS_ObjCProtocol;
    break;

  case Sema::LookupOMPReductionName:
    IDNS = Decl::IDNS_OMPReduction;
    break;

  case Sema::LookupOMPMapperName:
    IDNS = Decl::IDNS_OMPMapper;
    break;

  case Sema::LookupAnyName:
    IDNS = Decl::IDNS_Ordinary | Decl::IDNS_Tag | Decl::IDNS_Member
      | Decl::IDNS_Using | Decl::IDNS_Namespace | Decl::IDNS_ObjCProtocol
      | Decl::IDNS_Type;
    break;
  }
  return IDNS;
}

void LookupResult::configure() {
  IDNS = getIDNS(LookupKind, getSema().getLangOpts().CPlusPlus,
                 isForRedeclaration());

  // If we're looking for one of the allocation or deallocation
  // operators, make sure that the implicitly-declared new and delete
  // operators can be found.
  switch (NameInfo.getName().getCXXOverloadedOperator()) {
  case OO_New:
  case OO_Delete:
  case OO_Array_New:
  case OO_Array_Delete:
    getSema().DeclareGlobalNewDelete();
    break;

  default:
    break;
  }

  // Compiler builtins are always visible, regardless of where they end
  // up being declared.
  if (IdentifierInfo *Id = NameInfo.getName().getAsIdentifierInfo()) {
    if (unsigned BuiltinID = Id->getBuiltinID()) {
      if (!getSema().Context.BuiltinInfo.isPredefinedLibFunction(BuiltinID))
        AllowHidden = true;
    }
  }
}

bool LookupResult::sanity() const {
  // This function is never called by NDEBUG builds.
  assert(ResultKind != NotFound || Decls.size() == 0);
  assert(ResultKind != Found || Decls.size() == 1);
  assert(ResultKind != FoundOverloaded || Decls.size() > 1 ||
         (Decls.size() == 1 &&
          isa<FunctionTemplateDecl>((*begin())->getUnderlyingDecl())));
  assert(ResultKind != FoundUnresolvedValue || sanityCheckUnresolved());
  assert(ResultKind != Ambiguous || Decls.size() > 1 ||
         (Decls.size() == 1 && (Ambiguity == AmbiguousBaseSubobjects ||
                                Ambiguity == AmbiguousBaseSubobjectTypes)));
  assert((Paths != nullptr) == (ResultKind == Ambiguous &&
                                (Ambiguity == AmbiguousBaseSubobjectTypes ||
                                 Ambiguity == AmbiguousBaseSubobjects)));
  return true;
}

// Necessary because CXXBasePaths is not complete in Sema.h
void LookupResult::deletePaths(CXXBasePaths *Paths) {
  delete Paths;
}

/// Get a representative context for a declaration such that two declarations
/// will have the same context if they were found within the same scope.
static DeclContext *getContextForScopeMatching(Decl *D) {
  // For function-local declarations, use that function as the context. This
  // doesn't account for scopes within the function; the caller must deal with
  // those.
  DeclContext *DC = D->getLexicalDeclContext();
  if (DC->isFunctionOrMethod())
    return DC;

  // Otherwise, look at the semantic context of the declaration. The
  // declaration must have been found there.
  return D->getDeclContext()->getRedeclContext();
}

/// Determine whether \p D is a better lookup result than \p Existing,
/// given that they declare the same entity.
static bool isPreferredLookupResult(Sema &S, Sema::LookupNameKind Kind,
                                    NamedDecl *D, NamedDecl *Existing) {
  // When looking up redeclarations of a using declaration, prefer a using
  // shadow declaration over any other declaration of the same entity.
  if (Kind == Sema::LookupUsingDeclName && isa<UsingShadowDecl>(D) &&
      !isa<UsingShadowDecl>(Existing))
    return true;

  auto *DUnderlying = D->getUnderlyingDecl();
  auto *EUnderlying = Existing->getUnderlyingDecl();

  // If they have different underlying declarations, prefer a typedef over the
  // original type (this happens when two type declarations denote the same
  // type), per a generous reading of C++ [dcl.typedef]p3 and p4. The typedef
  // might carry additional semantic information, such as an alignment override.
  // However, per C++ [dcl.typedef]p5, when looking up a tag name, prefer a tag
  // declaration over a typedef.
  if (DUnderlying->getCanonicalDecl() != EUnderlying->getCanonicalDecl()) {
    assert(isa<TypeDecl>(DUnderlying) && isa<TypeDecl>(EUnderlying));
    bool HaveTag = isa<TagDecl>(EUnderlying);
    bool WantTag = Kind == Sema::LookupTagName;
    return HaveTag != WantTag;
  }

  // Pick the function with more default arguments.
  // FIXME: In the presence of ambiguous default arguments, we should keep both,
  //        so we can diagnose the ambiguity if the default argument is needed.
  //        See C++ [over.match.best]p3.
  if (auto *DFD = dyn_cast<FunctionDecl>(DUnderlying)) {
    auto *EFD = cast<FunctionDecl>(EUnderlying);
    unsigned DMin = DFD->getMinRequiredArguments();
    unsigned EMin = EFD->getMinRequiredArguments();
    // If D has more default arguments, it is preferred.
    if (DMin != EMin)
      return DMin < EMin;
    // FIXME: When we track visibility for default function arguments, check
    // that we pick the declaration with more visible default arguments.
  }

  // Pick the template with more default template arguments.
  if (auto *DTD = dyn_cast<TemplateDecl>(DUnderlying)) {
    auto *ETD = cast<TemplateDecl>(EUnderlying);
    unsigned DMin = DTD->getTemplateParameters()->getMinRequiredArguments();
    unsigned EMin = ETD->getTemplateParameters()->getMinRequiredArguments();
    // If D has more default arguments, it is preferred. Note that default
    // arguments (and their visibility) is monotonically increasing across the
    // redeclaration chain, so this is a quick proxy for "is more recent".
    if (DMin != EMin)
      return DMin < EMin;
    // If D has more *visible* default arguments, it is preferred. Note, an
    // earlier default argument being visible does not imply that a later
    // default argument is visible, so we can't just check the first one.
    for (unsigned I = DMin, N = DTD->getTemplateParameters()->size();
        I != N; ++I) {
      if (!S.hasVisibleDefaultArgument(
              ETD->getTemplateParameters()->getParam(I)) &&
          S.hasVisibleDefaultArgument(
              DTD->getTemplateParameters()->getParam(I)))
        return true;
    }
  }

  // VarDecl can have incomplete array types, prefer the one with more complete
  // array type.
  if (VarDecl *DVD = dyn_cast<VarDecl>(DUnderlying)) {
    VarDecl *EVD = cast<VarDecl>(EUnderlying);
    if (EVD->getType()->isIncompleteType() &&
        !DVD->getType()->isIncompleteType()) {
      // Prefer the decl with a more complete type if visible.
      return S.isVisible(DVD);
    }
    return false; // Avoid picking up a newer decl, just because it was newer.
  }

  // For most kinds of declaration, it doesn't really matter which one we pick.
  if (!isa<FunctionDecl>(DUnderlying) && !isa<VarDecl>(DUnderlying)) {
    // If we're reflecting, and the existing declaration is a namespace
    // alias decl, prefer the alias decl.
    if (S.isReflecting() && isa<NamespaceAliasDecl>(Existing))
      return true;

    // If the existing declaration is hidden, prefer the new one. Otherwise,
    // keep what we've got.
    return !S.isVisible(Existing);
  }

  // Pick the newer declaration; it might have a more precise type.
  for (Decl *Prev = DUnderlying->getPreviousDecl(); Prev;
       Prev = Prev->getPreviousDecl())
    if (Prev == EUnderlying)
      return true;
  return false;
}

/// Determine whether \p D can hide a tag declaration.
static bool canHideTag(NamedDecl *D) {
  // C++ [basic.scope.declarative]p4:
  //   Given a set of declarations in a single declarative region [...]
  //   exactly one declaration shall declare a class name or enumeration name
  //   that is not a typedef name and the other declarations shall all refer to
  //   the same variable, non-static data member, or enumerator, or all refer
  //   to functions and function templates; in this case the class name or
  //   enumeration name is hidden.
  // C++ [basic.scope.hiding]p2:
  //   A class name or enumeration name can be hidden by the name of a
  //   variable, data member, function, or enumerator declared in the same
  //   scope.
  // An UnresolvedUsingValueDecl always instantiates to one of these.
  D = D->getUnderlyingDecl();
  return isa<VarDecl>(D) || isa<EnumConstantDecl>(D) || isa<FunctionDecl>(D) ||
         isa<FunctionTemplateDecl>(D) || isa<FieldDecl>(D) ||
         isa<UnresolvedUsingValueDecl>(D);
}

/// Resolves the result kind of this lookup.
void LookupResult::resolveKind() {
  unsigned N = Decls.size();

  // Fast case: no possible ambiguity.
  if (N == 0) {
    assert(ResultKind == NotFound ||
           ResultKind == NotFoundInCurrentInstantiation);
    return;
  }

  // If there's a single decl, we need to examine it to decide what
  // kind of lookup this is.
  if (N == 1) {
    NamedDecl *D = (*Decls.begin())->getUnderlyingDecl();
    if (isa<FunctionTemplateDecl>(D))
      ResultKind = FoundOverloaded;
    else if (isa<UnresolvedUsingValueDecl>(D))
      ResultKind = FoundUnresolvedValue;
    return;
  }

  // Don't do any extra resolution if we've already resolved as ambiguous.
  if (ResultKind == Ambiguous) return;

  llvm::SmallDenseMap<NamedDecl*, unsigned, 16> Unique;
  llvm::SmallDenseMap<QualType, unsigned, 16> UniqueTypes;

  bool Ambiguous = false;
  bool HasTag = false, HasFunction = false;
  bool HasFunctionTemplate = false, HasUnresolved = false;
  NamedDecl *HasNonFunction = nullptr;

  llvm::SmallVector<NamedDecl*, 4> EquivalentNonFunctions;

  unsigned UniqueTagIndex = 0;

  unsigned I = 0;
  while (I < N) {
    NamedDecl *D = Decls[I]->getUnderlyingDecl();
    D = cast<NamedDecl>(D->getCanonicalDecl());

    // Ignore an invalid declaration unless it's the only one left.
    if (D->isInvalidDecl() && !(I == 0 && N == 1)) {
      Decls[I] = Decls[--N];
      continue;
    }

    llvm::Optional<unsigned> ExistingI;

    // Redeclarations of types via typedef can occur both within a scope
    // and, through using declarations and directives, across scopes. There is
    // no ambiguity if they all refer to the same type, so unique based on the
    // canonical type.
    if (TypeDecl *TD = dyn_cast<TypeDecl>(D)) {
      QualType T = getSema().Context.getTypeDeclType(TD);
      auto UniqueResult = UniqueTypes.insert(
          std::make_pair(getSema().Context.getCanonicalType(T), I));
      if (!UniqueResult.second) {
        // The type is not unique.
        ExistingI = UniqueResult.first->second;
      }
    }

    // For non-type declarations, check for a prior lookup result naming this
    // canonical declaration.
    if (!ExistingI) {
      auto UniqueResult = Unique.insert(std::make_pair(D, I));
      if (!UniqueResult.second) {
        // We've seen this entity before.
        ExistingI = UniqueResult.first->second;
      }
    }

    if (ExistingI) {
      // This is not a unique lookup result. Pick one of the results and
      // discard the other.
      if (isPreferredLookupResult(getSema(), getLookupKind(), Decls[I],
                                  Decls[*ExistingI]))
        Decls[*ExistingI] = Decls[I];
      Decls[I] = Decls[--N];
      continue;
    }

    // Otherwise, do some decl type analysis and then continue.

    if (isa<UnresolvedUsingValueDecl>(D)) {
      HasUnresolved = true;
    } else if (isa<TagDecl>(D)) {
      if (HasTag)
        Ambiguous = true;
      UniqueTagIndex = I;
      HasTag = true;
    } else if (isa<FunctionTemplateDecl>(D)) {
      HasFunction = true;
      HasFunctionTemplate = true;
    } else if (isa<FunctionDecl>(D)) {
      HasFunction = true;
    } else {
      if (HasNonFunction) {
        // If we're about to create an ambiguity between two declarations that
        // are equivalent, but one is an internal linkage declaration from one
        // module and the other is an internal linkage declaration from another
        // module, just skip it.
        if (getSema().isEquivalentInternalLinkageDeclaration(HasNonFunction,
                                                             D)) {
          EquivalentNonFunctions.push_back(D);
          Decls[I] = Decls[--N];
          continue;
        }

        Ambiguous = true;
      }
      HasNonFunction = D;
    }
    I++;
  }

  // C++ [basic.scope.hiding]p2:
  //   A class name or enumeration name can be hidden by the name of
  //   an object, function, or enumerator declared in the same
  //   scope. If a class or enumeration name and an object, function,
  //   or enumerator are declared in the same scope (in any order)
  //   with the same name, the class or enumeration name is hidden
  //   wherever the object, function, or enumerator name is visible.
  // But it's still an error if there are distinct tag types found,
  // even if they're not visible. (ref?)
  if (N > 1 && HideTags && HasTag && !Ambiguous &&
      (HasFunction || HasNonFunction || HasUnresolved)) {
    NamedDecl *OtherDecl = Decls[UniqueTagIndex ? 0 : N - 1];
    if (isa<TagDecl>(Decls[UniqueTagIndex]->getUnderlyingDecl()) &&
        getContextForScopeMatching(Decls[UniqueTagIndex])->Equals(
            getContextForScopeMatching(OtherDecl)) &&
        canHideTag(OtherDecl))
      Decls[UniqueTagIndex] = Decls[--N];
    else
      Ambiguous = true;
  }

  // FIXME: This diagnostic should really be delayed until we're done with
  // the lookup result, in case the ambiguity is resolved by the caller.
  if (!EquivalentNonFunctions.empty() && !Ambiguous)
    getSema().diagnoseEquivalentInternalLinkageDeclarations(
        getNameLoc(), HasNonFunction, EquivalentNonFunctions);

  Decls.set_size(N);

  if (HasNonFunction && (HasFunction || HasUnresolved))
    Ambiguous = true;

  if (Ambiguous)
    setAmbiguous(LookupResult::AmbiguousReference);
  else if (HasUnresolved)
    ResultKind = LookupResult::FoundUnresolvedValue;
  else if (N > 1 || HasFunctionTemplate)
    ResultKind = LookupResult::FoundOverloaded;
  else
    ResultKind = LookupResult::Found;
}

void LookupResult::addDeclsFromBasePaths(const CXXBasePaths &P) {
  CXXBasePaths::const_paths_iterator I, E;
  for (I = P.begin(), E = P.end(); I != E; ++I)
    for (DeclContext::lookup_iterator DI = I->Decls.begin(),
         DE = I->Decls.end(); DI != DE; ++DI)
      addDecl(*DI);
}

void LookupResult::setAmbiguousBaseSubobjects(CXXBasePaths &P) {
  Paths = new CXXBasePaths;
  Paths->swap(P);
  addDeclsFromBasePaths(*Paths);
  resolveKind();
  setAmbiguous(AmbiguousBaseSubobjects);
}

void LookupResult::setAmbiguousBaseSubobjectTypes(CXXBasePaths &P) {
  Paths = new CXXBasePaths;
  Paths->swap(P);
  addDeclsFromBasePaths(*Paths);
  resolveKind();
  setAmbiguous(AmbiguousBaseSubobjectTypes);
}

void LookupResult::print(raw_ostream &Out) {
  Out << Decls.size() << " result(s)";
  if (isAmbiguous()) Out << ", ambiguous";
  if (Paths) Out << ", base paths present";

  for (iterator I = begin(), E = end(); I != E; ++I) {
    Out << "\n";
    (*I)->print(Out, 2);
  }
}

LLVM_DUMP_METHOD void LookupResult::dump() {
  llvm::errs() << "lookup results for " << getLookupName().getAsString()
               << ":\n";
  for (NamedDecl *D : *this)
    D->dump();
}

/// Get the QualType instances of the return type and arguments for an OpenCL
/// builtin function signature.
/// \param Context (in) The Context instance.
/// \param OpenCLBuiltin (in) The signature currently handled.
/// \param GenTypeMaxCnt (out) Maximum number of types contained in a generic
///        type used as return type or as argument.
///        Only meaningful for generic types, otherwise equals 1.
/// \param RetTypes (out) List of the possible return types.
/// \param ArgTypes (out) List of the possible argument types.  For each
///        argument, ArgTypes contains QualTypes for the Cartesian product
///        of (vector sizes) x (types) .
static void GetQualTypesForOpenCLBuiltin(
    ASTContext &Context, const OpenCLBuiltinStruct &OpenCLBuiltin,
    unsigned &GenTypeMaxCnt, SmallVector<QualType, 1> &RetTypes,
    SmallVector<SmallVector<QualType, 1>, 5> &ArgTypes) {
  // Get the QualType instances of the return types.
  unsigned Sig = SignatureTable[OpenCLBuiltin.SigTableIndex];
  OCL2Qual(Context, TypeTable[Sig], RetTypes);
  GenTypeMaxCnt = RetTypes.size();

  // Get the QualType instances of the arguments.
  // First type is the return type, skip it.
  for (unsigned Index = 1; Index < OpenCLBuiltin.NumTypes; Index++) {
    SmallVector<QualType, 1> Ty;
    OCL2Qual(Context,
        TypeTable[SignatureTable[OpenCLBuiltin.SigTableIndex + Index]], Ty);
    GenTypeMaxCnt = (Ty.size() > GenTypeMaxCnt) ? Ty.size() : GenTypeMaxCnt;
    ArgTypes.push_back(std::move(Ty));
  }
}

/// Create a list of the candidate function overloads for an OpenCL builtin
/// function.
/// \param Context (in) The ASTContext instance.
/// \param GenTypeMaxCnt (in) Maximum number of types contained in a generic
///        type used as return type or as argument.
///        Only meaningful for generic types, otherwise equals 1.
/// \param FunctionList (out) List of FunctionTypes.
/// \param RetTypes (in) List of the possible return types.
/// \param ArgTypes (in) List of the possible types for the arguments.
static void GetOpenCLBuiltinFctOverloads(
    ASTContext &Context, unsigned GenTypeMaxCnt,
    std::vector<QualType> &FunctionList, SmallVector<QualType, 1> &RetTypes,
    SmallVector<SmallVector<QualType, 1>, 5> &ArgTypes) {
  FunctionProtoType::ExtProtoInfo PI;
  PI.Variadic = false;

  // Create FunctionTypes for each (gen)type.
  for (unsigned IGenType = 0; IGenType < GenTypeMaxCnt; IGenType++) {
    SmallVector<QualType, 5> ArgList;

    for (unsigned A = 0; A < ArgTypes.size(); A++) {
      // Builtins such as "max" have an "sgentype" argument that represents
      // the corresponding scalar type of a gentype.  The number of gentypes
      // must be a multiple of the number of sgentypes.
      assert(GenTypeMaxCnt % ArgTypes[A].size() == 0 &&
             "argument type count not compatible with gentype type count");
      unsigned Idx = IGenType % ArgTypes[A].size();
      ArgList.push_back(ArgTypes[A][Idx]);
    }

    FunctionList.push_back(Context.getFunctionType(
        RetTypes[(RetTypes.size() != 1) ? IGenType : 0], ArgList, PI));
  }
}

/// When trying to resolve a function name, if isOpenCLBuiltin() returns a
/// non-null <Index, Len> pair, then the name is referencing an OpenCL
/// builtin function.  Add all candidate signatures to the LookUpResult.
///
/// \param S (in) The Sema instance.
/// \param LR (inout) The LookupResult instance.
/// \param II (in) The identifier being resolved.
/// \param FctIndex (in) Starting index in the BuiltinTable.
/// \param Len (in) The signature list has Len elements.
static void InsertOCLBuiltinDeclarationsFromTable(Sema &S, LookupResult &LR,
                                                  IdentifierInfo *II,
                                                  const unsigned FctIndex,
                                                  const unsigned Len) {
  // The builtin function declaration uses generic types (gentype).
  bool HasGenType = false;

  // Maximum number of types contained in a generic type used as return type or
  // as argument.  Only meaningful for generic types, otherwise equals 1.
  unsigned GenTypeMaxCnt;

  for (unsigned SignatureIndex = 0; SignatureIndex < Len; SignatureIndex++) {
    const OpenCLBuiltinStruct &OpenCLBuiltin =
        BuiltinTable[FctIndex + SignatureIndex];
    ASTContext &Context = S.Context;

    // Ignore this BIF if its version does not match the language options.
    if (Context.getLangOpts().OpenCLVersion < OpenCLBuiltin.MinVersion)
      continue;
    if ((OpenCLBuiltin.MaxVersion != 0) &&
        (Context.getLangOpts().OpenCLVersion >= OpenCLBuiltin.MaxVersion))
      continue;

    SmallVector<QualType, 1> RetTypes;
    SmallVector<SmallVector<QualType, 1>, 5> ArgTypes;

    // Obtain QualType lists for the function signature.
    GetQualTypesForOpenCLBuiltin(Context, OpenCLBuiltin, GenTypeMaxCnt,
                                 RetTypes, ArgTypes);
    if (GenTypeMaxCnt > 1) {
      HasGenType = true;
    }

    // Create function overload for each type combination.
    std::vector<QualType> FunctionList;
    GetOpenCLBuiltinFctOverloads(Context, GenTypeMaxCnt, FunctionList, RetTypes,
                                 ArgTypes);

    SourceLocation Loc = LR.getNameLoc();
    DeclContext *Parent = Context.getTranslationUnitDecl();
    FunctionDecl *NewOpenCLBuiltin;

    for (unsigned Index = 0; Index < GenTypeMaxCnt; Index++) {
      NewOpenCLBuiltin = FunctionDecl::Create(
          Context, Parent, Loc, Loc, II, FunctionList[Index],
          /*TInfo=*/nullptr, SC_Extern, false,
          FunctionList[Index]->isFunctionProtoType());
      NewOpenCLBuiltin->setImplicit();

      // Create Decl objects for each parameter, adding them to the
      // FunctionDecl.
      if (const FunctionProtoType *FP =
              dyn_cast<FunctionProtoType>(FunctionList[Index])) {
        SmallVector<ParmVarDecl *, 16> ParmList;
        for (unsigned IParm = 0, e = FP->getNumParams(); IParm != e; ++IParm) {
          ParmVarDecl *Parm = ParmVarDecl::Create(
              Context, NewOpenCLBuiltin, SourceLocation(), SourceLocation(),
              nullptr, FP->getParamType(IParm),
              /*TInfo=*/nullptr, SC_None, nullptr);
          Parm->setScopeInfo(0, IParm);
          ParmList.push_back(Parm);
        }
        NewOpenCLBuiltin->setParams(ParmList);
      }
      if (!S.getLangOpts().OpenCLCPlusPlus) {
        NewOpenCLBuiltin->addAttr(OverloadableAttr::CreateImplicit(Context));
      }
      LR.addDecl(NewOpenCLBuiltin);
    }
  }

  // If we added overloads, need to resolve the lookup result.
  if (Len > 1 || HasGenType)
    LR.resolveKind();
}

/// Lookup a builtin function, when name lookup would otherwise
/// fail.
static bool LookupBuiltin(Sema &S, LookupResult &R) {
  Sema::LookupNameKind NameKind = R.getLookupKind();

  // If we didn't find a use of this identifier, and if the identifier
  // corresponds to a compiler builtin, create the decl object for the builtin
  // now, injecting it into translation unit scope, and return it.
  if (NameKind == Sema::LookupOrdinaryName ||
      NameKind == Sema::LookupRedeclarationWithLinkage) {
    IdentifierInfo *II = R.getLookupName().getAsIdentifierInfo();
    if (II) {
      if (S.getLangOpts().CPlusPlus && NameKind == Sema::LookupOrdinaryName) {
        if (II == S.getASTContext().getMakeIntegerSeqName()) {
          R.addDecl(S.getASTContext().getMakeIntegerSeqDecl());
          return true;
        } else if (II == S.getASTContext().getTypePackElementName()) {
          R.addDecl(S.getASTContext().getTypePackElementDecl());
          return true;
        }
      }

      // Check if this is an OpenCL Builtin, and if so, insert its overloads.
      if (S.getLangOpts().OpenCL && S.getLangOpts().DeclareOpenCLBuiltins) {
        auto Index = isOpenCLBuiltin(II->getName());
        if (Index.first) {
          InsertOCLBuiltinDeclarationsFromTable(S, R, II, Index.first - 1,
                                                Index.second);
          return true;
        }
      }

      // If this is a builtin on this (or all) targets, create the decl.
      if (unsigned BuiltinID = II->getBuiltinID()) {
        // In C++ and OpenCL (spec v1.2 s6.9.f), we don't have any predefined
        // library functions like 'malloc'. Instead, we'll just error.
        if ((S.getLangOpts().CPlusPlus || S.getLangOpts().OpenCL) &&
            S.Context.BuiltinInfo.isPredefinedLibFunction(BuiltinID))
          return false;

        if (NamedDecl *D = S.LazilyCreateBuiltin((IdentifierInfo *)II,
                                                 BuiltinID, S.TUScope,
                                                 R.isForRedeclaration(),
                                                 R.getNameLoc())) {
          R.addDecl(D);
          return true;
        }
      }
    }
  }

  return false;
}

/// Determine whether we can declare a special member function within
/// the class at this point.
static bool CanDeclareSpecialMemberFunction(const CXXRecordDecl *Class) {
  // We need to have a definition for the class.
  if (!Class->getDefinition() || Class->isDependentContext())
    return false;

  // We can't be in the middle of defining the class.
  return !Class->isBeingDefined();
}

void Sema::ForceDeclarationOfImplicitMembers(CXXRecordDecl *Class) {
  if (!CanDeclareSpecialMemberFunction(Class))
    return;

  // If the default constructor has not yet been declared, do so now.
  if (Class->needsImplicitDefaultConstructor())
    DeclareImplicitDefaultConstructor(Class);

  // If the copy constructor has not yet been declared, do so now.
  if (Class->needsImplicitCopyConstructor())
    DeclareImplicitCopyConstructor(Class);

  // If the copy assignment operator has not yet been declared, do so now.
  if (Class->needsImplicitCopyAssignment())
    DeclareImplicitCopyAssignment(Class);

  if (getLangOpts().CPlusPlus11) {
    // If the move constructor has not yet been declared, do so now.
    if (Class->needsImplicitMoveConstructor())
      DeclareImplicitMoveConstructor(Class);

    // If the move assignment operator has not yet been declared, do so now.
    if (Class->needsImplicitMoveAssignment())
      DeclareImplicitMoveAssignment(Class);
  }

  // If the destructor has not yet been declared, do so now.
  if (Class->needsImplicitDestructor())
    DeclareImplicitDestructor(Class);
}

/// Determine whether this is the name of an implicitly-declared
/// special member function.
static bool isImplicitlyDeclaredMemberFunctionName(DeclarationName Name) {
  switch (Name.getNameKind()) {
  case DeclarationName::CXXConstructorName:
  case DeclarationName::CXXDestructorName:
    return true;

  case DeclarationName::CXXOperatorName:
    return Name.getCXXOverloadedOperator() == OO_Equal;

  default:
    break;
  }

  return false;
}

/// If there are any implicit member functions with the given name
/// that need to be declared in the given declaration context, do so.
static void DeclareImplicitMemberFunctionsWithName(Sema &S,
                                                   DeclarationName Name,
                                                   SourceLocation Loc,
                                                   const DeclContext *DC) {
  if (!DC)
    return;

  switch (Name.getNameKind()) {
  case DeclarationName::CXXConstructorName:
    if (const CXXRecordDecl *Record = dyn_cast<CXXRecordDecl>(DC))
      if (Record->getDefinition() && CanDeclareSpecialMemberFunction(Record)) {
        CXXRecordDecl *Class = const_cast<CXXRecordDecl *>(Record);
        if (Record->needsImplicitDefaultConstructor())
          S.DeclareImplicitDefaultConstructor(Class);
        if (Record->needsImplicitCopyConstructor())
          S.DeclareImplicitCopyConstructor(Class);
        if (S.getLangOpts().CPlusPlus11 &&
            Record->needsImplicitMoveConstructor())
          S.DeclareImplicitMoveConstructor(Class);
      }
    break;

  case DeclarationName::CXXDestructorName:
    if (const CXXRecordDecl *Record = dyn_cast<CXXRecordDecl>(DC))
      if (Record->getDefinition() && Record->needsImplicitDestructor() &&
          CanDeclareSpecialMemberFunction(Record))
        S.DeclareImplicitDestructor(const_cast<CXXRecordDecl *>(Record));
    break;

  case DeclarationName::CXXOperatorName:
    if (Name.getCXXOverloadedOperator() != OO_Equal)
      break;

    if (const CXXRecordDecl *Record = dyn_cast<CXXRecordDecl>(DC)) {
      if (Record->getDefinition() && CanDeclareSpecialMemberFunction(Record)) {
        CXXRecordDecl *Class = const_cast<CXXRecordDecl *>(Record);
        if (Record->needsImplicitCopyAssignment())
          S.DeclareImplicitCopyAssignment(Class);
        if (S.getLangOpts().CPlusPlus11 &&
            Record->needsImplicitMoveAssignment())
          S.DeclareImplicitMoveAssignment(Class);
      }
    }
    break;

  case DeclarationName::CXXDeductionGuideName:
    S.DeclareImplicitDeductionGuides(Name.getCXXDeductionGuideTemplate(), Loc);
    break;

  default:
    break;
  }
}

// Adds all qualifying matches for a name within a decl context to the
// given lookup result.  Returns true if any matches were found.
static bool LookupDirect(Sema &S, LookupResult &R, const DeclContext *DC) {
  bool Found = false;

  // Lazily declare C++ special member functions.
  if (S.getLangOpts().CPlusPlus)
    DeclareImplicitMemberFunctionsWithName(S, R.getLookupName(), R.getNameLoc(),
                                           DC);

  // Perform lookup into this declaration context.
  DeclContext::lookup_result DR = DC->lookup(R.getLookupName());
  for (NamedDecl *D : DR) {
    if ((D = R.getAcceptableDecl(D))) {
      R.addDecl(D);
      Found = true;
    }
  }

  if (!Found && DC->isTranslationUnit() && LookupBuiltin(S, R))
    return true;

  if (R.getLookupName().getNameKind()
        != DeclarationName::CXXConversionFunctionName ||
      R.getLookupName().getCXXNameType()->isDependentType() ||
      !isa<CXXRecordDecl>(DC))
    return Found;

  // C++ [temp.mem]p6:
  //   A specialization of a conversion function template is not found by
  //   name lookup. Instead, any conversion function templates visible in the
  //   context of the use are considered. [...]
  const CXXRecordDecl *Record = cast<CXXRecordDecl>(DC);
  if (!Record->isCompleteDefinition())
    return Found;

  // For conversion operators, 'operator auto' should only match
  // 'operator auto'.  Since 'auto' is not a type, it shouldn't be considered
  // as a candidate for template substitution.
  auto *ContainedDeducedType =
      R.getLookupName().getCXXNameType()->getContainedDeducedType();
  if (R.getLookupName().getNameKind() ==
          DeclarationName::CXXConversionFunctionName &&
      ContainedDeducedType && ContainedDeducedType->isUndeducedType())
    return Found;

  for (CXXRecordDecl::conversion_iterator U = Record->conversion_begin(),
         UEnd = Record->conversion_end(); U != UEnd; ++U) {
    FunctionTemplateDecl *ConvTemplate = dyn_cast<FunctionTemplateDecl>(*U);
    if (!ConvTemplate)
      continue;

    // When we're performing lookup for the purposes of redeclaration, just
    // add the conversion function template. When we deduce template
    // arguments for specializations, we'll end up unifying the return
    // type of the new declaration with the type of the function template.
    if (R.isForRedeclaration()) {
      R.addDecl(ConvTemplate);
      Found = true;
      continue;
    }

    // C++ [temp.mem]p6:
    //   [...] For each such operator, if argument deduction succeeds
    //   (14.9.2.3), the resulting specialization is used as if found by
    //   name lookup.
    //
    // When referencing a conversion function for any purpose other than
    // a redeclaration (such that we'll be building an expression with the
    // result), perform template argument deduction and place the
    // specialization into the result set. We do this to avoid forcing all
    // callers to perform special deduction for conversion functions.
    TemplateDeductionInfo Info(R.getNameLoc());
    FunctionDecl *Specialization = nullptr;

    const FunctionProtoType *ConvProto
      = ConvTemplate->getTemplatedDecl()->getType()->getAs<FunctionProtoType>();
    assert(ConvProto && "Nonsensical conversion function template type");

    // Compute the type of the function that we would expect the conversion
    // function to have, if it were to match the name given.
    // FIXME: Calling convention!
    FunctionProtoType::ExtProtoInfo EPI = ConvProto->getExtProtoInfo();
    EPI.ExtInfo = EPI.ExtInfo.withCallingConv(CC_C);
    EPI.ExceptionSpec = EST_None;
    QualType ExpectedType
      = R.getSema().Context.getFunctionType(R.getLookupName().getCXXNameType(),
                                            None, EPI);

    // Perform template argument deduction against the type that we would
    // expect the function to have.
    if (R.getSema().DeduceTemplateArguments(ConvTemplate, nullptr, ExpectedType,
                                            Specialization, Info)
          == Sema::TDK_Success) {
      R.addDecl(Specialization);
      Found = true;
    }
  }

  return Found;
}

// Performs C++ unqualified lookup into the given file context.
static bool
CppNamespaceLookup(Sema &S, LookupResult &R, ASTContext &Context,
                   DeclContext *NS, UnqualUsingDirectiveSet &UDirs) {

  assert(NS && NS->isFileContext() && "CppNamespaceLookup() requires namespace!");

  // Perform direct name lookup into the LookupCtx.
  bool Found = LookupDirect(S, R, NS);

  // Perform direct name lookup into the namespaces nominated by the
  // using directives whose common ancestor is this namespace.
  for (const UnqualUsingEntry &UUE : UDirs.getNamespacesFor(NS))
    if (LookupDirect(S, R, UUE.getNominatedNamespace()))
      Found = true;

  R.resolveKind();

  return Found;
}

static bool isNamespaceOrTranslationUnitScope(Scope *S) {
  if (DeclContext *Ctx = S->getEntity())
    return Ctx->isFileContext();
  return false;
}

// Find the next outer declaration context from this scope. This
// routine actually returns the semantic outer context, which may
// differ from the lexical context (encoded directly in the Scope
// stack) when we are parsing a member of a class template. In this
// case, the second element of the pair will be true, to indicate that
// name lookup should continue searching in this semantic context when
// it leaves the current template parameter scope.
static std::pair<DeclContext *, bool> findOuterContext(Scope *S) {
  DeclContext *DC = S->getEntity();
  DeclContext *Lexical = nullptr;
  for (Scope *OuterS = S->getParent(); OuterS;
       OuterS = OuterS->getParent()) {
    if (OuterS->getEntity()) {
      Lexical = OuterS->getEntity();
      break;
    }
  }

  // C++ [temp.local]p8:
  //   In the definition of a member of a class template that appears
  //   outside of the namespace containing the class template
  //   definition, the name of a template-parameter hides the name of
  //   a member of this namespace.
  //
  // Example:
  //
  //   namespace N {
  //     class C { };
  //
  //     template<class T> class B {
  //       void f(T);
  //     };
  //   }
  //
  //   template<class C> void N::B<C>::f(C) {
  //     C b;  // C is the template parameter, not N::C
  //   }
  //
  // In this example, the lexical context we return is the
  // TranslationUnit, while the semantic context is the namespace N.
  if (!Lexical || !DC || !S->getParent() ||
      !S->getParent()->isTemplateParamScope())
    return std::make_pair(Lexical, false);

  // Find the outermost template parameter scope.
  // For the example, this is the scope for the template parameters of
  // template<class C>.
  Scope *OutermostTemplateScope = S->getParent();
  while (OutermostTemplateScope->getParent() &&
         OutermostTemplateScope->getParent()->isTemplateParamScope())
    OutermostTemplateScope = OutermostTemplateScope->getParent();

  // Find the namespace context in which the original scope occurs. In
  // the example, this is namespace N.
  DeclContext *Semantic = DC;
  while (!Semantic->isFileContext())
    Semantic = Semantic->getParent();

  // Find the declaration context just outside of the template
  // parameter scope. This is the context in which the template is
  // being lexically declaration (a namespace context). In the
  // example, this is the global scope.
  if (Lexical->isFileContext() && !Lexical->Equals(Semantic) &&
      Lexical->Encloses(Semantic))
    return std::make_pair(Semantic, true);

  return std::make_pair(Lexical, false);
}

namespace {
/// An RAII object to specify that we want to find block scope extern
/// declarations.
struct FindLocalExternScope {
  FindLocalExternScope(LookupResult &R)
      : R(R), OldFindLocalExtern(R.getIdentifierNamespace() &
                                 Decl::IDNS_LocalExtern) {
    R.setFindLocalExtern(R.getIdentifierNamespace() &
                         (Decl::IDNS_Ordinary | Decl::IDNS_NonMemberOperator));
  }
  void restore() {
    R.setFindLocalExtern(OldFindLocalExtern);
  }
  ~FindLocalExternScope() {
    restore();
  }
  LookupResult &R;
  bool OldFindLocalExtern;
};
} // end anonymous namespace

bool Sema::CppLookupName(LookupResult &R, Scope *S) {
  assert(getLangOpts().CPlusPlus && "Can perform only C++ lookup");

  DeclarationName Name = R.getLookupName();
  Sema::LookupNameKind NameKind = R.getLookupKind();

  // If this is the name of an implicitly-declared special member function,
  // go through the scope stack to implicitly declare
  if (isImplicitlyDeclaredMemberFunctionName(Name)) {
    for (Scope *PreS = S; PreS; PreS = PreS->getParent())
      if (DeclContext *DC = PreS->getEntity())
        DeclareImplicitMemberFunctionsWithName(*this, Name, R.getNameLoc(), DC);
  }

  // Implicitly declare member functions with the name we're looking for, if in
  // fact we are in a scope where it matters.

  Scope *Initial = S;
  IdentifierResolver::iterator
    I = IdResolver->begin(Name),
    IEnd = IdResolver->end();

  // First we lookup local scope.
  // We don't consider using-directives, as per 7.3.4.p1 [namespace.udir]
  // ...During unqualified name lookup (3.4.1), the names appear as if
  // they were declared in the nearest enclosing namespace which contains
  // both the using-directive and the nominated namespace.
  // [Note: in this context, "contains" means "contains directly or
  // indirectly".
  //
  // For example:
  // namespace A { int i; }
  // void foo() {
  //   int i;
  //   {
  //     using namespace A;
  //     ++i; // finds local 'i', A::i appears at global scope
  //   }
  // }
  //
  UnqualUsingDirectiveSet UDirs(*this);
  bool VisitedUsingDirectives = false;
  bool LeftStartingScope = false;
  DeclContext *OutsideOfTemplateParamDC = nullptr;

  // When performing a scope lookup, we want to find local extern decls.
  FindLocalExternScope FindLocals(R);

  for (; S && !isNamespaceOrTranslationUnitScope(S); S = S->getParent()) {
    DeclContext *Ctx = S->getEntity();
    bool SearchNamespaceScope = true;
    // Check whether the IdResolver has anything in this scope.
    for (; I != IEnd && S->isDeclScope(*I); ++I) {
      if (NamedDecl *ND = R.getAcceptableDecl(*I)) {
        if (NameKind == LookupRedeclarationWithLinkage &&
            !(*I)->isTemplateParameter()) {
          // If it's a template parameter, we still find it, so we can diagnose
          // the invalid redeclaration.

          // Determine whether this (or a previous) declaration is
          // out-of-scope.
          if (!LeftStartingScope && !Initial->isDeclScope(*I))
            LeftStartingScope = true;

          // If we found something outside of our starting scope that
          // does not have linkage, skip it.
          if (LeftStartingScope && !((*I)->hasLinkage())) {
            R.setShadowed();
            continue;
          }
        } else {
          // We found something in this scope, we should not look at the
          // namespace scope
          SearchNamespaceScope = false;
        }
        R.addDecl(ND);
      }
    }
    if (!SearchNamespaceScope) {
      R.resolveKind();
      if (S->isClassScope())
        if (CXXRecordDecl *Record = dyn_cast_or_null<CXXRecordDecl>(Ctx))
          R.setNamingClass(Record);
      return true;
    }

    if (NameKind == LookupLocalFriendName && !S->isClassScope()) {
      // C++11 [class.friend]p11:
      //   If a friend declaration appears in a local class and the name
      //   specified is an unqualified name, a prior declaration is
      //   looked up without considering scopes that are outside the
      //   innermost enclosing non-class scope.
      return false;
    }

    if (!Ctx && S->isTemplateParamScope() && OutsideOfTemplateParamDC &&
        S->getParent() && !S->getParent()->isTemplateParamScope()) {
      // We've just searched the last template parameter scope and
      // found nothing, so look into the contexts between the
      // lexical and semantic declaration contexts returned by
      // findOuterContext(). This implements the name lookup behavior
      // of C++ [temp.local]p8.
      Ctx = OutsideOfTemplateParamDC;
      OutsideOfTemplateParamDC = nullptr;
    }

    if (Ctx) {
      DeclContext *OuterCtx;
      bool SearchAfterTemplateScope;
      std::tie(OuterCtx, SearchAfterTemplateScope) = findOuterContext(S);
      if (SearchAfterTemplateScope)
        OutsideOfTemplateParamDC = OuterCtx;

      for (; Ctx && !Ctx->Equals(OuterCtx); Ctx = Ctx->getLookupParent()) {
        // We do not directly look into transparent contexts, since
        // those entities will be found in the nearest enclosing
        // non-transparent context.
        if (Ctx->isTransparentContext())
          continue;

        // We do not look directly into function or method contexts,
        // since all of the local variables and parameters of the
        // function/method are present within the Scope.
        if (Ctx->isFunctionOrMethod()) {
          // If we have an Objective-C instance method, look for ivars
          // in the corresponding interface.
          if (ObjCMethodDecl *Method = dyn_cast<ObjCMethodDecl>(Ctx)) {
            if (Method->isInstanceMethod() && Name.getAsIdentifierInfo())
              if (ObjCInterfaceDecl *Class = Method->getClassInterface()) {
                ObjCInterfaceDecl *ClassDeclared;
                if (ObjCIvarDecl *Ivar = Class->lookupInstanceVariable(
                                                 Name.getAsIdentifierInfo(),
                                                             ClassDeclared)) {
                  if (NamedDecl *ND = R.getAcceptableDecl(Ivar)) {
                    R.addDecl(ND);
                    R.resolveKind();
                    return true;
                  }
                }
              }
          }

          continue;
        }

        // If this is a file context, we need to perform unqualified name
        // lookup considering using directives.
        if (Ctx->isFileContext()) {
          // If we haven't handled using directives yet, do so now.
          if (!VisitedUsingDirectives) {
            // Add using directives from this context up to the top level.
            for (DeclContext *UCtx = Ctx; UCtx; UCtx = UCtx->getParent()) {
              if (UCtx->isTransparentContext())
                continue;

              UDirs.visit(UCtx, UCtx);
            }

            // Find the innermost file scope, so we can add using directives
            // from local scopes.
            Scope *InnermostFileScope = S;
            while (InnermostFileScope &&
                   !isNamespaceOrTranslationUnitScope(InnermostFileScope))
              InnermostFileScope = InnermostFileScope->getParent();
            UDirs.visitScopeChain(Initial, InnermostFileScope);

            UDirs.done();

            VisitedUsingDirectives = true;
          }

          if (CppNamespaceLookup(*this, R, Context, Ctx, UDirs)) {
            R.resolveKind();
            return true;
          }

          continue;
        }

        // Perform qualified name lookup into this context.
        // FIXME: In some cases, we know that every name that could be found by
        // this qualified name lookup will also be on the identifier chain. For
        // example, inside a class without any base classes, we never need to
        // perform qualified lookup because all of the members are on top of the
        // identifier chain.
        if (LookupQualifiedName(R, Ctx, /*InUnqualifiedLookup=*/true))
          return true;
      }
    }
  }

  // Stop if we ran out of scopes.
  // FIXME:  This really, really shouldn't be happening.
  if (!S) return false;

  // If we are looking for members, no need to look into global/namespace scope.
  if (NameKind == LookupMemberName)
    return false;

  // Collect UsingDirectiveDecls in all scopes, and recursively all
  // nominated namespaces by those using-directives.
  //
  // FIXME: Cache this sorted list in Scope structure, and DeclContext, so we
  // don't build it for each lookup!
  if (!VisitedUsingDirectives) {
    UDirs.visitScopeChain(Initial, S);
    UDirs.done();
  }

  // If we're not performing redeclaration lookup, do not look for local
  // extern declarations outside of a function scope.
  if (!R.isForRedeclaration())
    FindLocals.restore();

  // Lookup namespace scope, and global scope.
  // Unqualified name lookup in C++ requires looking into scopes
  // that aren't strictly lexical, and therefore we walk through the
  // context as well as walking through the scopes.
  for (; S; S = S->getParent()) {
    // Check whether the IdResolver has anything in this scope.
    bool Found = false;
    for (; I != IEnd && S->isDeclScope(*I); ++I) {
      if (NamedDecl *ND = R.getAcceptableDecl(*I)) {
        // We found something.  Look for anything else in our scope
        // with this same name and in an acceptable identifier
        // namespace, so that we can construct an overload set if we
        // need to.
        Found = true;
        R.addDecl(ND);
      }
    }

    if (Found && S->isTemplateParamScope()) {
      R.resolveKind();
      return true;
    }

    DeclContext *Ctx = S->getEntity();
    if (!Ctx && S->isTemplateParamScope() && OutsideOfTemplateParamDC &&
        S->getParent() && !S->getParent()->isTemplateParamScope()) {
      // We've just searched the last template parameter scope and
      // found nothing, so look into the contexts between the
      // lexical and semantic declaration contexts returned by
      // findOuterContext(). This implements the name lookup behavior
      // of C++ [temp.local]p8.
      Ctx = OutsideOfTemplateParamDC;
      OutsideOfTemplateParamDC = nullptr;
    }

    if (Ctx) {
      DeclContext *OuterCtx;
      bool SearchAfterTemplateScope;
      std::tie(OuterCtx, SearchAfterTemplateScope) = findOuterContext(S);
      if (SearchAfterTemplateScope)
        OutsideOfTemplateParamDC = OuterCtx;

      for (; Ctx && !Ctx->Equals(OuterCtx); Ctx = Ctx->getLookupParent()) {
        // We do not directly look into transparent contexts, since
        // those entities will be found in the nearest enclosing
        // non-transparent context.
        if (Ctx->isTransparentContext())
          continue;

        // If we have a context, and it's not a context stashed in the
        // template parameter scope for an out-of-line definition, also
        // look into that context.
        if (!(Found && S->isTemplateParamScope())) {
          assert(Ctx->isFileContext() &&
              "We should have been looking only at file context here already.");

          // Look into context considering using-directives.
          if (CppNamespaceLookup(*this, R, Context, Ctx, UDirs))
            Found = true;
        }

        if (Found) {
          R.resolveKind();
          return true;
        }

        if (R.isForRedeclaration() && !Ctx->isTransparentContext())
          return false;
      }
    }

    if (R.isForRedeclaration() && Ctx && !Ctx->isTransparentContext())
      return false;
  }

  return !R.empty();
}

void Sema::makeMergedDefinitionVisible(NamedDecl *ND) {
  if (auto *M = getCurrentModule())
    Context.mergeDefinitionIntoModule(ND, M);
  else
    // We're not building a module; just make the definition visible.
    ND->setVisibleDespiteOwningModule();

  // If ND is a template declaration, make the template parameters
  // visible too. They're not (necessarily) within a mergeable DeclContext.
  if (auto *TD = dyn_cast<TemplateDecl>(ND))
    for (auto *Param : *TD->getTemplateParameters())
      makeMergedDefinitionVisible(Param);
}

/// Find the module in which the given declaration was defined.
static Module *getDefiningModule(Sema &S, Decl *Entity) {
  if (FunctionDecl *FD = dyn_cast<FunctionDecl>(Entity)) {
    // If this function was instantiated from a template, the defining module is
    // the module containing the pattern.
    if (FunctionDecl *Pattern = FD->getTemplateInstantiationPattern())
      Entity = Pattern;
  } else if (CXXRecordDecl *RD = dyn_cast<CXXRecordDecl>(Entity)) {
    if (CXXRecordDecl *Pattern = RD->getTemplateInstantiationPattern())
      Entity = Pattern;
  } else if (EnumDecl *ED = dyn_cast<EnumDecl>(Entity)) {
    if (auto *Pattern = ED->getTemplateInstantiationPattern())
      Entity = Pattern;
  } else if (VarDecl *VD = dyn_cast<VarDecl>(Entity)) {
    if (VarDecl *Pattern = VD->getTemplateInstantiationPattern())
      Entity = Pattern;
  }

  // Walk up to the containing context. That might also have been instantiated
  // from a template.
  DeclContext *Context = Entity->getLexicalDeclContext();
  if (Context->isFileContext())
    return S.getOwningModule(Entity);
  return getDefiningModule(S, cast<Decl>(Context));
}

llvm::DenseSet<Module*> &Sema::getLookupModules() {
  unsigned N = CodeSynthesisContexts.size();
  for (unsigned I = CodeSynthesisContextLookupModules.size();
       I != N; ++I) {
    Module *M = getDefiningModule(*this, CodeSynthesisContexts[I].Entity);
    if (M && !LookupModulesCache.insert(M).second)
      M = nullptr;
    CodeSynthesisContextLookupModules.push_back(M);
  }
  return LookupModulesCache;
}

/// Determine whether the module M is part of the current module from the
/// perspective of a module-private visibility check.
static bool isInCurrentModule(const Module *M, const LangOptions &LangOpts) {
  // If M is the global module fragment of a module that we've not yet finished
  // parsing, then it must be part of the current module.
  return M->getTopLevelModuleName() == LangOpts.CurrentModule ||
         (M->Kind == Module::GlobalModuleFragment && !M->Parent);
}

bool Sema::hasVisibleMergedDefinition(NamedDecl *Def) {
  for (const Module *Merged : Context.getModulesWithMergedDefinition(Def))
    if (isModuleVisible(Merged))
      return true;
  return false;
}

bool Sema::hasMergedDefinitionInCurrentModule(NamedDecl *Def) {
  for (const Module *Merged : Context.getModulesWithMergedDefinition(Def))
    if (isInCurrentModule(Merged, getLangOpts()))
      return true;
  return false;
}

template<typename ParmDecl>
static bool
hasVisibleDefaultArgument(Sema &S, const ParmDecl *D,
                          llvm::SmallVectorImpl<Module *> *Modules) {
  if (!D->hasDefaultArgument())
    return false;

  while (D) {
    auto &DefaultArg = D->getDefaultArgStorage();
    if (!DefaultArg.isInherited() && S.isVisible(D))
      return true;

    if (!DefaultArg.isInherited() && Modules) {
      auto *NonConstD = const_cast<ParmDecl*>(D);
      Modules->push_back(S.getOwningModule(NonConstD));
    }

    // If there was a previous default argument, maybe its parameter is visible.
    D = DefaultArg.getInheritedFrom();
  }
  return false;
}

bool Sema::hasVisibleDefaultArgument(const NamedDecl *D,
                                     llvm::SmallVectorImpl<Module *> *Modules) {
  if (auto *P = dyn_cast<TemplateTypeParmDecl>(D))
    return ::hasVisibleDefaultArgument(*this, P, Modules);
  if (auto *P = dyn_cast<NonTypeTemplateParmDecl>(D))
    return ::hasVisibleDefaultArgument(*this, P, Modules);
  return ::hasVisibleDefaultArgument(*this, cast<TemplateTemplateParmDecl>(D),
                                     Modules);
}

template<typename Filter>
static bool hasVisibleDeclarationImpl(Sema &S, const NamedDecl *D,
                                      llvm::SmallVectorImpl<Module *> *Modules,
                                      Filter F) {
  bool HasFilteredRedecls = false;

  for (auto *Redecl : D->redecls()) {
    auto *R = cast<NamedDecl>(Redecl);
    if (!F(R))
      continue;

    if (S.isVisible(R))
      return true;

    HasFilteredRedecls = true;

    if (Modules)
      Modules->push_back(R->getOwningModule());
  }

  // Only return false if there is at least one redecl that is not filtered out.
  if (HasFilteredRedecls)
    return false;

  return true;
}

bool Sema::hasVisibleExplicitSpecialization(
    const NamedDecl *D, llvm::SmallVectorImpl<Module *> *Modules) {
  return hasVisibleDeclarationImpl(*this, D, Modules, [](const NamedDecl *D) {
    if (auto *RD = dyn_cast<CXXRecordDecl>(D))
      return RD->getTemplateSpecializationKind() == TSK_ExplicitSpecialization;
    if (auto *FD = dyn_cast<FunctionDecl>(D))
      return FD->getTemplateSpecializationKind() == TSK_ExplicitSpecialization;
    if (auto *VD = dyn_cast<VarDecl>(D))
      return VD->getTemplateSpecializationKind() == TSK_ExplicitSpecialization;
    llvm_unreachable("unknown explicit specialization kind");
  });
}

bool Sema::hasVisibleMemberSpecialization(
    const NamedDecl *D, llvm::SmallVectorImpl<Module *> *Modules) {
  assert(isa<CXXRecordDecl>(D->getDeclContext()) &&
         "not a member specialization");
  return hasVisibleDeclarationImpl(*this, D, Modules, [](const NamedDecl *D) {
    // If the specialization is declared at namespace scope, then it's a member
    // specialization declaration. If it's lexically inside the class
    // definition then it was instantiated.
    //
    // FIXME: This is a hack. There should be a better way to determine this.
    // FIXME: What about MS-style explicit specializations declared within a
    //        class definition?
    return D->getLexicalDeclContext()->isFileContext();
  });
}

/// Determine whether a declaration is visible to name lookup.
///
/// This routine determines whether the declaration D is visible in the current
/// lookup context, taking into account the current template instantiation
/// stack. During template instantiation, a declaration is visible if it is
/// visible from a module containing any entity on the template instantiation
/// path (by instantiating a template, you allow it to see the declarations that
/// your module can see, including those later on in your module).
bool LookupResult::isVisibleSlow(Sema &SemaRef, NamedDecl *D) {
  assert(D->isHidden() && "should not call this: not in slow case");

  Module *DeclModule = SemaRef.getOwningModule(D);
  assert(DeclModule && "hidden decl has no owning module");

  // If the owning module is visible, the decl is visible.
  if (SemaRef.isModuleVisible(DeclModule, D->isModulePrivate()))
    return true;

  // Determine whether a decl context is a file context for the purpose of
  // visibility. This looks through some (export and linkage spec) transparent
  // contexts, but not others (enums).
  auto IsEffectivelyFileContext = [](const DeclContext *DC) {
    return DC->isFileContext() || isa<LinkageSpecDecl>(DC) ||
           isa<ExportDecl>(DC);
  };

  // If this declaration is not at namespace scope
  // then it is visible if its lexical parent has a visible definition.
  DeclContext *DC = D->getLexicalDeclContext();
  if (DC && !IsEffectivelyFileContext(DC)) {
    // For a parameter, check whether our current template declaration's
    // lexical context is visible, not whether there's some other visible
    // definition of it, because parameters aren't "within" the definition.
    //
    // In C++ we need to check for a visible definition due to ODR merging,
    // and in C we must not because each declaration of a function gets its own
    // set of declarations for tags in prototype scope.
    bool VisibleWithinParent;
    if (D->isTemplateParameter()) {
      bool SearchDefinitions = true;
      if (const auto *DCD = dyn_cast<Decl>(DC)) {
        if (const auto *TD = DCD->getDescribedTemplate()) {
          TemplateParameterList *TPL = TD->getTemplateParameters();
          auto Index = getDepthAndIndex(D).second;
          SearchDefinitions = Index >= TPL->size() || TPL->getParam(Index) != D;
        }
      }
      if (SearchDefinitions)
        VisibleWithinParent = SemaRef.hasVisibleDefinition(cast<NamedDecl>(DC));
      else
        VisibleWithinParent = isVisible(SemaRef, cast<NamedDecl>(DC));
    } else if (isa<ParmVarDecl>(D) ||
               (isa<FunctionDecl>(DC) && !SemaRef.getLangOpts().CPlusPlus))
      VisibleWithinParent = isVisible(SemaRef, cast<NamedDecl>(DC));
    else if (D->isModulePrivate()) {
      // A module-private declaration is only visible if an enclosing lexical
      // parent was merged with another definition in the current module.
      VisibleWithinParent = false;
      do {
        if (SemaRef.hasMergedDefinitionInCurrentModule(cast<NamedDecl>(DC))) {
          VisibleWithinParent = true;
          break;
        }
        DC = DC->getLexicalParent();
      } while (!IsEffectivelyFileContext(DC));
    } else {
      VisibleWithinParent = SemaRef.hasVisibleDefinition(cast<NamedDecl>(DC));
    }

    if (VisibleWithinParent && SemaRef.CodeSynthesisContexts.empty() &&
        // FIXME: Do something better in this case.
        !SemaRef.getLangOpts().ModulesLocalVisibility) {
      // Cache the fact that this declaration is implicitly visible because
      // its parent has a visible definition.
      D->setVisibleDespiteOwningModule();
    }
    return VisibleWithinParent;
  }

  return false;
}

bool Sema::isModuleVisible(const Module *M, bool ModulePrivate) {
  // The module might be ordinarily visible. For a module-private query, that
  // means it is part of the current module. For any other query, that means it
  // is in our visible module set.
  if (ModulePrivate) {
    if (isInCurrentModule(M, getLangOpts()))
      return true;
  } else {
    if (VisibleModules.isVisible(M))
      return true;
  }

  // Otherwise, it might be visible by virtue of the query being within a
  // template instantiation or similar that is permitted to look inside M.

  // Find the extra places where we need to look.
  const auto &LookupModules = getLookupModules();
  if (LookupModules.empty())
    return false;

  // If our lookup set contains the module, it's visible.
  if (LookupModules.count(M))
    return true;

  // For a module-private query, that's everywhere we get to look.
  if (ModulePrivate)
    return false;

  // Check whether M is transitively exported to an import of the lookup set.
  return llvm::any_of(LookupModules, [&](const Module *LookupM) {
    return LookupM->isModuleVisible(M);
  });
}

bool Sema::isVisibleSlow(const NamedDecl *D) {
  return LookupResult::isVisible(*this, const_cast<NamedDecl*>(D));
}

bool Sema::shouldLinkPossiblyHiddenDecl(LookupResult &R, const NamedDecl *New) {
  // FIXME: If there are both visible and hidden declarations, we need to take
  // into account whether redeclaration is possible. Example:
  //
  // Non-imported module:
  //   int f(T);        // #1
  // Some TU:
  //   static int f(U); // #2, not a redeclaration of #1
  //   int f(T);        // #3, finds both, should link with #1 if T != U, but
  //                    // with #2 if T == U; neither should be ambiguous.
  for (auto *D : R) {
    if (isVisible(D))
      return true;
    assert(D->isExternallyDeclarable() &&
           "should not have hidden, non-externally-declarable result here");
  }

  // This function is called once "New" is essentially complete, but before a
  // previous declaration is attached. We can't query the linkage of "New" in
  // general, because attaching the previous declaration can change the
  // linkage of New to match the previous declaration.
  //
  // However, because we've just determined that there is no *visible* prior
  // declaration, we can compute the linkage here. There are two possibilities:
  //
  //  * This is not a redeclaration; it's safe to compute the linkage now.
  //
  //  * This is a redeclaration of a prior declaration that is externally
  //    redeclarable. In that case, the linkage of the declaration is not
  //    changed by attaching the prior declaration, because both are externally
  //    declarable (and thus ExternalLinkage or VisibleNoLinkage).
  //
  // FIXME: This is subtle and fragile.
  return New->isExternallyDeclarable();
}

/// Retrieve the visible declaration corresponding to D, if any.
///
/// This routine determines whether the declaration D is visible in the current
/// module, with the current imports. If not, it checks whether any
/// redeclaration of D is visible, and if so, returns that declaration.
///
/// \returns D, or a visible previous declaration of D, whichever is more recent
/// and visible. If no declaration of D is visible, returns null.
static NamedDecl *findAcceptableDecl(Sema &SemaRef, NamedDecl *D,
                                     unsigned IDNS) {
  assert(!LookupResult::isVisible(SemaRef, D) && "not in slow case");

  for (auto RD : D->redecls()) {
    // Don't bother with extra checks if we already know this one isn't visible.
    if (RD == D)
      continue;

    auto ND = cast<NamedDecl>(RD);
    // FIXME: This is wrong in the case where the previous declaration is not
    // visible in the same scope as D. This needs to be done much more
    // carefully.
    if (ND->isInIdentifierNamespace(IDNS) &&
        LookupResult::isVisible(SemaRef, ND))
      return ND;
  }

  return nullptr;
}

bool Sema::hasVisibleDeclarationSlow(const NamedDecl *D,
                                     llvm::SmallVectorImpl<Module *> *Modules) {
  assert(!isVisible(D) && "not in slow case");
  return hasVisibleDeclarationImpl(*this, D, Modules,
                                   [](const NamedDecl *) { return true; });
}

NamedDecl *LookupResult::getAcceptableDeclSlow(NamedDecl *D) const {
  if (auto *ND = dyn_cast<NamespaceDecl>(D)) {
    // Namespaces are a bit of a special case: we expect there to be a lot of
    // redeclarations of some namespaces, all declarations of a namespace are
    // essentially interchangeable, all declarations are found by name lookup
    // if any is, and namespaces are never looked up during template
    // instantiation. So we benefit from caching the check in this case, and
    // it is correct to do so.
    auto *Key = ND->getCanonicalDecl();
    if (auto *Acceptable = getSema().VisibleNamespaceCache.lookup(Key))
      return Acceptable;
    auto *Acceptable = isVisible(getSema(), Key)
                           ? Key
                           : findAcceptableDecl(getSema(), Key, IDNS);
    if (Acceptable)
      getSema().VisibleNamespaceCache.insert(std::make_pair(Key, Acceptable));
    return Acceptable;
  }

  return findAcceptableDecl(getSema(), D, IDNS);
}

/// Perform unqualified name lookup starting from a given
/// scope.
///
/// Unqualified name lookup (C++ [basic.lookup.unqual], C99 6.2.1) is
/// used to find names within the current scope. For example, 'x' in
/// @code
/// int x;
/// int f() {
///   return x; // unqualified name look finds 'x' in the global scope
/// }
/// @endcode
///
/// Different lookup criteria can find different names. For example, a
/// particular scope can have both a struct and a function of the same
/// name, and each can be found by certain lookup criteria. For more
/// information about lookup criteria, see the documentation for the
/// class LookupCriteria.
///
/// @param S        The scope from which unqualified name lookup will
/// begin. If the lookup criteria permits, name lookup may also search
/// in the parent scopes.
///
/// @param [in,out] R Specifies the lookup to perform (e.g., the name to
/// look up and the lookup kind), and is updated with the results of lookup
/// including zero or more declarations and possibly additional information
/// used to diagnose ambiguities.
///
/// @returns \c true if lookup succeeded and false otherwise.
bool Sema::LookupName(LookupResult &R, Scope *S, bool AllowBuiltinCreation) {
  DeclarationName Name = R.getLookupName();
  if (!Name) return false;

  LookupNameKind NameKind = R.getLookupKind();

  if (!getLangOpts().CPlusPlus) {
    // Unqualified name lookup in C/Objective-C is purely lexical, so
    // search in the declarations attached to the name.
    if (NameKind == Sema::LookupRedeclarationWithLinkage) {
      // Find the nearest non-transparent declaration scope.
      while (!(S->getFlags() & Scope::DeclScope) ||
             (S->getEntity() && S->getEntity()->isTransparentContext()))
        S = S->getParent();
    }

    // When performing a scope lookup, we want to find local extern decls.
    FindLocalExternScope FindLocals(R);

    // Scan up the scope chain looking for a decl that matches this
    // identifier that is in the appropriate namespace.  This search
    // should not take long, as shadowing of names is uncommon, and
    // deep shadowing is extremely uncommon.
    bool LeftStartingScope = false;

    for (IdentifierResolver::iterator I = IdResolver->begin(Name),
                                   IEnd = IdResolver->end();
         I != IEnd; ++I)
      if (NamedDecl *D = R.getAcceptableDecl(*I)) {
        if (NameKind == LookupRedeclarationWithLinkage) {
          // Determine whether this (or a previous) declaration is
          // out-of-scope.
          if (!LeftStartingScope && !S->isDeclScope(*I))
            LeftStartingScope = true;

          // If we found something outside of our starting scope that
          // does not have linkage, skip it.
          if (LeftStartingScope && !((*I)->hasLinkage())) {
            R.setShadowed();
            continue;
          }
        }
        else if (NameKind == LookupObjCImplicitSelfParam &&
                 !isa<ImplicitParamDecl>(*I))
          continue;

        R.addDecl(D);

        // Check whether there are any other declarations with the same name
        // and in the same scope.
        if (I != IEnd) {
          // Find the scope in which this declaration was declared (if it
          // actually exists in a Scope).
          while (S && !S->isDeclScope(D))
            S = S->getParent();

          // If the scope containing the declaration is the translation unit,
          // then we'll need to perform our checks based on the matching
          // DeclContexts rather than matching scopes.
          if (S && isNamespaceOrTranslationUnitScope(S))
            S = nullptr;

          // Compute the DeclContext, if we need it.
          DeclContext *DC = nullptr;
          if (!S)
            DC = (*I)->getDeclContext()->getRedeclContext();

          IdentifierResolver::iterator LastI = I;
          for (++LastI; LastI != IEnd; ++LastI) {
            if (S) {
              // Match based on scope.
              if (!S->isDeclScope(*LastI))
                break;
            } else {
              // Match based on DeclContext.
              DeclContext *LastDC
                = (*LastI)->getDeclContext()->getRedeclContext();
              if (!LastDC->Equals(DC))
                break;
            }

            // If the declaration is in the right namespace and visible, add it.
            if (NamedDecl *LastD = R.getAcceptableDecl(*LastI))
              R.addDecl(LastD);
          }

          R.resolveKind();
        }

        return true;
      }
  } else {
    // Perform C++ unqualified name lookup.
    if (CppLookupName(R, S))
      return true;
  }

  // If we didn't find a use of this identifier, and if the identifier
  // corresponds to a compiler builtin, create the decl object for the builtin
  // now, injecting it into translation unit scope, and return it.
  if (AllowBuiltinCreation && LookupBuiltin(*this, R))
    return true;

  // If we didn't find a use of this identifier, the ExternalSource
  // may be able to handle the situation.
  // Note: some lookup failures are expected!
  // See e.g. R.isForRedeclaration().
  return (ExternalSource && ExternalSource->LookupUnqualified(R, S));
}

/// Perform qualified name lookup in the namespaces nominated by
/// using directives by the given context.
///
/// C++98 [namespace.qual]p2:
///   Given X::m (where X is a user-declared namespace), or given \::m
///   (where X is the global namespace), let S be the set of all
///   declarations of m in X and in the transitive closure of all
///   namespaces nominated by using-directives in X and its used
///   namespaces, except that using-directives are ignored in any
///   namespace, including X, directly containing one or more
///   declarations of m. No namespace is searched more than once in
///   the lookup of a name. If S is the empty set, the program is
///   ill-formed. Otherwise, if S has exactly one member, or if the
///   context of the reference is a using-declaration
///   (namespace.udecl), S is the required set of declarations of
///   m. Otherwise if the use of m is not one that allows a unique
///   declaration to be chosen from S, the program is ill-formed.
///
/// C++98 [namespace.qual]p5:
///   During the lookup of a qualified namespace member name, if the
///   lookup finds more than one declaration of the member, and if one
///   declaration introduces a class name or enumeration name and the
///   other declarations either introduce the same object, the same
///   enumerator or a set of functions, the non-type name hides the
///   class or enumeration name if and only if the declarations are
///   from the same namespace; otherwise (the declarations are from
///   different namespaces), the program is ill-formed.
static bool LookupQualifiedNameInUsingDirectives(Sema &S, LookupResult &R,
                                                 DeclContext *StartDC) {
  assert(StartDC->isFileContext() && "start context is not a file context");

  // We have not yet looked into these namespaces, much less added
  // their "using-children" to the queue.
  SmallVector<NamespaceDecl*, 8> Queue;

  // We have at least added all these contexts to the queue.
  llvm::SmallPtrSet<DeclContext*, 8> Visited;
  Visited.insert(StartDC);

  // We have already looked into the initial namespace; seed the queue
  // with its using-children.
  for (auto *I : StartDC->using_directives()) {
    NamespaceDecl *ND = I->getNominatedNamespace()->getOriginalNamespace();
    if (S.isVisible(I) && Visited.insert(ND).second)
      Queue.push_back(ND);
  }

  // The easiest way to implement the restriction in [namespace.qual]p5
  // is to check whether any of the individual results found a tag
  // and, if so, to declare an ambiguity if the final result is not
  // a tag.
  bool FoundTag = false;
  bool FoundNonTag = false;

  LookupResult LocalR(LookupResult::Temporary, R);

  bool Found = false;
  while (!Queue.empty()) {
    NamespaceDecl *ND = Queue.pop_back_val();

    // We go through some convolutions here to avoid copying results
    // between LookupResults.
    bool UseLocal = !R.empty();
    LookupResult &DirectR = UseLocal ? LocalR : R;
    bool FoundDirect = LookupDirect(S, DirectR, ND);

    if (FoundDirect) {
      // First do any local hiding.
      DirectR.resolveKind();

      // If the local result is a tag, remember that.
      if (DirectR.isSingleTagDecl())
        FoundTag = true;
      else
        FoundNonTag = true;

      // Append the local results to the total results if necessary.
      if (UseLocal) {
        R.addAllDecls(LocalR);
        LocalR.clear();
      }
    }

    // If we find names in this namespace, ignore its using directives.
    if (FoundDirect) {
      Found = true;
      continue;
    }

    for (auto I : ND->using_directives()) {
      NamespaceDecl *Nom = I->getNominatedNamespace();
      if (S.isVisible(I) && Visited.insert(Nom).second)
        Queue.push_back(Nom);
    }
  }

  if (Found) {
    if (FoundTag && FoundNonTag)
      R.setAmbiguousQualifiedTagHiding();
    else
      R.resolveKind();
  }

  return Found;
}

/// Callback that looks for any member of a class with the given name.
static bool LookupAnyMember(const CXXBaseSpecifier *Specifier,
                            CXXBasePath &Path, DeclarationName Name) {
  RecordDecl *BaseRecord = Specifier->getType()->castAs<RecordType>()->getDecl();

  Path.Decls = BaseRecord->lookup(Name);
  return !Path.Decls.empty();
}

/// Determine whether the given set of member declarations contains only
/// static members, nested types, and enumerators.
template<typename InputIterator>
static bool HasOnlyStaticMembers(InputIterator First, InputIterator Last) {
  Decl *D = (*First)->getUnderlyingDecl();
  if (isa<VarDecl>(D) || isa<TypeDecl>(D) || isa<EnumConstantDecl>(D))
    return true;

  if (isa<CXXMethodDecl>(D)) {
    // Determine whether all of the methods are static.
    bool AllMethodsAreStatic = true;
    for(; First != Last; ++First) {
      D = (*First)->getUnderlyingDecl();

      if (!isa<CXXMethodDecl>(D)) {
        assert(isa<TagDecl>(D) && "Non-function must be a tag decl");
        break;
      }

      if (!cast<CXXMethodDecl>(D)->isStatic()) {
        AllMethodsAreStatic = false;
        break;
      }
    }

    if (AllMethodsAreStatic)
      return true;
  }

  return false;
}

/// Perform qualified name lookup into a given context.
///
/// Qualified name lookup (C++ [basic.lookup.qual]) is used to find
/// names when the context of those names is explicit specified, e.g.,
/// "std::vector" or "x->member", or as part of unqualified name lookup.
///
/// Different lookup criteria can find different names. For example, a
/// particular scope can have both a struct and a function of the same
/// name, and each can be found by certain lookup criteria. For more
/// information about lookup criteria, see the documentation for the
/// class LookupCriteria.
///
/// \param R captures both the lookup criteria and any lookup results found.
///
/// \param LookupCtx The context in which qualified name lookup will
/// search. If the lookup criteria permits, name lookup may also search
/// in the parent contexts or (for C++ classes) base classes.
///
/// \param InUnqualifiedLookup true if this is qualified name lookup that
/// occurs as part of unqualified name lookup.
///
/// \returns true if lookup succeeded, false if it failed.
bool Sema::LookupQualifiedName(LookupResult &R, DeclContext *LookupCtx,
                               bool InUnqualifiedLookup) {
  assert(LookupCtx && "Sema::LookupQualifiedName requires a lookup context");

  if (!R.getLookupName())
    return false;

  // Make sure that the declaration context is complete.
  assert((!isa<TagDecl>(LookupCtx) ||
          LookupCtx->isDependentContext() ||
          cast<TagDecl>(LookupCtx)->isCompleteDefinition() ||
          cast<TagDecl>(LookupCtx)->isBeingDefined()) &&
         "Declaration context must already be complete!");

  struct QualifiedLookupInScope {
    bool oldVal;
    DeclContext *Context;
    // Set flag in DeclContext informing debugger that we're looking for qualified name
    QualifiedLookupInScope(DeclContext *ctx) : Context(ctx) {
      oldVal = ctx->setUseQualifiedLookup();
    }
    ~QualifiedLookupInScope() {
      Context->setUseQualifiedLookup(oldVal);
    }
  } QL(LookupCtx);

  if (LookupDirect(*this, R, LookupCtx)) {
    R.resolveKind();
    if (isa<CXXRecordDecl>(LookupCtx))
      R.setNamingClass(cast<CXXRecordDecl>(LookupCtx));
    return true;
  }

  // Don't descend into implied contexts for redeclarations.
  // C++98 [namespace.qual]p6:
  //   In a declaration for a namespace member in which the
  //   declarator-id is a qualified-id, given that the qualified-id
  //   for the namespace member has the form
  //     nested-name-specifier unqualified-id
  //   the unqualified-id shall name a member of the namespace
  //   designated by the nested-name-specifier.
  // See also [class.mfct]p5 and [class.static.data]p2.
  if (R.isForRedeclaration())
    return false;

  // If this is a namespace, look it up in the implied namespaces.
  if (LookupCtx->isFileContext())
    return LookupQualifiedNameInUsingDirectives(*this, R, LookupCtx);

  // If this isn't a C++ class, we aren't allowed to look into base
  // classes, we're done.
  CXXRecordDecl *LookupRec = dyn_cast<CXXRecordDecl>(LookupCtx);
  if (!LookupRec || !LookupRec->getDefinition())
    return false;

  // If we're performing qualified name lookup into a dependent class,
  // then we are actually looking into a current instantiation. If we have any
  // dependent base classes, then we either have to delay lookup until
  // template instantiation time (at which point all bases will be available)
  // or we have to fail.
  if (!InUnqualifiedLookup && LookupRec->isDependentContext() &&
      LookupRec->hasAnyDependentBases()) {
    R.setNotFoundInCurrentInstantiation();
    return false;
  }

  // Perform lookup into our base classes.
  CXXBasePaths Paths;
  Paths.setOrigin(LookupRec);

  // Look for this member in our base classes
  bool (*BaseCallback)(const CXXBaseSpecifier *Specifier, CXXBasePath &Path,
                       DeclarationName Name) = nullptr;
  switch (R.getLookupKind()) {
    case LookupObjCImplicitSelfParam:
    case LookupOrdinaryName:
    case LookupMemberName:
    case LookupRedeclarationWithLinkage:
    case LookupLocalFriendName:
      BaseCallback = &CXXRecordDecl::FindOrdinaryMember;
      break;

    case LookupTagName:
      BaseCallback = &CXXRecordDecl::FindTagMember;
      break;

    case LookupAnyName:
      BaseCallback = &LookupAnyMember;
      break;

    case LookupOMPReductionName:
      BaseCallback = &CXXRecordDecl::FindOMPReductionMember;
      break;

    case LookupOMPMapperName:
      BaseCallback = &CXXRecordDecl::FindOMPMapperMember;
      break;

    case LookupUsingDeclName:
      // This lookup is for redeclarations only.

    case LookupOperatorName:
    case LookupNamespaceName:
    case LookupObjCProtocolName:
    case LookupLabel:
      // These lookups will never find a member in a C++ class (or base class).
      return false;

    case LookupNestedNameSpecifierName:
      BaseCallback = &CXXRecordDecl::FindNestedNameSpecifierMember;
      break;
  }

  DeclarationName Name = R.getLookupName();
  if (!LookupRec->lookupInBases(
          [=](const CXXBaseSpecifier *Specifier, CXXBasePath &Path) {
            return BaseCallback(Specifier, Path, Name);
          },
          Paths))
    return false;

  R.setNamingClass(LookupRec);

  // C++ [class.member.lookup]p2:
  //   [...] If the resulting set of declarations are not all from
  //   sub-objects of the same type, or the set has a nonstatic member
  //   and includes members from distinct sub-objects, there is an
  //   ambiguity and the program is ill-formed. Otherwise that set is
  //   the result of the lookup.
  QualType SubobjectType;
  int SubobjectNumber = 0;
  AccessSpecifier SubobjectAccess = AS_none;

  for (CXXBasePaths::paths_iterator Path = Paths.begin(), PathEnd = Paths.end();
       Path != PathEnd; ++Path) {
    const CXXBasePathElement &PathElement = Path->back();

    // Pick the best (i.e. most permissive i.e. numerically lowest) access
    // across all paths.
    SubobjectAccess = std::min(SubobjectAccess, Path->Access);

    // Determine whether we're looking at a distinct sub-object or not.
    if (SubobjectType.isNull()) {
      // This is the first subobject we've looked at. Record its type.
      SubobjectType = Context.getCanonicalType(PathElement.Base->getType());
      SubobjectNumber = PathElement.SubobjectNumber;
      continue;
    }

    if (SubobjectType
                 != Context.getCanonicalType(PathElement.Base->getType())) {
      // We found members of the given name in two subobjects of
      // different types. If the declaration sets aren't the same, this
      // lookup is ambiguous.
      if (HasOnlyStaticMembers(Path->Decls.begin(), Path->Decls.end())) {
        CXXBasePaths::paths_iterator FirstPath = Paths.begin();
        DeclContext::lookup_iterator FirstD = FirstPath->Decls.begin();
        DeclContext::lookup_iterator CurrentD = Path->Decls.begin();

        // Get the decl that we should use for deduplicating this lookup.
        auto GetRepresentativeDecl = [&](NamedDecl *D) -> Decl * {
          // C++ [temp.local]p3:
          //   A lookup that finds an injected-class-name (10.2) can result in
          //   an ambiguity in certain cases (for example, if it is found in
          //   more than one base class). If all of the injected-class-names
          //   that are found refer to specializations of the same class
          //   template, and if the name is used as a template-name, the
          //   reference refers to the class template itself and not a
          //   specialization thereof, and is not ambiguous.
          if (R.isTemplateNameLookup())
            if (auto *TD = getAsTemplateNameDecl(D))
              D = TD;
          return D->getUnderlyingDecl()->getCanonicalDecl();
        };

        while (FirstD != FirstPath->Decls.end() &&
               CurrentD != Path->Decls.end()) {
          if (GetRepresentativeDecl(*FirstD) !=
              GetRepresentativeDecl(*CurrentD))
            break;

          ++FirstD;
          ++CurrentD;
        }

        if (FirstD == FirstPath->Decls.end() &&
            CurrentD == Path->Decls.end())
          continue;
      }

      R.setAmbiguousBaseSubobjectTypes(Paths);
      return true;
    }

    if (SubobjectNumber != PathElement.SubobjectNumber) {
      // We have a different subobject of the same type.

      // C++ [class.member.lookup]p5:
      //   A static member, a nested type or an enumerator defined in
      //   a base class T can unambiguously be found even if an object
      //   has more than one base class subobject of type T.
      if (HasOnlyStaticMembers(Path->Decls.begin(), Path->Decls.end()))
        continue;

      // We have found a nonstatic member name in multiple, distinct
      // subobjects. Name lookup is ambiguous.
      R.setAmbiguousBaseSubobjects(Paths);
      return true;
    }
  }

  // Lookup in a base class succeeded; return these results.

  for (auto *D : Paths.front().Decls) {
    AccessSpecifier AS = CXXRecordDecl::MergeAccess(SubobjectAccess,
                                                    D->getAccess());
    R.addDecl(D, AS);
  }
  R.resolveKind();
  return true;
}

/// Performs qualified name lookup or special type of lookup for
/// "__super::" scope specifier.
///
/// This routine is a convenience overload meant to be called from contexts
/// that need to perform a qualified name lookup with an optional C++ scope
/// specifier that might require special kind of lookup.
///
/// \param R captures both the lookup criteria and any lookup results found.
///
/// \param LookupCtx The context in which qualified name lookup will
/// search.
///
/// \param SS An optional C++ scope-specifier.
///
/// \returns true if lookup succeeded, false if it failed.
bool Sema::LookupQualifiedName(LookupResult &R, DeclContext *LookupCtx,
                               CXXScopeSpec &SS) {
  auto *NNS = SS.getScopeRep();
  if (NNS && NNS->getKind() == NestedNameSpecifier::Super)
    return LookupInSuper(R, NNS->getAsRecordDecl());
  else

    return LookupQualifiedName(R, LookupCtx);
}

/// Performs name lookup for a name that was parsed in the
/// source code, and may contain a C++ scope specifier.
///
/// This routine is a convenience routine meant to be called from
/// contexts that receive a name and an optional C++ scope specifier
/// (e.g., "N::M::x"). It will then perform either qualified or
/// unqualified name lookup (with LookupQualifiedName or LookupName,
/// respectively) on the given name and return those results. It will
/// perform a special type of lookup for "__super::" scope specifier.
///
/// @param S        The scope from which unqualified name lookup will
/// begin.
///
/// @param SS       An optional C++ scope-specifier, e.g., "::N::M".
///
/// @param EnteringContext Indicates whether we are going to enter the
/// context of the scope-specifier SS (if present).
///
/// @returns True if any decls were found (but possibly ambiguous)
bool Sema::LookupParsedName(LookupResult &R, Scope *S, CXXScopeSpec *SS,
                            bool AllowBuiltinCreation, bool EnteringContext) {
  if (SS && SS->isInvalid()) {
    // When the scope specifier is invalid, don't even look for
    // anything.
    return false;
  }

  if (SS && SS->isSet()) {
    NestedNameSpecifier *NNS = SS->getScopeRep();
    if (NNS->getKind() == NestedNameSpecifier::Super)
      return LookupInSuper(R, NNS->getAsRecordDecl());

    if (DeclContext *DC = computeDeclContext(*SS, EnteringContext)) {
      // We have resolved the scope specifier to a particular declaration
      // contex, and will perform name lookup in that context.
      if (!DC->isDependentContext() && RequireCompleteDeclContext(*SS, DC))
        return false;

      R.setContextRange(SS->getRange());
      return LookupQualifiedName(R, DC);
    }

    // We could not resolve the scope specified to a specific declaration
    // context, which means that SS refers to an unknown specialization.
    // Name lookup can't find anything in this case.
    R.setNotFoundInCurrentInstantiation();
    R.setContextRange(SS->getRange());
    return false;
  }

  // Perform unqualified name lookup starting in the given scope.
  return LookupName(R, S, AllowBuiltinCreation);
}

/// Perform qualified name lookup into all base classes of the given
/// class.
///
/// \param R captures both the lookup criteria and any lookup results found.
///
/// \param Class The context in which qualified name lookup will
/// search. Name lookup will search in all base classes merging the results.
///
/// @returns True if any decls were found (but possibly ambiguous)
bool Sema::LookupInSuper(LookupResult &R, CXXRecordDecl *Class) {
  // The access-control rules we use here are essentially the rules for
  // doing a lookup in Class that just magically skipped the direct
  // members of Class itself.  That is, the naming class is Class, and the
  // access includes the access of the base.
  for (const auto &BaseSpec : Class->bases()) {
    CXXRecordDecl *RD = cast<CXXRecordDecl>(
        BaseSpec.getType()->castAs<RecordType>()->getDecl());
    LookupResult Result(*this, R.getLookupNameInfo(), R.getLookupKind());
    Result.setBaseObjectType(Context.getRecordType(Class));
    LookupQualifiedName(Result, RD);

    // Copy the lookup results into the target, merging the base's access into
    // the path access.
    for (auto I = Result.begin(), E = Result.end(); I != E; ++I) {
      R.addDecl(I.getDecl(),
                CXXRecordDecl::MergeAccess(BaseSpec.getAccessSpecifier(),
                                           I.getAccess()));
    }

    Result.suppressDiagnostics();
  }

  R.resolveKind();
  R.setNamingClass(Class);

  return !R.empty();
}

/// Produce a diagnostic describing the ambiguity that resulted
/// from name lookup.
///
/// \param Result The result of the ambiguous lookup to be diagnosed.
void Sema::DiagnoseAmbiguousLookup(LookupResult &Result) {
  assert(Result.isAmbiguous() && "Lookup result must be ambiguous");

  DeclarationName Name = Result.getLookupName();
  SourceLocation NameLoc = Result.getNameLoc();
  SourceRange LookupRange = Result.getContextRange();

  switch (Result.getAmbiguityKind()) {
  case LookupResult::AmbiguousBaseSubobjects: {
    CXXBasePaths *Paths = Result.getBasePaths();
    QualType SubobjectType = Paths->front().back().Base->getType();
    Diag(NameLoc, diag::err_ambiguous_member_multiple_subobjects)
      << Name << SubobjectType << getAmbiguousPathsDisplayString(*Paths)
      << LookupRange;

    DeclContext::lookup_iterator Found = Paths->front().Decls.begin();
    while (isa<CXXMethodDecl>(*Found) &&
           cast<CXXMethodDecl>(*Found)->isStatic())
      ++Found;

    Diag((*Found)->getLocation(), diag::note_ambiguous_member_found);
    break;
  }

  case LookupResult::AmbiguousBaseSubobjectTypes: {
    Diag(NameLoc, diag::err_ambiguous_member_multiple_subobject_types)
      << Name << LookupRange;

    CXXBasePaths *Paths = Result.getBasePaths();
    std::set<Decl *> DeclsPrinted;
    for (CXXBasePaths::paths_iterator Path = Paths->begin(),
                                      PathEnd = Paths->end();
         Path != PathEnd; ++Path) {
      Decl *D = Path->Decls.front();
      if (DeclsPrinted.insert(D).second)
        Diag(D->getLocation(), diag::note_ambiguous_member_found);
    }
    break;
  }

  case LookupResult::AmbiguousTagHiding: {
    Diag(NameLoc, diag::err_ambiguous_tag_hiding) << Name << LookupRange;

    llvm::SmallPtrSet<NamedDecl*, 8> TagDecls;

    for (auto *D : Result)
      if (TagDecl *TD = dyn_cast<TagDecl>(D)) {
        TagDecls.insert(TD);
        Diag(TD->getLocation(), diag::note_hidden_tag);
      }

    for (auto *D : Result)
      if (!isa<TagDecl>(D))
        Diag(D->getLocation(), diag::note_hiding_object);

    // For recovery purposes, go ahead and implement the hiding.
    LookupResult::Filter F = Result.makeFilter();
    while (F.hasNext()) {
      if (TagDecls.count(F.next()))
        F.erase();
    }
    F.done();
    break;
  }

  case LookupResult::AmbiguousReference: {
    Diag(NameLoc, diag::err_ambiguous_reference) << Name << LookupRange;

    for (auto *D : Result)
      Diag(D->getLocation(), diag::note_ambiguous_candidate) << D;
    break;
  }
  }
}

namespace {
  struct AssociatedLookup {
    AssociatedLookup(Sema &S, SourceLocation InstantiationLoc,
                     Sema::AssociatedNamespaceSet &Namespaces,
                     Sema::AssociatedClassSet &Classes)
      : S(S), Namespaces(Namespaces), Classes(Classes),
        InstantiationLoc(InstantiationLoc) {
    }

    bool addClassTransitive(CXXRecordDecl *RD) {
      Classes.insert(RD);
      return ClassesTransitive.insert(RD);
    }

    Sema &S;
    Sema::AssociatedNamespaceSet &Namespaces;
    Sema::AssociatedClassSet &Classes;
    SourceLocation InstantiationLoc;

  private:
    Sema::AssociatedClassSet ClassesTransitive;
  };
} // end anonymous namespace

static void
addAssociatedClassesAndNamespaces(AssociatedLookup &Result, QualType T);

// Given the declaration context \param Ctx of a class, class template or
// enumeration, add the associated namespaces to \param Namespaces as described
// in [basic.lookup.argdep]p2.
static void CollectEnclosingNamespace(Sema::AssociatedNamespaceSet &Namespaces,
                                      DeclContext *Ctx) {
  // The exact wording has been changed in C++14 as a result of
  // CWG 1691 (see also CWG 1690 and CWG 1692). We apply it unconditionally
  // to all language versions since it is possible to return a local type
  // from a lambda in C++11.
  //
  // C++14 [basic.lookup.argdep]p2:
  //   If T is a class type [...]. Its associated namespaces are the innermost
  //   enclosing namespaces of its associated classes. [...]
  //
  //   If T is an enumeration type, its associated namespace is the innermost
  //   enclosing namespace of its declaration. [...]

  // We additionally skip inline namespaces. The innermost non-inline namespace
  // contains all names of all its nested inline namespaces anyway, so we can
  // replace the entire inline namespace tree with its root.
  while (!Ctx->isFileContext() || Ctx->isInlineNamespace())
    Ctx = Ctx->getParent();

  Namespaces.insert(Ctx->getPrimaryContext());
}

// Add the associated classes and namespaces for argument-dependent
// lookup that involves a template argument (C++ [basic.lookup.argdep]p2).
static void
addAssociatedClassesAndNamespaces(AssociatedLookup &Result,
                                  const TemplateArgument &Arg) {
  // C++ [basic.lookup.argdep]p2, last bullet:
  //   -- [...] ;
  switch (Arg.getKind()) {
    case TemplateArgument::Null:
      break;

    case TemplateArgument::Type:
      // [...] the namespaces and classes associated with the types of the
      // template arguments provided for template type parameters (excluding
      // template template parameters)
      addAssociatedClassesAndNamespaces(Result, Arg.getAsType());
      break;

    case TemplateArgument::Template:
    case TemplateArgument::TemplateExpansion: {
      // [...] the namespaces in which any template template arguments are
      // defined; and the classes in which any member templates used as
      // template template arguments are defined.
      TemplateName Template = Arg.getAsTemplateOrTemplatePattern();
      if (ClassTemplateDecl *ClassTemplate
                 = dyn_cast<ClassTemplateDecl>(Template.getAsTemplateDecl())) {
        DeclContext *Ctx = ClassTemplate->getDeclContext();
        if (CXXRecordDecl *EnclosingClass = dyn_cast<CXXRecordDecl>(Ctx))
          Result.Classes.insert(EnclosingClass);
        // Add the associated namespace for this class.
        CollectEnclosingNamespace(Result.Namespaces, Ctx);
      }
      break;
    }

    case TemplateArgument::Declaration:
    case TemplateArgument::Integral:
    case TemplateArgument::Reflected:
    case TemplateArgument::Expression:
    case TemplateArgument::NullPtr:
      // [Note: non-type template arguments do not contribute to the set of
      //  associated namespaces. ]
      break;

    case TemplateArgument::Pack:
      for (const auto &P : Arg.pack_elements())
        addAssociatedClassesAndNamespaces(Result, P);
      break;
  }
}

// Add the associated classes and namespaces for argument-dependent lookup
// with an argument of class type (C++ [basic.lookup.argdep]p2).
static void
addAssociatedClassesAndNamespaces(AssociatedLookup &Result,
                                  CXXRecordDecl *Class) {

  // Just silently ignore anything whose name is __va_list_tag.
  if (Class->getDeclName() == Result.S.VAListTagName)
    return;

  // C++ [basic.lookup.argdep]p2:
  //   [...]
  //     -- If T is a class type (including unions), its associated
  //        classes are: the class itself; the class of which it is a
  //        member, if any; and its direct and indirect base classes.
  //        Its associated namespaces are the innermost enclosing
  //        namespaces of its associated classes.

  // Add the class of which it is a member, if any.
  DeclContext *Ctx = Class->getDeclContext();
  if (CXXRecordDecl *EnclosingClass = dyn_cast<CXXRecordDecl>(Ctx))
    Result.Classes.insert(EnclosingClass);

  // Add the associated namespace for this class.
  CollectEnclosingNamespace(Result.Namespaces, Ctx);

  // -- If T is a template-id, its associated namespaces and classes are
  //    the namespace in which the template is defined; for member
  //    templates, the member template's class; the namespaces and classes
  //    associated with the types of the template arguments provided for
  //    template type parameters (excluding template template parameters); the
  //    namespaces in which any template template arguments are defined; and
  //    the classes in which any member templates used as template template
  //    arguments are defined. [Note: non-type template arguments do not
  //    contribute to the set of associated namespaces. ]
  if (ClassTemplateSpecializationDecl *Spec
        = dyn_cast<ClassTemplateSpecializationDecl>(Class)) {
    DeclContext *Ctx = Spec->getSpecializedTemplate()->getDeclContext();
    if (CXXRecordDecl *EnclosingClass = dyn_cast<CXXRecordDecl>(Ctx))
      Result.Classes.insert(EnclosingClass);
    // Add the associated namespace for this class.
    CollectEnclosingNamespace(Result.Namespaces, Ctx);

    const TemplateArgumentList &TemplateArgs = Spec->getTemplateArgs();
    for (unsigned I = 0, N = TemplateArgs.size(); I != N; ++I)
      addAssociatedClassesAndNamespaces(Result, TemplateArgs[I]);
  }

  // Add the class itself. If we've already transitively visited this class,
  // we don't need to visit base classes.
  if (!Result.addClassTransitive(Class))
    return;

  // Only recurse into base classes for complete types.
  if (!Result.S.isCompleteType(Result.InstantiationLoc,
                               Result.S.Context.getRecordType(Class)))
    return;

  // Add direct and indirect base classes along with their associated
  // namespaces.
  SmallVector<CXXRecordDecl *, 32> Bases;
  Bases.push_back(Class);
  while (!Bases.empty()) {
    // Pop this class off the stack.
    Class = Bases.pop_back_val();

    // Visit the base classes.
    for (const auto &Base : Class->bases()) {
      const RecordType *BaseType = Base.getType()->getAs<RecordType>();
      // In dependent contexts, we do ADL twice, and the first time around,
      // the base type might be a dependent TemplateSpecializationType, or a
      // TemplateTypeParmType. If that happens, simply ignore it.
      // FIXME: If we want to support export, we probably need to add the
      // namespace of the template in a TemplateSpecializationType, or even
      // the classes and namespaces of known non-dependent arguments.
      if (!BaseType)
        continue;
      CXXRecordDecl *BaseDecl = cast<CXXRecordDecl>(BaseType->getDecl());
      if (Result.addClassTransitive(BaseDecl)) {
        // Find the associated namespace for this base class.
        DeclContext *BaseCtx = BaseDecl->getDeclContext();
        CollectEnclosingNamespace(Result.Namespaces, BaseCtx);

        // Make sure we visit the bases of this base class.
        if (BaseDecl->bases_begin() != BaseDecl->bases_end())
          Bases.push_back(BaseDecl);
      }
    }
  }
}

// Add the associated classes and namespaces for
// argument-dependent lookup with an argument of type T
// (C++ [basic.lookup.koenig]p2).
static void
addAssociatedClassesAndNamespaces(AssociatedLookup &Result, QualType Ty) {
  // C++ [basic.lookup.koenig]p2:
  //
  //   For each argument type T in the function call, there is a set
  //   of zero or more associated namespaces and a set of zero or more
  //   associated classes to be considered. The sets of namespaces and
  //   classes is determined entirely by the types of the function
  //   arguments (and the namespace of any template template
  //   argument). Typedef names and using-declarations used to specify
  //   the types do not contribute to this set. The sets of namespaces
  //   and classes are determined in the following way:

  SmallVector<const Type *, 16> Queue;
  const Type *T = Ty->getCanonicalTypeInternal().getTypePtr();

  while (true) {
    switch (T->getTypeClass()) {

#define TYPE(Class, Base)
#define DEPENDENT_TYPE(Class, Base) case Type::Class:
#define NON_CANONICAL_TYPE(Class, Base) case Type::Class:
#define NON_CANONICAL_UNLESS_DEPENDENT_TYPE(Class, Base) case Type::Class:
#define ABSTRACT_TYPE(Class, Base)
#include "clang/AST/TypeNodes.inc"
      // T is canonical.  We can also ignore dependent types because
      // we don't need to do ADL at the definition point, but if we
      // wanted to implement template export (or if we find some other
      // use for associated classes and namespaces...) this would be
      // wrong.
      break;

    //    -- If T is a pointer to U or an array of U, its associated
    //       namespaces and classes are those associated with U.
    case Type::Pointer:
      T = cast<PointerType>(T)->getPointeeType().getTypePtr();
      continue;
    case Type::ConstantArray:
    case Type::IncompleteArray:
    case Type::VariableArray:
      T = cast<ArrayType>(T)->getElementType().getTypePtr();
      continue;

    //     -- If T is a fundamental type, its associated sets of
    //        namespaces and classes are both empty.
    case Type::Builtin:
      break;

    //     -- If T is a class type (including unions), its associated
    //        classes are: the class itself; the class of which it is
    //        a member, if any; and its direct and indirect base classes.
    //        Its associated namespaces are the innermost enclosing
    //        namespaces of its associated classes.
    case Type::Record: {
      CXXRecordDecl *Class =
          cast<CXXRecordDecl>(cast<RecordType>(T)->getDecl());
      addAssociatedClassesAndNamespaces(Result, Class);
      break;
    }

    //     -- If T is an enumeration type, its associated namespace
    //        is the innermost enclosing namespace of its declaration.
    //        If it is a class member, its associated class is the
    //        member’s class; else it has no associated class.
    case Type::Enum: {
      EnumDecl *Enum = cast<EnumType>(T)->getDecl();

      DeclContext *Ctx = Enum->getDeclContext();
      if (CXXRecordDecl *EnclosingClass = dyn_cast<CXXRecordDecl>(Ctx))
        Result.Classes.insert(EnclosingClass);

      // Add the associated namespace for this enumeration.
      CollectEnclosingNamespace(Result.Namespaces, Ctx);

      break;
    }

    //     -- If T is a function type, its associated namespaces and
    //        classes are those associated with the function parameter
    //        types and those associated with the return type.
    case Type::FunctionProto: {
      const FunctionProtoType *Proto = cast<FunctionProtoType>(T);
      for (const auto &Arg : Proto->param_types())
        Queue.push_back(Arg.getTypePtr());
      // fallthrough
      LLVM_FALLTHROUGH;
    }
    case Type::FunctionNoProto: {
      const FunctionType *FnType = cast<FunctionType>(T);
      T = FnType->getReturnType().getTypePtr();
      continue;
    }

    //     -- If T is a pointer to a member function of a class X, its
    //        associated namespaces and classes are those associated
    //        with the function parameter types and return type,
    //        together with those associated with X.
    //
    //     -- If T is a pointer to a data member of class X, its
    //        associated namespaces and classes are those associated
    //        with the member type together with those associated with
    //        X.
    case Type::MemberPointer: {
      const MemberPointerType *MemberPtr = cast<MemberPointerType>(T);

      // Queue up the class type into which this points.
      Queue.push_back(MemberPtr->getClass());

      // And directly continue with the pointee type.
      T = MemberPtr->getPointeeType().getTypePtr();
      continue;
    }

    // As an extension, treat this like a normal pointer.
    case Type::BlockPointer:
      T = cast<BlockPointerType>(T)->getPointeeType().getTypePtr();
      continue;

    // References aren't covered by the standard, but that's such an
    // obvious defect that we cover them anyway.
    case Type::LValueReference:
    case Type::RValueReference:
      T = cast<ReferenceType>(T)->getPointeeType().getTypePtr();
      continue;

    // These are fundamental types.
    case Type::Vector:
    case Type::ExtVector:
    case Type::Complex:
      break;

    // Non-deduced auto types only get here for error cases.
    case Type::Auto:
    case Type::DeducedTemplateSpecialization:
      break;

    // If T is an Objective-C object or interface type, or a pointer to an
    // object or interface type, the associated namespace is the global
    // namespace.
    case Type::ObjCObject:
    case Type::ObjCInterface:
    case Type::ObjCObjectPointer:
      Result.Namespaces.insert(Result.S.Context.getTranslationUnitDecl());
      break;

    // Atomic types are just wrappers; use the associations of the
    // contained type.
    case Type::Atomic:
      T = cast<AtomicType>(T)->getValueType().getTypePtr();
      continue;
    case Type::Pipe:
      T = cast<PipeType>(T)->getElementType().getTypePtr();
      continue;
    }

    if (Queue.empty())
      break;
    T = Queue.pop_back_val();
  }
}

/// Find the associated classes and namespaces for
/// argument-dependent lookup for a call with the given set of
/// arguments.
///
/// This routine computes the sets of associated classes and associated
/// namespaces searched by argument-dependent lookup
/// (C++ [basic.lookup.argdep]) for a given set of arguments.
void Sema::FindAssociatedClassesAndNamespaces(
    SourceLocation InstantiationLoc, ArrayRef<Expr *> Args,
    AssociatedNamespaceSet &AssociatedNamespaces,
    AssociatedClassSet &AssociatedClasses) {
  AssociatedNamespaces.clear();
  AssociatedClasses.clear();

  AssociatedLookup Result(*this, InstantiationLoc,
                          AssociatedNamespaces, AssociatedClasses);

  // C++ [basic.lookup.koenig]p2:
  //   For each argument type T in the function call, there is a set
  //   of zero or more associated namespaces and a set of zero or more
  //   associated classes to be considered. The sets of namespaces and
  //   classes is determined entirely by the types of the function
  //   arguments (and the namespace of any template template
  //   argument).
  for (unsigned ArgIdx = 0; ArgIdx != Args.size(); ++ArgIdx) {
    Expr *Arg = Args[ArgIdx];

    if (Arg->getType() != Context.OverloadTy) {
      addAssociatedClassesAndNamespaces(Result, Arg->getType());
      continue;
    }

    // [...] In addition, if the argument is the name or address of a
    // set of overloaded functions and/or function templates, its
    // associated classes and namespaces are the union of those
    // associated with each of the members of the set: the namespace
    // in which the function or function template is defined and the
    // classes and namespaces associated with its (non-dependent)
    // parameter types and return type.
    OverloadExpr *OE = OverloadExpr::find(Arg).Expression;

    for (const NamedDecl *D : OE->decls()) {
      // Look through any using declarations to find the underlying function.
      const FunctionDecl *FDecl = D->getUnderlyingDecl()->getAsFunction();

      // Add the classes and namespaces associated with the parameter
      // types and return type of this function.
      addAssociatedClassesAndNamespaces(Result, FDecl->getType());
    }
  }
}

NamedDecl *Sema::LookupSingleName(Scope *S, DeclarationName Name,
                                  SourceLocation Loc,
                                  LookupNameKind NameKind,
                                  RedeclarationKind Redecl) {
  LookupResult R(*this, Name, Loc, NameKind, Redecl);
  LookupName(R, S);
  return R.getAsSingle<NamedDecl>();
}

/// Find the protocol with the given name, if any.
ObjCProtocolDecl *Sema::LookupProtocol(IdentifierInfo *II,
                                       SourceLocation IdLoc,
                                       RedeclarationKind Redecl) {
  Decl *D = LookupSingleName(TUScope, II, IdLoc,
                             LookupObjCProtocolName, Redecl);
  return cast_or_null<ObjCProtocolDecl>(D);
}

void Sema::LookupOverloadedOperatorName(OverloadedOperatorKind Op, Scope *S,
                                        QualType T1, QualType T2,
                                        UnresolvedSetImpl &Functions) {
  // C++ [over.match.oper]p3:
  //     -- The set of non-member candidates is the result of the
  //        unqualified lookup of operator@ in the context of the
  //        expression according to the usual rules for name lookup in
  //        unqualified function calls (3.4.2) except that all member
  //        functions are ignored.
  DeclarationName OpName = Context.DeclarationNames.getCXXOperatorName(Op);
  LookupResult Operators(*this, OpName, SourceLocation(), LookupOperatorName);
  LookupName(Operators, S);

  assert(!Operators.isAmbiguous() && "Operator lookup cannot be ambiguous");
  Functions.append(Operators.begin(), Operators.end());
}

Sema::SpecialMemberOverloadResult Sema::LookupSpecialMember(CXXRecordDecl *RD,
                                                           CXXSpecialMember SM,
                                                           bool ConstArg,
                                                           bool VolatileArg,
                                                           bool RValueThis,
                                                           bool ConstThis,
                                                           bool VolatileThis) {
  assert(CanDeclareSpecialMemberFunction(RD) &&
         "doing special member lookup into record that isn't fully complete");
  RD = RD->getDefinition();
  if (RValueThis || ConstThis || VolatileThis)
    assert((SM == CXXCopyAssignment || SM == CXXMoveAssignment) &&
           "constructors and destructors always have unqualified lvalue this");
  if (ConstArg || VolatileArg)
    assert((SM != CXXDefaultConstructor && SM != CXXDestructor) &&
           "parameter-less special members can't have qualified arguments");

  // FIXME: Get the caller to pass in a location for the lookup.
  SourceLocation LookupLoc = RD->getLocation();

  llvm::FoldingSetNodeID ID;
  ID.AddPointer(RD);
  ID.AddInteger(SM);
  ID.AddInteger(ConstArg);
  ID.AddInteger(VolatileArg);
  ID.AddInteger(RValueThis);
  ID.AddInteger(ConstThis);
  ID.AddInteger(VolatileThis);

  void *InsertPoint;
  SpecialMemberOverloadResultEntry *Result =
    SpecialMemberCache.FindNodeOrInsertPos(ID, InsertPoint);

  // This was already cached
  if (Result)
    return *Result;

  Result = BumpAlloc.Allocate<SpecialMemberOverloadResultEntry>();
  Result = new (Result) SpecialMemberOverloadResultEntry(ID);
  SpecialMemberCache.InsertNode(Result, InsertPoint);

  if (SM == CXXDestructor) {
    if (RD->needsImplicitDestructor()) {
      runWithSufficientStackSpace(RD->getLocation(), [&] {
        DeclareImplicitDestructor(RD);
      });
    }
    CXXDestructorDecl *DD = RD->getDestructor();
    assert(DD && "record without a destructor");
    Result->setMethod(DD);
    Result->setKind(DD->isDeleted() ?
                    SpecialMemberOverloadResult::NoMemberOrDeleted :
                    SpecialMemberOverloadResult::Success);
    return *Result;
  }

  // Prepare for overload resolution. Here we construct a synthetic argument
  // if necessary and make sure that implicit functions are declared.
  CanQualType CanTy = Context.getCanonicalType(Context.getTagDeclType(RD));
  DeclarationName Name;
  Expr *Arg = nullptr;
  unsigned NumArgs;

  QualType ArgType = CanTy;
  ExprValueKind VK = VK_LValue;

  if (SM == CXXDefaultConstructor) {
    Name = Context.DeclarationNames.getCXXConstructorName(CanTy);
    NumArgs = 0;
    if (RD->needsImplicitDefaultConstructor()) {
      runWithSufficientStackSpace(RD->getLocation(), [&] {
        DeclareImplicitDefaultConstructor(RD);
      });
    }
  } else {
    if (SM == CXXCopyConstructor || SM == CXXMoveConstructor) {
      Name = Context.DeclarationNames.getCXXConstructorName(CanTy);
      if (RD->needsImplicitCopyConstructor()) {
        runWithSufficientStackSpace(RD->getLocation(), [&] {
          DeclareImplicitCopyConstructor(RD);
        });
      }
      if (getLangOpts().CPlusPlus11 && RD->needsImplicitMoveConstructor()) {
        runWithSufficientStackSpace(RD->getLocation(), [&] {
          DeclareImplicitMoveConstructor(RD);
        });
      }
    } else {
      Name = Context.DeclarationNames.getCXXOperatorName(OO_Equal);
      if (RD->needsImplicitCopyAssignment()) {
        runWithSufficientStackSpace(RD->getLocation(), [&] {
          DeclareImplicitCopyAssignment(RD);
        });
      }
      if (getLangOpts().CPlusPlus11 && RD->needsImplicitMoveAssignment()) {
        runWithSufficientStackSpace(RD->getLocation(), [&] {
          DeclareImplicitMoveAssignment(RD);
        });
      }
    }

    if (ConstArg)
      ArgType.addConst();
    if (VolatileArg)
      ArgType.addVolatile();

    // This isn't /really/ specified by the standard, but it's implied
    // we should be working from an RValue in the case of move to ensure
    // that we prefer to bind to rvalue references, and an LValue in the
    // case of copy to ensure we don't bind to rvalue references.
    // Possibly an XValue is actually correct in the case of move, but
    // there is no semantic difference for class types in this restricted
    // case.
    if (SM == CXXCopyConstructor || SM == CXXCopyAssignment)
      VK = VK_LValue;
    else
      VK = VK_RValue;
  }

  OpaqueValueExpr FakeArg(LookupLoc, ArgType, VK);

  if (SM != CXXDefaultConstructor) {
    NumArgs = 1;
    Arg = &FakeArg;
  }

  // Create the object argument
  QualType ThisTy = CanTy;
  if (ConstThis)
    ThisTy.addConst();
  if (VolatileThis)
    ThisTy.addVolatile();
  Expr::Classification Classification =
    OpaqueValueExpr(LookupLoc, ThisTy,
                    RValueThis ? VK_RValue : VK_LValue).Classify(Context);

  // Now we perform lookup on the name we computed earlier and do overload
  // resolution. Lookup is only performed directly into the class since there
  // will always be a (possibly implicit) declaration to shadow any others.
  OverloadCandidateSet OCS(LookupLoc, OverloadCandidateSet::CSK_Normal);
  DeclContext::lookup_result R = RD->lookup(Name);

  if (R.empty()) {
    // We might have no default constructor because we have a lambda's closure
    // type, rather than because there's some other declared constructor.
    // Every class has a copy/move constructor, copy/move assignment, and
    // destructor.
    assert(SM == CXXDefaultConstructor &&
           "lookup for a constructor or assignment operator was empty");
    Result->setMethod(nullptr);
    Result->setKind(SpecialMemberOverloadResult::NoMemberOrDeleted);
    return *Result;
  }

  // Copy the candidates as our processing of them may load new declarations
  // from an external source and invalidate lookup_result.
  SmallVector<NamedDecl *, 8> Candidates(R.begin(), R.end());

  for (NamedDecl *CandDecl : Candidates) {
    if (CandDecl->isInvalidDecl())
      continue;

    DeclAccessPair Cand = DeclAccessPair::make(CandDecl, AS_public);
    auto CtorInfo = getConstructorInfo(Cand);
    if (CXXMethodDecl *M = dyn_cast<CXXMethodDecl>(Cand->getUnderlyingDecl())) {
      if (SM == CXXCopyAssignment || SM == CXXMoveAssignment)
        AddMethodCandidate(M, Cand, RD, ThisTy, Classification,
                           llvm::makeArrayRef(&Arg, NumArgs), OCS, true);
      else if (CtorInfo)
        AddOverloadCandidate(CtorInfo.Constructor, CtorInfo.FoundDecl,
                             llvm::makeArrayRef(&Arg, NumArgs), OCS,
                             /*SuppressUserConversions*/ true);
      else
        AddOverloadCandidate(M, Cand, llvm::makeArrayRef(&Arg, NumArgs), OCS,
                             /*SuppressUserConversions*/ true);
    } else if (FunctionTemplateDecl *Tmpl =
                 dyn_cast<FunctionTemplateDecl>(Cand->getUnderlyingDecl())) {
      if (SM == CXXCopyAssignment || SM == CXXMoveAssignment)
        AddMethodTemplateCandidate(
            Tmpl, Cand, RD, nullptr, ThisTy, Classification,
            llvm::makeArrayRef(&Arg, NumArgs), OCS, true);
      else if (CtorInfo)
        AddTemplateOverloadCandidate(
            CtorInfo.ConstructorTmpl, CtorInfo.FoundDecl, nullptr,
            llvm::makeArrayRef(&Arg, NumArgs), OCS, true);
      else
        AddTemplateOverloadCandidate(
            Tmpl, Cand, nullptr, llvm::makeArrayRef(&Arg, NumArgs), OCS, true);
    } else {
      assert(isa<UsingDecl>(Cand.getDecl()) &&
             "illegal Kind of operator = Decl");
    }
  }

  OverloadCandidateSet::iterator Best;
  switch (OCS.BestViableFunction(*this, LookupLoc, Best)) {
    case OR_Success:
      Result->setMethod(cast<CXXMethodDecl>(Best->Function));
      Result->setKind(SpecialMemberOverloadResult::Success);
      break;

    case OR_Deleted:
      Result->setMethod(cast<CXXMethodDecl>(Best->Function));
      Result->setKind(SpecialMemberOverloadResult::NoMemberOrDeleted);
      break;

    case OR_Ambiguous:
      Result->setMethod(nullptr);
      Result->setKind(SpecialMemberOverloadResult::Ambiguous);
      break;

    case OR_No_Viable_Function:
      Result->setMethod(nullptr);
      Result->setKind(SpecialMemberOverloadResult::NoMemberOrDeleted);
      break;
  }

  return *Result;
}

/// Look up the default constructor for the given class.
CXXConstructorDecl *Sema::LookupDefaultConstructor(CXXRecordDecl *Class) {
  SpecialMemberOverloadResult Result =
    LookupSpecialMember(Class, CXXDefaultConstructor, false, false, false,
                        false, false);

  return cast_or_null<CXXConstructorDecl>(Result.getMethod());
}

/// Look up the copying constructor for the given class.
CXXConstructorDecl *Sema::LookupCopyingConstructor(CXXRecordDecl *Class,
                                                   unsigned Quals) {
  assert(!(Quals & ~(Qualifiers::Const | Qualifiers::Volatile)) &&
         "non-const, non-volatile qualifiers for copy ctor arg");
  SpecialMemberOverloadResult Result =
    LookupSpecialMember(Class, CXXCopyConstructor, Quals & Qualifiers::Const,
                        Quals & Qualifiers::Volatile, false, false, false);

  return cast_or_null<CXXConstructorDecl>(Result.getMethod());
}

/// Look up the moving constructor for the given class.
CXXConstructorDecl *Sema::LookupMovingConstructor(CXXRecordDecl *Class,
                                                  unsigned Quals) {
  SpecialMemberOverloadResult Result =
    LookupSpecialMember(Class, CXXMoveConstructor, Quals & Qualifiers::Const,
                        Quals & Qualifiers::Volatile, false, false, false);

  return cast_or_null<CXXConstructorDecl>(Result.getMethod());
}

/// Look up the constructors for the given class.
DeclContext::lookup_result Sema::LookupConstructors(CXXRecordDecl *Class) {
  // If the implicit constructors have not yet been declared, do so now.
  if (CanDeclareSpecialMemberFunction(Class)) {
    runWithSufficientStackSpace(Class->getLocation(), [&] {
      if (Class->needsImplicitDefaultConstructor())
        DeclareImplicitDefaultConstructor(Class);
      if (Class->needsImplicitCopyConstructor())
        DeclareImplicitCopyConstructor(Class);
      if (getLangOpts().CPlusPlus11 && Class->needsImplicitMoveConstructor())
        DeclareImplicitMoveConstructor(Class);
    });
  }

  CanQualType T = Context.getCanonicalType(Context.getTypeDeclType(Class));
  DeclarationName Name = Context.DeclarationNames.getCXXConstructorName(T);
  return Class->lookup(Name);
}

/// Look up the copying assignment operator for the given class.
CXXMethodDecl *Sema::LookupCopyingAssignment(CXXRecordDecl *Class,
                                             unsigned Quals, bool RValueThis,
                                             unsigned ThisQuals) {
  assert(!(Quals & ~(Qualifiers::Const | Qualifiers::Volatile)) &&
         "non-const, non-volatile qualifiers for copy assignment arg");
  assert(!(ThisQuals & ~(Qualifiers::Const | Qualifiers::Volatile)) &&
         "non-const, non-volatile qualifiers for copy assignment this");
  SpecialMemberOverloadResult Result =
    LookupSpecialMember(Class, CXXCopyAssignment, Quals & Qualifiers::Const,
                        Quals & Qualifiers::Volatile, RValueThis,
                        ThisQuals & Qualifiers::Const,
                        ThisQuals & Qualifiers::Volatile);

  return Result.getMethod();
}

/// Look up the moving assignment operator for the given class.
CXXMethodDecl *Sema::LookupMovingAssignment(CXXRecordDecl *Class,
                                            unsigned Quals,
                                            bool RValueThis,
                                            unsigned ThisQuals) {
  assert(!(ThisQuals & ~(Qualifiers::Const | Qualifiers::Volatile)) &&
         "non-const, non-volatile qualifiers for copy assignment this");
  SpecialMemberOverloadResult Result =
    LookupSpecialMember(Class, CXXMoveAssignment, Quals & Qualifiers::Const,
                        Quals & Qualifiers::Volatile, RValueThis,
                        ThisQuals & Qualifiers::Const,
                        ThisQuals & Qualifiers::Volatile);

  return Result.getMethod();
}

/// Look for the destructor of the given class.
///
/// During semantic analysis, this routine should be used in lieu of
/// CXXRecordDecl::getDestructor().
///
/// \returns The destructor for this class.
CXXDestructorDecl *Sema::LookupDestructor(CXXRecordDecl *Class) {
  return cast<CXXDestructorDecl>(LookupSpecialMember(Class, CXXDestructor,
                                                     false, false, false,
                                                     false, false).getMethod());
}

/// LookupLiteralOperator - Determine which literal operator should be used for
/// a user-defined literal, per C++11 [lex.ext].
///
/// Normal overload resolution is not used to select which literal operator to
/// call for a user-defined literal. Look up the provided literal operator name,
/// and filter the results to the appropriate set for the given argument types.
Sema::LiteralOperatorLookupResult
Sema::LookupLiteralOperator(Scope *S, LookupResult &R,
                            ArrayRef<QualType> ArgTys,
                            bool AllowRaw, bool AllowTemplate,
                            bool AllowStringTemplate, bool DiagnoseMissing) {
  LookupName(R, S);
  assert(R.getResultKind() != LookupResult::Ambiguous &&
         "literal operator lookup can't be ambiguous");

  // Filter the lookup results appropriately.
  LookupResult::Filter F = R.makeFilter();

  bool FoundRaw = false;
  bool FoundTemplate = false;
  bool FoundStringTemplate = false;
  bool FoundExactMatch = false;

  while (F.hasNext()) {
    Decl *D = F.next();
    if (UsingShadowDecl *USD = dyn_cast<UsingShadowDecl>(D))
      D = USD->getTargetDecl();

    // If the declaration we found is invalid, skip it.
    if (D->isInvalidDecl()) {
      F.erase();
      continue;
    }

    bool IsRaw = false;
    bool IsTemplate = false;
    bool IsStringTemplate = false;
    bool IsExactMatch = false;

    if (FunctionDecl *FD = dyn_cast<FunctionDecl>(D)) {
      if (FD->getNumParams() == 1 &&
          FD->getParamDecl(0)->getType()->getAs<PointerType>())
        IsRaw = true;
      else if (FD->getNumParams() == ArgTys.size()) {
        IsExactMatch = true;
        for (unsigned ArgIdx = 0; ArgIdx != ArgTys.size(); ++ArgIdx) {
          QualType ParamTy = FD->getParamDecl(ArgIdx)->getType();
          if (!Context.hasSameUnqualifiedType(ArgTys[ArgIdx], ParamTy)) {
            IsExactMatch = false;
            break;
          }
        }
      }
    }
    if (FunctionTemplateDecl *FD = dyn_cast<FunctionTemplateDecl>(D)) {
      TemplateParameterList *Params = FD->getTemplateParameters();
      if (Params->size() == 1)
        IsTemplate = true;
      else
        IsStringTemplate = true;
    }

    if (IsExactMatch) {
      FoundExactMatch = true;
      AllowRaw = false;
      AllowTemplate = false;
      AllowStringTemplate = false;
      if (FoundRaw || FoundTemplate || FoundStringTemplate) {
        // Go through again and remove the raw and template decls we've
        // already found.
        F.restart();
        FoundRaw = FoundTemplate = FoundStringTemplate = false;
      }
    } else if (AllowRaw && IsRaw) {
      FoundRaw = true;
    } else if (AllowTemplate && IsTemplate) {
      FoundTemplate = true;
    } else if (AllowStringTemplate && IsStringTemplate) {
      FoundStringTemplate = true;
    } else {
      F.erase();
    }
  }

  F.done();

  // C++11 [lex.ext]p3, p4: If S contains a literal operator with a matching
  // parameter type, that is used in preference to a raw literal operator
  // or literal operator template.
  if (FoundExactMatch)
    return LOLR_Cooked;

  // C++11 [lex.ext]p3, p4: S shall contain a raw literal operator or a literal
  // operator template, but not both.
  if (FoundRaw && FoundTemplate) {
    Diag(R.getNameLoc(), diag::err_ovl_ambiguous_call) << R.getLookupName();
    for (LookupResult::iterator I = R.begin(), E = R.end(); I != E; ++I)
      NoteOverloadCandidate(*I, (*I)->getUnderlyingDecl()->getAsFunction());
    return LOLR_Error;
  }

  if (FoundRaw)
    return LOLR_Raw;

  if (FoundTemplate)
    return LOLR_Template;

  if (FoundStringTemplate)
    return LOLR_StringTemplate;

  // Didn't find anything we could use.
  if (DiagnoseMissing) {
    Diag(R.getNameLoc(), diag::err_ovl_no_viable_literal_operator)
        << R.getLookupName() << (int)ArgTys.size() << ArgTys[0]
        << (ArgTys.size() == 2 ? ArgTys[1] : QualType()) << AllowRaw
        << (AllowTemplate || AllowStringTemplate);
    return LOLR_Error;
  }

  return LOLR_ErrorNoDiagnostic;
}

void ADLResult::insert(NamedDecl *New) {
  NamedDecl *&Old = Decls[cast<NamedDecl>(New->getCanonicalDecl())];

  // If we haven't yet seen a decl for this key, or the last decl
  // was exactly this one, we're done.
  if (Old == nullptr || Old == New) {
    Old = New;
    return;
  }

  // Otherwise, decide which is a more recent redeclaration.
  FunctionDecl *OldFD = Old->getAsFunction();
  FunctionDecl *NewFD = New->getAsFunction();

  FunctionDecl *Cursor = NewFD;
  while (true) {
    Cursor = Cursor->getPreviousDecl();

    // If we got to the end without finding OldFD, OldFD is the newer
    // declaration;  leave things as they are.
    if (!Cursor) return;

    // If we do find OldFD, then NewFD is newer.
    if (Cursor == OldFD) break;

    // Otherwise, keep looking.
  }

  Old = New;
}

void Sema::ArgumentDependentLookup(DeclarationName Name, SourceLocation Loc,
                                   ArrayRef<Expr *> Args, ADLResult &Result) {
  // Find all of the associated namespaces and classes based on the
  // arguments we have.
  AssociatedNamespaceSet AssociatedNamespaces;
  AssociatedClassSet AssociatedClasses;
  FindAssociatedClassesAndNamespaces(Loc, Args,
                                     AssociatedNamespaces,
                                     AssociatedClasses);

  // C++ [basic.lookup.argdep]p3:
  //   Let X be the lookup set produced by unqualified lookup (3.4.1)
  //   and let Y be the lookup set produced by argument dependent
  //   lookup (defined as follows). If X contains [...] then Y is
  //   empty. Otherwise Y is the set of declarations found in the
  //   namespaces associated with the argument types as described
  //   below. The set of declarations found by the lookup of the name
  //   is the union of X and Y.
  //
  // Here, we compute Y and add its members to the overloaded
  // candidate set.
  for (auto *NS : AssociatedNamespaces) {
    //   When considering an associated namespace, the lookup is the
    //   same as the lookup performed when the associated namespace is
    //   used as a qualifier (3.4.3.2) except that:
    //
    //     -- Any using-directives in the associated namespace are
    //        ignored.
    //
    //     -- Any namespace-scope friend functions declared in
    //        associated classes are visible within their respective
    //        namespaces even if they are not visible during an ordinary
    //        lookup (11.4).
    DeclContext::lookup_result R = NS->lookup(Name);
    for (auto *D : R) {
      auto *Underlying = D;
      if (auto *USD = dyn_cast<UsingShadowDecl>(D))
        Underlying = USD->getTargetDecl();

      if (!isa<FunctionDecl>(Underlying) &&
          !isa<FunctionTemplateDecl>(Underlying))
        continue;

      // The declaration is visible to argument-dependent lookup if either
      // it's ordinarily visible or declared as a friend in an associated
      // class.
      bool Visible = false;
      for (D = D->getMostRecentDecl(); D;
           D = cast_or_null<NamedDecl>(D->getPreviousDecl())) {
        if (D->getIdentifierNamespace() & Decl::IDNS_Ordinary) {
          if (isVisible(D)) {
            Visible = true;
            break;
          }
        } else if (D->getFriendObjectKind()) {
          auto *RD = cast<CXXRecordDecl>(D->getLexicalDeclContext());
          if (AssociatedClasses.count(RD) && isVisible(D)) {
            Visible = true;
            break;
          }
        }
      }

      // FIXME: Preserve D as the FoundDecl.
      if (Visible)
        Result.insert(Underlying);
    }
  }
}

//----------------------------------------------------------------------------
// Search for all visible declarations.
//----------------------------------------------------------------------------
VisibleDeclConsumer::~VisibleDeclConsumer() { }

bool VisibleDeclConsumer::includeHiddenDecls() const { return false; }

namespace {

class ShadowContextRAII;

class VisibleDeclsRecord {
public:
  /// An entry in the shadow map, which is optimized to store a
  /// single declaration (the common case) but can also store a list
  /// of declarations.
  typedef llvm::TinyPtrVector<NamedDecl*> ShadowMapEntry;

private:
  /// A mapping from declaration names to the declarations that have
  /// this name within a particular scope.
  typedef llvm::DenseMap<DeclarationName, ShadowMapEntry> ShadowMap;

  /// A list of shadow maps, which is used to model name hiding.
  std::list<ShadowMap> ShadowMaps;

  /// The declaration contexts we have already visited.
  llvm::SmallPtrSet<DeclContext *, 8> VisitedContexts;

  friend class ShadowContextRAII;

public:
  /// Determine whether we have already visited this context
  /// (and, if not, note that we are going to visit that context now).
  bool visitedContext(DeclContext *Ctx) {
    return !VisitedContexts.insert(Ctx).second;
  }

  bool alreadyVisitedContext(DeclContext *Ctx) {
    return VisitedContexts.count(Ctx);
  }

  /// Determine whether the given declaration is hidden in the
  /// current scope.
  ///
  /// \returns the declaration that hides the given declaration, or
  /// NULL if no such declaration exists.
  NamedDecl *checkHidden(NamedDecl *ND);

  /// Add a declaration to the current shadow map.
  void add(NamedDecl *ND) {
    ShadowMaps.back()[ND->getDeclName()].push_back(ND);
  }
};

/// RAII object that records when we've entered a shadow context.
class ShadowContextRAII {
  VisibleDeclsRecord &Visible;

  typedef VisibleDeclsRecord::ShadowMap ShadowMap;

public:
  ShadowContextRAII(VisibleDeclsRecord &Visible) : Visible(Visible) {
    Visible.ShadowMaps.emplace_back();
  }

  ~ShadowContextRAII() {
    Visible.ShadowMaps.pop_back();
  }
};

} // end anonymous namespace

NamedDecl *VisibleDeclsRecord::checkHidden(NamedDecl *ND) {
  unsigned IDNS = ND->getIdentifierNamespace();
  std::list<ShadowMap>::reverse_iterator SM = ShadowMaps.rbegin();
  for (std::list<ShadowMap>::reverse_iterator SMEnd = ShadowMaps.rend();
       SM != SMEnd; ++SM) {
    ShadowMap::iterator Pos = SM->find(ND->getDeclName());
    if (Pos == SM->end())
      continue;

    for (auto *D : Pos->second) {
      // A tag declaration does not hide a non-tag declaration.
      if (D->hasTagIdentifierNamespace() &&
          (IDNS & (Decl::IDNS_Member | Decl::IDNS_Ordinary |
                   Decl::IDNS_ObjCProtocol)))
        continue;

      // Protocols are in distinct namespaces from everything else.
      if (((D->getIdentifierNamespace() & Decl::IDNS_ObjCProtocol)
           || (IDNS & Decl::IDNS_ObjCProtocol)) &&
          D->getIdentifierNamespace() != IDNS)
        continue;

      // Functions and function templates in the same scope overload
      // rather than hide.  FIXME: Look for hiding based on function
      // signatures!
      if (D->getUnderlyingDecl()->isFunctionOrFunctionTemplate() &&
          ND->getUnderlyingDecl()->isFunctionOrFunctionTemplate() &&
          SM == ShadowMaps.rbegin())
        continue;

      // A shadow declaration that's created by a resolved using declaration
      // is not hidden by the same using declaration.
      if (isa<UsingShadowDecl>(ND) && isa<UsingDecl>(D) &&
          cast<UsingShadowDecl>(ND)->getUsingDecl() == D)
        continue;

      // We've found a declaration that hides this one.
      return D;
    }
  }

  return nullptr;
}

namespace {
class LookupVisibleHelper {
public:
  LookupVisibleHelper(VisibleDeclConsumer &Consumer, bool IncludeDependentBases,
                      bool LoadExternal)
      : Consumer(Consumer), IncludeDependentBases(IncludeDependentBases),
        LoadExternal(LoadExternal) {}

  void lookupVisibleDecls(Sema &SemaRef, Scope *S, Sema::LookupNameKind Kind,
                          bool IncludeGlobalScope) {
    // Determine the set of using directives available during
    // unqualified name lookup.
    Scope *Initial = S;
    UnqualUsingDirectiveSet UDirs(SemaRef);
    if (SemaRef.getLangOpts().CPlusPlus) {
      // Find the first namespace or translation-unit scope.
      while (S && !isNamespaceOrTranslationUnitScope(S))
        S = S->getParent();

<<<<<<< HEAD
    // Walk all lookup results in the TU for each identifier.
    for (const auto &Ident : Idents) {
      for (auto I = S.IdResolver->begin(Ident.getValue()),
                E = S.IdResolver->end();
           I != E; ++I) {
        if (S.IdResolver->isDeclInScope(*I, Ctx)) {
          if (NamedDecl *ND = Result.getAcceptableDecl(*I)) {
            Consumer.FoundDecl(ND, Visited.checkHidden(ND), Ctx, InBaseClass);
            Visited.add(ND);
          }
        }
      }
=======
      UDirs.visitScopeChain(Initial, S);
>>>>>>> d4eeec7c
    }
    UDirs.done();

    // Look for visible declarations.
    LookupResult Result(SemaRef, DeclarationName(), SourceLocation(), Kind);
    Result.setAllowHidden(Consumer.includeHiddenDecls());
    if (!IncludeGlobalScope)
      Visited.visitedContext(SemaRef.getASTContext().getTranslationUnitDecl());
    ShadowContextRAII Shadow(Visited);
    lookupInScope(Initial, Result, UDirs);
  }

  void lookupVisibleDecls(Sema &SemaRef, DeclContext *Ctx,
                          Sema::LookupNameKind Kind, bool IncludeGlobalScope) {
    LookupResult Result(SemaRef, DeclarationName(), SourceLocation(), Kind);
    Result.setAllowHidden(Consumer.includeHiddenDecls());
    if (!IncludeGlobalScope)
      Visited.visitedContext(SemaRef.getASTContext().getTranslationUnitDecl());

    ShadowContextRAII Shadow(Visited);
    lookupInDeclContext(Ctx, Result, /*QualifiedNameLookup=*/true,
                        /*InBaseClass=*/false);
  }

private:
  void lookupInDeclContext(DeclContext *Ctx, LookupResult &Result,
                           bool QualifiedNameLookup, bool InBaseClass) {
    if (!Ctx)
      return;

    // Make sure we don't visit the same context twice.
    if (Visited.visitedContext(Ctx->getPrimaryContext()))
      return;

    Consumer.EnteredContext(Ctx);

    // Outside C++, lookup results for the TU live on identifiers.
    if (isa<TranslationUnitDecl>(Ctx) &&
        !Result.getSema().getLangOpts().CPlusPlus) {
      auto &S = Result.getSema();
      auto &Idents = S.Context.Idents;

      // Ensure all external identifiers are in the identifier table.
      if (LoadExternal)
        if (IdentifierInfoLookup *External =
                Idents.getExternalIdentifierLookup()) {
          std::unique_ptr<IdentifierIterator> Iter(External->getIdentifiers());
          for (StringRef Name = Iter->Next(); !Name.empty();
               Name = Iter->Next())
            Idents.get(Name);
        }

      // Walk all lookup results in the TU for each identifier.
      for (const auto &Ident : Idents) {
        for (auto I = S.IdResolver.begin(Ident.getValue()),
                  E = S.IdResolver.end();
             I != E; ++I) {
          if (S.IdResolver.isDeclInScope(*I, Ctx)) {
            if (NamedDecl *ND = Result.getAcceptableDecl(*I)) {
              Consumer.FoundDecl(ND, Visited.checkHidden(ND), Ctx, InBaseClass);
              Visited.add(ND);
            }
          }
        }
      }

      return;
    }

    if (CXXRecordDecl *Class = dyn_cast<CXXRecordDecl>(Ctx))
      Result.getSema().ForceDeclarationOfImplicitMembers(Class);

    // We sometimes skip loading namespace-level results (they tend to be huge).
    bool Load = LoadExternal ||
                !(isa<TranslationUnitDecl>(Ctx) || isa<NamespaceDecl>(Ctx));
    // Enumerate all of the results in this context.
    for (DeclContextLookupResult R :
         Load ? Ctx->lookups()
              : Ctx->noload_lookups(/*PreserveInternalState=*/false)) {
      for (auto *D : R) {
        if (auto *ND = Result.getAcceptableDecl(D)) {
          Consumer.FoundDecl(ND, Visited.checkHidden(ND), Ctx, InBaseClass);
          Visited.add(ND);
        }
      }
    }

    // Traverse using directives for qualified name lookup.
    if (QualifiedNameLookup) {
      ShadowContextRAII Shadow(Visited);
      for (auto I : Ctx->using_directives()) {
        if (!Result.getSema().isVisible(I))
          continue;
        lookupInDeclContext(I->getNominatedNamespace(), Result,
                            QualifiedNameLookup, InBaseClass);
      }
    }

    // Traverse the contexts of inherited C++ classes.
    if (CXXRecordDecl *Record = dyn_cast<CXXRecordDecl>(Ctx)) {
      if (!Record->hasDefinition())
        return;

      for (const auto &B : Record->bases()) {
        QualType BaseType = B.getType();

        RecordDecl *RD;
        if (BaseType->isDependentType()) {
          if (!IncludeDependentBases) {
            // Don't look into dependent bases, because name lookup can't look
            // there anyway.
            continue;
          }
          const auto *TST = BaseType->getAs<TemplateSpecializationType>();
          if (!TST)
            continue;
          TemplateName TN = TST->getTemplateName();
          const auto *TD =
              dyn_cast_or_null<ClassTemplateDecl>(TN.getAsTemplateDecl());
          if (!TD)
            continue;
          RD = TD->getTemplatedDecl();
        } else {
          const auto *Record = BaseType->getAs<RecordType>();
          if (!Record)
            continue;
          RD = Record->getDecl();
        }

        // FIXME: It would be nice to be able to determine whether referencing
        // a particular member would be ambiguous. For example, given
        //
        //   struct A { int member; };
        //   struct B { int member; };
        //   struct C : A, B { };
        //
        //   void f(C *c) { c->### }
        //
        // accessing 'member' would result in an ambiguity. However, we
        // could be smart enough to qualify the member with the base
        // class, e.g.,
        //
        //   c->B::member
        //
        // or
        //
        //   c->A::member

        // Find results in this base class (and its bases).
        ShadowContextRAII Shadow(Visited);
        lookupInDeclContext(RD, Result, QualifiedNameLookup,
                            /*InBaseClass=*/true);
      }
    }

    // Traverse the contexts of Objective-C classes.
    if (ObjCInterfaceDecl *IFace = dyn_cast<ObjCInterfaceDecl>(Ctx)) {
      // Traverse categories.
      for (auto *Cat : IFace->visible_categories()) {
        ShadowContextRAII Shadow(Visited);
        lookupInDeclContext(Cat, Result, QualifiedNameLookup,
                            /*InBaseClass=*/false);
      }

      // Traverse protocols.
      for (auto *I : IFace->all_referenced_protocols()) {
        ShadowContextRAII Shadow(Visited);
        lookupInDeclContext(I, Result, QualifiedNameLookup,
                            /*InBaseClass=*/false);
      }

      // Traverse the superclass.
      if (IFace->getSuperClass()) {
        ShadowContextRAII Shadow(Visited);
        lookupInDeclContext(IFace->getSuperClass(), Result, QualifiedNameLookup,
                            /*InBaseClass=*/true);
      }

      // If there is an implementation, traverse it. We do this to find
      // synthesized ivars.
      if (IFace->getImplementation()) {
        ShadowContextRAII Shadow(Visited);
        lookupInDeclContext(IFace->getImplementation(), Result,
                            QualifiedNameLookup, InBaseClass);
      }
    } else if (ObjCProtocolDecl *Protocol = dyn_cast<ObjCProtocolDecl>(Ctx)) {
      for (auto *I : Protocol->protocols()) {
        ShadowContextRAII Shadow(Visited);
        lookupInDeclContext(I, Result, QualifiedNameLookup,
                            /*InBaseClass=*/false);
      }
    } else if (ObjCCategoryDecl *Category = dyn_cast<ObjCCategoryDecl>(Ctx)) {
      for (auto *I : Category->protocols()) {
        ShadowContextRAII Shadow(Visited);
        lookupInDeclContext(I, Result, QualifiedNameLookup,
                            /*InBaseClass=*/false);
      }

      // If there is an implementation, traverse it.
      if (Category->getImplementation()) {
        ShadowContextRAII Shadow(Visited);
        lookupInDeclContext(Category->getImplementation(), Result,
                            QualifiedNameLookup, /*InBaseClass=*/true);
      }
    }
  }

  void lookupInScope(Scope *S, LookupResult &Result,
                     UnqualUsingDirectiveSet &UDirs) {
    // No clients run in this mode and it's not supported. Please add tests and
    // remove the assertion if you start relying on it.
    assert(!IncludeDependentBases && "Unsupported flag for lookupInScope");

    if (!S)
      return;

    if (!S->getEntity() ||
        (!S->getParent() && !Visited.alreadyVisitedContext(S->getEntity())) ||
        (S->getEntity())->isFunctionOrMethod()) {
      FindLocalExternScope FindLocals(Result);
      // Walk through the declarations in this Scope. The consumer might add new
      // decls to the scope as part of deserialization, so make a copy first.
      SmallVector<Decl *, 8> ScopeDecls(S->decls().begin(), S->decls().end());
      for (Decl *D : ScopeDecls) {
        if (NamedDecl *ND = dyn_cast<NamedDecl>(D))
          if ((ND = Result.getAcceptableDecl(ND))) {
            Consumer.FoundDecl(ND, Visited.checkHidden(ND), nullptr, false);
            Visited.add(ND);
          }
      }
    }

    // FIXME: C++ [temp.local]p8
    DeclContext *Entity = nullptr;
    if (S->getEntity()) {
      // Look into this scope's declaration context, along with any of its
      // parent lookup contexts (e.g., enclosing classes), up to the point
      // where we hit the context stored in the next outer scope.
      Entity = S->getEntity();
      DeclContext *OuterCtx = findOuterContext(S).first; // FIXME

      for (DeclContext *Ctx = Entity; Ctx && !Ctx->Equals(OuterCtx);
           Ctx = Ctx->getLookupParent()) {
        if (ObjCMethodDecl *Method = dyn_cast<ObjCMethodDecl>(Ctx)) {
          if (Method->isInstanceMethod()) {
            // For instance methods, look for ivars in the method's interface.
            LookupResult IvarResult(Result.getSema(), Result.getLookupName(),
                                    Result.getNameLoc(),
                                    Sema::LookupMemberName);
            if (ObjCInterfaceDecl *IFace = Method->getClassInterface()) {
              lookupInDeclContext(IFace, IvarResult,
                                  /*QualifiedNameLookup=*/false,
                                  /*InBaseClass=*/false);
            }
          }

          // We've already performed all of the name lookup that we need
          // to for Objective-C methods; the next context will be the
          // outer scope.
          break;
        }

        if (Ctx->isFunctionOrMethod())
          continue;

        lookupInDeclContext(Ctx, Result, /*QualifiedNameLookup=*/false,
                            /*InBaseClass=*/false);
      }
    } else if (!S->getParent()) {
      // Look into the translation unit scope. We walk through the translation
      // unit's declaration context, because the Scope itself won't have all of
      // the declarations if we loaded a precompiled header.
      // FIXME: We would like the translation unit's Scope object to point to
      // the translation unit, so we don't need this special "if" branch.
      // However, doing so would force the normal C++ name-lookup code to look
      // into the translation unit decl when the IdentifierInfo chains would
      // suffice. Once we fix that problem (which is part of a more general
      // "don't look in DeclContexts unless we have to" optimization), we can
      // eliminate this.
      Entity = Result.getSema().Context.getTranslationUnitDecl();
      lookupInDeclContext(Entity, Result, /*QualifiedNameLookup=*/false,
                          /*InBaseClass=*/false);
    }

    if (Entity) {
      // Lookup visible declarations in any namespaces found by using
      // directives.
      for (const UnqualUsingEntry &UUE : UDirs.getNamespacesFor(Entity))
        lookupInDeclContext(
            const_cast<DeclContext *>(UUE.getNominatedNamespace()), Result,
            /*QualifiedNameLookup=*/false,
            /*InBaseClass=*/false);
    }

    // Lookup names in the parent scope.
    ShadowContextRAII Shadow(Visited);
    lookupInScope(S->getParent(), Result, UDirs);
  }

private:
  VisibleDeclsRecord Visited;
  VisibleDeclConsumer &Consumer;
  bool IncludeDependentBases;
  bool LoadExternal;
};
} // namespace

void Sema::LookupVisibleDecls(Scope *S, LookupNameKind Kind,
                              VisibleDeclConsumer &Consumer,
                              bool IncludeGlobalScope, bool LoadExternal) {
  LookupVisibleHelper H(Consumer, /*IncludeDependentBases=*/false,
                        LoadExternal);
  H.lookupVisibleDecls(*this, S, Kind, IncludeGlobalScope);
}

void Sema::LookupVisibleDecls(DeclContext *Ctx, LookupNameKind Kind,
                              VisibleDeclConsumer &Consumer,
                              bool IncludeGlobalScope,
                              bool IncludeDependentBases, bool LoadExternal) {
  LookupVisibleHelper H(Consumer, IncludeDependentBases, LoadExternal);
  H.lookupVisibleDecls(*this, Ctx, Kind, IncludeGlobalScope);
}

/// LookupOrCreateLabel - Do a name lookup of a label with the specified name.
/// If GnuLabelLoc is a valid source location, then this is a definition
/// of an __label__ label name, otherwise it is a normal label definition
/// or use.
LabelDecl *Sema::LookupOrCreateLabel(IdentifierInfo *II, SourceLocation Loc,
                                     SourceLocation GnuLabelLoc) {
  // Do a lookup to see if we have a label with this name already.
  NamedDecl *Res = nullptr;

  if (GnuLabelLoc.isValid()) {
    // Local label definitions always shadow existing labels.
    Res = LabelDecl::Create(Context, CurContext, Loc, II, GnuLabelLoc);
    Scope *S = CurScope;
    PushOnScopeChains(Res, S, true);
    return cast<LabelDecl>(Res);
  }

  // Not a GNU local label.
  Res = LookupSingleName(CurScope, II, Loc, LookupLabel, NotForRedeclaration);
  // If we found a label, check to see if it is in the same context as us.
  // When in a Block, we don't want to reuse a label in an enclosing function.
  if (Res && Res->getDeclContext() != CurContext)
    Res = nullptr;
  if (!Res) {
    // If not forward referenced or defined already, create the backing decl.
    Res = LabelDecl::Create(Context, CurContext, Loc, II);
    Scope *S = CurScope->getFnParent();
    assert(S && "Not in a function?");
    PushOnScopeChains(Res, S, true);
  }
  return cast<LabelDecl>(Res);
}

//===----------------------------------------------------------------------===//
// Typo correction
//===----------------------------------------------------------------------===//

static bool isCandidateViable(CorrectionCandidateCallback &CCC,
                              TypoCorrection &Candidate) {
  Candidate.setCallbackDistance(CCC.RankCandidate(Candidate));
  return Candidate.getEditDistance(false) != TypoCorrection::InvalidDistance;
}

static void LookupPotentialTypoResult(Sema &SemaRef,
                                      LookupResult &Res,
                                      IdentifierInfo *Name,
                                      Scope *S, CXXScopeSpec *SS,
                                      DeclContext *MemberContext,
                                      bool EnteringContext,
                                      bool isObjCIvarLookup,
                                      bool FindHidden);

/// Check whether the declarations found for a typo correction are
/// visible. Set the correction's RequiresImport flag to true if none of the
/// declarations are visible, false otherwise.
static void checkCorrectionVisibility(Sema &SemaRef, TypoCorrection &TC) {
  TypoCorrection::decl_iterator DI = TC.begin(), DE = TC.end();

  for (/**/; DI != DE; ++DI)
    if (!LookupResult::isVisible(SemaRef, *DI))
      break;
  // No filtering needed if all decls are visible.
  if (DI == DE) {
    TC.setRequiresImport(false);
    return;
  }

  llvm::SmallVector<NamedDecl*, 4> NewDecls(TC.begin(), DI);
  bool AnyVisibleDecls = !NewDecls.empty();

  for (/**/; DI != DE; ++DI) {
    if (LookupResult::isVisible(SemaRef, *DI)) {
      if (!AnyVisibleDecls) {
        // Found a visible decl, discard all hidden ones.
        AnyVisibleDecls = true;
        NewDecls.clear();
      }
      NewDecls.push_back(*DI);
    } else if (!AnyVisibleDecls && !(*DI)->isModulePrivate())
      NewDecls.push_back(*DI);
  }

  if (NewDecls.empty())
    TC = TypoCorrection();
  else {
    TC.setCorrectionDecls(NewDecls);
    TC.setRequiresImport(!AnyVisibleDecls);
  }
}

// Fill the supplied vector with the IdentifierInfo pointers for each piece of
// the given NestedNameSpecifier (i.e. given a NestedNameSpecifier "foo::bar::",
// fill the vector with the IdentifierInfo pointers for "foo" and "bar").
static void getNestedNameSpecifierIdentifiers(
    NestedNameSpecifier *NNS,
    SmallVectorImpl<const IdentifierInfo*> &Identifiers) {
  if (NestedNameSpecifier *Prefix = NNS->getPrefix())
    getNestedNameSpecifierIdentifiers(Prefix, Identifiers);
  else
    Identifiers.clear();

  const IdentifierInfo *II = nullptr;

  switch (NNS->getKind()) {
  case NestedNameSpecifier::Identifier:
    II = NNS->getAsIdentifier();
    break;

  case NestedNameSpecifier::Namespace:
    if (NNS->getAsNamespace()->isAnonymousNamespace())
      return;
    II = NNS->getAsNamespace()->getIdentifier();
    break;

  case NestedNameSpecifier::NamespaceAlias:
    II = NNS->getAsNamespaceAlias()->getIdentifier();
    break;

  case NestedNameSpecifier::TypeSpecWithTemplate:
  case NestedNameSpecifier::TypeSpec:
    II = QualType(NNS->getAsType(), 0).getBaseTypeIdentifier();
    break;

  case NestedNameSpecifier::Global:
  case NestedNameSpecifier::Super:
    return;
  }

  if (II)
    Identifiers.push_back(II);
}

void TypoCorrectionConsumer::FoundDecl(NamedDecl *ND, NamedDecl *Hiding,
                                       DeclContext *Ctx, bool InBaseClass) {
  // Don't consider hidden names for typo correction.
  if (Hiding)
    return;

  // Only consider entities with identifiers for names, ignoring
  // special names (constructors, overloaded operators, selectors,
  // etc.).
  IdentifierInfo *Name = ND->getIdentifier();
  if (!Name)
    return;

  // Only consider visible declarations and declarations from modules with
  // names that exactly match.
  if (!LookupResult::isVisible(SemaRef, ND) && Name != Typo)
    return;

  FoundName(Name->getName());
}

void TypoCorrectionConsumer::FoundName(StringRef Name) {
  // Compute the edit distance between the typo and the name of this
  // entity, and add the identifier to the list of results.
  addName(Name, nullptr);
}

void TypoCorrectionConsumer::addKeywordResult(StringRef Keyword) {
  // Compute the edit distance between the typo and this keyword,
  // and add the keyword to the list of results.
  addName(Keyword, nullptr, nullptr, true);
}

void TypoCorrectionConsumer::addName(StringRef Name, NamedDecl *ND,
                                     NestedNameSpecifier *NNS, bool isKeyword) {
  // Use a simple length-based heuristic to determine the minimum possible
  // edit distance. If the minimum isn't good enough, bail out early.
  StringRef TypoStr = Typo->getName();
  unsigned MinED = abs((int)Name.size() - (int)TypoStr.size());
  if (MinED && TypoStr.size() / MinED < 3)
    return;

  // Compute an upper bound on the allowable edit distance, so that the
  // edit-distance algorithm can short-circuit.
  unsigned UpperBound = (TypoStr.size() + 2) / 3;
  unsigned ED = TypoStr.edit_distance(Name, true, UpperBound);
  if (ED > UpperBound) return;

  TypoCorrection TC(&SemaRef.Context.Idents.get(Name), ND, NNS, ED);
  if (isKeyword) TC.makeKeyword();
  TC.setCorrectionRange(nullptr, Result.getLookupNameInfo());
  addCorrection(TC);
}

static const unsigned MaxTypoDistanceResultSets = 5;

void TypoCorrectionConsumer::addCorrection(TypoCorrection Correction) {
  StringRef TypoStr = Typo->getName();
  StringRef Name = Correction.getCorrectionAsIdentifierInfo()->getName();

  // For very short typos, ignore potential corrections that have a different
  // base identifier from the typo or which have a normalized edit distance
  // longer than the typo itself.
  if (TypoStr.size() < 3 &&
      (Name != TypoStr || Correction.getEditDistance(true) > TypoStr.size()))
    return;

  // If the correction is resolved but is not viable, ignore it.
  if (Correction.isResolved()) {
    checkCorrectionVisibility(SemaRef, Correction);
    if (!Correction || !isCandidateViable(*CorrectionValidator, Correction))
      return;
  }

  TypoResultList &CList =
      CorrectionResults[Correction.getEditDistance(false)][Name];

  if (!CList.empty() && !CList.back().isResolved())
    CList.pop_back();
  if (NamedDecl *NewND = Correction.getCorrectionDecl()) {
    std::string CorrectionStr = Correction.getAsString(SemaRef.getLangOpts());
    for (TypoResultList::iterator RI = CList.begin(), RIEnd = CList.end();
         RI != RIEnd; ++RI) {
      // If the Correction refers to a decl already in the result list,
      // replace the existing result if the string representation of Correction
      // comes before the current result alphabetically, then stop as there is
      // nothing more to be done to add Correction to the candidate set.
      if (RI->getCorrectionDecl() == NewND) {
        if (CorrectionStr < RI->getAsString(SemaRef.getLangOpts()))
          *RI = Correction;
        return;
      }
    }
  }
  if (CList.empty() || Correction.isResolved())
    CList.push_back(Correction);

  while (CorrectionResults.size() > MaxTypoDistanceResultSets)
    CorrectionResults.erase(std::prev(CorrectionResults.end()));
}

void TypoCorrectionConsumer::addNamespaces(
    const llvm::MapVector<NamespaceDecl *, bool> &KnownNamespaces) {
  SearchNamespaces = true;

  for (auto KNPair : KnownNamespaces)
    Namespaces.addNameSpecifier(KNPair.first);

  bool SSIsTemplate = false;
  if (NestedNameSpecifier *NNS =
          (SS && SS->isValid()) ? SS->getScopeRep() : nullptr) {
    if (const Type *T = NNS->getAsType())
      SSIsTemplate = T->getTypeClass() == Type::TemplateSpecialization;
  }
  // Do not transform this into an iterator-based loop. The loop body can
  // trigger the creation of further types (through lazy deserialization) and
  // invalid iterators into this list.
  auto &Types = SemaRef.getASTContext().getTypes();
  for (unsigned I = 0; I != Types.size(); ++I) {
    const auto *TI = Types[I];
    if (CXXRecordDecl *CD = TI->getAsCXXRecordDecl()) {
      CD = CD->getCanonicalDecl();
      if (!CD->isDependentType() && !CD->isAnonymousStructOrUnion() &&
          !CD->isUnion() && CD->getIdentifier() &&
          (SSIsTemplate || !isa<ClassTemplateSpecializationDecl>(CD)) &&
          (CD->isBeingDefined() || CD->isCompleteDefinition()))
        Namespaces.addNameSpecifier(CD);
    }
  }
}

const TypoCorrection &TypoCorrectionConsumer::getNextCorrection() {
  if (++CurrentTCIndex < ValidatedCorrections.size())
    return ValidatedCorrections[CurrentTCIndex];

  CurrentTCIndex = ValidatedCorrections.size();
  while (!CorrectionResults.empty()) {
    auto DI = CorrectionResults.begin();
    if (DI->second.empty()) {
      CorrectionResults.erase(DI);
      continue;
    }

    auto RI = DI->second.begin();
    if (RI->second.empty()) {
      DI->second.erase(RI);
      performQualifiedLookups();
      continue;
    }

    TypoCorrection TC = RI->second.pop_back_val();
    if (TC.isResolved() || TC.requiresImport() || resolveCorrection(TC)) {
      ValidatedCorrections.push_back(TC);
      return ValidatedCorrections[CurrentTCIndex];
    }
  }
  return ValidatedCorrections[0];  // The empty correction.
}

bool TypoCorrectionConsumer::resolveCorrection(TypoCorrection &Candidate) {
  IdentifierInfo *Name = Candidate.getCorrectionAsIdentifierInfo();
  DeclContext *TempMemberContext = MemberContext;
  CXXScopeSpec *TempSS = SS.get();
retry_lookup:
  LookupPotentialTypoResult(SemaRef, Result, Name, S, TempSS, TempMemberContext,
                            EnteringContext,
                            CorrectionValidator->IsObjCIvarLookup,
                            Name == Typo && !Candidate.WillReplaceSpecifier());
  switch (Result.getResultKind()) {
  case LookupResult::NotFound:
  case LookupResult::NotFoundInCurrentInstantiation:
  case LookupResult::FoundUnresolvedValue:
    if (TempSS) {
      // Immediately retry the lookup without the given CXXScopeSpec
      TempSS = nullptr;
      Candidate.WillReplaceSpecifier(true);
      goto retry_lookup;
    }
    if (TempMemberContext) {
      if (SS && !TempSS)
        TempSS = SS.get();
      TempMemberContext = nullptr;
      goto retry_lookup;
    }
    if (SearchNamespaces)
      QualifiedResults.push_back(Candidate);
    break;

  case LookupResult::Ambiguous:
    // We don't deal with ambiguities.
    break;

  case LookupResult::Found:
  case LookupResult::FoundOverloaded:
    // Store all of the Decls for overloaded symbols
    for (auto *TRD : Result)
      Candidate.addCorrectionDecl(TRD);
    checkCorrectionVisibility(SemaRef, Candidate);
    if (!isCandidateViable(*CorrectionValidator, Candidate)) {
      if (SearchNamespaces)
        QualifiedResults.push_back(Candidate);
      break;
    }
    Candidate.setCorrectionRange(SS.get(), Result.getLookupNameInfo());
    return true;
  }
  return false;
}

void TypoCorrectionConsumer::performQualifiedLookups() {
  unsigned TypoLen = Typo->getName().size();
  for (const TypoCorrection &QR : QualifiedResults) {
    for (const auto &NSI : Namespaces) {
      DeclContext *Ctx = NSI.DeclCtx;
      const Type *NSType = NSI.NameSpecifier->getAsType();

      // If the current NestedNameSpecifier refers to a class and the
      // current correction candidate is the name of that class, then skip
      // it as it is unlikely a qualified version of the class' constructor
      // is an appropriate correction.
      if (CXXRecordDecl *NSDecl = NSType ? NSType->getAsCXXRecordDecl() :
                                           nullptr) {
        if (NSDecl->getIdentifier() == QR.getCorrectionAsIdentifierInfo())
          continue;
      }

      TypoCorrection TC(QR);
      TC.ClearCorrectionDecls();
      TC.setCorrectionSpecifier(NSI.NameSpecifier);
      TC.setQualifierDistance(NSI.EditDistance);
      TC.setCallbackDistance(0); // Reset the callback distance

      // If the current correction candidate and namespace combination are
      // too far away from the original typo based on the normalized edit
      // distance, then skip performing a qualified name lookup.
      unsigned TmpED = TC.getEditDistance(true);
      if (QR.getCorrectionAsIdentifierInfo() != Typo && TmpED &&
          TypoLen / TmpED < 3)
        continue;

      Result.clear();
      Result.setLookupName(QR.getCorrectionAsIdentifierInfo());
      if (!SemaRef.LookupQualifiedName(Result, Ctx))
        continue;

      // Any corrections added below will be validated in subsequent
      // iterations of the main while() loop over the Consumer's contents.
      switch (Result.getResultKind()) {
      case LookupResult::Found:
      case LookupResult::FoundOverloaded: {
        if (SS && SS->isValid()) {
          std::string NewQualified = TC.getAsString(SemaRef.getLangOpts());
          std::string OldQualified;
          llvm::raw_string_ostream OldOStream(OldQualified);
          SS->getScopeRep()->print(OldOStream, SemaRef.getPrintingPolicy());
          OldOStream << Typo->getName();
          // If correction candidate would be an identical written qualified
          // identifier, then the existing CXXScopeSpec probably included a
          // typedef that didn't get accounted for properly.
          if (OldOStream.str() == NewQualified)
            break;
        }
        for (LookupResult::iterator TRD = Result.begin(), TRDEnd = Result.end();
             TRD != TRDEnd; ++TRD) {
          if (SemaRef.CheckMemberAccess(TC.getCorrectionRange().getBegin(),
                                        NSType ? NSType->getAsCXXRecordDecl()
                                               : nullptr,
                                        TRD.getPair()) == Sema::AR_accessible)
            TC.addCorrectionDecl(*TRD);
        }
        if (TC.isResolved()) {
          TC.setCorrectionRange(SS.get(), Result.getLookupNameInfo());
          addCorrection(TC);
        }
        break;
      }
      case LookupResult::NotFound:
      case LookupResult::NotFoundInCurrentInstantiation:
      case LookupResult::Ambiguous:
      case LookupResult::FoundUnresolvedValue:
        break;
      }
    }
  }
  QualifiedResults.clear();
}

TypoCorrectionConsumer::NamespaceSpecifierSet::NamespaceSpecifierSet(
    ASTContext &Context, DeclContext *CurContext, CXXScopeSpec *CurScopeSpec)
    : Context(Context), CurContextChain(buildContextChain(CurContext)) {
  if (NestedNameSpecifier *NNS =
          CurScopeSpec ? CurScopeSpec->getScopeRep() : nullptr) {
    llvm::raw_string_ostream SpecifierOStream(CurNameSpecifier);
    NNS->print(SpecifierOStream, Context.getPrintingPolicy());

    getNestedNameSpecifierIdentifiers(NNS, CurNameSpecifierIdentifiers);
  }
  // Build the list of identifiers that would be used for an absolute
  // (from the global context) NestedNameSpecifier referring to the current
  // context.
  for (DeclContext *C : llvm::reverse(CurContextChain)) {
    if (auto *ND = dyn_cast_or_null<NamespaceDecl>(C))
      CurContextIdentifiers.push_back(ND->getIdentifier());
  }

  // Add the global context as a NestedNameSpecifier
  SpecifierInfo SI = {cast<DeclContext>(Context.getTranslationUnitDecl()),
                      NestedNameSpecifier::GlobalSpecifier(Context), 1};
  DistanceMap[1].push_back(SI);
}

auto TypoCorrectionConsumer::NamespaceSpecifierSet::buildContextChain(
    DeclContext *Start) -> DeclContextList {
  assert(Start && "Building a context chain from a null context");
  DeclContextList Chain;
  for (DeclContext *DC = Start->getPrimaryContext(); DC != nullptr;
       DC = DC->getLookupParent()) {
    NamespaceDecl *ND = dyn_cast_or_null<NamespaceDecl>(DC);
    if (!DC->isInlineNamespace() && !DC->isTransparentContext() &&
        !(ND && ND->isAnonymousNamespace()))
      Chain.push_back(DC->getPrimaryContext());
  }
  return Chain;
}

unsigned
TypoCorrectionConsumer::NamespaceSpecifierSet::buildNestedNameSpecifier(
    DeclContextList &DeclChain, NestedNameSpecifier *&NNS) {
  unsigned NumSpecifiers = 0;
  for (DeclContext *C : llvm::reverse(DeclChain)) {
    if (auto *ND = dyn_cast_or_null<NamespaceDecl>(C)) {
      NNS = NestedNameSpecifier::Create(Context, NNS, ND);
      ++NumSpecifiers;
    } else if (auto *RD = dyn_cast_or_null<RecordDecl>(C)) {
      NNS = NestedNameSpecifier::Create(Context, NNS, RD->isTemplateDecl(),
                                        RD->getTypeForDecl());
      ++NumSpecifiers;
    }
  }
  return NumSpecifiers;
}

void TypoCorrectionConsumer::NamespaceSpecifierSet::addNameSpecifier(
    DeclContext *Ctx) {
  NestedNameSpecifier *NNS = nullptr;
  unsigned NumSpecifiers = 0;
  DeclContextList NamespaceDeclChain(buildContextChain(Ctx));
  DeclContextList FullNamespaceDeclChain(NamespaceDeclChain);

  // Eliminate common elements from the two DeclContext chains.
  for (DeclContext *C : llvm::reverse(CurContextChain)) {
    if (NamespaceDeclChain.empty() || NamespaceDeclChain.back() != C)
      break;
    NamespaceDeclChain.pop_back();
  }

  // Build the NestedNameSpecifier from what is left of the NamespaceDeclChain
  NumSpecifiers = buildNestedNameSpecifier(NamespaceDeclChain, NNS);

  // Add an explicit leading '::' specifier if needed.
  if (NamespaceDeclChain.empty()) {
    // Rebuild the NestedNameSpecifier as a globally-qualified specifier.
    NNS = NestedNameSpecifier::GlobalSpecifier(Context);
    NumSpecifiers =
        buildNestedNameSpecifier(FullNamespaceDeclChain, NNS);
  } else if (NamedDecl *ND =
                 dyn_cast_or_null<NamedDecl>(NamespaceDeclChain.back())) {
    IdentifierInfo *Name = ND->getIdentifier();
    bool SameNameSpecifier = false;
    if (std::find(CurNameSpecifierIdentifiers.begin(),
                  CurNameSpecifierIdentifiers.end(),
                  Name) != CurNameSpecifierIdentifiers.end()) {
      std::string NewNameSpecifier;
      llvm::raw_string_ostream SpecifierOStream(NewNameSpecifier);
      SmallVector<const IdentifierInfo *, 4> NewNameSpecifierIdentifiers;
      getNestedNameSpecifierIdentifiers(NNS, NewNameSpecifierIdentifiers);
      NNS->print(SpecifierOStream, Context.getPrintingPolicy());
      SpecifierOStream.flush();
      SameNameSpecifier = NewNameSpecifier == CurNameSpecifier;
    }
    if (SameNameSpecifier || llvm::find(CurContextIdentifiers, Name) !=
                                 CurContextIdentifiers.end()) {
      // Rebuild the NestedNameSpecifier as a globally-qualified specifier.
      NNS = NestedNameSpecifier::GlobalSpecifier(Context);
      NumSpecifiers =
          buildNestedNameSpecifier(FullNamespaceDeclChain, NNS);
    }
  }

  // If the built NestedNameSpecifier would be replacing an existing
  // NestedNameSpecifier, use the number of component identifiers that
  // would need to be changed as the edit distance instead of the number
  // of components in the built NestedNameSpecifier.
  if (NNS && !CurNameSpecifierIdentifiers.empty()) {
    SmallVector<const IdentifierInfo*, 4> NewNameSpecifierIdentifiers;
    getNestedNameSpecifierIdentifiers(NNS, NewNameSpecifierIdentifiers);
    NumSpecifiers = llvm::ComputeEditDistance(
        llvm::makeArrayRef(CurNameSpecifierIdentifiers),
        llvm::makeArrayRef(NewNameSpecifierIdentifiers));
  }

  SpecifierInfo SI = {Ctx, NNS, NumSpecifiers};
  DistanceMap[NumSpecifiers].push_back(SI);
}

/// Perform name lookup for a possible result for typo correction.
static void LookupPotentialTypoResult(Sema &SemaRef,
                                      LookupResult &Res,
                                      IdentifierInfo *Name,
                                      Scope *S, CXXScopeSpec *SS,
                                      DeclContext *MemberContext,
                                      bool EnteringContext,
                                      bool isObjCIvarLookup,
                                      bool FindHidden) {
  Res.suppressDiagnostics();
  Res.clear();
  Res.setLookupName(Name);
  Res.setAllowHidden(FindHidden);
  if (MemberContext) {
    if (ObjCInterfaceDecl *Class = dyn_cast<ObjCInterfaceDecl>(MemberContext)) {
      if (isObjCIvarLookup) {
        if (ObjCIvarDecl *Ivar = Class->lookupInstanceVariable(Name)) {
          Res.addDecl(Ivar);
          Res.resolveKind();
          return;
        }
      }

      if (ObjCPropertyDecl *Prop = Class->FindPropertyDeclaration(
              Name, ObjCPropertyQueryKind::OBJC_PR_query_instance)) {
        Res.addDecl(Prop);
        Res.resolveKind();
        return;
      }
    }

    SemaRef.LookupQualifiedName(Res, MemberContext);
    return;
  }

  SemaRef.LookupParsedName(Res, S, SS, /*AllowBuiltinCreation=*/false,
                           EnteringContext);

  // Fake ivar lookup; this should really be part of
  // LookupParsedName.
  if (ObjCMethodDecl *Method = SemaRef.getCurMethodDecl()) {
    if (Method->isInstanceMethod() && Method->getClassInterface() &&
        (Res.empty() ||
         (Res.isSingleResult() &&
          Res.getFoundDecl()->isDefinedOutsideFunctionOrMethod()))) {
       if (ObjCIvarDecl *IV
             = Method->getClassInterface()->lookupInstanceVariable(Name)) {
         Res.addDecl(IV);
         Res.resolveKind();
       }
     }
  }
}

/// Add keywords to the consumer as possible typo corrections.
static void AddKeywordsToConsumer(Sema &SemaRef,
                                  TypoCorrectionConsumer &Consumer,
                                  Scope *S, CorrectionCandidateCallback &CCC,
                                  bool AfterNestedNameSpecifier) {
  if (AfterNestedNameSpecifier) {
    // For 'X::', we know exactly which keywords can appear next.
    Consumer.addKeywordResult("template");
    if (CCC.WantExpressionKeywords)
      Consumer.addKeywordResult("operator");
    return;
  }

  if (CCC.WantObjCSuper)
    Consumer.addKeywordResult("super");

  if (CCC.WantTypeSpecifiers) {
    // Add type-specifier keywords to the set of results.
    static const char *const CTypeSpecs[] = {
      "char", "const", "double", "enum", "float", "int", "long", "short",
      "signed", "struct", "union", "unsigned", "void", "volatile",
      "_Complex", "_Imaginary",
      // storage-specifiers as well
      "extern", "inline", "static", "typedef"
    };

    const unsigned NumCTypeSpecs = llvm::array_lengthof(CTypeSpecs);
    for (unsigned I = 0; I != NumCTypeSpecs; ++I)
      Consumer.addKeywordResult(CTypeSpecs[I]);

    if (SemaRef.getLangOpts().C99)
      Consumer.addKeywordResult("restrict");
    if (SemaRef.getLangOpts().Bool || SemaRef.getLangOpts().CPlusPlus)
      Consumer.addKeywordResult("bool");
    else if (SemaRef.getLangOpts().C99)
      Consumer.addKeywordResult("_Bool");

    if (SemaRef.getLangOpts().CPlusPlus) {
      Consumer.addKeywordResult("class");
      Consumer.addKeywordResult("typename");
      Consumer.addKeywordResult("wchar_t");

      if (SemaRef.getLangOpts().CPlusPlus11) {
        Consumer.addKeywordResult("char16_t");
        Consumer.addKeywordResult("char32_t");
        Consumer.addKeywordResult("constexpr");
        Consumer.addKeywordResult("decltype");
        Consumer.addKeywordResult("thread_local");
      }
    }

    if (SemaRef.getLangOpts().GNUKeywords)
      Consumer.addKeywordResult("typeof");
  } else if (CCC.WantFunctionLikeCasts) {
    static const char *const CastableTypeSpecs[] = {
      "char", "double", "float", "int", "long", "short",
      "signed", "unsigned", "void"
    };
    for (auto *kw : CastableTypeSpecs)
      Consumer.addKeywordResult(kw);
  }

  if (CCC.WantCXXNamedCasts && SemaRef.getLangOpts().CPlusPlus) {
    Consumer.addKeywordResult("const_cast");
    Consumer.addKeywordResult("dynamic_cast");
    Consumer.addKeywordResult("reinterpret_cast");
    Consumer.addKeywordResult("static_cast");
  }

  if (CCC.WantExpressionKeywords) {
    Consumer.addKeywordResult("sizeof");
    if (SemaRef.getLangOpts().Bool || SemaRef.getLangOpts().CPlusPlus) {
      Consumer.addKeywordResult("false");
      Consumer.addKeywordResult("true");
    }

    if (SemaRef.getLangOpts().CPlusPlus) {
      static const char *const CXXExprs[] = {
        "delete", "new", "operator", "throw", "typeid"
      };
      const unsigned NumCXXExprs = llvm::array_lengthof(CXXExprs);
      for (unsigned I = 0; I != NumCXXExprs; ++I)
        Consumer.addKeywordResult(CXXExprs[I]);

      if (isa<CXXMethodDecl>(SemaRef.CurContext) &&
          cast<CXXMethodDecl>(SemaRef.CurContext)->isInstance())
        Consumer.addKeywordResult("this");

      if (SemaRef.getLangOpts().CPlusPlus11) {
        Consumer.addKeywordResult("alignof");
        Consumer.addKeywordResult("nullptr");
      }
    }

    if (SemaRef.getLangOpts().C11) {
      // FIXME: We should not suggest _Alignof if the alignof macro
      // is present.
      Consumer.addKeywordResult("_Alignof");
    }
  }

  if (CCC.WantRemainingKeywords) {
    if (SemaRef.getCurFunctionOrMethodDecl() || SemaRef.getCurBlock()) {
      // Statements.
      static const char *const CStmts[] = {
        "do", "else", "for", "goto", "if", "return", "switch", "while" };
      const unsigned NumCStmts = llvm::array_lengthof(CStmts);
      for (unsigned I = 0; I != NumCStmts; ++I)
        Consumer.addKeywordResult(CStmts[I]);

      if (SemaRef.getLangOpts().CPlusPlus) {
        Consumer.addKeywordResult("catch");
        Consumer.addKeywordResult("try");
      }

      if (S && S->getBreakParent())
        Consumer.addKeywordResult("break");

      if (S && S->getContinueParent())
        Consumer.addKeywordResult("continue");

      if (SemaRef.getCurFunction() &&
          !SemaRef.getCurFunction()->SwitchStack.empty()) {
        Consumer.addKeywordResult("case");
        Consumer.addKeywordResult("default");
      }
    } else {
      if (SemaRef.getLangOpts().CPlusPlus) {
        Consumer.addKeywordResult("namespace");
        Consumer.addKeywordResult("template");
      }

      if (S && S->isClassScope()) {
        Consumer.addKeywordResult("explicit");
        Consumer.addKeywordResult("friend");
        Consumer.addKeywordResult("mutable");
        Consumer.addKeywordResult("private");
        Consumer.addKeywordResult("protected");
        Consumer.addKeywordResult("public");
        Consumer.addKeywordResult("virtual");
      }
    }

    if (SemaRef.getLangOpts().CPlusPlus) {
      Consumer.addKeywordResult("using");

      if (SemaRef.getLangOpts().CPlusPlus11)
        Consumer.addKeywordResult("static_assert");
    }
  }
}

std::unique_ptr<TypoCorrectionConsumer> Sema::makeTypoCorrectionConsumer(
    const DeclarationNameInfo &TypoName, Sema::LookupNameKind LookupKind,
    Scope *S, CXXScopeSpec *SS, CorrectionCandidateCallback &CCC,
    DeclContext *MemberContext, bool EnteringContext,
    const ObjCObjectPointerType *OPT, bool ErrorRecovery) {

  if (Diags.hasFatalErrorOccurred() || !getLangOpts().SpellChecking ||
      DisableTypoCorrection)
    return nullptr;

  // In Microsoft mode, don't perform typo correction in a template member
  // function dependent context because it interferes with the "lookup into
  // dependent bases of class templates" feature.
  if (getLangOpts().MSVCCompat && CurContext->isDependentContext() &&
      isa<CXXMethodDecl>(CurContext))
    return nullptr;

  // We only attempt to correct typos for identifiers.
  IdentifierInfo *Typo = TypoName.getName().getAsIdentifierInfo();
  if (!Typo)
    return nullptr;

  // If the scope specifier itself was invalid, don't try to correct
  // typos.
  if (SS && SS->isInvalid())
    return nullptr;

  // Never try to correct typos during any kind of code synthesis.
  if (!CodeSynthesisContexts.empty())
    return nullptr;

  // Don't try to correct 'super'.
  if (S && S->isInObjcMethodScope() && Typo == getSuperIdentifier())
    return nullptr;

  // Abort if typo correction already failed for this specific typo.
  IdentifierSourceLocations::iterator locs = TypoCorrectionFailures.find(Typo);
  if (locs != TypoCorrectionFailures.end() &&
      locs->second.count(TypoName.getLoc()))
    return nullptr;

  // Don't try to correct the identifier "vector" when in AltiVec mode.
  // TODO: Figure out why typo correction misbehaves in this case, fix it, and
  // remove this workaround.
  if ((getLangOpts().AltiVec || getLangOpts().ZVector) && Typo->isStr("vector"))
    return nullptr;

  // Provide a stop gap for files that are just seriously broken.  Trying
  // to correct all typos can turn into a HUGE performance penalty, causing
  // some files to take minutes to get rejected by the parser.
  unsigned Limit = getDiagnostics().getDiagnosticOptions().SpellCheckingLimit;
  if (Limit && TyposCorrected >= Limit)
    return nullptr;
  ++TyposCorrected;

  // If we're handling a missing symbol error, using modules, and the
  // special search all modules option is used, look for a missing import.
  if (ErrorRecovery && getLangOpts().Modules &&
      getLangOpts().ModulesSearchAll) {
    // The following has the side effect of loading the missing module.
    getModuleLoader().lookupMissingImports(Typo->getName(),
                                           TypoName.getBeginLoc());
  }

  // Extend the lifetime of the callback. We delayed this until here
  // to avoid allocations in the hot path (which is where no typo correction
  // occurs). Note that CorrectionCandidateCallback is polymorphic and
  // initially stack-allocated.
  std::unique_ptr<CorrectionCandidateCallback> ClonedCCC = CCC.clone();
  auto Consumer = std::make_unique<TypoCorrectionConsumer>(
      *this, TypoName, LookupKind, S, SS, std::move(ClonedCCC), MemberContext,
      EnteringContext);

  // Perform name lookup to find visible, similarly-named entities.
  bool IsUnqualifiedLookup = false;
  DeclContext *QualifiedDC = MemberContext;
  if (MemberContext) {
    LookupVisibleDecls(MemberContext, LookupKind, *Consumer);

    // Look in qualified interfaces.
    if (OPT) {
      for (auto *I : OPT->quals())
        LookupVisibleDecls(I, LookupKind, *Consumer);
    }
  } else if (SS && SS->isSet()) {
    QualifiedDC = computeDeclContext(*SS, EnteringContext);
    if (!QualifiedDC)
      return nullptr;

    LookupVisibleDecls(QualifiedDC, LookupKind, *Consumer);
  } else {
    IsUnqualifiedLookup = true;
  }

  // Determine whether we are going to search in the various namespaces for
  // corrections.
  bool SearchNamespaces
    = getLangOpts().CPlusPlus &&
      (IsUnqualifiedLookup || (SS && SS->isSet()));

  if (IsUnqualifiedLookup || SearchNamespaces) {
    // For unqualified lookup, look through all of the names that we have
    // seen in this translation unit.
    // FIXME: Re-add the ability to skip very unlikely potential corrections.
    for (const auto &I : Context.Idents)
      Consumer->FoundName(I.getKey());

    // Walk through identifiers in external identifier sources.
    // FIXME: Re-add the ability to skip very unlikely potential corrections.
    if (IdentifierInfoLookup *External
                            = Context.Idents.getExternalIdentifierLookup()) {
      std::unique_ptr<IdentifierIterator> Iter(External->getIdentifiers());
      do {
        StringRef Name = Iter->Next();
        if (Name.empty())
          break;

        Consumer->FoundName(Name);
      } while (true);
    }
  }

  AddKeywordsToConsumer(*this, *Consumer, S,
                        *Consumer->getCorrectionValidator(),
                        SS && SS->isNotEmpty());

  // Build the NestedNameSpecifiers for the KnownNamespaces, if we're going
  // to search those namespaces.
  if (SearchNamespaces) {
    // Load any externally-known namespaces.
    if (ExternalSource && !LoadedExternalKnownNamespaces) {
      SmallVector<NamespaceDecl *, 4> ExternalKnownNamespaces;
      LoadedExternalKnownNamespaces = true;
      ExternalSource->ReadKnownNamespaces(ExternalKnownNamespaces);
      for (auto *N : ExternalKnownNamespaces)
        KnownNamespaces[N] = true;
    }

    Consumer->addNamespaces(KnownNamespaces);
  }

  return Consumer;
}

/// Try to "correct" a typo in the source code by finding
/// visible declarations whose names are similar to the name that was
/// present in the source code.
///
/// \param TypoName the \c DeclarationNameInfo structure that contains
/// the name that was present in the source code along with its location.
///
/// \param LookupKind the name-lookup criteria used to search for the name.
///
/// \param S the scope in which name lookup occurs.
///
/// \param SS the nested-name-specifier that precedes the name we're
/// looking for, if present.
///
/// \param CCC A CorrectionCandidateCallback object that provides further
/// validation of typo correction candidates. It also provides flags for
/// determining the set of keywords permitted.
///
/// \param MemberContext if non-NULL, the context in which to look for
/// a member access expression.
///
/// \param EnteringContext whether we're entering the context described by
/// the nested-name-specifier SS.
///
/// \param OPT when non-NULL, the search for visible declarations will
/// also walk the protocols in the qualified interfaces of \p OPT.
///
/// \returns a \c TypoCorrection containing the corrected name if the typo
/// along with information such as the \c NamedDecl where the corrected name
/// was declared, and any additional \c NestedNameSpecifier needed to access
/// it (C++ only). The \c TypoCorrection is empty if there is no correction.
TypoCorrection Sema::CorrectTypo(const DeclarationNameInfo &TypoName,
                                 Sema::LookupNameKind LookupKind,
                                 Scope *S, CXXScopeSpec *SS,
                                 CorrectionCandidateCallback &CCC,
                                 CorrectTypoKind Mode,
                                 DeclContext *MemberContext,
                                 bool EnteringContext,
                                 const ObjCObjectPointerType *OPT,
                                 bool RecordFailure) {
  // Always let the ExternalSource have the first chance at correction, even
  // if we would otherwise have given up.
  if (ExternalSource) {
    if (TypoCorrection Correction =
            ExternalSource->CorrectTypo(TypoName, LookupKind, S, SS, CCC,
                                        MemberContext, EnteringContext, OPT))
      return Correction;
  }

  // Ugly hack equivalent to CTC == CTC_ObjCMessageReceiver;
  // WantObjCSuper is only true for CTC_ObjCMessageReceiver and for
  // some instances of CTC_Unknown, while WantRemainingKeywords is true
  // for CTC_Unknown but not for CTC_ObjCMessageReceiver.
  bool ObjCMessageReceiver = CCC.WantObjCSuper && !CCC.WantRemainingKeywords;

  IdentifierInfo *Typo = TypoName.getName().getAsIdentifierInfo();
  auto Consumer = makeTypoCorrectionConsumer(TypoName, LookupKind, S, SS, CCC,
                                             MemberContext, EnteringContext,
                                             OPT, Mode == CTK_ErrorRecovery);

  if (!Consumer)
    return TypoCorrection();

  // If we haven't found anything, we're done.
  if (Consumer->empty())
    return FailedCorrection(Typo, TypoName.getLoc(), RecordFailure);

  // Make sure the best edit distance (prior to adding any namespace qualifiers)
  // is not more that about a third of the length of the typo's identifier.
  unsigned ED = Consumer->getBestEditDistance(true);
  unsigned TypoLen = Typo->getName().size();
  if (ED > 0 && TypoLen / ED < 3)
    return FailedCorrection(Typo, TypoName.getLoc(), RecordFailure);

  TypoCorrection BestTC = Consumer->getNextCorrection();
  TypoCorrection SecondBestTC = Consumer->getNextCorrection();
  if (!BestTC)
    return FailedCorrection(Typo, TypoName.getLoc(), RecordFailure);

  ED = BestTC.getEditDistance();

  if (TypoLen >= 3 && ED > 0 && TypoLen / ED < 3) {
    // If this was an unqualified lookup and we believe the callback
    // object wouldn't have filtered out possible corrections, note
    // that no correction was found.
    return FailedCorrection(Typo, TypoName.getLoc(), RecordFailure);
  }

  // If only a single name remains, return that result.
  if (!SecondBestTC ||
      SecondBestTC.getEditDistance(false) > BestTC.getEditDistance(false)) {
    const TypoCorrection &Result = BestTC;

    // Don't correct to a keyword that's the same as the typo; the keyword
    // wasn't actually in scope.
    if (ED == 0 && Result.isKeyword())
      return FailedCorrection(Typo, TypoName.getLoc(), RecordFailure);

    TypoCorrection TC = Result;
    TC.setCorrectionRange(SS, TypoName);
    checkCorrectionVisibility(*this, TC);
    return TC;
  } else if (SecondBestTC && ObjCMessageReceiver) {
    // Prefer 'super' when we're completing in a message-receiver
    // context.

    if (BestTC.getCorrection().getAsString() != "super") {
      if (SecondBestTC.getCorrection().getAsString() == "super")
        BestTC = SecondBestTC;
      else if ((*Consumer)["super"].front().isKeyword())
        BestTC = (*Consumer)["super"].front();
    }
    // Don't correct to a keyword that's the same as the typo; the keyword
    // wasn't actually in scope.
    if (BestTC.getEditDistance() == 0 ||
        BestTC.getCorrection().getAsString() != "super")
      return FailedCorrection(Typo, TypoName.getLoc(), RecordFailure);

    BestTC.setCorrectionRange(SS, TypoName);
    return BestTC;
  }

  // Record the failure's location if needed and return an empty correction. If
  // this was an unqualified lookup and we believe the callback object did not
  // filter out possible corrections, also cache the failure for the typo.
  return FailedCorrection(Typo, TypoName.getLoc(), RecordFailure && !SecondBestTC);
}

/// Try to "correct" a typo in the source code by finding
/// visible declarations whose names are similar to the name that was
/// present in the source code.
///
/// \param TypoName the \c DeclarationNameInfo structure that contains
/// the name that was present in the source code along with its location.
///
/// \param LookupKind the name-lookup criteria used to search for the name.
///
/// \param S the scope in which name lookup occurs.
///
/// \param SS the nested-name-specifier that precedes the name we're
/// looking for, if present.
///
/// \param CCC A CorrectionCandidateCallback object that provides further
/// validation of typo correction candidates. It also provides flags for
/// determining the set of keywords permitted.
///
/// \param TDG A TypoDiagnosticGenerator functor that will be used to print
/// diagnostics when the actual typo correction is attempted.
///
/// \param TRC A TypoRecoveryCallback functor that will be used to build an
/// Expr from a typo correction candidate.
///
/// \param MemberContext if non-NULL, the context in which to look for
/// a member access expression.
///
/// \param EnteringContext whether we're entering the context described by
/// the nested-name-specifier SS.
///
/// \param OPT when non-NULL, the search for visible declarations will
/// also walk the protocols in the qualified interfaces of \p OPT.
///
/// \returns a new \c TypoExpr that will later be replaced in the AST with an
/// Expr representing the result of performing typo correction, or nullptr if
/// typo correction is not possible. If nullptr is returned, no diagnostics will
/// be emitted and it is the responsibility of the caller to emit any that are
/// needed.
TypoExpr *Sema::CorrectTypoDelayed(
    const DeclarationNameInfo &TypoName, Sema::LookupNameKind LookupKind,
    Scope *S, CXXScopeSpec *SS, CorrectionCandidateCallback &CCC,
    TypoDiagnosticGenerator TDG, TypoRecoveryCallback TRC, CorrectTypoKind Mode,
    DeclContext *MemberContext, bool EnteringContext,
    const ObjCObjectPointerType *OPT) {
  auto Consumer = makeTypoCorrectionConsumer(TypoName, LookupKind, S, SS, CCC,
                                             MemberContext, EnteringContext,
                                             OPT, Mode == CTK_ErrorRecovery);

  // Give the external sema source a chance to correct the typo.
  TypoCorrection ExternalTypo;
  if (ExternalSource && Consumer) {
    ExternalTypo = ExternalSource->CorrectTypo(
        TypoName, LookupKind, S, SS, *Consumer->getCorrectionValidator(),
        MemberContext, EnteringContext, OPT);
    if (ExternalTypo)
      Consumer->addCorrection(ExternalTypo);
  }

  if (!Consumer || Consumer->empty())
    return nullptr;

  // Make sure the best edit distance (prior to adding any namespace qualifiers)
  // is not more that about a third of the length of the typo's identifier.
  unsigned ED = Consumer->getBestEditDistance(true);
  IdentifierInfo *Typo = TypoName.getName().getAsIdentifierInfo();
  if (!ExternalTypo && ED > 0 && Typo->getName().size() / ED < 3)
    return nullptr;

  ExprEvalContexts.back().NumTypos++;
  return createDelayedTypo(std::move(Consumer), std::move(TDG), std::move(TRC));
}

void TypoCorrection::addCorrectionDecl(NamedDecl *CDecl) {
  if (!CDecl) return;

  if (isKeyword())
    CorrectionDecls.clear();

  CorrectionDecls.push_back(CDecl);

  if (!CorrectionName)
    CorrectionName = CDecl->getDeclName();
}

std::string TypoCorrection::getAsString(const LangOptions &LO) const {
  if (CorrectionNameSpec) {
    std::string tmpBuffer;
    llvm::raw_string_ostream PrefixOStream(tmpBuffer);
    CorrectionNameSpec->print(PrefixOStream, PrintingPolicy(LO));
    PrefixOStream << CorrectionName;
    return PrefixOStream.str();
  }

  return CorrectionName.getAsString();
}

bool CorrectionCandidateCallback::ValidateCandidate(
    const TypoCorrection &candidate) {
  if (!candidate.isResolved())
    return true;

  if (candidate.isKeyword())
    return WantTypeSpecifiers || WantExpressionKeywords || WantCXXNamedCasts ||
           WantRemainingKeywords || WantObjCSuper;

  bool HasNonType = false;
  bool HasStaticMethod = false;
  bool HasNonStaticMethod = false;
  for (Decl *D : candidate) {
    if (FunctionTemplateDecl *FTD = dyn_cast<FunctionTemplateDecl>(D))
      D = FTD->getTemplatedDecl();
    if (CXXMethodDecl *Method = dyn_cast<CXXMethodDecl>(D)) {
      if (Method->isStatic())
        HasStaticMethod = true;
      else
        HasNonStaticMethod = true;
    }
    if (!isa<TypeDecl>(D))
      HasNonType = true;
  }

  if (IsAddressOfOperand && HasNonStaticMethod && !HasStaticMethod &&
      !candidate.getCorrectionSpecifier())
    return false;

  return WantTypeSpecifiers || HasNonType;
}

FunctionCallFilterCCC::FunctionCallFilterCCC(Sema &SemaRef, unsigned NumArgs,
                                             bool HasExplicitTemplateArgs,
                                             MemberExpr *ME)
    : NumArgs(NumArgs), HasExplicitTemplateArgs(HasExplicitTemplateArgs),
      CurContext(SemaRef.CurContext), MemberFn(ME) {
  WantTypeSpecifiers = false;
  WantFunctionLikeCasts = SemaRef.getLangOpts().CPlusPlus &&
                          !HasExplicitTemplateArgs && NumArgs == 1;
  WantCXXNamedCasts = HasExplicitTemplateArgs && NumArgs == 1;
  WantRemainingKeywords = false;
}

bool FunctionCallFilterCCC::ValidateCandidate(const TypoCorrection &candidate) {
  if (!candidate.getCorrectionDecl())
    return candidate.isKeyword();

  for (auto *C : candidate) {
    FunctionDecl *FD = nullptr;
    NamedDecl *ND = C->getUnderlyingDecl();
    if (FunctionTemplateDecl *FTD = dyn_cast<FunctionTemplateDecl>(ND))
      FD = FTD->getTemplatedDecl();
    if (!HasExplicitTemplateArgs && !FD) {
      if (!(FD = dyn_cast<FunctionDecl>(ND)) && isa<ValueDecl>(ND)) {
        // If the Decl is neither a function nor a template function,
        // determine if it is a pointer or reference to a function. If so,
        // check against the number of arguments expected for the pointee.
        QualType ValType = cast<ValueDecl>(ND)->getType();
        if (ValType.isNull())
          continue;
        if (ValType->isAnyPointerType() || ValType->isReferenceType())
          ValType = ValType->getPointeeType();
        if (const FunctionProtoType *FPT = ValType->getAs<FunctionProtoType>())
          if (FPT->getNumParams() == NumArgs)
            return true;
      }
    }

    // A typo for a function-style cast can look like a function call in C++.
    if ((HasExplicitTemplateArgs ? getAsTypeTemplateDecl(ND) != nullptr
                                 : isa<TypeDecl>(ND)) &&
        CurContext->getParentASTContext().getLangOpts().CPlusPlus)
      // Only a class or class template can take two or more arguments.
      return NumArgs <= 1 || HasExplicitTemplateArgs || isa<CXXRecordDecl>(ND);

    // Skip the current candidate if it is not a FunctionDecl or does not accept
    // the current number of arguments.
    if (!FD || !(FD->getNumParams() >= NumArgs &&
                 FD->getMinRequiredArguments() <= NumArgs))
      continue;

    // If the current candidate is a non-static C++ method, skip the candidate
    // unless the method being corrected--or the current DeclContext, if the
    // function being corrected is not a method--is a method in the same class
    // or a descendent class of the candidate's parent class.
    if (CXXMethodDecl *MD = dyn_cast<CXXMethodDecl>(FD)) {
      if (MemberFn || !MD->isStatic()) {
        CXXMethodDecl *CurMD =
            MemberFn
                ? dyn_cast_or_null<CXXMethodDecl>(MemberFn->getMemberDecl())
                : dyn_cast_or_null<CXXMethodDecl>(CurContext);
        CXXRecordDecl *CurRD =
            CurMD ? CurMD->getParent()->getCanonicalDecl() : nullptr;
        CXXRecordDecl *RD = MD->getParent()->getCanonicalDecl();
        if (!CurRD || (CurRD != RD && !CurRD->isDerivedFrom(RD)))
          continue;
      }
    }
    return true;
  }
  return false;
}

void Sema::diagnoseTypo(const TypoCorrection &Correction,
                        const PartialDiagnostic &TypoDiag,
                        bool ErrorRecovery) {
  diagnoseTypo(Correction, TypoDiag, PDiag(diag::note_previous_decl),
               ErrorRecovery);
}

/// Find which declaration we should import to provide the definition of
/// the given declaration.
static NamedDecl *getDefinitionToImport(NamedDecl *D) {
  if (VarDecl *VD = dyn_cast<VarDecl>(D))
    return VD->getDefinition();
  if (FunctionDecl *FD = dyn_cast<FunctionDecl>(D))
    return FD->getDefinition();
  if (TagDecl *TD = dyn_cast<TagDecl>(D))
    return TD->getDefinition();
  // The first definition for this ObjCInterfaceDecl might be in the TU
  // and not associated with any module. Use the one we know to be complete
  // and have just seen in a module.
  if (ObjCInterfaceDecl *ID = dyn_cast<ObjCInterfaceDecl>(D))
    return ID;
  if (ObjCProtocolDecl *PD = dyn_cast<ObjCProtocolDecl>(D))
    return PD->getDefinition();
  if (TemplateDecl *TD = dyn_cast<TemplateDecl>(D))
    if (NamedDecl *TTD = TD->getTemplatedDecl())
      return getDefinitionToImport(TTD);
  return nullptr;
}

void Sema::diagnoseMissingImport(SourceLocation Loc, NamedDecl *Decl,
                                 MissingImportKind MIK, bool Recover) {
  // Suggest importing a module providing the definition of this entity, if
  // possible.
  NamedDecl *Def = getDefinitionToImport(Decl);
  if (!Def)
    Def = Decl;

  Module *Owner = getOwningModule(Def);
  assert(Owner && "definition of hidden declaration is not in a module");

  llvm::SmallVector<Module*, 8> OwningModules;
  OwningModules.push_back(Owner);
  auto Merged = Context.getModulesWithMergedDefinition(Def);
  OwningModules.insert(OwningModules.end(), Merged.begin(), Merged.end());

  diagnoseMissingImport(Loc, Def, Def->getLocation(), OwningModules, MIK,
                        Recover);
}

/// Get a "quoted.h" or <angled.h> include path to use in a diagnostic
/// suggesting the addition of a #include of the specified file.
static std::string getIncludeStringForHeader(Preprocessor &PP,
                                             const FileEntry *E,
                                             llvm::StringRef IncludingFile) {
  bool IsSystem = false;
  auto Path = PP.getHeaderSearchInfo().suggestPathToFileForDiagnostics(
      E, IncludingFile, &IsSystem);
  return (IsSystem ? '<' : '"') + Path + (IsSystem ? '>' : '"');
}

void Sema::diagnoseMissingImport(SourceLocation UseLoc, NamedDecl *Decl,
                                 SourceLocation DeclLoc,
                                 ArrayRef<Module *> Modules,
                                 MissingImportKind MIK, bool Recover) {
  assert(!Modules.empty());

  auto NotePrevious = [&] {
    unsigned DiagID;
    switch (MIK) {
    case MissingImportKind::Declaration:
      DiagID = diag::note_previous_declaration;
      break;
    case MissingImportKind::Definition:
      DiagID = diag::note_previous_definition;
      break;
    case MissingImportKind::DefaultArgument:
      DiagID = diag::note_default_argument_declared_here;
      break;
    case MissingImportKind::ExplicitSpecialization:
      DiagID = diag::note_explicit_specialization_declared_here;
      break;
    case MissingImportKind::PartialSpecialization:
      DiagID = diag::note_partial_specialization_declared_here;
      break;
    }
    Diag(DeclLoc, DiagID);
  };

  // Weed out duplicates from module list.
  llvm::SmallVector<Module*, 8> UniqueModules;
  llvm::SmallDenseSet<Module*, 8> UniqueModuleSet;
  for (auto *M : Modules) {
    if (M->Kind == Module::GlobalModuleFragment)
      continue;
    if (UniqueModuleSet.insert(M).second)
      UniqueModules.push_back(M);
  }

  llvm::StringRef IncludingFile;
  if (const FileEntry *FE =
          SourceMgr.getFileEntryForID(SourceMgr.getFileID(UseLoc)))
    IncludingFile = FE->tryGetRealPathName();

  if (UniqueModules.empty()) {
    // All candidates were global module fragments. Try to suggest a #include.
    const FileEntry *E =
        PP.getModuleHeaderToIncludeForDiagnostics(UseLoc, Modules[0], DeclLoc);
    // FIXME: Find a smart place to suggest inserting a #include, and add
    // a FixItHint there.
    Diag(UseLoc, diag::err_module_unimported_use_global_module_fragment)
        << (int)MIK << Decl << !!E
        << (E ? getIncludeStringForHeader(PP, E, IncludingFile) : "");
    // Produce a "previous" note if it will point to a header rather than some
    // random global module fragment.
    // FIXME: Suppress the note backtrace even under
    // -fdiagnostics-show-note-include-stack.
    if (E)
      NotePrevious();
    if (Recover)
      createImplicitModuleImportForErrorRecovery(UseLoc, Modules[0]);
    return;
  }

  Modules = UniqueModules;

  if (Modules.size() > 1) {
    std::string ModuleList;
    unsigned N = 0;
    for (Module *M : Modules) {
      ModuleList += "\n        ";
      if (++N == 5 && N != Modules.size()) {
        ModuleList += "[...]";
        break;
      }
      ModuleList += M->getFullModuleName();
    }

    Diag(UseLoc, diag::err_module_unimported_use_multiple)
      << (int)MIK << Decl << ModuleList;
  } else if (const FileEntry *E = PP.getModuleHeaderToIncludeForDiagnostics(
                 UseLoc, Modules[0], DeclLoc)) {
    // The right way to make the declaration visible is to include a header;
    // suggest doing so.
    //
    // FIXME: Find a smart place to suggest inserting a #include, and add
    // a FixItHint there.
    Diag(UseLoc, diag::err_module_unimported_use_header)
        << (int)MIK << Decl << Modules[0]->getFullModuleName()
        << getIncludeStringForHeader(PP, E, IncludingFile);
  } else {
    // FIXME: Add a FixItHint that imports the corresponding module.
    Diag(UseLoc, diag::err_module_unimported_use)
      << (int)MIK << Decl << Modules[0]->getFullModuleName();
  }

  NotePrevious();

  // Try to recover by implicitly importing this module.
  if (Recover)
    createImplicitModuleImportForErrorRecovery(UseLoc, Modules[0]);
}

/// Diagnose a successfully-corrected typo. Separated from the correction
/// itself to allow external validation of the result, etc.
///
/// \param Correction The result of performing typo correction.
/// \param TypoDiag The diagnostic to produce. This will have the corrected
///        string added to it (and usually also a fixit).
/// \param PrevNote A note to use when indicating the location of the entity to
///        which we are correcting. Will have the correction string added to it.
/// \param ErrorRecovery If \c true (the default), the caller is going to
///        recover from the typo as if the corrected string had been typed.
///        In this case, \c PDiag must be an error, and we will attach a fixit
///        to it.
void Sema::diagnoseTypo(const TypoCorrection &Correction,
                        const PartialDiagnostic &TypoDiag,
                        const PartialDiagnostic &PrevNote,
                        bool ErrorRecovery) {
  std::string CorrectedStr = Correction.getAsString(getLangOpts());
  std::string CorrectedQuotedStr = Correction.getQuoted(getLangOpts());
  FixItHint FixTypo = FixItHint::CreateReplacement(
      Correction.getCorrectionRange(), CorrectedStr);

  // Maybe we're just missing a module import.
  if (Correction.requiresImport()) {
    NamedDecl *Decl = Correction.getFoundDecl();
    assert(Decl && "import required but no declaration to import");

    diagnoseMissingImport(Correction.getCorrectionRange().getBegin(), Decl,
                          MissingImportKind::Declaration, ErrorRecovery);
    return;
  }

  Diag(Correction.getCorrectionRange().getBegin(), TypoDiag)
    << CorrectedQuotedStr << (ErrorRecovery ? FixTypo : FixItHint());

  NamedDecl *ChosenDecl =
      Correction.isKeyword() ? nullptr : Correction.getFoundDecl();
  if (PrevNote.getDiagID() && ChosenDecl)
    Diag(ChosenDecl->getLocation(), PrevNote)
      << CorrectedQuotedStr << (ErrorRecovery ? FixItHint() : FixTypo);

  // Add any extra diagnostics.
  for (const PartialDiagnostic &PD : Correction.getExtraDiagnostics())
    Diag(Correction.getCorrectionRange().getBegin(), PD);
}

TypoExpr *Sema::createDelayedTypo(std::unique_ptr<TypoCorrectionConsumer> TCC,
                                  TypoDiagnosticGenerator TDG,
                                  TypoRecoveryCallback TRC) {
  assert(TCC && "createDelayedTypo requires a valid TypoCorrectionConsumer");
  auto TE = new (Context) TypoExpr(Context.DependentTy);
  auto &State = DelayedTypos[TE];
  State.Consumer = std::move(TCC);
  State.DiagHandler = std::move(TDG);
  State.RecoveryHandler = std::move(TRC);
  if (TE)
    TypoExprs.push_back(TE);
  return TE;
}

const Sema::TypoExprState &Sema::getTypoExprState(TypoExpr *TE) const {
  auto Entry = DelayedTypos.find(TE);
  assert(Entry != DelayedTypos.end() &&
         "Failed to get the state for a TypoExpr!");
  return Entry->second;
}

void Sema::clearDelayedTypo(TypoExpr *TE) {
  DelayedTypos.erase(TE);
}

void Sema::ActOnPragmaDump(Scope *S, SourceLocation IILoc, IdentifierInfo *II) {
  DeclarationNameInfo Name(II, IILoc);
  LookupResult R(*this, Name, LookupAnyName, Sema::NotForRedeclaration);
  R.suppressDiagnostics();
  R.setHideTags(false);
  LookupName(R, S);
  R.dump();
}<|MERGE_RESOLUTION|>--- conflicted
+++ resolved
@@ -810,7 +810,7 @@
         for (unsigned IParm = 0, e = FP->getNumParams(); IParm != e; ++IParm) {
           ParmVarDecl *Parm = ParmVarDecl::Create(
               Context, NewOpenCLBuiltin, SourceLocation(), SourceLocation(),
-              nullptr, FP->getParamType(IParm),
+              DeclarationName(), FP->getParamType(IParm),
               /*TInfo=*/nullptr, SC_None, nullptr);
           Parm->setScopeInfo(0, IParm);
           ParmList.push_back(Parm);
@@ -3733,22 +3733,7 @@
       while (S && !isNamespaceOrTranslationUnitScope(S))
         S = S->getParent();
 
-<<<<<<< HEAD
-    // Walk all lookup results in the TU for each identifier.
-    for (const auto &Ident : Idents) {
-      for (auto I = S.IdResolver->begin(Ident.getValue()),
-                E = S.IdResolver->end();
-           I != E; ++I) {
-        if (S.IdResolver->isDeclInScope(*I, Ctx)) {
-          if (NamedDecl *ND = Result.getAcceptableDecl(*I)) {
-            Consumer.FoundDecl(ND, Visited.checkHidden(ND), Ctx, InBaseClass);
-            Visited.add(ND);
-          }
-        }
-      }
-=======
       UDirs.visitScopeChain(Initial, S);
->>>>>>> d4eeec7c
     }
     UDirs.done();
 
@@ -3803,10 +3788,10 @@
 
       // Walk all lookup results in the TU for each identifier.
       for (const auto &Ident : Idents) {
-        for (auto I = S.IdResolver.begin(Ident.getValue()),
-                  E = S.IdResolver.end();
+        for (auto I = S.IdResolver->begin(Ident.getValue()),
+                  E = S.IdResolver->end();
              I != E; ++I) {
-          if (S.IdResolver.isDeclInScope(*I, Ctx)) {
+          if (S.IdResolver->isDeclInScope(*I, Ctx)) {
             if (NamedDecl *ND = Result.getAcceptableDecl(*I)) {
               Consumer.FoundDecl(ND, Visited.checkHidden(ND), Ctx, InBaseClass);
               Visited.add(ND);
