//===--- DeclSpec.cpp - Declaration Specifier Semantic Analysis -----------===//
//
// Part of the LLVM Project, under the Apache License v2.0 with LLVM Exceptions.
// See https://llvm.org/LICENSE.txt for license information.
// SPDX-License-Identifier: Apache-2.0 WITH LLVM-exception
//
//===----------------------------------------------------------------------===//
//
//  This file implements semantic analysis for declaration specifiers.
//
//===----------------------------------------------------------------------===//

#include "clang/Sema/DeclSpec.h"
#include "clang/AST/ASTContext.h"
#include "clang/AST/DeclCXX.h"
#include "clang/AST/Expr.h"
#include "clang/AST/LocInfoType.h"
#include "clang/AST/TypeLoc.h"
#include "clang/Basic/LangOptions.h"
#include "clang/Basic/TargetInfo.h"
#include "clang/Sema/ParsedTemplate.h"
#include "clang/Sema/Sema.h"
#include "clang/Sema/SemaDiagnostic.h"
#include "llvm/ADT/STLExtras.h"
#include "llvm/ADT/SmallString.h"
#include <cstring>
using namespace clang;


void UnqualifiedId::setTemplateId(TemplateIdAnnotation *TemplateId) {
  assert(TemplateId && "NULL template-id annotation?");
  Kind = UnqualifiedIdKind::IK_TemplateId;
  this->TemplateId = TemplateId;
  StartLocation = TemplateId->TemplateNameLoc;
  EndLocation = TemplateId->RAngleLoc;
}

void UnqualifiedId::setConstructorTemplateId(TemplateIdAnnotation *TemplateId) {
  assert(TemplateId && "NULL template-id annotation?");
  Kind = UnqualifiedIdKind::IK_ConstructorTemplateId;
  this->TemplateId = TemplateId;
  StartLocation = TemplateId->TemplateNameLoc;
  EndLocation = TemplateId->RAngleLoc;
}

/// DeclaratorChunk::getFunction - Return a DeclaratorChunk for a function.
/// "TheDeclarator" is the declarator that this will be added to.
DeclaratorChunk DeclaratorChunk::getFunction(bool hasProto,
                                             bool isAmbiguous,
                                             SourceLocation LParenLoc,
                                             ParamInfo *Params,
                                             unsigned NumParams,
                                             SourceLocation EllipsisLoc,
                                             SourceLocation RParenLoc,
                                             bool RefQualifierIsLvalueRef,
                                             SourceLocation RefQualifierLoc,
                                             SourceLocation MutableLoc,
                                             ExceptionSpecificationType
                                                 ESpecType,
                                             SourceRange ESpecRange,
                                             ParsedType *Exceptions,
                                             SourceRange *ExceptionRanges,
                                             unsigned NumExceptions,
                                             Expr *NoexceptExpr,
                                             CachedTokens *ExceptionSpecTokens,
                                             ArrayRef<NamedDecl*>
                                                 DeclsInPrototype,
                                             SourceLocation LocalRangeBegin,
                                             SourceLocation LocalRangeEnd,
                                             Declarator &TheDeclarator,
                                             TypeResult TrailingReturnType,
                                             DeclSpec *MethodQualifiers) {
  assert(!(MethodQualifiers && MethodQualifiers->getTypeQualifiers() & DeclSpec::TQ_atomic) &&
         "function cannot have _Atomic qualifier");

  DeclaratorChunk I;
  I.Kind                        = Function;
  I.Loc                         = LocalRangeBegin;
  I.EndLoc                      = LocalRangeEnd;
  I.Fun.hasPrototype            = hasProto;
  I.Fun.isVariadic              = EllipsisLoc.isValid();
  I.Fun.isAmbiguous             = isAmbiguous;
  I.Fun.LParenLoc               = LParenLoc.getRawEncoding();
  I.Fun.EllipsisLoc             = EllipsisLoc.getRawEncoding();
  I.Fun.RParenLoc               = RParenLoc.getRawEncoding();
  I.Fun.DeleteParams            = false;
  I.Fun.NumParams               = NumParams;
  I.Fun.Params                  = nullptr;
  I.Fun.RefQualifierIsLValueRef = RefQualifierIsLvalueRef;
  I.Fun.RefQualifierLoc         = RefQualifierLoc.getRawEncoding();
  I.Fun.MutableLoc              = MutableLoc.getRawEncoding();
  I.Fun.ExceptionSpecType       = ESpecType;
  I.Fun.ExceptionSpecLocBeg     = ESpecRange.getBegin().getRawEncoding();
  I.Fun.ExceptionSpecLocEnd     = ESpecRange.getEnd().getRawEncoding();
  I.Fun.NumExceptionsOrDecls    = 0;
  I.Fun.Exceptions              = nullptr;
  I.Fun.NoexceptExpr            = nullptr;
  I.Fun.HasTrailingReturnType   = TrailingReturnType.isUsable() ||
                                  TrailingReturnType.isInvalid();
  I.Fun.TrailingReturnType      = TrailingReturnType.get();
  I.Fun.MethodQualifiers        = nullptr;
  I.Fun.QualAttrFactory         = nullptr;

  if (MethodQualifiers && (MethodQualifiers->getTypeQualifiers() ||
                           MethodQualifiers->getAttributes().size())) {
    auto &attrs = MethodQualifiers->getAttributes();
    I.Fun.MethodQualifiers = new DeclSpec(attrs.getPool().getFactory());
    MethodQualifiers->forEachCVRUQualifier(
        [&](DeclSpec::TQ TypeQual, StringRef PrintName, SourceLocation SL) {
          I.Fun.MethodQualifiers->SetTypeQual(TypeQual, SL);
        });
    I.Fun.MethodQualifiers->getAttributes().takeAllFrom(attrs);
    I.Fun.MethodQualifiers->getAttributePool().takeAllFrom(attrs.getPool());
  }

  assert(I.Fun.ExceptionSpecType == ESpecType && "bitfield overflow");

  // new[] a parameter array if needed.
  if (NumParams) {
    // If the 'InlineParams' in Declarator is unused and big enough, put our
    // parameter list there (in an effort to avoid new/delete traffic).  If it
    // is already used (consider a function returning a function pointer) or too
    // small (function with too many parameters), go to the heap.
    if (!TheDeclarator.InlineStorageUsed &&
        NumParams <= llvm::array_lengthof(TheDeclarator.InlineParams)) {
      I.Fun.Params = TheDeclarator.InlineParams;
      new (I.Fun.Params) ParamInfo[NumParams];
      I.Fun.DeleteParams = false;
      TheDeclarator.InlineStorageUsed = true;
    } else {
      I.Fun.Params = new DeclaratorChunk::ParamInfo[NumParams];
      I.Fun.DeleteParams = true;
    }
    for (unsigned i = 0; i < NumParams; i++)
      I.Fun.Params[i] = std::move(Params[i]);
  }

  // Check what exception specification information we should actually store.
  switch (ESpecType) {
  default: break; // By default, save nothing.
  case EST_Dynamic:
    // new[] an exception array if needed
    if (NumExceptions) {
      I.Fun.NumExceptionsOrDecls = NumExceptions;
      I.Fun.Exceptions = new DeclaratorChunk::TypeAndRange[NumExceptions];
      for (unsigned i = 0; i != NumExceptions; ++i) {
        I.Fun.Exceptions[i].Ty = Exceptions[i];
        I.Fun.Exceptions[i].Range = ExceptionRanges[i];
      }
    }
    break;

  case EST_DependentNoexcept:
  case EST_NoexceptFalse:
  case EST_NoexceptTrue:
    I.Fun.NoexceptExpr = NoexceptExpr;
    break;

  case EST_Unparsed:
    I.Fun.ExceptionSpecTokens = ExceptionSpecTokens;
    break;
  }

  if (!DeclsInPrototype.empty()) {
    assert(ESpecType == EST_None && NumExceptions == 0 &&
           "cannot have exception specifiers and decls in prototype");
    I.Fun.NumExceptionsOrDecls = DeclsInPrototype.size();
    // Copy the array of decls into stable heap storage.
    I.Fun.DeclsInPrototype = new NamedDecl *[DeclsInPrototype.size()];
    for (size_t J = 0; J < DeclsInPrototype.size(); ++J)
      I.Fun.DeclsInPrototype[J] = DeclsInPrototype[J];
  }

  return I;
}

void Declarator::setDecompositionBindings(
    SourceLocation LSquareLoc,
    ArrayRef<DecompositionDeclarator::Binding> Bindings,
    SourceLocation RSquareLoc) {
  assert(!hasName() && "declarator given multiple names!");

  BindingGroup.LSquareLoc = LSquareLoc;
  BindingGroup.RSquareLoc = RSquareLoc;
  BindingGroup.NumBindings = Bindings.size();
  Range.setEnd(RSquareLoc);

  // We're now past the identifier.
  SetIdentifier(nullptr, LSquareLoc);
  Name.EndLocation = RSquareLoc;

  // Allocate storage for bindings and stash them away.
  if (Bindings.size()) {
    if (!InlineStorageUsed &&
        Bindings.size() <= llvm::array_lengthof(InlineBindings)) {
      BindingGroup.Bindings = InlineBindings;
      BindingGroup.DeleteBindings = false;
      InlineStorageUsed = true;
    } else {
      BindingGroup.Bindings =
          new DecompositionDeclarator::Binding[Bindings.size()];
      BindingGroup.DeleteBindings = true;
    }
    std::uninitialized_copy(Bindings.begin(), Bindings.end(),
                            BindingGroup.Bindings);
  }
}

bool Declarator::isDeclarationOfFunction() const {
  for (unsigned i = 0, i_end = DeclTypeInfo.size(); i < i_end; ++i) {
    switch (DeclTypeInfo[i].Kind) {
    case DeclaratorChunk::Function:
      return true;
    case DeclaratorChunk::Paren:
      continue;
    case DeclaratorChunk::Pointer:
    case DeclaratorChunk::Reference:
    case DeclaratorChunk::Array:
    case DeclaratorChunk::BlockPointer:
    case DeclaratorChunk::MemberPointer:
    case DeclaratorChunk::Pipe:
      return false;
    }
    llvm_unreachable("Invalid type chunk");
  }

  switch (DS.getTypeSpecType()) {
    case TST_atomic:
    case TST_auto:
    case TST_auto_type:
    case TST_bool:
    case TST_char:
    case TST_char8:
    case TST_char16:
    case TST_char32:
    case TST_class:
    case TST_decimal128:
    case TST_decimal32:
    case TST_decimal64:
    case TST_double:
    case TST_Accum:
    case TST_Fract:
    case TST_Float16:
    case TST_float128:
    case TST_enum:
    case TST_error:
    case TST_float:
    case TST_half:
    case TST_int:
    case TST_int128:
    case TST_struct:
    case TST_interface:
    case TST_union:
    case TST_unknown_anytype:
    case TST_unspecified:
    case TST_void:
    case TST_wchar:
#define GENERIC_IMAGE_TYPE(ImgType, Id) case TST_##ImgType##_t:
#include "clang/Basic/OpenCLImageTypes.def"
      return false;

    case TST_decltype_auto:
      // This must have an initializer, so can't be a function declaration,
      // even if the initializer has function type.
      return false;

    case TST_decltype:
    case TST_typeofExpr:
      if (Expr *E = DS.getRepAsExpr())
        return E->getType()->isFunctionType();
      return false;

    case TST_underlyingType:
    case TST_typename:
    case TST_typeofType: {
      QualType QT = DS.getRepAsType().get();
      if (QT.isNull())
        return false;

      if (const LocInfoType *LIT = dyn_cast<LocInfoType>(QT))
        QT = LIT->getType();

      if (QT.isNull())
        return false;

      return QT->isFunctionType();
    }
  }

  llvm_unreachable("Invalid TypeSpecType!");
}

bool Declarator::isStaticMember() {
  assert(getContext() == DeclaratorContext::MemberContext);
  return getDeclSpec().getStorageClassSpec() == DeclSpec::SCS_static ||
         (getName().Kind == UnqualifiedIdKind::IK_OperatorFunctionId &&
          CXXMethodDecl::isStaticOverloadedOperator(
              getName().OperatorFunctionId.Operator));
}

bool Declarator::isCtorOrDtor() {
  return (getName().getKind() == UnqualifiedIdKind::IK_ConstructorName) ||
         (getName().getKind() == UnqualifiedIdKind::IK_DestructorName);
}

void DeclSpec::forEachCVRUQualifier(
    llvm::function_ref<void(TQ, StringRef, SourceLocation)> Handle) {
  if (TypeQualifiers & TQ_const)
    Handle(TQ_const, "const", TQ_constLoc);
  if (TypeQualifiers & TQ_volatile)
    Handle(TQ_volatile, "volatile", TQ_volatileLoc);
  if (TypeQualifiers & TQ_restrict)
    Handle(TQ_restrict, "restrict", TQ_restrictLoc);
  if (TypeQualifiers & TQ_unaligned)
    Handle(TQ_unaligned, "unaligned", TQ_unalignedLoc);
}

void DeclSpec::forEachQualifier(
    llvm::function_ref<void(TQ, StringRef, SourceLocation)> Handle) {
  forEachCVRUQualifier(Handle);
  // FIXME: Add code below to iterate through the attributes and call Handle.
}

bool DeclSpec::hasTagDefinition() const {
  if (!TypeSpecOwned)
    return false;
  return cast<TagDecl>(getRepAsDecl())->isCompleteDefinition();
}

/// getParsedSpecifiers - Return a bitmask of which flavors of specifiers this
/// declaration specifier includes.
///
unsigned DeclSpec::getParsedSpecifiers() const {
  unsigned Res = 0;
  if (StorageClassSpec != SCS_unspecified ||
      ThreadStorageClassSpec != TSCS_unspecified)
    Res |= PQ_StorageClassSpecifier;

  if (TypeQualifiers != TQ_unspecified)
    Res |= PQ_TypeQualifier;

  if (hasTypeSpecifier())
    Res |= PQ_TypeSpecifier;

  if (FS_inline_specified || FS_virtual_specified || hasExplicitSpecifier() ||
      FS_noreturn_specified || FS_forceinline_specified)
    Res |= PQ_FunctionSpecifier;
  return Res;
}

template <class T> static bool BadSpecifier(T TNew, T TPrev,
                                            const char *&PrevSpec,
                                            unsigned &DiagID,
                                            bool IsExtension = true) {
  PrevSpec = DeclSpec::getSpecifierName(TPrev);
  if (TNew != TPrev)
    DiagID = diag::err_invalid_decl_spec_combination;
  else
    DiagID = IsExtension ? diag::ext_warn_duplicate_declspec :
                           diag::warn_duplicate_declspec;
  return true;
}

const char *DeclSpec::getSpecifierName(DeclSpec::SCS S) {
  switch (S) {
  case DeclSpec::SCS_unspecified: return "unspecified";
  case DeclSpec::SCS_typedef:     return "typedef";
  case DeclSpec::SCS_extern:      return "extern";
  case DeclSpec::SCS_static:      return "static";
  case DeclSpec::SCS_auto:        return "auto";
  case DeclSpec::SCS_register:    return "register";
  case DeclSpec::SCS_private_extern: return "__private_extern__";
  case DeclSpec::SCS_mutable:     return "mutable";
  }
  llvm_unreachable("Unknown typespec!");
}

const char *DeclSpec::getSpecifierName(DeclSpec::TSCS S) {
  switch (S) {
  case DeclSpec::TSCS_unspecified:   return "unspecified";
  case DeclSpec::TSCS___thread:      return "__thread";
  case DeclSpec::TSCS_thread_local:  return "thread_local";
  case DeclSpec::TSCS__Thread_local: return "_Thread_local";
  }
  llvm_unreachable("Unknown typespec!");
}

const char *DeclSpec::getSpecifierName(TSW W) {
  switch (W) {
  case TSW_unspecified: return "unspecified";
  case TSW_short:       return "short";
  case TSW_long:        return "long";
  case TSW_longlong:    return "long long";
  }
  llvm_unreachable("Unknown typespec!");
}

const char *DeclSpec::getSpecifierName(TSC C) {
  switch (C) {
  case TSC_unspecified: return "unspecified";
  case TSC_imaginary:   return "imaginary";
  case TSC_complex:     return "complex";
  }
  llvm_unreachable("Unknown typespec!");
}


const char *DeclSpec::getSpecifierName(TSS S) {
  switch (S) {
  case TSS_unspecified: return "unspecified";
  case TSS_signed:      return "signed";
  case TSS_unsigned:    return "unsigned";
  }
  llvm_unreachable("Unknown typespec!");
}

const char *DeclSpec::getSpecifierName(DeclSpec::TST T,
                                       const PrintingPolicy &Policy) {
  switch (T) {
  case DeclSpec::TST_unspecified: return "unspecified";
  case DeclSpec::TST_void:        return "void";
  case DeclSpec::TST_char:        return "char";
  case DeclSpec::TST_wchar:       return Policy.MSWChar ? "__wchar_t" : "wchar_t";
  case DeclSpec::TST_char8:       return "char8_t";
  case DeclSpec::TST_char16:      return "char16_t";
  case DeclSpec::TST_char32:      return "char32_t";
  case DeclSpec::TST_int:         return "int";
  case DeclSpec::TST_int128:      return "__int128";
  case DeclSpec::TST_half:        return "half";
  case DeclSpec::TST_float:       return "float";
  case DeclSpec::TST_double:      return "double";
  case DeclSpec::TST_accum:       return "_Accum";
  case DeclSpec::TST_fract:       return "_Fract";
  case DeclSpec::TST_float16:     return "_Float16";
  case DeclSpec::TST_float128:    return "__float128";
  case DeclSpec::TST_bool:        return Policy.Bool ? "bool" : "_Bool";
  case DeclSpec::TST_decimal32:   return "_Decimal32";
  case DeclSpec::TST_decimal64:   return "_Decimal64";
  case DeclSpec::TST_decimal128:  return "_Decimal128";
  case DeclSpec::TST_enum:        return "enum";
  case DeclSpec::TST_class:       return "class";
  case DeclSpec::TST_union:       return "union";
  case DeclSpec::TST_struct:      return "struct";
  case DeclSpec::TST_interface:   return "__interface";
  case DeclSpec::TST_typename:    return "type-name";
  case DeclSpec::TST_typeofType:
  case DeclSpec::TST_typeofExpr:  return "typeof";
  case DeclSpec::TST_auto:        return "auto";
  case DeclSpec::TST_auto_type:   return "__auto_type";
  case DeclSpec::TST_decltype:    return "(decltype)";
  case DeclSpec::TST_decltype_auto: return "decltype(auto)";
  case DeclSpec::TST_underlyingType: return "__underlying_type";
  case DeclSpec::TST_unknown_anytype: return "__unknown_anytype";
  case DeclSpec::TST_atomic: return "_Atomic";
#define GENERIC_IMAGE_TYPE(ImgType, Id) \
  case DeclSpec::TST_##ImgType##_t: \
    return #ImgType "_t";
#include "clang/Basic/OpenCLImageTypes.def"
  case DeclSpec::TST_error:       return "(error)";
  }
  llvm_unreachable("Unknown typespec!");
}

const char *DeclSpec::getSpecifierName(ConstexprSpecKind C) {
  switch (C) {
  case CSK_unspecified: return "unspecified";
  case CSK_constexpr:   return "constexpr";
  case CSK_consteval:   return "consteval";
  case CSK_constinit:   return "constinit";
  }
  llvm_unreachable("Unknown ConstexprSpecKind");
}

const char *DeclSpec::getSpecifierName(TQ T) {
  switch (T) {
  case DeclSpec::TQ_unspecified: return "unspecified";
  case DeclSpec::TQ_const:       return "const";
  case DeclSpec::TQ_restrict:    return "restrict";
  case DeclSpec::TQ_volatile:    return "volatile";
  case DeclSpec::TQ_atomic:      return "_Atomic";
  case DeclSpec::TQ_unaligned:   return "__unaligned";
  }
  llvm_unreachable("Unknown typespec!");
}

bool DeclSpec::SetStorageClassSpec(Sema &S, SCS SC, SourceLocation Loc,
                                   const char *&PrevSpec,
                                   unsigned &DiagID,
                                   const PrintingPolicy &Policy) {
  // OpenCL v1.1 s6.8g: "The extern, static, auto and register storage-class
  // specifiers are not supported.
  // It seems sensible to prohibit private_extern too
  // The cl_clang_storage_class_specifiers extension enables support for
  // these storage-class specifiers.
  // OpenCL v1.2 s6.8 changes this to "The auto and register storage-class
  // specifiers are not supported."
  if (S.getLangOpts().OpenCL &&
      !S.getOpenCLOptions().isEnabled("cl_clang_storage_class_specifiers")) {
    switch (SC) {
    case SCS_extern:
    case SCS_private_extern:
    case SCS_static:
      if (S.getLangOpts().OpenCLVersion < 120 &&
          !S.getLangOpts().OpenCLCPlusPlus) {
        DiagID = diag::err_opencl_unknown_type_specifier;
        PrevSpec = getSpecifierName(SC);
        return true;
      }
      break;
    case SCS_auto:
    case SCS_register:
      DiagID   = diag::err_opencl_unknown_type_specifier;
      PrevSpec = getSpecifierName(SC);
      return true;
    default:
      break;
    }
  }

  if (StorageClassSpec != SCS_unspecified) {
    // Maybe this is an attempt to use C++11 'auto' outside of C++11 mode.
    bool isInvalid = true;
    if (TypeSpecType == TST_unspecified && S.getLangOpts().CPlusPlus) {
      if (SC == SCS_auto)
        return SetTypeSpecType(TST_auto, Loc, PrevSpec, DiagID, Policy);
      if (StorageClassSpec == SCS_auto) {
        isInvalid = SetTypeSpecType(TST_auto, StorageClassSpecLoc,
                                    PrevSpec, DiagID, Policy);
        assert(!isInvalid && "auto SCS -> TST recovery failed");
      }
    }

    // Changing storage class is allowed only if the previous one
    // was the 'extern' that is part of a linkage specification and
    // the new storage class is 'typedef'.
    if (isInvalid &&
        !(SCS_extern_in_linkage_spec &&
          StorageClassSpec == SCS_extern &&
          SC == SCS_typedef))
      return BadSpecifier(SC, (SCS)StorageClassSpec, PrevSpec, DiagID);
  }
  StorageClassSpec = SC;
  StorageClassSpecLoc = Loc;
  assert((unsigned)SC == StorageClassSpec && "SCS constants overflow bitfield");
  return false;
}

bool DeclSpec::SetStorageClassSpecThread(TSCS TSC, SourceLocation Loc,
                                         const char *&PrevSpec,
                                         unsigned &DiagID) {
  if (ThreadStorageClassSpec != TSCS_unspecified)
    return BadSpecifier(TSC, (TSCS)ThreadStorageClassSpec, PrevSpec, DiagID);

  ThreadStorageClassSpec = TSC;
  ThreadStorageClassSpecLoc = Loc;
  return false;
}

/// These methods set the specified attribute of the DeclSpec, but return true
/// and ignore the request if invalid (e.g. "extern" then "auto" is
/// specified).
bool DeclSpec::SetTypeSpecWidth(TSW W, SourceLocation Loc,
                                const char *&PrevSpec,
                                unsigned &DiagID,
                                const PrintingPolicy &Policy) {
  // Overwrite TSWRange.Begin only if TypeSpecWidth was unspecified, so that
  // for 'long long' we will keep the source location of the first 'long'.
  if (TypeSpecWidth == TSW_unspecified)
    TSWRange.setBegin(Loc);
  // Allow turning long -> long long.
  else if (W != TSW_longlong || TypeSpecWidth != TSW_long)
    return BadSpecifier(W, (TSW)TypeSpecWidth, PrevSpec, DiagID);
  TypeSpecWidth = W;
  // Remember location of the last 'long'
  TSWRange.setEnd(Loc);
  return false;
}

bool DeclSpec::SetTypeSpecComplex(TSC C, SourceLocation Loc,
                                  const char *&PrevSpec,
                                  unsigned &DiagID) {
  if (TypeSpecComplex != TSC_unspecified)
    return BadSpecifier(C, (TSC)TypeSpecComplex, PrevSpec, DiagID);
  TypeSpecComplex = C;
  TSCLoc = Loc;
  return false;
}

bool DeclSpec::SetTypeSpecSign(TSS S, SourceLocation Loc,
                               const char *&PrevSpec,
                               unsigned &DiagID) {
  if (TypeSpecSign != TSS_unspecified)
    return BadSpecifier(S, (TSS)TypeSpecSign, PrevSpec, DiagID);
  TypeSpecSign = S;
  TSSLoc = Loc;
  return false;
}

bool DeclSpec::SetTypeSpecType(TST T, SourceLocation Loc,
                               const char *&PrevSpec,
                               unsigned &DiagID,
                               ParsedType Rep,
                               const PrintingPolicy &Policy) {
  return SetTypeSpecType(T, Loc, Loc, PrevSpec, DiagID, Rep, Policy);
}

bool DeclSpec::SetTypeSpecType(TST T, SourceLocation TagKwLoc,
                               SourceLocation TagNameLoc,
                               const char *&PrevSpec,
                               unsigned &DiagID,
                               ParsedType Rep,
                               const PrintingPolicy &Policy) {
  assert(isTypeRep(T) && "T does not store a type");
  assert(Rep && "no type provided!");
  if (TypeSpecType == TST_error)
    return false;
  if (TypeSpecType != TST_unspecified) {
    PrevSpec = DeclSpec::getSpecifierName((TST) TypeSpecType, Policy);
    DiagID = diag::err_invalid_decl_spec_combination;
    return true;
  }
  TypeSpecType = T;
  TypeRep = Rep;
  TSTLoc = TagKwLoc;
  TSTNameLoc = TagNameLoc;
  TypeSpecOwned = false;
  return false;
}

bool DeclSpec::SetTypeSpecType(TST T, SourceLocation Loc,
                               const char *&PrevSpec,
                               unsigned &DiagID,
                               Expr *Rep,
                               const PrintingPolicy &Policy) {
  assert(isExprRep(T) && "T does not store an expr");
  assert(Rep && "no expression provided!");
  if (TypeSpecType == TST_error)
    return false;
  if (TypeSpecType != TST_unspecified) {
    PrevSpec = DeclSpec::getSpecifierName((TST) TypeSpecType, Policy);
    DiagID = diag::err_invalid_decl_spec_combination;
    return true;
  }
  TypeSpecType = T;
  ExprRep = Rep;
  TSTLoc = Loc;
  TSTNameLoc = Loc;
  TypeSpecOwned = false;
  return false;
}

bool DeclSpec::SetTypeSpecType(TST T, SourceLocation Loc,
                               const char *&PrevSpec,
                               unsigned &DiagID,
                               Decl *Rep, bool Owned,
                               const PrintingPolicy &Policy) {
  return SetTypeSpecType(T, Loc, Loc, PrevSpec, DiagID, Rep, Owned, Policy);
}

bool DeclSpec::SetTypeSpecType(TST T, SourceLocation TagKwLoc,
                               SourceLocation TagNameLoc,
                               const char *&PrevSpec,
                               unsigned &DiagID,
                               Decl *Rep, bool Owned,
                               const PrintingPolicy &Policy) {
  assert(isDeclRep(T) && "T does not store a decl");
  // Unlike the other cases, we don't assert that we actually get a decl.

  if (TypeSpecType == TST_error)
    return false;
  if (TypeSpecType != TST_unspecified) {
    PrevSpec = DeclSpec::getSpecifierName((TST) TypeSpecType, Policy);
    DiagID = diag::err_invalid_decl_spec_combination;
    return true;
  }
  TypeSpecType = T;
  DeclRep = Rep;
  TSTLoc = TagKwLoc;
  TSTNameLoc = TagNameLoc;
  TypeSpecOwned = Owned && Rep != nullptr;
  return false;
}

bool DeclSpec::SetTypeSpecType(TST T, SourceLocation Loc,
                               const char *&PrevSpec,
                               unsigned &DiagID,
                               const PrintingPolicy &Policy) {
  assert(!isDeclRep(T) && !isTypeRep(T) && !isExprRep(T) &&
         "rep required for these type-spec kinds!");
  if (TypeSpecType == TST_error)
    return false;
  if (TypeSpecType != TST_unspecified) {
    PrevSpec = DeclSpec::getSpecifierName((TST) TypeSpecType, Policy);
    DiagID = diag::err_invalid_decl_spec_combination;
    return true;
  }
  TSTLoc = Loc;
  TSTNameLoc = Loc;
  if (TypeAltiVecVector && (T == TST_bool) && !TypeAltiVecBool) {
    TypeAltiVecBool = true;
    return false;
  }
  TypeSpecType = T;
  TypeSpecOwned = false;
  return false;
}

bool DeclSpec::SetTypeSpecSat(SourceLocation Loc, const char *&PrevSpec,
                              unsigned &DiagID) {
  // Cannot set twice
  if (TypeSpecSat) {
    DiagID = diag::warn_duplicate_declspec;
    PrevSpec = "_Sat";
    return true;
  }
  TypeSpecSat = true;
  TSSatLoc = Loc;
  return false;
}

bool DeclSpec::SetTypeAltiVecVector(bool isAltiVecVector, SourceLocation Loc,
                          const char *&PrevSpec, unsigned &DiagID,
                          const PrintingPolicy &Policy) {
  if (TypeSpecType == TST_error)
    return false;
  if (TypeSpecType != TST_unspecified) {
    PrevSpec = DeclSpec::getSpecifierName((TST) TypeSpecType, Policy);
    DiagID = diag::err_invalid_vector_decl_spec_combination;
    return true;
  }
  TypeAltiVecVector = isAltiVecVector;
  AltiVecLoc = Loc;
  return false;
}

bool DeclSpec::SetTypePipe(bool isPipe, SourceLocation Loc,
                           const char *&PrevSpec, unsigned &DiagID,
                           const PrintingPolicy &Policy) {
  if (TypeSpecType == TST_error)
    return false;
  if (TypeSpecType != TST_unspecified) {
    PrevSpec = DeclSpec::getSpecifierName((TST)TypeSpecType, Policy);
    DiagID = diag::err_invalid_decl_spec_combination;
    return true;
  }

  if (isPipe) {
    TypeSpecPipe = TSP_pipe;
  }
  return false;
}

bool DeclSpec::SetTypeAltiVecPixel(bool isAltiVecPixel, SourceLocation Loc,
                          const char *&PrevSpec, unsigned &DiagID,
                          const PrintingPolicy &Policy) {
  if (TypeSpecType == TST_error)
    return false;
  if (!TypeAltiVecVector || TypeAltiVecPixel ||
      (TypeSpecType != TST_unspecified)) {
    PrevSpec = DeclSpec::getSpecifierName((TST) TypeSpecType, Policy);
    DiagID = diag::err_invalid_pixel_decl_spec_combination;
    return true;
  }
  TypeAltiVecPixel = isAltiVecPixel;
  TSTLoc = Loc;
  TSTNameLoc = Loc;
  return false;
}

bool DeclSpec::SetTypeAltiVecBool(bool isAltiVecBool, SourceLocation Loc,
                                  const char *&PrevSpec, unsigned &DiagID,
                                  const PrintingPolicy &Policy) {
  if (TypeSpecType == TST_error)
    return false;
  if (!TypeAltiVecVector || TypeAltiVecBool ||
      (TypeSpecType != TST_unspecified)) {
    PrevSpec = DeclSpec::getSpecifierName((TST) TypeSpecType, Policy);
    DiagID = diag::err_invalid_vector_bool_decl_spec;
    return true;
  }
  TypeAltiVecBool = isAltiVecBool;
  TSTLoc = Loc;
  TSTNameLoc = Loc;
  return false;
}

bool DeclSpec::SetTypeSpecError() {
  TypeSpecType = TST_error;
  TypeSpecOwned = false;
  TSTLoc = SourceLocation();
  TSTNameLoc = SourceLocation();
  return false;
}

bool DeclSpec::SetTypeQual(TQ T, SourceLocation Loc, const char *&PrevSpec,
                           unsigned &DiagID, const LangOptions &Lang) {
  // Duplicates are permitted in C99 onwards, but are not permitted in C89 or
  // C++.  However, since this is likely not what the user intended, we will
  // always warn.  We do not need to set the qualifier's location since we
  // already have it.
  if (TypeQualifiers & T) {
    bool IsExtension = true;
    if (Lang.C99)
      IsExtension = false;
    return BadSpecifier(T, T, PrevSpec, DiagID, IsExtension);
  }

  return SetTypeQual(T, Loc);
}

bool DeclSpec::SetTypeQual(TQ T, SourceLocation Loc) {
  TypeQualifiers |= T;

  switch (T) {
  case TQ_unspecified: break;
  case TQ_const:    TQ_constLoc = Loc; return false;
  case TQ_restrict: TQ_restrictLoc = Loc; return false;
  case TQ_volatile: TQ_volatileLoc = Loc; return false;
  case TQ_unaligned: TQ_unalignedLoc = Loc; return false;
  case TQ_atomic:   TQ_atomicLoc = Loc; return false;
  }

  llvm_unreachable("Unknown type qualifier!");
}

bool DeclSpec::setFunctionSpecInline(SourceLocation Loc, const char *&PrevSpec,
                                     unsigned &DiagID) {
  // 'inline inline' is ok.  However, since this is likely not what the user
  // intended, we will always warn, similar to duplicates of type qualifiers.
  if (FS_inline_specified) {
    DiagID = diag::warn_duplicate_declspec;
    PrevSpec = "inline";
    return true;
  }
  FS_inline_specified = true;
  FS_inlineLoc = Loc;
  return false;
}

bool DeclSpec::setFunctionSpecForceInline(SourceLocation Loc, const char *&PrevSpec,
                                          unsigned &DiagID) {
  if (FS_forceinline_specified) {
    DiagID = diag::warn_duplicate_declspec;
    PrevSpec = "__forceinline";
    return true;
  }
  FS_forceinline_specified = true;
  FS_forceinlineLoc = Loc;
  return false;
}

bool DeclSpec::setFunctionSpecVirtual(SourceLocation Loc,
                                      const char *&PrevSpec,
                                      unsigned &DiagID) {
  // 'virtual virtual' is ok, but warn as this is likely not what the user
  // intended.
  if (FS_virtual_specified) {
    DiagID = diag::warn_duplicate_declspec;
    PrevSpec = "virtual";
    return true;
  }
  FS_virtual_specified = true;
  FS_virtualLoc = Loc;
  return false;
}

bool DeclSpec::setFunctionSpecExplicit(SourceLocation Loc,
                                       const char *&PrevSpec, unsigned &DiagID,
                                       ExplicitSpecifier ExplicitSpec,
                                       SourceLocation CloseParenLoc) {
  assert((ExplicitSpec.getKind() == ExplicitSpecKind::ResolvedTrue ||
          ExplicitSpec.getExpr()) &&
         "invalid ExplicitSpecifier");
  // 'explicit explicit' is ok, but warn as this is likely not what the user
  // intended.
  if (hasExplicitSpecifier()) {
    DiagID = (ExplicitSpec.getExpr() || FS_explicit_specifier.getExpr())
                 ? diag::err_duplicate_declspec
                 : diag::ext_warn_duplicate_declspec;
    PrevSpec = "explicit";
    return true;
  }
  FS_explicit_specifier = ExplicitSpec;
  FS_explicitLoc = Loc;
  FS_explicitCloseParenLoc = CloseParenLoc;
  return false;
}

bool DeclSpec::setFunctionSpecNoreturn(SourceLocation Loc,
                                       const char *&PrevSpec,
                                       unsigned &DiagID) {
  // '_Noreturn _Noreturn' is ok, but warn as this is likely not what the user
  // intended.
  if (FS_noreturn_specified) {
    DiagID = diag::warn_duplicate_declspec;
    PrevSpec = "_Noreturn";
    return true;
  }
  FS_noreturn_specified = true;
  FS_noreturnLoc = Loc;
  return false;
}

bool DeclSpec::SetFriendSpec(SourceLocation Loc, const char *&PrevSpec,
                             unsigned &DiagID) {
  if (Friend_specified) {
    PrevSpec = "friend";
    // Keep the later location, so that we can later diagnose ill-formed
    // declarations like 'friend class X friend;'. Per [class.friend]p3,
    // 'friend' must be the first token in a friend declaration that is
    // not a function declaration.
    FriendLoc = Loc;
    DiagID = diag::warn_duplicate_declspec;
    return true;
  }

  Friend_specified = true;
  FriendLoc = Loc;
  return false;
}

bool DeclSpec::setModulePrivateSpec(SourceLocation Loc, const char *&PrevSpec,
                                    unsigned &DiagID) {
  if (isModulePrivateSpecified()) {
    PrevSpec = "__module_private__";
    DiagID = diag::ext_warn_duplicate_declspec;
    return true;
  }

  ModulePrivateLoc = Loc;
  return false;
}

bool DeclSpec::SetConstexprSpec(ConstexprSpecKind ConstexprKind,
                                SourceLocation Loc, const char *&PrevSpec,
                                unsigned &DiagID) {
<<<<<<< HEAD
  if (Immediate_specified) {
    DiagID = diag::err_invalid_decl_spec_combination;
    PrevSpec = "consteval";
    return true;
  }

  // 'constexpr constexpr' is ok, but warn as this is likely not what the user
  // intended.
  if (Constexpr_specified) {
    DiagID = diag::warn_duplicate_declspec;
    PrevSpec = "constexpr";
    return true;
  }

  Constexpr_specified = true;
=======
  if (getConstexprSpecifier() != CSK_unspecified)
    return BadSpecifier(ConstexprKind, getConstexprSpecifier(), PrevSpec,
                        DiagID);
  ConstexprSpecifier = ConstexprKind;
>>>>>>> d4eeec7c
  ConstexprLoc = Loc;
  return false;
}

bool DeclSpec::SetImmediateSpec(SourceLocation Loc, const char *&PrevSpec,
                                unsigned &DiagID) {
  if (Constexpr_specified) {
    DiagID = diag::err_invalid_decl_spec_combination;
    PrevSpec = "constexpr";
    return true;
  }

  // 'consteval consteval' is ok, but warn as this is likely not what the user
  // intended. Note that 'consteval constexpr' and 'constexpr consteval' are
  // perfectly acceptable.
  if (Immediate_specified) {
    DiagID = diag::warn_duplicate_declspec;
    PrevSpec = "consteval";
    return true;
  }

  Immediate_specified = true;
  ImmediateLoc = Loc;
  return false;
}

bool DeclSpec::SetConceptSpec(SourceLocation Loc, const char *&PrevSpec,
                              unsigned &DiagID) {
  if (Concept_specified) {
    DiagID = diag::ext_duplicate_declspec;
    PrevSpec = "concept";
    return true;
  }
  Concept_specified = true;
  ConceptLoc = Loc;
  return false;
}

void DeclSpec::SaveWrittenBuiltinSpecs() {
  writtenBS.Sign = getTypeSpecSign();
  writtenBS.Width = getTypeSpecWidth();
  writtenBS.Type = getTypeSpecType();
  // Search the list of attributes for the presence of a mode attribute.
  writtenBS.ModeAttr = getAttributes().hasAttribute(ParsedAttr::AT_Mode);
}

/// Finish - This does final analysis of the declspec, rejecting things like
/// "_Imaginary" (lacking an FP type).  This returns a diagnostic to issue or
/// diag::NUM_DIAGNOSTICS if there is no error.  After calling this method,
/// DeclSpec is guaranteed self-consistent, even if an error occurred.
void DeclSpec::Finish(Sema &S, const PrintingPolicy &Policy) {
  // Before possibly changing their values, save specs as written.
  SaveWrittenBuiltinSpecs();

  // Check the type specifier components first. No checking for an invalid
  // type.
  if (TypeSpecType == TST_error)
    return;

  // If decltype(auto) is used, no other type specifiers are permitted.
  if (TypeSpecType == TST_decltype_auto &&
      (TypeSpecWidth != TSW_unspecified ||
       TypeSpecComplex != TSC_unspecified ||
       TypeSpecSign != TSS_unspecified ||
       TypeAltiVecVector || TypeAltiVecPixel || TypeAltiVecBool ||
       TypeQualifiers)) {
    const unsigned NumLocs = 9;
    SourceLocation ExtraLocs[NumLocs] = {
        TSWRange.getBegin(), TSCLoc,       TSSLoc,
        AltiVecLoc,          TQ_constLoc,  TQ_restrictLoc,
        TQ_volatileLoc,      TQ_atomicLoc, TQ_unalignedLoc};
    FixItHint Hints[NumLocs];
    SourceLocation FirstLoc;
    for (unsigned I = 0; I != NumLocs; ++I) {
      if (ExtraLocs[I].isValid()) {
        if (FirstLoc.isInvalid() ||
            S.getSourceManager().isBeforeInTranslationUnit(ExtraLocs[I],
                                                           FirstLoc))
          FirstLoc = ExtraLocs[I];
        Hints[I] = FixItHint::CreateRemoval(ExtraLocs[I]);
      }
    }
    TypeSpecWidth = TSW_unspecified;
    TypeSpecComplex = TSC_unspecified;
    TypeSpecSign = TSS_unspecified;
    TypeAltiVecVector = TypeAltiVecPixel = TypeAltiVecBool = false;
    TypeQualifiers = 0;
    S.Diag(TSTLoc, diag::err_decltype_auto_cannot_be_combined)
      << Hints[0] << Hints[1] << Hints[2] << Hints[3]
      << Hints[4] << Hints[5] << Hints[6] << Hints[7];
  }

  // Validate and finalize AltiVec vector declspec.
  if (TypeAltiVecVector) {
    if (TypeAltiVecBool) {
      // Sign specifiers are not allowed with vector bool. (PIM 2.1)
      if (TypeSpecSign != TSS_unspecified) {
        S.Diag(TSSLoc, diag::err_invalid_vector_bool_decl_spec)
          << getSpecifierName((TSS)TypeSpecSign);
      }

      // Only char/int are valid with vector bool. (PIM 2.1)
      if (((TypeSpecType != TST_unspecified) && (TypeSpecType != TST_char) &&
           (TypeSpecType != TST_int)) || TypeAltiVecPixel) {
        S.Diag(TSTLoc, diag::err_invalid_vector_bool_decl_spec)
          << (TypeAltiVecPixel ? "__pixel" :
                                 getSpecifierName((TST)TypeSpecType, Policy));
      }

      // Only 'short' and 'long long' are valid with vector bool. (PIM 2.1)
      if ((TypeSpecWidth != TSW_unspecified) && (TypeSpecWidth != TSW_short) &&
          (TypeSpecWidth != TSW_longlong))
        S.Diag(TSWRange.getBegin(), diag::err_invalid_vector_bool_decl_spec)
            << getSpecifierName((TSW)TypeSpecWidth);

      // vector bool long long requires VSX support or ZVector.
      if ((TypeSpecWidth == TSW_longlong) &&
          (!S.Context.getTargetInfo().hasFeature("vsx")) &&
          (!S.Context.getTargetInfo().hasFeature("power8-vector")) &&
          !S.getLangOpts().ZVector)
        S.Diag(TSTLoc, diag::err_invalid_vector_long_long_decl_spec);

      // Elements of vector bool are interpreted as unsigned. (PIM 2.1)
      if ((TypeSpecType == TST_char) || (TypeSpecType == TST_int) ||
          (TypeSpecWidth != TSW_unspecified))
        TypeSpecSign = TSS_unsigned;
    } else if (TypeSpecType == TST_double) {
      // vector long double and vector long long double are never allowed.
      // vector double is OK for Power7 and later, and ZVector.
      if (TypeSpecWidth == TSW_long || TypeSpecWidth == TSW_longlong)
        S.Diag(TSWRange.getBegin(),
               diag::err_invalid_vector_long_double_decl_spec);
      else if (!S.Context.getTargetInfo().hasFeature("vsx") &&
               !S.getLangOpts().ZVector)
        S.Diag(TSTLoc, diag::err_invalid_vector_double_decl_spec);
    } else if (TypeSpecType == TST_float) {
      // vector float is unsupported for ZVector unless we have the
      // vector-enhancements facility 1 (ISA revision 12).
      if (S.getLangOpts().ZVector &&
          !S.Context.getTargetInfo().hasFeature("arch12"))
        S.Diag(TSTLoc, diag::err_invalid_vector_float_decl_spec);
    } else if (TypeSpecWidth == TSW_long) {
      // vector long is unsupported for ZVector and deprecated for AltiVec.
      if (S.getLangOpts().ZVector)
        S.Diag(TSWRange.getBegin(), diag::err_invalid_vector_long_decl_spec);
      else
        S.Diag(TSWRange.getBegin(),
               diag::warn_vector_long_decl_spec_combination)
            << getSpecifierName((TST)TypeSpecType, Policy);
    }

    if (TypeAltiVecPixel) {
      //TODO: perform validation
      TypeSpecType = TST_int;
      TypeSpecSign = TSS_unsigned;
      TypeSpecWidth = TSW_short;
      TypeSpecOwned = false;
    }
  }

  bool IsFixedPointType =
      TypeSpecType == TST_accum || TypeSpecType == TST_fract;

  // signed/unsigned are only valid with int/char/wchar_t/_Accum.
  if (TypeSpecSign != TSS_unspecified) {
    if (TypeSpecType == TST_unspecified)
      TypeSpecType = TST_int; // unsigned -> unsigned int, signed -> signed int.
    else if (TypeSpecType != TST_int && TypeSpecType != TST_int128 &&
             TypeSpecType != TST_char && TypeSpecType != TST_wchar &&
             !IsFixedPointType) {
      S.Diag(TSSLoc, diag::err_invalid_sign_spec)
        << getSpecifierName((TST)TypeSpecType, Policy);
      // signed double -> double.
      TypeSpecSign = TSS_unspecified;
    }
  }

  // Validate the width of the type.
  switch (TypeSpecWidth) {
  case TSW_unspecified: break;
  case TSW_short:    // short int
  case TSW_longlong: // long long int
    if (TypeSpecType == TST_unspecified)
      TypeSpecType = TST_int; // short -> short int, long long -> long long int.
    else if (!(TypeSpecType == TST_int ||
               (IsFixedPointType && TypeSpecWidth != TSW_longlong))) {
      S.Diag(TSWRange.getBegin(), diag::err_invalid_width_spec)
          << (int)TypeSpecWidth << getSpecifierName((TST)TypeSpecType, Policy);
      TypeSpecType = TST_int;
      TypeSpecSat = false;
      TypeSpecOwned = false;
    }
    break;
  case TSW_long:  // long double, long int
    if (TypeSpecType == TST_unspecified)
      TypeSpecType = TST_int;  // long -> long int.
    else if (TypeSpecType != TST_int && TypeSpecType != TST_double &&
             !IsFixedPointType) {
      S.Diag(TSWRange.getBegin(), diag::err_invalid_width_spec)
          << (int)TypeSpecWidth << getSpecifierName((TST)TypeSpecType, Policy);
      TypeSpecType = TST_int;
      TypeSpecSat = false;
      TypeSpecOwned = false;
    }
    break;
  }

  // TODO: if the implementation does not implement _Complex or _Imaginary,
  // disallow their use.  Need information about the backend.
  if (TypeSpecComplex != TSC_unspecified) {
    if (TypeSpecType == TST_unspecified) {
      S.Diag(TSCLoc, diag::ext_plain_complex)
        << FixItHint::CreateInsertion(
                              S.getLocForEndOfToken(getTypeSpecComplexLoc()),
                                                 " double");
      TypeSpecType = TST_double;   // _Complex -> _Complex double.
    } else if (TypeSpecType == TST_int || TypeSpecType == TST_char) {
      // Note that this intentionally doesn't include _Complex _Bool.
      if (!S.getLangOpts().CPlusPlus)
        S.Diag(TSTLoc, diag::ext_integer_complex);
    } else if (TypeSpecType != TST_float && TypeSpecType != TST_double) {
      S.Diag(TSCLoc, diag::err_invalid_complex_spec)
        << getSpecifierName((TST)TypeSpecType, Policy);
      TypeSpecComplex = TSC_unspecified;
    }
  }

  // C11 6.7.1/3, C++11 [dcl.stc]p1, GNU TLS: __thread, thread_local and
  // _Thread_local can only appear with the 'static' and 'extern' storage class
  // specifiers. We also allow __private_extern__ as an extension.
  if (ThreadStorageClassSpec != TSCS_unspecified) {
    switch (StorageClassSpec) {
    case SCS_unspecified:
    case SCS_extern:
    case SCS_private_extern:
    case SCS_static:
      break;
    default:
      if (S.getSourceManager().isBeforeInTranslationUnit(
            getThreadStorageClassSpecLoc(), getStorageClassSpecLoc()))
        S.Diag(getStorageClassSpecLoc(),
             diag::err_invalid_decl_spec_combination)
          << DeclSpec::getSpecifierName(getThreadStorageClassSpec())
          << SourceRange(getThreadStorageClassSpecLoc());
      else
        S.Diag(getThreadStorageClassSpecLoc(),
             diag::err_invalid_decl_spec_combination)
          << DeclSpec::getSpecifierName(getStorageClassSpec())
          << SourceRange(getStorageClassSpecLoc());
      // Discard the thread storage class specifier to recover.
      ThreadStorageClassSpec = TSCS_unspecified;
      ThreadStorageClassSpecLoc = SourceLocation();
    }
  }

  // If no type specifier was provided and we're parsing a language where
  // the type specifier is not optional, but we got 'auto' as a storage
  // class specifier, then assume this is an attempt to use C++0x's 'auto'
  // type specifier.
  if (S.getLangOpts().CPlusPlus &&
      TypeSpecType == TST_unspecified && StorageClassSpec == SCS_auto) {
    TypeSpecType = TST_auto;
    StorageClassSpec = SCS_unspecified;
    TSTLoc = TSTNameLoc = StorageClassSpecLoc;
    StorageClassSpecLoc = SourceLocation();
  }
  // Diagnose if we've recovered from an ill-formed 'auto' storage class
  // specifier in a pre-C++11 dialect of C++.
  if (!S.getLangOpts().CPlusPlus11 && TypeSpecType == TST_auto)
    S.Diag(TSTLoc, diag::ext_auto_type_specifier);
  if (S.getLangOpts().CPlusPlus && !S.getLangOpts().CPlusPlus11 &&
      StorageClassSpec == SCS_auto)
    S.Diag(StorageClassSpecLoc, diag::warn_auto_storage_class)
      << FixItHint::CreateRemoval(StorageClassSpecLoc);
  if (TypeSpecType == TST_char8)
    S.Diag(TSTLoc, diag::warn_cxx17_compat_unicode_type);
  else if (TypeSpecType == TST_char16 || TypeSpecType == TST_char32)
    S.Diag(TSTLoc, diag::warn_cxx98_compat_unicode_type)
      << (TypeSpecType == TST_char16 ? "char16_t" : "char32_t");
  if (getConstexprSpecifier() == CSK_constexpr)
    S.Diag(ConstexprLoc, diag::warn_cxx98_compat_constexpr);
  else if (getConstexprSpecifier() == CSK_consteval)
    S.Diag(ConstexprLoc, diag::warn_cxx20_compat_consteval);
  else if (getConstexprSpecifier() == CSK_constinit)
    S.Diag(ConstexprLoc, diag::warn_cxx20_compat_constinit);
  // C++ [class.friend]p6:
  //   No storage-class-specifier shall appear in the decl-specifier-seq
  //   of a friend declaration.
  if (isFriendSpecified() &&
      (getStorageClassSpec() || getThreadStorageClassSpec())) {
    SmallString<32> SpecName;
    SourceLocation SCLoc;
    FixItHint StorageHint, ThreadHint;

    if (DeclSpec::SCS SC = getStorageClassSpec()) {
      SpecName = getSpecifierName(SC);
      SCLoc = getStorageClassSpecLoc();
      StorageHint = FixItHint::CreateRemoval(SCLoc);
    }

    if (DeclSpec::TSCS TSC = getThreadStorageClassSpec()) {
      if (!SpecName.empty()) SpecName += " ";
      SpecName += getSpecifierName(TSC);
      SCLoc = getThreadStorageClassSpecLoc();
      ThreadHint = FixItHint::CreateRemoval(SCLoc);
    }

    S.Diag(SCLoc, diag::err_friend_decl_spec)
      << SpecName << StorageHint << ThreadHint;

    ClearStorageClassSpecs();
  }

  // C++11 [dcl.fct.spec]p5:
  //   The virtual specifier shall be used only in the initial
  //   declaration of a non-static class member function;
  // C++11 [dcl.fct.spec]p6:
  //   The explicit specifier shall be used only in the declaration of
  //   a constructor or conversion function within its class
  //   definition;
  if (isFriendSpecified() && (isVirtualSpecified() || hasExplicitSpecifier())) {
    StringRef Keyword;
    FixItHint Hint;
    SourceLocation SCLoc;

    if (isVirtualSpecified()) {
      Keyword = "virtual";
      SCLoc = getVirtualSpecLoc();
      Hint = FixItHint::CreateRemoval(SCLoc);
    } else {
      Keyword = "explicit";
      SCLoc = getExplicitSpecLoc();
      Hint = FixItHint::CreateRemoval(getExplicitSpecRange());
    }

    S.Diag(SCLoc, diag::err_friend_decl_spec)
      << Keyword << Hint;

    FS_virtual_specified = false;
    FS_explicit_specifier = ExplicitSpecifier();
    FS_virtualLoc = FS_explicitLoc = SourceLocation();
  }

  assert(!TypeSpecOwned || isDeclRep((TST) TypeSpecType));

  // Okay, now we can infer the real type.

  // TODO: return "auto function" and other bad things based on the real type.

  // 'data definition has no type or storage class'?
}

bool DeclSpec::isMissingDeclaratorOk() {
  TST tst = getTypeSpecType();
  return isDeclRep(tst) && getRepAsDecl() != nullptr &&
    StorageClassSpec != DeclSpec::SCS_typedef;
}

void UnqualifiedId::setOperatorFunctionId(SourceLocation OperatorLoc,
                                          OverloadedOperatorKind Op,
                                          SourceLocation SymbolLocations[3]) {
  Kind = UnqualifiedIdKind::IK_OperatorFunctionId;
  StartLocation = OperatorLoc;
  EndLocation = OperatorLoc;
  OperatorFunctionId.Operator = Op;
  for (unsigned I = 0; I != 3; ++I) {
    OperatorFunctionId.SymbolLocations[I] = SymbolLocations[I].getRawEncoding();

    if (SymbolLocations[I].isValid())
      EndLocation = SymbolLocations[I];
  }
}

bool VirtSpecifiers::SetSpecifier(Specifier VS, SourceLocation Loc,
                                  const char *&PrevSpec) {
  if (!FirstLocation.isValid())
    FirstLocation = Loc;
  LastLocation = Loc;
  LastSpecifier = VS;

  if (Specifiers & VS) {
    PrevSpec = getSpecifierName(VS);
    return true;
  }

  Specifiers |= VS;

  switch (VS) {
  default: llvm_unreachable("Unknown specifier!");
  case VS_Override: VS_overrideLoc = Loc; break;
  case VS_GNU_Final:
  case VS_Sealed:
  case VS_Final:    VS_finalLoc = Loc; break;
  }

  return false;
}

const char *VirtSpecifiers::getSpecifierName(Specifier VS) {
  switch (VS) {
  default: llvm_unreachable("Unknown specifier");
  case VS_Override: return "override";
  case VS_Final: return "final";
  case VS_GNU_Final: return "__final";
  case VS_Sealed: return "sealed";
  }
}<|MERGE_RESOLUTION|>--- conflicted
+++ resolved
@@ -934,63 +934,11 @@
 bool DeclSpec::SetConstexprSpec(ConstexprSpecKind ConstexprKind,
                                 SourceLocation Loc, const char *&PrevSpec,
                                 unsigned &DiagID) {
-<<<<<<< HEAD
-  if (Immediate_specified) {
-    DiagID = diag::err_invalid_decl_spec_combination;
-    PrevSpec = "consteval";
-    return true;
-  }
-
-  // 'constexpr constexpr' is ok, but warn as this is likely not what the user
-  // intended.
-  if (Constexpr_specified) {
-    DiagID = diag::warn_duplicate_declspec;
-    PrevSpec = "constexpr";
-    return true;
-  }
-
-  Constexpr_specified = true;
-=======
   if (getConstexprSpecifier() != CSK_unspecified)
     return BadSpecifier(ConstexprKind, getConstexprSpecifier(), PrevSpec,
                         DiagID);
   ConstexprSpecifier = ConstexprKind;
->>>>>>> d4eeec7c
   ConstexprLoc = Loc;
-  return false;
-}
-
-bool DeclSpec::SetImmediateSpec(SourceLocation Loc, const char *&PrevSpec,
-                                unsigned &DiagID) {
-  if (Constexpr_specified) {
-    DiagID = diag::err_invalid_decl_spec_combination;
-    PrevSpec = "constexpr";
-    return true;
-  }
-
-  // 'consteval consteval' is ok, but warn as this is likely not what the user
-  // intended. Note that 'consteval constexpr' and 'constexpr consteval' are
-  // perfectly acceptable.
-  if (Immediate_specified) {
-    DiagID = diag::warn_duplicate_declspec;
-    PrevSpec = "consteval";
-    return true;
-  }
-
-  Immediate_specified = true;
-  ImmediateLoc = Loc;
-  return false;
-}
-
-bool DeclSpec::SetConceptSpec(SourceLocation Loc, const char *&PrevSpec,
-                              unsigned &DiagID) {
-  if (Concept_specified) {
-    DiagID = diag::ext_duplicate_declspec;
-    PrevSpec = "concept";
-    return true;
-  }
-  Concept_specified = true;
-  ConceptLoc = Loc;
   return false;
 }
 
