--- conflicted
+++ resolved
@@ -6960,21 +6960,16 @@
     handleSuppressAttr(S, D, AL);
     break;
   case ParsedAttr::AT_Owner:
-<<<<<<< HEAD
     handleSimpleAttribute<OwnerAttr>(S, D, AL);
     break;
   case ParsedAttr::AT_Pointer:
-    handleSimpleAttribute<PointerAttr>(S, D, AL);
+    handleLifetimeCategoryAttr(S, D, AL);
     break;
   case ParsedAttr::AT_Lifetimeconst:
     handleSimpleAttribute<LifetimeconstAttr>(S, D, AL);
     break;
   case ParsedAttr::AT_Lifetime:
     handleSimpleAttribute<LifetimeAttr>(S, D, AL);
-=======
-  case ParsedAttr::AT_Pointer:
-    handleLifetimeCategoryAttr(S, D, AL);
->>>>>>> 8b78c269
     break;
   case ParsedAttr::AT_OpenCLKernel:
     handleSimpleAttribute<OpenCLKernelAttr>(S, D, AL);
