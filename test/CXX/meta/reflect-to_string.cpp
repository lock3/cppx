--- conflicted
+++ resolved
@@ -1,9 +1,5 @@
 // RUN: %clang_cc1 -freflection -std=c++1z %s
 
-<<<<<<< HEAD
-#include "reflection_query.h"
-=======
->>>>>>> 15ff2810
 #include "reflection_iterator.h"
 
 consteval char const* name_of(meta::info x) {
